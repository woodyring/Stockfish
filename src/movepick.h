/*
  Stockfish, a UCI chess playing engine derived from Glaurung 2.1
  Copyright (C) 2004-2008 Tord Romstad (Glaurung author)
  Copyright (C) 2008-2013 Marco Costalba, Joona Kiiski, Tord Romstad

  Stockfish is free software: you can redistribute it and/or modify
  it under the terms of the GNU General Public License as published by
  the Free Software Foundation, either version 3 of the License, or
  (at your option) any later version.

  Stockfish is distributed in the hope that it will be useful,
  but WITHOUT ANY WARRANTY; without even the implied warranty of
  MERCHANTABILITY or FITNESS FOR A PARTICULAR PURPOSE.  See the
  GNU General Public License for more details.

  You should have received a copy of the GNU General Public License
  along with this program.  If not, see <http://www.gnu.org/licenses/>.
*/

#if !defined MOVEPICK_H_INCLUDED
#define MOVEPICK_H_INCLUDED

#include <algorithm> // For std::max
#include <cstring>   // For memset

#include "movegen.h"
#include "position.h"
#include "search.h"
#include "types.h"


/// The Stats struct stores moves statistics. According to the template parameter
/// the class can store History, Gains and Countermoves. History records how often
/// different moves have been successful or unsuccessful during the current search
/// and is used for reduction and move ordering decisions. Gains records the move's
/// best evaluation gain from one ply to the next and is used for pruning decisions.
/// Countermoves store the move that refute a previous one. Entries are stored
/// according only to moving piece and destination square, hence two moves with
/// different origin but same destination and piece will be considered identical.
template<bool Gain, typename T>
struct Stats {

  static const Value Max = Value(2000);

<<<<<<< HEAD
#ifdef GPSFISH
  const T* operator[](Piece p) const { return &table[ptypeOIndex(p)][0]; }
#else
  const T* operator[](Piece p) const { return &table[p][0]; }
#endif
  void clear() { memset(table, 0, sizeof(table)); }

#ifdef GPSFISH
  void update(Piece p, Square to, Move m) { table[ptypeOIndex(p)][to.index()] = m; }
#else
  void update(Piece p, Square to, Move m) { table[p][to] = m; }
#endif

#ifdef GPSFISH
  void update(Piece p_, Square to_, Value v) {
      int p  = ptypeOIndex(p_);
      int to = to_.index();
#else
=======
  const T* operator[](Piece p) const { return table[p]; }
  void clear() { memset(table, 0, sizeof(table)); }

  void update(Piece p, Square to, Move m) {

    if (m == table[p][to].first)
        return;

    table[p][to].second = table[p][to].first;
    table[p][to].first = m;
  }

>>>>>>> f7c013ed
  void update(Piece p, Square to, Value v) {
#endif

    if (Gain)
        table[p][to] = std::max(v, table[p][to] - 1);

    else if (abs(table[p][to] + v) < Max)
        table[p][to] +=  v;
  }

private:
  T table[PIECE_NB][SQUARE_NB];
};

typedef Stats< true, Value> GainsStats;
typedef Stats<false, Value> HistoryStats;
typedef Stats<false, std::pair<Move, Move> > CountermovesStats;


/// MovePicker class is used to pick one pseudo legal move at a time from the
/// current position. The most important method is next_move(), which returns a
/// new pseudo legal move each time it is called, until there are no moves left,
/// when MOVE_NONE is returned. In order to improve the efficiency of the alpha
/// beta algorithm, MovePicker attempts to return the moves which are most likely
/// to get a cut-off first.

class MovePicker {

  MovePicker& operator=(const MovePicker&); // Silence a warning under MSVC

public:
  MovePicker(const Position&, Move, Depth, const HistoryStats&, Square);
  MovePicker(const Position&, Move, const HistoryStats&, PieceType);
  MovePicker(const Position&, Move, Depth, const HistoryStats&,
             const CountermovesStats&, Search::Stack*, Value);

  template<bool SpNode> Move next_move();

private:
  template<GenType> void score();
  void generate_next();

  const Position& pos;
  const HistoryStats& history;
  Search::Stack* ss;
  Depth depth;
  Move ttMove;
  MoveStack killers[4];
  Square recaptureSquare;
  int captureThreshold, phase;
  MoveStack *cur, *end, *endQuiets, *endBadCaptures;
  MoveStack moves[MAX_MOVES];
};

#endif // !defined(MOVEPICK_H_INCLUDED)<|MERGE_RESOLUTION|>--- conflicted
+++ resolved
@@ -42,31 +42,20 @@
 
   static const Value Max = Value(2000);
 
-<<<<<<< HEAD
 #ifdef GPSFISH
-  const T* operator[](Piece p) const { return &table[ptypeOIndex(p)][0]; }
+  const T* operator[](Piece p) const { return table[ptypeOIndex(p)]; }
 #else
-  const T* operator[](Piece p) const { return &table[p][0]; }
+  const T* operator[](Piece p) const { return table[p]; }
 #endif
   void clear() { memset(table, 0, sizeof(table)); }
 
 #ifdef GPSFISH
-  void update(Piece p, Square to, Move m) { table[ptypeOIndex(p)][to.index()] = m; }
-#else
-  void update(Piece p, Square to, Move m) { table[p][to] = m; }
-#endif
-
-#ifdef GPSFISH
-  void update(Piece p_, Square to_, Value v) {
+  void update(Piece p_, Square to_, Move m) {
       int p  = ptypeOIndex(p_);
       int to = to_.index();
 #else
-=======
-  const T* operator[](Piece p) const { return table[p]; }
-  void clear() { memset(table, 0, sizeof(table)); }
-
   void update(Piece p, Square to, Move m) {
-
+#endif
     if (m == table[p][to].first)
         return;
 
@@ -74,7 +63,12 @@
     table[p][to].first = m;
   }
 
->>>>>>> f7c013ed
+
+#ifdef GPSFISH
+  void update(Piece p_, Square to_, Value v) {
+      int p  = ptypeOIndex(p_);
+      int to = to_.index();
+#else
   void update(Piece p, Square to, Value v) {
 #endif
 
