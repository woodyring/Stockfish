/*
  Stockfish, a UCI chess playing engine derived from Glaurung 2.1
  Copyright (C) 2004-2008 Tord Romstad (Glaurung author)
  Copyright (C) 2008-2013 Marco Costalba, Joona Kiiski, Tord Romstad

  Stockfish is free software: you can redistribute it and/or modify
  it under the terms of the GNU General Public License as published by
  the Free Software Foundation, either version 3 of the License, or
  (at your option) any later version.

  Stockfish is distributed in the hope that it will be useful,
  but WITHOUT ANY WARRANTY; without even the implied warranty of
  MERCHANTABILITY or FITNESS FOR A PARTICULAR PURPOSE.  See the
  GNU General Public License for more details.

  You should have received a copy of the GNU General Public License
  along with this program.  If not, see <http://www.gnu.org/licenses/>.
*/

#if !defined MOVEPICK_H_INCLUDED
#define MOVEPICK_H_INCLUDED

#include <algorithm> // For std::max
#include <cstring>   // For memset

#include "movegen.h"
#include "position.h"
#include "search.h"
#include "types.h"


/// The Stats struct stores moves statistics. According to the template parameter
/// the class can store History, Gains and Refutations statistics. History records
/// how often different moves have been successful or unsuccessful during the
/// current search and is used for reduction and move ordering decisions. Gains
/// records the move's best evaluation gain from one ply to the next and is used
/// for pruning decisions. Refutations store the move that refute a previous one.
/// Entries are stored according only to moving piece and destination square, in
/// particular two moves with different origin but same destination and same piece
/// will be considered identical.
template<bool Gain, typename T>
struct Stats {

  static const Value Max = Value(2000);

<<<<<<< HEAD
#ifdef GPSFISH
  const Value* operator[](Piece p) const { return &table[ptypeOIndex(p)][0]; }
#else
  const Value* operator[](Piece p) const { return &table[p][0]; }
#endif
  void clear() { memset(table, 0, sizeof(table)); }

#ifdef GPSFISH
  void update(Piece p_, Square to_, Value v) {
      int p  = ptypeOIndex(p_);
      int to = to_.index();
#else
=======
  const T* operator[](Piece p) const { return &table[p][0]; }
  void clear() { memset(table, 0, sizeof(table)); }

  void update(Piece p, Square to, Move m) { table[p][to] = m; }
>>>>>>> 19dd0de4
  void update(Piece p, Square to, Value v) {
#endif

    if (Gain)
        table[p][to] = std::max(v, table[p][to] - 1);

    else if (abs(table[p][to] + v) < Max)
        table[p][to] +=  v;
  }

private:
  T table[PIECE_NB][SQUARE_NB];
};

typedef Stats<true, Value> Gains;
typedef Stats<false, Value> History;
typedef Stats<false, Move> Refutations;


/// MovePicker class is used to pick one pseudo legal move at a time from the
/// current position. The most important method is next_move(), which returns a
/// new pseudo legal move each time it is called, until there are no moves left,
/// when MOVE_NONE is returned. In order to improve the efficiency of the alpha
/// beta algorithm, MovePicker attempts to return the moves which are most likely
/// to get a cut-off first.

class MovePicker {

  MovePicker& operator=(const MovePicker&); // Silence a warning under MSVC

public:
  MovePicker(const Position&, Move, Depth, const History&, const Refutations&, Search::Stack*, Value);
  MovePicker(const Position&, Move, Depth, const History&, Square);
  MovePicker(const Position&, Move, const History&, PieceType);
  template<bool SpNode> Move next_move();

private:
  template<GenType> void score();
  void generate_next();

  const Position& pos;
  const History& Hist;
  Search::Stack* ss;
  Depth depth;
  Move ttMove;
  MoveStack killers[3];
  Square recaptureSquare;
  int captureThreshold, phase;
  MoveStack *cur, *end, *endQuiets, *endBadCaptures;
  MoveStack moves[MAX_MOVES];
};

#endif // !defined(MOVEPICK_H_INCLUDED)<|MERGE_RESOLUTION|>--- conflicted
+++ resolved
@@ -43,25 +43,24 @@
 
   static const Value Max = Value(2000);
 
-<<<<<<< HEAD
 #ifdef GPSFISH
-  const Value* operator[](Piece p) const { return &table[ptypeOIndex(p)][0]; }
+  const T* operator[](Piece p) const { return &table[ptypeOIndex(p)][0]; }
 #else
-  const Value* operator[](Piece p) const { return &table[p][0]; }
+  const T* operator[](Piece p) const { return &table[p][0]; }
 #endif
   void clear() { memset(table, 0, sizeof(table)); }
+
+#ifdef GPSFISH
+  void update(Piece p, Square to, Move m) { table[ptypeOIndex(p)][to.index()] = m; }
+#else
+  void update(Piece p, Square to, Move m) { table[p][to] = m; }
+#endif
 
 #ifdef GPSFISH
   void update(Piece p_, Square to_, Value v) {
       int p  = ptypeOIndex(p_);
       int to = to_.index();
 #else
-=======
-  const T* operator[](Piece p) const { return &table[p][0]; }
-  void clear() { memset(table, 0, sizeof(table)); }
-
-  void update(Piece p, Square to, Move m) { table[p][to] = m; }
->>>>>>> 19dd0de4
   void update(Piece p, Square to, Value v) {
 #endif
 
