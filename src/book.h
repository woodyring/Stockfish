/*
  Stockfish, a UCI chess playing engine derived from Glaurung 2.1
  Copyright (C) 2004-2008 Tord Romstad (Glaurung author)
  Copyright (C) 2008-2010 Marco Costalba, Joona Kiiski, Tord Romstad

  Stockfish is free software: you can redistribute it and/or modify
  it under the terms of the GNU General Public License as published by
  the Free Software Foundation, either version 3 of the License, or
  (at your option) any later version.

  Stockfish is distributed in the hope that it will be useful,
  but WITHOUT ANY WARRANTY; without even the implied warranty of
  MERCHANTABILITY or FITNESS FOR A PARTICULAR PURPOSE.  See the
  GNU General Public License for more details.

  You should have received a copy of the GNU General Public License
  along with this program.  If not, see <http://www.gnu.org/licenses/>.
*/

#if !defined(BOOK_H_INCLUDED)
#define BOOK_H_INCLUDED

#include <fstream>
#include <string>

#include "move.h"
#include "position.h"
#include "rkiss.h"


#ifndef GPSFISH
// A Polyglot book is a series of "entries" of 16 bytes. All integers are
// stored highest byte first (regardless of size). The entries are ordered
// according to key. Lowest key first.
struct BookEntry {
  uint64_t key;
  uint16_t move;
  uint16_t count;
  uint32_t learn;
};
#endif

class Book {
public:
  Book();
  ~Book();
  void open(const std::string& fileName);
  void close();
  Move get_move(const Position& pos, bool findBestMove);
#ifndef GPSFISH
  const std::string name() const { return bookName; }

private:
  template<typename T> void get_number(T& n);

  BookEntry read_entry(int idx);
  int find_entry(uint64_t key);

  std::ifstream bookFile;
  std::string bookName;
  int bookSize;
  RKISS RKiss;
#endif
};

<<<<<<< HEAD
#ifndef GPSFISH
// Yes, we indulge a bit here ;-)
template<int n> inline uint64_t Book::get_int() { return 256 * get_int<n-1>() + bookFile.get(); }
template<> inline uint64_t Book::get_int<1>() { return bookFile.get(); }
#endif

=======
>>>>>>> e3b23eb8
#endif // !defined(BOOK_H_INCLUDED)<|MERGE_RESOLUTION|>--- conflicted
+++ resolved
@@ -63,13 +63,4 @@
 #endif
 };
 
-<<<<<<< HEAD
-#ifndef GPSFISH
-// Yes, we indulge a bit here ;-)
-template<int n> inline uint64_t Book::get_int() { return 256 * get_int<n-1>() + bookFile.get(); }
-template<> inline uint64_t Book::get_int<1>() { return bookFile.get(); }
-#endif
-
-=======
->>>>>>> e3b23eb8
 #endif // !defined(BOOK_H_INCLUDED)