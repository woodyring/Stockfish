--- conflicted
+++ resolved
@@ -55,11 +55,7 @@
 
   RKISS RKiss;
   std::string fileName;
-<<<<<<< HEAD
-  size_t size;
 #endif
-=======
->>>>>>> 16f380e5
 };
 
 #endif // !defined(BOOK_H_INCLUDED)