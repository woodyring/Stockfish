/*
  Stockfish, a UCI chess playing engine derived from Glaurung 2.1
  Copyright (C) 2004-2008 Tord Romstad (Glaurung author)
  Copyright (C) 2008-2012 Marco Costalba, Joona Kiiski, Tord Romstad

  Stockfish is free software: you can redistribute it and/or modify
  it under the terms of the GNU General Public License as published by
  the Free Software Foundation, either version 3 of the License, or
  (at your option) any later version.

  Stockfish is distributed in the hope that it will be useful,
  but WITHOUT ANY WARRANTY; without even the implied warranty of
  MERCHANTABILITY or FITNESS FOR A PARTICULAR PURPOSE.  See the
  GNU General Public License for more details.

  You should have received a copy of the GNU General Public License
  along with this program.  If not, see <http://www.gnu.org/licenses/>.
*/

#if !defined(BOOK_H_INCLUDED)
#define BOOK_H_INCLUDED

#include <fstream>
#include <string>

#include "position.h"
#include "rkiss.h"


#ifndef GPSFISH
/// A Polyglot book is a series of "entries" of 16 bytes. All integers are
/// stored highest byte first (regardless of size). The entries are ordered
/// according to key. Lowest key first.
struct BookEntry {
  uint64_t key;
  uint16_t move;
  uint16_t count;
  uint32_t learn;
};
#endif


class Book : private std::ifstream {
public:
  Book();
  ~Book();
<<<<<<< HEAD
  void open(const std::string& fileName);
  void close();
  Move probe(const Position& pos, bool findBestMove);
#ifndef GPSFISH
  const std::string name() const { return bookName; }
=======
  Move probe(const Position& pos, const std::string& fName, bool pickBest);
>>>>>>> 8300ab14

private:
  template<typename T> Book& operator>>(T& n);

  bool open(const char* fName);
  void binary_search(uint64_t key);

  RKISS RKiss;
<<<<<<< HEAD
  std::ifstream bookFile;
  std::string bookName;
  int bookSize;
#endif
=======
  std::string fileName;
  size_t size;
>>>>>>> 8300ab14
};

#endif // !defined(BOOK_H_INCLUDED)<|MERGE_RESOLUTION|>--- conflicted
+++ resolved
@@ -44,32 +44,19 @@
 public:
   Book();
   ~Book();
-<<<<<<< HEAD
-  void open(const std::string& fileName);
-  void close();
-  Move probe(const Position& pos, bool findBestMove);
-#ifndef GPSFISH
-  const std::string name() const { return bookName; }
-=======
   Move probe(const Position& pos, const std::string& fName, bool pickBest);
->>>>>>> 8300ab14
 
 private:
+#ifndef GPSFISH
   template<typename T> Book& operator>>(T& n);
 
   bool open(const char* fName);
   void binary_search(uint64_t key);
 
   RKISS RKiss;
-<<<<<<< HEAD
-  std::ifstream bookFile;
-  std::string bookName;
-  int bookSize;
-#endif
-=======
   std::string fileName;
   size_t size;
->>>>>>> 8300ab14
+#endif
 };
 
 #endif // !defined(BOOK_H_INCLUDED)