/*
  Stockfish, a UCI chess playing engine derived from Glaurung 2.1
  Copyright (C) 2004-2008 Tord Romstad (Glaurung author)
  Copyright (C) 2008-2012 Marco Costalba, Joona Kiiski, Tord Romstad

  Stockfish is free software: you can redistribute it and/or modify
  it under the terms of the GNU General Public License as published by
  the Free Software Foundation, either version 3 of the License, or
  (at your option) any later version.


  Stockfish is distributed in the hope that it will be useful,
  but WITHOUT ANY WARRANTY; without even the implied warranty of
  MERCHANTABILITY or FITNESS FOR A PARTICULAR PURPOSE.  See the
  GNU General Public License for more details.

  You should have received a copy of the GNU General Public License
  along with this program.  If not, see <http://www.gnu.org/licenses/>.
*/

#if !defined(BITBOARD_H_INCLUDED)
#define BITBOARD_H_INCLUDED

#include "types.h"

namespace Bitboards {

extern void init();
extern void print(Bitboard b);

}

CACHE_LINE_ALIGNMENT

extern Bitboard RMasks[64];
extern Bitboard RMagics[64];
extern Bitboard* RAttacks[64];
extern unsigned RShifts[64];

extern Bitboard BMasks[64];
extern Bitboard BMagics[64];
extern Bitboard* BAttacks[64];
extern unsigned BShifts[64];

extern Bitboard SquareBB[64];
extern Bitboard FileBB[8];
extern Bitboard RankBB[8];
extern Bitboard AdjacentFilesBB[8];
extern Bitboard ThisAndAdjacentFilesBB[8];
extern Bitboard InFrontBB[2][8];
extern Bitboard StepAttacksBB[16][64];
extern Bitboard BetweenBB[64][64];
extern Bitboard DistanceRingsBB[64][8];
extern Bitboard ForwardBB[2][64];
extern Bitboard PassedPawnMask[2][64];
extern Bitboard AttackSpanMask[2][64];
extern Bitboard PseudoAttacks[6][64];


/// Overloads of bitwise operators between a Bitboard and a Square for testing
/// whether a given bit is set in a bitboard, and for setting and clearing bits.

inline Bitboard operator&(Bitboard b, Square s) {
  return b & SquareBB[s];
}

inline Bitboard& operator|=(Bitboard& b, Square s) {
  return b |= SquareBB[s];
}

inline Bitboard& operator^=(Bitboard& b, Square s) {
  return b ^= SquareBB[s];
}

inline Bitboard operator|(Bitboard b, Square s) {
  return b | SquareBB[s];
}

inline Bitboard operator^(Bitboard b, Square s) {
  return b ^ SquareBB[s];
}


/// more_than_one() returns true if in 'b' there is more than one bit set

inline bool more_than_one(Bitboard b) {
  return b & (b - 1);
}


/// rank_bb() and file_bb() take a file or a square as input and return
/// a bitboard representing all squares on the given file or rank.

inline Bitboard rank_bb(Rank r) {
  return RankBB[r];
}

inline Bitboard rank_bb(Square s) {
  return RankBB[rank_of(s)];
}

inline Bitboard file_bb(File f) {
  return FileBB[f];
}

inline Bitboard file_bb(Square s) {
  return FileBB[file_of(s)];
}


/// adjacent_files_bb takes a file as input and returns a bitboard representing
/// all squares on the adjacent files.

inline Bitboard adjacent_files_bb(File f) {
  return AdjacentFilesBB[f];
}


/// this_and_adjacent_files_bb takes a file as input and returns a bitboard
/// representing all squares on the given and adjacent files.

inline Bitboard this_and_adjacent_files_bb(File f) {
  return ThisAndAdjacentFilesBB[f];
}


/// in_front_bb() takes a color and a rank or square as input, and returns a
/// bitboard representing all the squares on all ranks in front of the rank
/// (or square), from the given color's point of view.  For instance,
/// in_front_bb(WHITE, RANK_5) will give all squares on ranks 6, 7 and 8, while
/// in_front_bb(BLACK, SQ_D3) will give all squares on ranks 1 and 2.

inline Bitboard in_front_bb(Color c, Rank r) {
  return InFrontBB[c][r];
}

inline Bitboard in_front_bb(Color c, Square s) {
  return InFrontBB[c][rank_of(s)];
}


/// between_bb returns a bitboard representing all squares between two squares.
/// For instance, between_bb(SQ_C4, SQ_F7) returns a bitboard with the bits for
/// square d5 and e6 set.  If s1 and s2 are not on the same line, file or diagonal,
/// 0 is returned.

inline Bitboard between_bb(Square s1, Square s2) {
  return BetweenBB[s1][s2];
}


/// forward_bb takes a color and a square as input, and returns a bitboard
/// representing all squares along the line in front of the square, from the
/// point of view of the given color. Definition of the table is:
/// ForwardBB[c][s] = in_front_bb(c, s) & file_bb(s)

inline Bitboard forward_bb(Color c, Square s) {
  return ForwardBB[c][s];
}


/// passed_pawn_mask takes a color and a square as input, and returns a
/// bitboard mask which can be used to test if a pawn of the given color on
/// the given square is a passed pawn. Definition of the table is:
/// PassedPawnMask[c][s] = in_front_bb(c, s) & this_and_adjacent_files_bb(s)

inline Bitboard passed_pawn_mask(Color c, Square s) {
  return PassedPawnMask[c][s];
}


/// attack_span_mask takes a color and a square as input, and returns a bitboard
/// representing all squares that can be attacked by a pawn of the given color
/// when it moves along its file starting from the given square. Definition is:
/// AttackSpanMask[c][s] = in_front_bb(c, s) & adjacent_files_bb(s);

inline Bitboard attack_span_mask(Color c, Square s) {
  return AttackSpanMask[c][s];
}


/// squares_aligned returns true if the squares s1, s2 and s3 are aligned
/// either on a straight or on a diagonal line.

inline bool squares_aligned(Square s1, Square s2, Square s3) {
  return  (BetweenBB[s1][s2] | BetweenBB[s1][s3] | BetweenBB[s2][s3])
        & (     SquareBB[s1] |      SquareBB[s2] |      SquareBB[s3]);
}


/// same_color_squares() returns a bitboard representing all squares with
/// the same color of the given square.

inline Bitboard same_color_squares(Square s) {
  return Bitboard(0xAA55AA55AA55AA55ULL) & s ?  0xAA55AA55AA55AA55ULL
                                             : ~0xAA55AA55AA55AA55ULL;
}


/// Functions for computing sliding attack bitboards. Function attacks_bb() takes
/// a square and a bitboard of occupied squares as input, and returns a bitboard
/// representing all squares attacked by Pt (bishop or rook) on the given square.
template<PieceType Pt>
FORCE_INLINE unsigned magic_index(Square s, Bitboard occ) {

  Bitboard* const Masks  = Pt == ROOK ? RMasks  : BMasks;
  Bitboard* const Magics = Pt == ROOK ? RMagics : BMagics;
  unsigned* const Shifts = Pt == ROOK ? RShifts : BShifts;

  if (Is64Bit)
      return unsigned(((occ & Masks[s]) * Magics[s]) >> Shifts[s]);

  unsigned lo = unsigned(occ) & unsigned(Masks[s]);
  unsigned hi = unsigned(occ >> 32) & unsigned(Masks[s] >> 32);
  return (lo * unsigned(Magics[s]) ^ hi * unsigned(Magics[s] >> 32)) >> Shifts[s];
}

template<PieceType Pt>
inline Bitboard attacks_bb(Square s, Bitboard occ) {
  return (Pt == ROOK ? RAttacks : BAttacks)[s][magic_index<Pt>(s, occ)];
}


/// lsb()/msb() finds the least/most significant bit in a nonzero bitboard.
/// pop_lsb() finds and clears the least significant bit in a nonzero bitboard.

#if defined(USE_BSFQ)

<<<<<<< HEAD
#if ( defined(_MSC_VER) || defined(_WIN32) ) && !defined(__INTEL_COMPILER)
=======
#  if defined(_MSC_VER) && !defined(__INTEL_COMPILER)
>>>>>>> 6b5322ce

FORCE_INLINE Square lsb(Bitboard b) {
  unsigned long index;
  _BitScanForward64(&index, b);
  return (Square) index;
}

FORCE_INLINE Square msb(Bitboard b) {
  unsigned long index;
  _BitScanReverse64(&index, b);
  return (Square) index;
}

#  else

FORCE_INLINE Square lsb(Bitboard b) { // Assembly code by Heinz van Saanen
  Bitboard index;
  __asm__("bsfq %1, %0": "=r"(index): "rm"(b) );
  return (Square) index;
}

FORCE_INLINE Square msb(Bitboard b) {
  Bitboard index;
  __asm__("bsrq %1, %0": "=r"(index): "rm"(b) );
  return (Square) index;
}

#  endif

FORCE_INLINE Square pop_lsb(Bitboard* b) {
  const Square s = lsb(*b);
  *b &= ~(1ULL << s);
  return s;
}

#else // if !defined(USE_BSFQ)

extern Square msb(Bitboard b);
extern Square lsb(Bitboard b);
extern Square pop_lsb(Bitboard* b);

#endif

#endif // !defined(BITBOARD_H_INCLUDED)<|MERGE_RESOLUTION|>--- conflicted
+++ resolved
@@ -226,11 +226,7 @@
 
 #if defined(USE_BSFQ)
 
-<<<<<<< HEAD
-#if ( defined(_MSC_VER) || defined(_WIN32) ) && !defined(__INTEL_COMPILER)
-=======
-#  if defined(_MSC_VER) && !defined(__INTEL_COMPILER)
->>>>>>> 6b5322ce
+#  if ( defined(_MSC_VER) || defined(_WIN32) ) && !defined(__INTEL_COMPILER)
 
 FORCE_INLINE Square lsb(Bitboard b) {
   unsigned long index;
