/*
  Stockfish, a UCI chess playing engine derived from Glaurung 2.1
  Copyright (C) 2004-2008 Tord Romstad (Glaurung author)
  Copyright (C) 2008-2013 Marco Costalba, Joona Kiiski, Tord Romstad

  Stockfish is free software: you can redistribute it and/or modify
  it under the terms of the GNU General Public License as published by
  the Free Software Foundation, either version 3 of the License, or
  (at your option) any later version.

  Stockfish is distributed in the hope that it will be useful,
  but WITHOUT ANY WARRANTY; without even the implied warranty of
  MERCHANTABILITY or FITNESS FOR A PARTICULAR PURPOSE.  See the
  GNU General Public License for more details.

  You should have received a copy of the GNU General Public License
  along with this program.  If not, see <http://www.gnu.org/licenses/>.
*/

#if !defined(EVALUATE_H_INCLUDED)
#define EVALUATE_H_INCLUDED

<<<<<<< HEAD
#ifndef GPSFISH
#include "material.h"
#include "pawns.h"
#endif
=======
>>>>>>> 06b9140e
#include "types.h"
#ifdef GPSFISH
#include "osl/eval/ml/openMidEndingEval.h"
typedef osl::eval::ml::OpenMidEndingEval eval_t;
#endif

class Position;

namespace Eval {

<<<<<<< HEAD
// Struct Eval::Info contains various information computed and collected
// by the evaluation functions.
struct Info {

#ifndef GPSFISH
  // Pointers to material and pawn hash table entries
  Material::Entry* mi;
  Pawns::Entry* pi;

  // attackedBy[color][piece type] is a bitboard representing all squares
  // attacked by a given color and piece type, attackedBy[color][ALL_PIECES]
  // contains all squares attacked by the given color.
  Bitboard attackedBy[COLOR_NB][PIECE_TYPE_NB];

  // kingRing[color] is the zone around the king which is considered
  // by the king safety evaluation. This consists of the squares directly
  // adjacent to the king, and the three (or two, for a king on an edge file)
  // squares two ranks in front of the king. For instance, if black's king
  // is on g8, kingRing[BLACK] is a bitboard containing the squares f8, h8,
  // f7, g7, h7, f6, g6 and h6.
  Bitboard kingRing[COLOR_NB];

  // kingAttackersCount[color] is the number of pieces of the given color
  // which attack a square in the kingRing of the enemy king.
  int kingAttackersCount[COLOR_NB];

  // kingAttackersWeight[color] is the sum of the "weight" of the pieces of the
  // given color which attack a square in the kingRing of the enemy king. The
  // weights of the individual piece types are given by the variables
  // QueenAttackWeight, RookAttackWeight, BishopAttackWeight and
  // KnightAttackWeight in evaluate.cpp
  int kingAttackersWeight[COLOR_NB];

  // kingAdjacentZoneAttacksCount[color] is the number of attacks to squares
  // directly adjacent to the king of the given color. Pieces which attack
  // more than one square are counted multiple times. For instance, if black's
  // king is on g8 and there's a white knight on g5, this knight adds
  // 2 to kingAdjacentZoneAttacksCount[BLACK].
  int kingAdjacentZoneAttacksCount[COLOR_NB];
#endif
};

=======
>>>>>>> 06b9140e
extern void init();
extern Value evaluate(const Position& pos, Value& margin);
extern std::string trace(const Position& pos);
#ifndef GPSFISH
extern void eval_init();
#endif

}

#endif // !defined(EVALUATE_H_INCLUDED)<|MERGE_RESOLUTION|>--- conflicted
+++ resolved
@@ -20,13 +20,6 @@
 #if !defined(EVALUATE_H_INCLUDED)
 #define EVALUATE_H_INCLUDED
 
-<<<<<<< HEAD
-#ifndef GPSFISH
-#include "material.h"
-#include "pawns.h"
-#endif
-=======
->>>>>>> 06b9140e
 #include "types.h"
 #ifdef GPSFISH
 #include "osl/eval/ml/openMidEndingEval.h"
@@ -37,57 +30,9 @@
 
 namespace Eval {
 
-<<<<<<< HEAD
-// Struct Eval::Info contains various information computed and collected
-// by the evaluation functions.
-struct Info {
-
-#ifndef GPSFISH
-  // Pointers to material and pawn hash table entries
-  Material::Entry* mi;
-  Pawns::Entry* pi;
-
-  // attackedBy[color][piece type] is a bitboard representing all squares
-  // attacked by a given color and piece type, attackedBy[color][ALL_PIECES]
-  // contains all squares attacked by the given color.
-  Bitboard attackedBy[COLOR_NB][PIECE_TYPE_NB];
-
-  // kingRing[color] is the zone around the king which is considered
-  // by the king safety evaluation. This consists of the squares directly
-  // adjacent to the king, and the three (or two, for a king on an edge file)
-  // squares two ranks in front of the king. For instance, if black's king
-  // is on g8, kingRing[BLACK] is a bitboard containing the squares f8, h8,
-  // f7, g7, h7, f6, g6 and h6.
-  Bitboard kingRing[COLOR_NB];
-
-  // kingAttackersCount[color] is the number of pieces of the given color
-  // which attack a square in the kingRing of the enemy king.
-  int kingAttackersCount[COLOR_NB];
-
-  // kingAttackersWeight[color] is the sum of the "weight" of the pieces of the
-  // given color which attack a square in the kingRing of the enemy king. The
-  // weights of the individual piece types are given by the variables
-  // QueenAttackWeight, RookAttackWeight, BishopAttackWeight and
-  // KnightAttackWeight in evaluate.cpp
-  int kingAttackersWeight[COLOR_NB];
-
-  // kingAdjacentZoneAttacksCount[color] is the number of attacks to squares
-  // directly adjacent to the king of the given color. Pieces which attack
-  // more than one square are counted multiple times. For instance, if black's
-  // king is on g8 and there's a white knight on g5, this knight adds
-  // 2 to kingAdjacentZoneAttacksCount[BLACK].
-  int kingAdjacentZoneAttacksCount[COLOR_NB];
-#endif
-};
-
-=======
->>>>>>> 06b9140e
 extern void init();
 extern Value evaluate(const Position& pos, Value& margin);
 extern std::string trace(const Position& pos);
-#ifndef GPSFISH
-extern void eval_init();
-#endif
 
 }
 
