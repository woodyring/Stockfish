/*
  Stockfish, a UCI chess playing engine derived from Glaurung 2.1
  Copyright (C) 2004-2008 Tord Romstad (Glaurung author)
  Copyright (C) 2008-2012 Marco Costalba, Joona Kiiski, Tord Romstad

  Stockfish is free software: you can redistribute it and/or modify
  it under the terms of the GNU General Public License as published by
  the Free Software Foundation, either version 3 of the License, or
  (at your option) any later version.

  Stockfish is distributed in the hope that it will be useful,
  but WITHOUT ANY WARRANTY; without even the implied warranty of
  MERCHANTABILITY or FITNESS FOR A PARTICULAR PURPOSE.  See the
  GNU General Public License for more details.

  You should have received a copy of the GNU General Public License
  along with this program.  If not, see <http://www.gnu.org/licenses/>.
*/

#if !defined(EVALUATE_H_INCLUDED)
#define EVALUATE_H_INCLUDED

#include "types.h"
#ifdef GPSFISH
#include "osl/eval/ml/openMidEndingEval.h"
typedef osl::eval::ml::OpenMidEndingEval eval_t;
#endif

class Position;

namespace Eval {

extern Color RootColor;

extern void init();
extern Value evaluate(const Position& pos, Value& margin);
<<<<<<< HEAD
extern std::string trace_evaluate(const Position& pos);
#ifndef GPSFISH
extern void eval_init();
#endif
=======
extern std::string trace(const Position& pos);
>>>>>>> 4220f191

}

#endif // !defined(EVALUATE_H_INCLUDED)<|MERGE_RESOLUTION|>--- conflicted
+++ resolved
@@ -34,14 +34,10 @@
 
 extern void init();
 extern Value evaluate(const Position& pos, Value& margin);
-<<<<<<< HEAD
-extern std::string trace_evaluate(const Position& pos);
+extern std::string trace(const Position& pos);
 #ifndef GPSFISH
 extern void eval_init();
 #endif
-=======
-extern std::string trace(const Position& pos);
->>>>>>> 4220f191
 
 }
 
