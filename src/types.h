/*
  Stockfish, a UCI chess playing engine derived from Glaurung 2.1
  Copyright (C) 2004-2008 Tord Romstad (Glaurung author)
  Copyright (C) 2008-2013 Marco Costalba, Joona Kiiski, Tord Romstad

  Stockfish is free software: you can redistribute it and/or modify
  it under the terms of the GNU General Public License as published by
  the Free Software Foundation, either version 3 of the License, or
  (at your option) any later version.

  Stockfish is distributed in the hope that it will be useful,
  but WITHOUT ANY WARRANTY; without even the implied warranty of
  MERCHANTABILITY or FITNESS FOR A PARTICULAR PURPOSE.  See the
  GNU General Public License for more details.

  You should have received a copy of the GNU General Public License
  along with this program.  If not, see <http://www.gnu.org/licenses/>.
*/

#if !defined(TYPES_H_INCLUDED)
#define TYPES_H_INCLUDED

/// For Linux and OSX configuration is done automatically using Makefile. To get
/// started type 'make help'.
///
/// For Windows, part of the configuration is detected automatically, but some
/// switches need to be set manually:
///
/// -DNDEBUG      | Disable debugging mode. Use always.
///
/// -DNO_PREFETCH | Disable use of prefetch asm-instruction. A must if you want
///               | the executable to run on some very old machines.
///
/// -DUSE_POPCNT  | Add runtime support for use of popcnt asm-instruction. Works
///               | only in 64-bit mode. For compiling requires hardware with
///               | popcnt support.

#include <cassert>
#include <cctype>
#include <climits>
#include <cstdlib>

#include "platform.h"

#if defined(_WIN64) && !defined(IS_64BIT)
#  include <intrin.h> // MSVC popcnt and bsfq instrinsics
#  define IS_64BIT
#  define USE_BSFQ
#endif

#if defined(USE_POPCNT) && defined(_MSC_VER) && defined(__INTEL_COMPILER)
#  include <nmmintrin.h> // Intel header for _mm_popcnt_u64() intrinsic
#endif

#  if !defined(NO_PREFETCH) && (defined(__INTEL_COMPILER) || defined(_MSC_VER))
#   include <xmmintrin.h> // Intel and Microsoft header for _mm_prefetch()
#  endif

#define CACHE_LINE_SIZE 64
#if defined(_MSC_VER) || defined(__INTEL_COMPILER)
#  define CACHE_LINE_ALIGNMENT __declspec(align(CACHE_LINE_SIZE))
#else
#  define CACHE_LINE_ALIGNMENT  __attribute__ ((aligned(CACHE_LINE_SIZE)))
#endif

#if defined(_MSC_VER) || defined(_WIN32)
#  define FORCE_INLINE  __forceinline
#elif defined(__GNUC__)
#  define FORCE_INLINE  inline __attribute__((always_inline))
#else
#  define FORCE_INLINE  inline
#endif

#if defined(USE_POPCNT)
const bool HasPopCnt = true;
#else
const bool HasPopCnt = false;
#endif

#if defined(IS_64BIT)
const bool Is64Bit = true;
#else
const bool Is64Bit = false;
#endif

typedef uint64_t Key;
typedef uint64_t Bitboard;

#ifdef GPSFISH
const int MAX_MOVES      = 1024; //593;
const int MAX_PLY        = 256;
#else
const int MAX_MOVES      = 192;
const int MAX_PLY        = 100;
#endif
const int MAX_PLY_PLUS_2 = MAX_PLY + 2;

const Bitboard FileABB = 0x0101010101010101ULL;
const Bitboard FileBBB = FileABB << 1;
const Bitboard FileCBB = FileABB << 2;
const Bitboard FileDBB = FileABB << 3;
const Bitboard FileEBB = FileABB << 4;
const Bitboard FileFBB = FileABB << 5;
const Bitboard FileGBB = FileABB << 6;
const Bitboard FileHBB = FileABB << 7;

const Bitboard Rank1BB = 0xFF;
const Bitboard Rank2BB = Rank1BB << (8 * 1);
const Bitboard Rank3BB = Rank1BB << (8 * 2);
const Bitboard Rank4BB = Rank1BB << (8 * 3);
const Bitboard Rank5BB = Rank1BB << (8 * 4);
const Bitboard Rank6BB = Rank1BB << (8 * 5);
const Bitboard Rank7BB = Rank1BB << (8 * 6);
const Bitboard Rank8BB = Rank1BB << (8 * 7);


/// A move needs 16 bits to be stored
///
/// bit  0- 5: destination square (from 0 to 63)
/// bit  6-11: origin square (from 0 to 63)
/// bit 12-13: promotion piece type - 2 (from KNIGHT-2 to QUEEN-2)
/// bit 14-15: special move flag: promotion (1), en passant (2), castle (3)
///
/// Special cases are MOVE_NONE and MOVE_NULL. We can sneak these in because in
/// any normal move destination square is always different from origin square
/// while MOVE_NONE and MOVE_NULL have the same origin and destination square.

#ifdef GPSFISH
extern bool using_tcp_connection; // to enable/disable Move::DeclareWin() at root
#include "osl/move.h"
typedef osl::Move Move;
static const Move MOVE_NONE=Move::INVALID();
#else
enum Move {
  MOVE_NONE = 0,
  MOVE_NULL = 65
};
#endif

enum MoveType {
  NORMAL    = 0,
  PROMOTION = 1 << 14,
  ENPASSANT = 2 << 14,
  CASTLE    = 3 << 14
};

#ifdef GPSFISH
enum CastleRight {  // Defined as in PolyGlot book hash key
  CASTLES_NONE = 0,
  WHITE_OO     = 1,
  WHITE_OOO    = 2,
  BLACK_OO     = 4,
  BLACK_OOO    = 8,
  ALL_CASTLES  = 15,
  CASTLE_RIGHT_NB = 16
};

enum CastlingSide {
  KING_SIDE,
  QUEEN_SIDE,
  CASTLING_SIDE_NB = 2
};

enum Phase {
  PHASE_ENDGAME = 0,
  PHASE_MIDGAME = 128,
  MG = 0, EG = 1, PHASE_NB = 2
};

enum ScaleFactor {
  SCALE_FACTOR_DRAW   = 0,
  SCALE_FACTOR_NORMAL = 64,
  SCALE_FACTOR_MAX    = 128,
  SCALE_FACTOR_NONE   = 255
};
#endif

enum Bound {
  BOUND_NONE  = 0,
  BOUND_UPPER = 1,
  BOUND_LOWER = 2,
  BOUND_EXACT = BOUND_UPPER | BOUND_LOWER
};

enum Value {
  VALUE_ZERO      = 0,
#ifndef GPSFISH
  VALUE_DRAW      = 0,
#endif
  VALUE_KNOWN_WIN = 15000,
  VALUE_MATE      = 30000,
  VALUE_INFINITE  = 30001,
  VALUE_NONE      = 30002,

  VALUE_MATE_IN_MAX_PLY  =  VALUE_MATE - MAX_PLY,
  VALUE_MATED_IN_MAX_PLY = -VALUE_MATE + MAX_PLY,

  VALUE_ENSURE_INTEGER_SIZE_P = INT_MAX,
  VALUE_ENSURE_INTEGER_SIZE_N = INT_MIN,

#ifndef GPSFISH
  PawnValueMg   = 198,   PawnValueEg   = 258,
  KnightValueMg = 817,   KnightValueEg = 846,
  BishopValueMg = 836,   BishopValueEg = 857,
  RookValueMg   = 1270,  RookValueEg   = 1278,
  QueenValueMg  = 2521,  QueenValueEg  = 2558
#endif
};

#ifdef GPSFISH

#include "osl/ptype.h"
#include "osl/player.h"
typedef osl::Ptype PieceType;
typedef osl::PtypeO Piece;
typedef osl::Player Color;
using osl::Ptype;
using osl::PtypeO;
using osl::Player;
using osl::BLACK;
using osl::WHITE;
using osl::PTYPEO_SIZE;
using osl::PTYPE_SIZE;
const PieceType NO_PIECE_TYPE = osl::PTYPE_EMPTY;
const int COLOR_NB = 2;
const int PIECE_NB = PTYPEO_SIZE;
#else
enum PieceType {
  NO_PIECE_TYPE = 0, ALL_PIECES = 0,
  PAWN = 1, KNIGHT = 2, BISHOP = 3, ROOK = 4, QUEEN = 5, KING = 6,
  PIECE_TYPE_NB = 8
};
enum Piece {
  NO_PIECE = 0,
  W_PAWN = 1, W_KNIGHT =  2, W_BISHOP =  3, W_ROOK =  4, W_QUEEN =  5, W_KING =  6,
  B_PAWN = 9, B_KNIGHT = 10, B_BISHOP = 11, B_ROOK = 12, B_QUEEN = 13, B_KING = 14,
  PIECE_NB = 16
};

enum Color {
  WHITE, BLACK, NO_COLOR, COLOR_NB = 2
};
#endif


enum Depth {

  ONE_PLY = 2,

  DEPTH_ZERO          =  0 * ONE_PLY,
  DEPTH_QS_CHECKS     = -1 * ONE_PLY,
  DEPTH_QS_NO_CHECKS  = -2 * ONE_PLY,
  DEPTH_QS_RECAPTURES = -7 * ONE_PLY,

  DEPTH_NONE = -127 * ONE_PLY
};

#ifdef GPSFISH
#include "osl/square.h"
typedef osl::Square Square;
const int SQUARE_NB = Square::SIZE;
#else
enum Square {
  SQ_A1, SQ_B1, SQ_C1, SQ_D1, SQ_E1, SQ_F1, SQ_G1, SQ_H1,
  SQ_A2, SQ_B2, SQ_C2, SQ_D2, SQ_E2, SQ_F2, SQ_G2, SQ_H2,
  SQ_A3, SQ_B3, SQ_C3, SQ_D3, SQ_E3, SQ_F3, SQ_G3, SQ_H3,
  SQ_A4, SQ_B4, SQ_C4, SQ_D4, SQ_E4, SQ_F4, SQ_G4, SQ_H4,
  SQ_A5, SQ_B5, SQ_C5, SQ_D5, SQ_E5, SQ_F5, SQ_G5, SQ_H5,
  SQ_A6, SQ_B6, SQ_C6, SQ_D6, SQ_E6, SQ_F6, SQ_G6, SQ_H6,
  SQ_A7, SQ_B7, SQ_C7, SQ_D7, SQ_E7, SQ_F7, SQ_G7, SQ_H7,
  SQ_A8, SQ_B8, SQ_C8, SQ_D8, SQ_E8, SQ_F8, SQ_G8, SQ_H8,
  SQ_NONE,

  SQUARE_NB = 64,

  DELTA_N =  8,
  DELTA_E =  1,
  DELTA_S = -8,
  DELTA_W = -1,

  DELTA_NN = DELTA_N + DELTA_N,
  DELTA_NE = DELTA_N + DELTA_E,
  DELTA_SE = DELTA_S + DELTA_E,
  DELTA_SS = DELTA_S + DELTA_S,
  DELTA_SW = DELTA_S + DELTA_W,
  DELTA_NW = DELTA_N + DELTA_W
};
#endif

enum File {
#ifdef GPSFISH
  FILE_0, FILE_1, FILE_2, FILE_3, FILE_4, FILE_5, FILE_6, FILE_7, FILE_8, FILE_9, FILE_NB = 9
#else
  FILE_A, FILE_B, FILE_C, FILE_D, FILE_E, FILE_F, FILE_G, FILE_H, FILE_NB = 8
#endif
};

enum Rank {
#ifdef GPSFISH
  RANK_0, RANK_1, RANK_2, RANK_3, RANK_4, RANK_5, RANK_6, RANK_7, RANK_8, RANK_9, RANK_NB = 9
#else
  RANK_1, RANK_2, RANK_3, RANK_4, RANK_5, RANK_6, RANK_7, RANK_8, RANK_NB = 8
#endif
};


/// Score enum keeps a midgame and an endgame value in a single integer (enum),
/// first LSB 16 bits are used to store endgame value, while upper bits are used
/// for midgame value. Compiler is free to choose the enum type as long as can
/// keep its data, so ensure Score to be an integer type.
enum Score {
  SCORE_ZERO = 0,
  SCORE_ENSURE_INTEGER_SIZE_P = INT_MAX,
  SCORE_ENSURE_INTEGER_SIZE_N = INT_MIN
};

inline Score make_score(int mg, int eg) { return Score((mg << 16) + eg); }

/// Extracting the signed lower and upper 16 bits it not so trivial because
/// according to the standard a simple cast to short is implementation defined
/// and so is a right shift of a signed integer.
inline Value mg_value(Score s) { return Value(((s + 0x8000) & ~0xffff) / 0x10000); }

/// On Intel 64 bit we have a small speed regression with the standard conforming
/// version, so use a faster code in this case that, although not 100% standard
/// compliant it seems to work for Intel and MSVC.
#if defined(IS_64BIT) && (!defined(__GNUC__) || defined(__INTEL_COMPILER))

inline Value eg_value(Score s) { return Value(int16_t(s & 0xffff)); }

#else

inline Value eg_value(Score s) {
  return Value((int)(unsigned(s) & 0x7fffu) - (int)(unsigned(s) & 0x8000u));
}

#endif

#define ENABLE_SAFE_OPERATORS_ON(T)                                         \
inline T operator+(const T d1, const T d2) { return T(int(d1) + int(d2)); } \
inline T operator-(const T d1, const T d2) { return T(int(d1) - int(d2)); } \
inline T operator*(int i, const T d) { return T(i * int(d)); }              \
inline T operator*(const T d, int i) { return T(int(d) * i); }              \
inline T operator-(const T d) { return T(-int(d)); }                        \
inline T& operator+=(T& d1, const T d2) { d1 = d1 + d2; return d1; }        \
inline T& operator-=(T& d1, const T d2) { d1 = d1 - d2; return d1; }        \
inline T& operator*=(T& d, int i) { d = T(int(d) * i); return d; }

#define ENABLE_OPERATORS_ON(T) ENABLE_SAFE_OPERATORS_ON(T)                  \
inline T operator++(T& d, int) { d = T(int(d) + 1); return d; }             \
inline T operator--(T& d, int) { d = T(int(d) - 1); return d; }             \
inline T operator/(const T d, int i) { return T(int(d) / i); }              \
inline T& operator/=(T& d, int i) { d = T(int(d) / i); return d; }

ENABLE_OPERATORS_ON(Value)
ENABLE_OPERATORS_ON(PieceType)
ENABLE_OPERATORS_ON(Piece)
ENABLE_OPERATORS_ON(Color)
ENABLE_OPERATORS_ON(Depth)
#ifndef GPSFISH
ENABLE_OPERATORS_ON(Square)
#endif
ENABLE_OPERATORS_ON(File)
ENABLE_OPERATORS_ON(Rank)

/// Added operators for adding integers to a Value
inline Value operator+(Value v, int i) { return Value(int(v) + i); }
inline Value operator-(Value v, int i) { return Value(int(v) - i); }

ENABLE_SAFE_OPERATORS_ON(Score)

/// Only declared but not defined. We don't want to multiply two scores due to
/// a very high risk of overflow. So user should explicitly convert to integer.
inline Score operator*(Score s1, Score s2);

/// Division of a Score must be handled separately for each term
inline Score operator/(Score s, int i) {
  return make_score(mg_value(s) / i, eg_value(s) / i);
}

#undef ENABLE_OPERATORS_ON
#undef ENABLE_SAFE_OPERATORS_ON

<<<<<<< HEAD
#ifdef GPSFISH
#include "osl/misc/carray3d.h"
#endif

namespace Zobrist {

#ifdef GPSFISH
  extern osl::misc::CArray3d<Key,2,osl::PTYPE_SIZE,osl::Square::SIZE> psq;
#else
  extern Key psq[COLOR_NB][PIECE_TYPE_NB][SQUARE_NB];
  extern Key enpassant[FILE_NB];
  extern Key castle[CASTLE_RIGHT_NB];
#endif
  extern Key side;
  extern Key exclusion;
}

#ifdef GPSFISH
extern const Value PieceValue[PHASE_NB][osl::PTYPE_SIZE];
#else
=======
>>>>>>> de1dc4f2
extern Value PieceValue[PHASE_NB][PIECE_NB];
extern int SquareDistance[SQUARE_NB][SQUARE_NB];
#endif


#ifdef GPSFISH

#include "osl/eval/ptypeEvalTraits.h"
using osl::PAWN;
const Value PawnValueMg   = (Value)osl::eval::PtypeEvalTraits<osl::PAWN>::val;

extern const Value PromoteValue[osl::PTYPE_SIZE];
extern const Value PieceValueType[osl::PTYPE_SIZE];

inline Value promote_value_of_piece_on(Piece p) {
  return PromoteValue[p];
}

inline Value type_value_of_piece_on(Piece p) {
  return PieceValueType[p];
}

#endif

struct MoveStack {
  Move move;
  int score;
};

inline bool operator<(const MoveStack& f, const MoveStack& s) {
  return f.score < s.score;
}

inline Color operator~(Color c) {
#ifdef GPSFISH
  return alt(c);
#else
  return Color(c ^ 1);
#endif
}

inline Square operator~(Square s) {
#ifdef GPSFISH
  // For shogi, do rotate180 instead of flipping
  return s.rotate180();
#else
  return Square(s ^ 56); // Vertical flip SQ_A1 -> SQ_A8
#endif
}

inline Square operator|(File f, Rank r) {
#ifdef GPSFISH
  return Square(f,r);
#else
  return Square((r << 3) | f);
#endif
}

inline Value mate_in(int ply) {
  return VALUE_MATE - ply;
}

inline Value mated_in(int ply) {
  return -VALUE_MATE + ply;
}

inline Piece make_piece(Color c, PieceType pt) {
#ifdef GPSFISH
  return newPtypeO(c,pt);
#else
  return Piece((c << 3) | pt);
#endif
}

#ifndef GPSFISH
inline CastleRight make_castle_right(Color c, CastlingSide s) {
  return CastleRight(WHITE_OO << ((s == QUEEN_SIDE) + 2 * c));
}
#endif

inline PieceType type_of(Piece p)  {
#ifdef GPSFISH
  return getPtype(p);
#else
  return PieceType(p & 7);
#endif
}

inline Color color_of(Piece p) {
#ifdef GPSFISH
  return getOwner(p); // XXX : should return NO_COLOR ?
#else
  assert(p != NO_PIECE);
  return Color(p >> 3);
#endif
}

#ifndef GPSFISH
inline bool is_ok(Square s) {
  return s >= SQ_A1 && s <= SQ_H8;
}
#endif

inline File file_of(Square s) {
#ifdef GPSFISH
  return File(s.x());
#else
  return File(s & 7);
#endif
}

inline Rank rank_of(Square s) {
#ifdef GPSFISH
  return Rank(s.y());
#else
  return Rank(s >> 3);
#endif
}

inline Square mirror(Square s) {
#ifdef GPSFISH
  // flipHorizontal is expensive because it checks if s is pieceStand
  return s.flipHorizontal();
#else
  return Square(s ^ 7); // Horizontal flip SQ_A1 -> SQ_H1
#endif
}

inline Square relative_square(Color c, Square s) {
#ifdef GPSFISH
  return s.squareForBlack(c);
#else
  return Square(s ^ (c * 56));
#endif
}

inline Rank relative_rank(Color c, Rank r) {
#ifdef GPSFISH
  return (c==BLACK ? r : Rank(10-int(r)) );
#else
  return Rank(r ^ (c * 7));
#endif
}

inline Rank relative_rank(Color c, Square s) {
  return relative_rank(c, rank_of(s));
}

#ifndef GPSFISH
inline bool opposite_colors(Square s1, Square s2) {
  int s = int(s1) ^ int(s2);
  return ((s >> 3) ^ s) & 1;
}
#endif

inline int file_distance(Square s1, Square s2) {
  return abs(file_of(s1) - file_of(s2));
}

inline int rank_distance(Square s1, Square s2) {
  return abs(rank_of(s1) - rank_of(s2));
}

#ifndef GPSFISH
inline int square_distance(Square s1, Square s2) {
  return SquareDistance[s1][s2];
}
#endif

inline char file_to_char(File f, bool tolower = true) {
#ifdef GPSFISH
  return char((tolower ? 'a' : 'A') + FILE_9 - f);
#else
  return char(f - FILE_A + (tolower ? 'a' : 'A'));
#endif
}

inline char rank_to_char(Rank r) {
  return char(r - RANK_1 + '1');
}

#ifndef GPSFISH
inline Square pawn_push(Color c) {
  return c == WHITE ? DELTA_N : DELTA_S;
}
#endif

inline Square from_sq(Move m) {
#ifdef GPSFISH
  return m.from();
#else
  return Square((m >> 6) & 0x3F);
#endif
}

inline Square to_sq(Move m) {
#ifdef GPSFISH
  return m.to();
#else
  return Square(m & 0x3F);
#endif
}

inline MoveType type_of(Move m) {
#ifdef GPSFISH
  return (m.isPromotion()) ? PROMOTION : NORMAL;
#else
  return MoveType(m & (3 << 14));
#endif
}

#ifdef GPSFISH

inline bool move_is_pawn_drop(Move m){
  return m.isDrop() && m.ptype()==osl::PAWN;
}

#else

inline PieceType promotion_type(Move m) {
  return PieceType(((m >> 12) & 3) + 2);
}

inline Move make_move(Square from, Square to) {
  return Move(to | (from << 6));
}

template<MoveType T>
inline Move make(Square from, Square to, PieceType pt = KNIGHT) {
  return Move(to | (from << 6) | T | ((pt - KNIGHT) << 12));
}
#endif

inline bool is_ok(Move m) {
  return from_sq(m) != to_sq(m); // Catches also MOVE_NULL and MOVE_NONE
}

#include <string>

inline const std::string square_to_string(Square s) {
  char ch[] = { file_to_char(file_of(s)), rank_to_char(rank_of(s)), 0 };
  return ch;
}

#endif // !defined(TYPES_H_INCLUDED)<|MERGE_RESOLUTION|>--- conflicted
+++ resolved
@@ -381,29 +381,9 @@
 #undef ENABLE_OPERATORS_ON
 #undef ENABLE_SAFE_OPERATORS_ON
 
-<<<<<<< HEAD
-#ifdef GPSFISH
-#include "osl/misc/carray3d.h"
-#endif
-
-namespace Zobrist {
-
-#ifdef GPSFISH
-  extern osl::misc::CArray3d<Key,2,osl::PTYPE_SIZE,osl::Square::SIZE> psq;
-#else
-  extern Key psq[COLOR_NB][PIECE_TYPE_NB][SQUARE_NB];
-  extern Key enpassant[FILE_NB];
-  extern Key castle[CASTLE_RIGHT_NB];
-#endif
-  extern Key side;
-  extern Key exclusion;
-}
-
 #ifdef GPSFISH
 extern const Value PieceValue[PHASE_NB][osl::PTYPE_SIZE];
 #else
-=======
->>>>>>> de1dc4f2
 extern Value PieceValue[PHASE_NB][PIECE_NB];
 extern int SquareDistance[SQUARE_NB][SQUARE_NB];
 #endif
