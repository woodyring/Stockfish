--- conflicted
+++ resolved
@@ -434,14 +434,9 @@
 #endif
 }
 
-<<<<<<< HEAD
-#ifndef GPSFISH
-inline CastlingFlag operator|(Color c, CastlingSide s) {
-  return CastlingFlag(WHITE_OO << ((s == QUEEN_SIDE) + 2 * c));
-=======
+#ifndef GPSFISH
 inline CastlingRight operator|(Color c, CastlingSide s) {
   return CastlingRight(WHITE_OO << ((s == QUEEN_SIDE) + 2 * c));
->>>>>>> 1d1b7df7
 }
 #endif
 
