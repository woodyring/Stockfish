--- conflicted
+++ resolved
@@ -383,11 +383,10 @@
 }
 
 inline Piece make_piece(Color c, PieceType pt) {
-<<<<<<< HEAD
 #ifdef GPSFISH
   return newPtypeO(c,pt);
 #else
-  return Piece((int(c) << 3) | int(pt));
+  return Piece((c << 3) | pt);
 #endif
 }
 
@@ -395,7 +394,7 @@
 #ifdef GPSFISH
   return getPtype(p);
 #else
-  return PieceType(int(p) & 7);
+  return PieceType(p & 7);
 #endif
 }
 
@@ -403,7 +402,7 @@
 #ifdef GPSFISH
   return getOwner(p);
 #else
-  return Color(int(p) >> 3);
+  return Color(p >> 3);
 #endif
 }
 
@@ -411,24 +410,10 @@
 #ifdef GPSFISH
   return alt(c);
 #else
-  return Color(int(c) ^ 1);
-#endif
-=======
-  return Piece((c << 3) | pt);
-}
-
-inline PieceType type_of_piece(Piece p)  {
-  return PieceType(p & 7);
-}
-
-inline Color color_of_piece(Piece p) {
-  return Color(p >> 3);
-}
-
-inline Color opposite_color(Color c) {
   return Color(c ^ 1);
->>>>>>> ff9e49ba
-}
+#endif
+}
+
 
 inline bool color_is_ok(Color c) {
 #ifdef GPSFISH
@@ -460,11 +445,10 @@
 }
 
 inline Square make_square(File f, Rank r) {
-<<<<<<< HEAD
 #ifdef GPSFISH
   return Square(f,r);
 #else
-  return Square((int(r) << 3) | int(f));
+  return Square((r << 3) | f);
 #endif
 }
 
@@ -472,7 +456,7 @@
 #ifdef GPSFISH
   return File(s.x());
 #else
-  return File(int(s) & 7);
+  return File(s & 7);
 #endif
 }
 
@@ -480,7 +464,7 @@
 #ifdef GPSFISH
   return Rank(s.y());
 #else
-  return Rank(int(s) >> 3);
+  return Rank(s >> 3);
 #endif
 }
 
@@ -489,7 +473,7 @@
   // For shogi, do rotate180 instead of flipping
   return s.rotate180();
 #else
-  return Square(int(s) ^ 56);
+  return Square(s ^ 56);
 #endif
 }
 
@@ -498,7 +482,7 @@
   // flipHorizontal is expensive because it checks if s is pieceStand
   return s.flipHorizontal();
 #else
-  return Square(int(s) ^ 7);
+  return Square(s ^ 7);
 #endif
 }
 
@@ -506,7 +490,7 @@
 #ifdef GPSFISH
   return s.squareForBlack(c);
 #else
-  return Square(int(s) ^ (int(c) * 56));
+  return Square(s ^ (c * 56));
 #endif
 }
 
@@ -514,35 +498,8 @@
 #ifdef GPSFISH
   return (c==BLACK ? r : Rank(10-int(r)) );
 #else
-  return Rank(int(r) ^ (int(c) * 7));
-#endif
-=======
-  return Square((r << 3) | f);
-}
-
-inline File square_file(Square s) {
-  return File(s & 7);
-}
-
-inline Rank square_rank(Square s) {
-  return Rank(s >> 3);
-}
-
-inline Square flip_square(Square s) {
-  return Square(s ^ 56);
-}
-
-inline Square flop_square(Square s) {
-  return Square(s ^ 7);
-}
-
-inline Square relative_square(Color c, Square s) {
-  return Square(s ^ (c * 56));
-}
-
-inline Rank relative_rank(Color c, Rank r) {
   return Rank(r ^ (c * 7));
->>>>>>> ff9e49ba
+#endif
 }
 
 inline Rank relative_rank(Color c, Square s) {
