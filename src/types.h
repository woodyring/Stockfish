--- conflicted
+++ resolved
@@ -65,11 +65,7 @@
 #  define CACHE_LINE_ALIGNMENT  __attribute__ ((aligned(CACHE_LINE_SIZE)))
 #endif
 
-<<<<<<< HEAD
-#if defined(_MSC_VER) || defined(_WIN32)
-=======
 #ifdef _MSC_VER
->>>>>>> 002062ae
 #  define FORCE_INLINE  __forceinline
 #elif defined(__GNUC__)
 #  define FORCE_INLINE  inline __attribute__((always_inline))
