--- conflicted
+++ resolved
@@ -391,7 +391,7 @@
 extern const Value PieceValueMidgame[17]; // Indexed by Piece or PieceType
 extern const Value PieceValueEndgame[17];
 extern int SquareDistance[64][64];
-<<<<<<< HEAD
+extern uint8_t BitCount8Bit[256];
 #endif
 
 #ifdef GPSFISH
@@ -406,9 +406,6 @@
   return PieceValueType[p];
 }
 #endif
-=======
-extern uint8_t BitCount8Bit[256];
->>>>>>> 875a8079
 
 inline Color operator~(Color c) {
 #ifdef GPSFISH
