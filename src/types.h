--- conflicted
+++ resolved
@@ -372,51 +372,54 @@
 #undef ENABLE_OPERATORS_ON
 #undef ENABLE_SAFE_OPERATORS_ON
 
-<<<<<<< HEAD
-#ifdef GPSFISH
-#include "osl/eval/ptypeEvalTraits.h"
-using osl::PAWN;
-const Value PawnValueMidgame   = (Value)osl::eval::PtypeEvalTraits<osl::PAWN>::val;
-#endif
-
-#ifdef GPSFISH
-extern const Value PieceValueMidgame[osl::PTYPE_SIZE];
-extern const Value PieceValueEndgame[osl::PTYPE_SIZE];
-#else
-extern const Value PieceValueMidgame[17]; // Indexed by Piece or PieceType
-extern const Value PieceValueEndgame[17];
-extern int SquareDistance[64][64];
-#endif
-
-#ifdef GPSFISH
-extern const Value PromoteValue[osl::PTYPE_SIZE];
-extern const Value PieceValueType[osl::PTYPE_SIZE];
-
-inline Value promote_value_of_piece_on(Piece p) {
-  return PromoteValue[p];
-}
-
-inline Value type_value_of_piece_on(Piece p) {
-  return PieceValueType[p];
-}
-#endif
-=======
+#ifdef GPSFISH
+#include "osl/misc/carray3d.h"
+#endif
+
 namespace Zobrist {
 
+#ifdef GPSFISH
+  extern osl::misc::CArray3d<Key,2,osl::PTYPE_SIZE,osl::Square::SIZE> psq;
+#else
   extern Key psq[2][8][64]; // [color][pieceType][square]/[piece count]
   extern Key enpassant[8];  // [file]
   extern Key castle[16];    // [castleRight]
+#endif
   extern Key side;
   extern Key exclusion;
 
   void init();
 }
 
+#ifdef GPSFISH
+extern const Value PieceValueMidgame[osl::PTYPE_SIZE];
+extern const Value PieceValueEndgame[osl::PTYPE_SIZE];
+#else
 extern Score pieceSquareTable[16][64];
 extern int SquareDistance[64][64];
 extern const Value PieceValueMidgame[17]; // Indexed by Piece or PieceType
 extern const Value PieceValueEndgame[17];
->>>>>>> 7c8b7222
+#endif
+
+
+#ifdef GPSFISH
+#include "osl/eval/ptypeEvalTraits.h"
+using osl::PAWN;
+const Value PawnValueMidgame   = (Value)osl::eval::PtypeEvalTraits<osl::PAWN>::val;
+#endif
+
+#ifdef GPSFISH
+extern const Value PromoteValue[osl::PTYPE_SIZE];
+extern const Value PieceValueType[osl::PTYPE_SIZE];
+
+inline Value promote_value_of_piece_on(Piece p) {
+  return PromoteValue[p];
+}
+
+inline Value type_value_of_piece_on(Piece p) {
+  return PieceValueType[p];
+}
+#endif
 
 struct MoveStack {
   Move move;
