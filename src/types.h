--- conflicted
+++ resolved
@@ -582,17 +582,12 @@
 }
 #endif
 
-<<<<<<< HEAD
-inline char file_to_char(File f) {
-#ifdef GPSFISH
-  return char('a' + FILE_9 - f);
-#else
-  return char(f - FILE_A + 'a');
-#endif
-=======
 inline char file_to_char(File f, bool tolower = true) {
+#ifdef GPSFISH
+  return char((tolower ? 'a' : 'A') + FILE_9 - f);
+#else
   return char(f - FILE_A + (tolower ? 'a' : 'A'));
->>>>>>> 900e2d4e
+#endif
 }
 
 inline char rank_to_char(Rank r) {
