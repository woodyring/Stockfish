/*
  Stockfish, a UCI chess playing engine derived from Glaurung 2.1
  Copyright (C) 2004-2008 Tord Romstad (Glaurung author)
  Copyright (C) 2008-2010 Marco Costalba, Joona Kiiski, Tord Romstad

  Stockfish is free software: you can redistribute it and/or modify
  it under the terms of the GNU General Public License as published by
  the Free Software Foundation, either version 3 of the License, or
  (at your option) any later version.

  Stockfish is distributed in the hope that it will be useful,
  but WITHOUT ANY WARRANTY; without even the implied warranty of
  MERCHANTABILITY or FITNESS FOR A PARTICULAR PURPOSE.  See the
  GNU General Public License for more details.

  You should have received a copy of the GNU General Public License
  along with this program.  If not, see <http://www.gnu.org/licenses/>.
*/

#if !defined(TYPES_H_INCLUDED)
#define TYPES_H_INCLUDED

#include <climits>
#include <cstdlib>

#if defined(_MSC_VER) || defined(_WIN32)

// Disable some silly and noisy warning from MSVC compiler
#pragma warning(disable: 4800) // Forcing value to bool 'true' or 'false'
#pragma warning(disable: 4127) // Conditional expression is constant
#pragma warning(disable: 4146) // Unary minus operator applied to unsigned type

// MSVC does not support <inttypes.h>
typedef   signed __int8    int8_t;
typedef unsigned __int8   uint8_t;
typedef   signed __int16  int16_t;
typedef unsigned __int16 uint16_t;
typedef   signed __int32  int32_t;
typedef unsigned __int32 uint32_t;
typedef   signed __int64  int64_t;
typedef unsigned __int64 uint64_t;

#else

#include <inttypes.h>

#endif

#define Min(x, y) (((x) < (y)) ? (x) : (y))
#define Max(x, y) (((x) < (y)) ? (y) : (x))

////
//// Configuration
////

//// For Linux and OSX configuration is done automatically using Makefile.
//// To get started type "make help".
////
//// For windows part of the configuration is detected automatically, but
//// some switches need to be set manually:
////
//// -DNDEBUG       | Disable debugging mode. Use always.
////
//// -DNO_PREFETCH  | Disable use of prefetch asm-instruction. A must if you want the
////                | executable to run on some very old machines.
////
//// -DUSE_POPCNT   | Add runtime support for use of popcnt asm-instruction.
////                | Works only in 64-bit mode. For compiling requires hardware
////                | with popcnt support. Around 4% speed-up.
////
//// -DOLD_LOCKS    | By default under Windows are used the fast Slim Reader/Writer (SRW)
////                | Locks and Condition Variables: these are not supported by Windows XP
////                | and older, to compile for those platforms you should enable OLD_LOCKS.

// Automatic detection for 64-bit under Windows
#if defined(_WIN64)
#define IS_64BIT
#endif

// Automatic detection for use of bsfq asm-instruction under Windows
#if defined(_WIN64)
#define USE_BSFQ
#endif

// Intel header for _mm_popcnt_u64() intrinsic
#if defined(USE_POPCNT) && defined(_MSC_VER) && defined(__INTEL_COMPILER)
#include <nmmintrin.h>
#endif

// Cache line alignment specification
#if defined(_MSC_VER) || defined(_WIN32) || defined(__INTEL_COMPILER)
#define CACHE_LINE_ALIGNMENT __declspec(align(64))
#else
#define CACHE_LINE_ALIGNMENT  __attribute__ ((aligned(64)))
#endif

// Define a __cpuid() function for gcc compilers, for Intel and MSVC
// is already available as an intrinsic.
#if defined(_MSC_VER) || defined(_WIN32)
#include <intrin.h>
#elif defined(__GNUC__) && (defined(__i386__) || defined(__x86_64__))
inline void __cpuid(int CPUInfo[4], int InfoType)
{
  int* eax = CPUInfo + 0;
  int* ebx = CPUInfo + 1;
  int* ecx = CPUInfo + 2;
  int* edx = CPUInfo + 3;

  *eax = InfoType;
  *ecx = 0;
  __asm__("cpuid" : "=a" (*eax), "=b" (*ebx), "=c" (*ecx), "=d" (*edx)
                  : "0" (*eax), "2" (*ecx));
}
#else
inline void __cpuid(int CPUInfo[4], int)
{
   CPUInfo[0] = CPUInfo[1] = CPUInfo[2] = CPUInfo[3] = 0;
}
#endif

// Define FORCE_INLINE macro to force inlining overriding compiler choice
#if defined(_MSC_VER) || defined(_WIN32)
#define FORCE_INLINE  __forceinline
#elif defined(__GNUC__)
#define FORCE_INLINE  inline __attribute__((always_inline))
#else
#define FORCE_INLINE  inline
#endif

/// cpu_has_popcnt() detects support for popcnt instruction at runtime
inline bool cpu_has_popcnt() {

  int CPUInfo[4] = {-1};
  __cpuid(CPUInfo, 0x00000001);
  return (CPUInfo[2] >> 23) & 1;
}

/// CpuHasPOPCNT is a global constant initialized at startup that
/// is set to true if CPU on which application runs supports popcnt
/// hardware instruction. Unless USE_POPCNT is not defined.
#if defined(USE_POPCNT)
const bool CpuHasPOPCNT = cpu_has_popcnt();
#else
const bool CpuHasPOPCNT = false;
#endif


/// CpuIs64Bit is a global constant initialized at compile time that
/// is set to true if CPU on which application runs is a 64 bits.
#if defined(IS_64BIT)
const bool CpuIs64Bit = true;
#else
const bool CpuIs64Bit = false;
#endif

#include <string>

typedef uint64_t Key;
typedef uint64_t Bitboard;

const int PLY_MAX = 100;
const int PLY_MAX_PLUS_2 = PLY_MAX + 2;

enum ValueType {
  VALUE_TYPE_NONE  = 0,
  VALUE_TYPE_UPPER = 1,
  VALUE_TYPE_LOWER = 2,
  VALUE_TYPE_EXACT = VALUE_TYPE_UPPER | VALUE_TYPE_LOWER
};

enum Value {
  VALUE_ZERO      = 0,
  VALUE_DRAW      = 0,
  VALUE_KNOWN_WIN = 15000,
  VALUE_MATE      = 30000,
  VALUE_INFINITE  = 30001,
  VALUE_NONE      = 30002,

  VALUE_MATE_IN_PLY_MAX  =  VALUE_MATE - PLY_MAX,
  VALUE_MATED_IN_PLY_MAX = -VALUE_MATE + PLY_MAX,

  VALUE_ENSURE_INTEGER_SIZE_P = INT_MAX,
  VALUE_ENSURE_INTEGER_SIZE_N = INT_MIN
};

#ifdef GPSFISH
#include "osl/ptype.h"
#include "osl/player.h"
typedef osl::Ptype PieceType;
typedef osl::PtypeO Piece;
typedef osl::Player Color;
using osl::Ptype;
using osl::PtypeO;
using osl::Player;
using osl::BLACK;
using osl::WHITE;
using osl::PTYPEO_SIZE;
using osl::PTYPE_SIZE;
const PieceType PIECE_TYPE_NONE=osl::PTYPE_EMPTY;
#else
enum PieceType {
  PIECE_TYPE_NONE = 0,
  PAWN = 1, KNIGHT = 2, BISHOP = 3, ROOK = 4, QUEEN = 5, KING = 6
};
enum Piece {
  PIECE_NONE_DARK_SQ = 0, WP = 1, WN = 2, WB = 3, WR = 4, WQ = 5, WK = 6,
  BP = 9, BN = 10, BB = 11, BR = 12, BQ = 13, BK = 14, PIECE_NONE = 16
};

enum Color {
  WHITE, BLACK, COLOR_NONE
};
#endif


enum Depth {

  ONE_PLY = 2,

  DEPTH_ZERO         =  0 * ONE_PLY,
  DEPTH_QS_CHECKS    = -1 * ONE_PLY,
  DEPTH_QS_NO_CHECKS = -2 * ONE_PLY,

  DEPTH_NONE = -127 * ONE_PLY
};

#ifdef GPSFISH
#include "osl/square.h"
typedef osl::Square Square;
#else
enum Square {
  SQ_A1, SQ_B1, SQ_C1, SQ_D1, SQ_E1, SQ_F1, SQ_G1, SQ_H1,
  SQ_A2, SQ_B2, SQ_C2, SQ_D2, SQ_E2, SQ_F2, SQ_G2, SQ_H2,
  SQ_A3, SQ_B3, SQ_C3, SQ_D3, SQ_E3, SQ_F3, SQ_G3, SQ_H3,
  SQ_A4, SQ_B4, SQ_C4, SQ_D4, SQ_E4, SQ_F4, SQ_G4, SQ_H4,
  SQ_A5, SQ_B5, SQ_C5, SQ_D5, SQ_E5, SQ_F5, SQ_G5, SQ_H5,
  SQ_A6, SQ_B6, SQ_C6, SQ_D6, SQ_E6, SQ_F6, SQ_G6, SQ_H6,
  SQ_A7, SQ_B7, SQ_C7, SQ_D7, SQ_E7, SQ_F7, SQ_G7, SQ_H7,
  SQ_A8, SQ_B8, SQ_C8, SQ_D8, SQ_E8, SQ_F8, SQ_G8, SQ_H8,
  SQ_NONE,

  DELTA_N =  8,
  DELTA_E =  1,
  DELTA_S = -8,
  DELTA_W = -1,

  DELTA_NN = DELTA_N + DELTA_N,
  DELTA_NE = DELTA_N + DELTA_E,
  DELTA_SE = DELTA_S + DELTA_E,
  DELTA_SS = DELTA_S + DELTA_S,
  DELTA_SW = DELTA_S + DELTA_W,
  DELTA_NW = DELTA_N + DELTA_W
};
#endif

enum File {
#ifdef GPSFISH
  FILE_0, FILE_1, FILE_2, FILE_3, FILE_4, FILE_5, FILE_6, FILE_7, FILE_8, FILE_9
#else
  FILE_A, FILE_B, FILE_C, FILE_D, FILE_E, FILE_F, FILE_G, FILE_H
#endif
};

enum Rank {
#ifdef GPSFISH
  RANK_0, RANK_1, RANK_2, RANK_3, RANK_4, RANK_5, RANK_6, RANK_7, RANK_8, RANK_9
#else
  RANK_1, RANK_2, RANK_3, RANK_4, RANK_5, RANK_6, RANK_7, RANK_8
#endif
};

enum SquareColor {
  DARK, LIGHT
};

enum ScaleFactor {
  SCALE_FACTOR_ZERO   = 0,
  SCALE_FACTOR_NORMAL = 64,
  SCALE_FACTOR_MAX    = 128,
  SCALE_FACTOR_NONE   = 255
};


/// Score enum keeps a midgame and an endgame value in a single
/// integer (enum), first LSB 16 bits are used to store endgame
/// value, while upper bits are used for midgame value. Compiler
/// is free to choose the enum type as long as can keep its data,
/// so ensure Score to be an integer type.
enum Score {
    SCORE_ZERO = 0,
    SCORE_ENSURE_INTEGER_SIZE_P = INT_MAX,
    SCORE_ENSURE_INTEGER_SIZE_N = INT_MIN
};

#define ENABLE_OPERATORS_ON(T) \
inline T operator+ (const T d1, const T d2) { return T(int(d1) + int(d2)); } \
inline T operator- (const T d1, const T d2) { return T(int(d1) - int(d2)); } \
inline T operator* (int i, const T d) {  return T(i * int(d)); } \
inline T operator* (const T d, int i) {  return T(int(d) * i); } \
inline T operator/ (const T d, int i) { return T(int(d) / i); } \
inline T operator- (const T d) { return T(-int(d)); } \
inline T operator++ (T& d, int) {d = T(int(d) + 1); return d; } \
inline T operator-- (T& d, int) { d = T(int(d) - 1); return d; } \
inline void operator+= (T& d1, const T d2) { d1 = d1 + d2; } \
inline void operator-= (T& d1, const T d2) { d1 = d1 - d2; } \
inline void operator*= (T& d, int i) { d = T(int(d) * i); } \
inline void operator/= (T& d, int i) { d = T(int(d) / i); }

ENABLE_OPERATORS_ON(Value)
ENABLE_OPERATORS_ON(PieceType)
ENABLE_OPERATORS_ON(Piece)
ENABLE_OPERATORS_ON(Color)
ENABLE_OPERATORS_ON(Depth)
#ifdef GPSFISH
#else
ENABLE_OPERATORS_ON(Square)
#endif
ENABLE_OPERATORS_ON(File)
ENABLE_OPERATORS_ON(Rank)

#undef ENABLE_OPERATORS_ON

// Extra operators for adding integers to a Value
inline Value operator+ (Value v, int i) { return Value(int(v) + i); }
inline Value operator- (Value v, int i) { return Value(int(v) - i); }

// Extracting the _signed_ lower and upper 16 bits it not so trivial
// because according to the standard a simple cast to short is
// implementation defined and so is a right shift of a signed integer.
inline Value mg_value(Score s) { return Value(((s + 32768) & ~0xffff) / 0x10000); }

// Unfortunatly on Intel 64 bit we have a small speed regression, so use a faster code in
// this case, although not 100% standard compliant it seems to work for Intel and MSVC.
#if defined(IS_64BIT) && (!defined(__GNUC__) || defined(__INTEL_COMPILER))
inline Value eg_value(Score s) { return Value(int16_t(s & 0xffff)); }
#else
inline Value eg_value(Score s) { return Value((int)(unsigned(s) & 0x7fffu) - (int)(unsigned(s) & 0x8000u)); }
#endif

inline Score make_score(int mg, int eg) { return Score((mg << 16) + eg); }

// Division must be handled separately for each term
inline Score operator/(Score s, int i) { return make_score(mg_value(s) / i, eg_value(s) / i); }

// Only declared but not defined. We don't want to multiply two scores due to
// a very high risk of overflow. So user should explicitly convert to integer.
inline Score operator*(Score s1, Score s2);

// Remaining Score operators are standard
inline Score operator+ (const Score d1, const Score d2) { return Score(int(d1) + int(d2)); }
inline Score operator- (const Score d1, const Score d2) { return Score(int(d1) - int(d2)); }
inline Score operator* (int i, const Score d) {  return Score(i * int(d)); }
inline Score operator* (const Score d, int i) {  return Score(int(d) * i); }
inline Score operator- (const Score d) { return Score(-int(d)); }
inline void operator+= (Score& d1, const Score d2) { d1 = d1 + d2; }
inline void operator-= (Score& d1, const Score d2) { d1 = d1 - d2; }
inline void operator*= (Score& d, int i) { d = Score(int(d) * i); }
inline void operator/= (Score& d, int i) { d = Score(int(d) / i); }

#ifdef GPSFISH
#include "osl/eval/ptypeEvalTraits.h"
using osl::PAWN;
const Value PawnValueMidgame   = (Value)osl::eval::PtypeEvalTraits<osl::PAWN>::val;
#else
const Value PawnValueMidgame   = Value(0x0C6);
const Value PawnValueEndgame   = Value(0x102);
const Value KnightValueMidgame = Value(0x331);
const Value KnightValueEndgame = Value(0x34E);
const Value BishopValueMidgame = Value(0x344);
const Value BishopValueEndgame = Value(0x359);
const Value RookValueMidgame   = Value(0x4F6);
const Value RookValueEndgame   = Value(0x4FE);
const Value QueenValueMidgame  = Value(0x9D9);
const Value QueenValueEndgame  = Value(0x9FE);
#endif

inline Value value_mate_in(int ply) {
  return VALUE_MATE - ply;
}

inline Value value_mated_in(int ply) {
  return -VALUE_MATE + ply;
}

inline Piece make_piece(Color c, PieceType pt) {
#ifdef GPSFISH
  return newPtypeO(c,pt);
#else
  return Piece((c << 3) | pt);
#endif
}

inline PieceType type_of_piece(Piece p)  {
#ifdef GPSFISH
  return getPtype(p);
#else
  return PieceType(p & 7);
#endif
}

inline Color color_of_piece(Piece p) {
#ifdef GPSFISH
  return getOwner(p);
#else
  return Color(p >> 3);
#endif
}

inline Color opposite_color(Color c) {
#ifdef GPSFISH
  return alt(c);
#else
  return Color(c ^ 1);
#endif
}

<<<<<<< HEAD

inline bool color_is_ok(Color c) {
#ifdef GPSFISH
  return isValid(c);
#else
  return c == WHITE || c == BLACK;
#endif
}

inline bool piece_type_is_ok(PieceType pt) {
#ifdef GPSFISH
  return isPiece(pt);
#else
  return pt >= PAWN && pt <= KING;
#endif
}

inline bool piece_is_ok(Piece p) {
  return piece_type_is_ok(type_of_piece(p)) && color_is_ok(color_of_piece(p));
}

=======
>>>>>>> 89ec224c
inline char piece_type_to_char(PieceType pt) {
#ifdef GPSFISH
  static const char ch[] = "  plnsbrGKPLNSBR";
#else
  static const char ch[] = " PNBRQK";
#endif
  return ch[pt];
}

inline Square make_square(File f, Rank r) {
#ifdef GPSFISH
  return Square(f,r);
#else
  return Square((r << 3) | f);
#endif
}

inline bool square_is_ok(Square s) {
  return s >= SQ_A1 && s <= SQ_H8;
}

inline File square_file(Square s) {
#ifdef GPSFISH
  return File(s.x());
#else
  return File(s & 7);
#endif
}

inline Rank square_rank(Square s) {
#ifdef GPSFISH
  return Rank(s.y());
#else
  return Rank(s >> 3);
#endif
}

inline Square flip_square(Square s) {
#ifdef GPSFISH
  // For shogi, do rotate180 instead of flipping
  return s.rotate180();
#else
  return Square(s ^ 56);
#endif
}

inline Square flop_square(Square s) {
#ifdef GPSFISH
  // flipHorizontal is expensive because it checks if s is pieceStand
  return s.flipHorizontal();
#else
  return Square(s ^ 7);
#endif
}

inline Square relative_square(Color c, Square s) {
#ifdef GPSFISH
  return s.squareForBlack(c);
#else
  return Square(s ^ (c * 56));
#endif
}

inline Rank relative_rank(Color c, Rank r) {
#ifdef GPSFISH
  return (c==BLACK ? r : Rank(10-int(r)) );
#else
  return Rank(r ^ (c * 7));
#endif
}

inline Rank relative_rank(Color c, Square s) {
  return relative_rank(c, square_rank(s));
}

#ifndef GPSFISH
inline SquareColor square_color(Square s) {
  return SquareColor(int(square_rank(s) + s) & 1);
}
#endif

#ifndef GPSFISH
inline bool opposite_color_squares(Square s1, Square s2) {
  int s = s1 ^ s2;
  return ((s >> 3) ^ s) & 1;
}
#endif

inline int file_distance(Square s1, Square s2) {
  return abs(square_file(s1) - square_file(s2));
}

inline int rank_distance(Square s1, Square s2) {
  return abs(square_rank(s1) - square_rank(s2));
}

inline int square_distance(Square s1, Square s2) {
  return Max(file_distance(s1, s2), rank_distance(s1, s2));
}

<<<<<<< HEAD
inline File file_from_char(char c) {
#ifdef GPSFISH
  return FILE_9-File(c - 'a');
#else
  return File(c - 'a') + FILE_A;
#endif
}

=======
>>>>>>> 89ec224c
inline char file_to_char(File f) {
#ifdef GPSFISH
  return char(int('a')+FILE_9-f);
#else
  return char(f - FILE_A + int('a'));
#endif
}

inline char rank_to_char(Rank r) {
  return char(r - RANK_1 + int('1'));
}

inline const std::string square_to_string(Square s) {
  char ch[] = { file_to_char(square_file(s)), rank_to_char(square_rank(s)), 0 };
  return std::string(ch);
}

<<<<<<< HEAD
inline bool file_is_ok(File f) {
#ifdef GPSFISH
  return f >= FILE_1 && f <= FILE_9;
#else
  return f >= FILE_A && f <= FILE_H;
#endif
}

inline bool rank_is_ok(Rank r) {
#ifdef GPSFISH
  return r >= RANK_1 && r <= RANK_9;
#else
  return r >= RANK_1 && r <= RANK_8;
#endif
}

inline bool square_is_ok(Square s) {
#ifdef GPSFISH
  return s.isOnBoard();
#else
  return s >= SQ_A1 && s <= SQ_H8;
#endif
}

#ifndef GPSFISH
=======
>>>>>>> 89ec224c
inline Square pawn_push(Color c) {
  return c == WHITE ? DELTA_N : DELTA_S;
}
#endif

#endif // !defined(TYPES_H_INCLUDED)<|MERGE_RESOLUTION|>--- conflicted
+++ resolved
@@ -414,30 +414,6 @@
 #endif
 }
 
-<<<<<<< HEAD
-
-inline bool color_is_ok(Color c) {
-#ifdef GPSFISH
-  return isValid(c);
-#else
-  return c == WHITE || c == BLACK;
-#endif
-}
-
-inline bool piece_type_is_ok(PieceType pt) {
-#ifdef GPSFISH
-  return isPiece(pt);
-#else
-  return pt >= PAWN && pt <= KING;
-#endif
-}
-
-inline bool piece_is_ok(Piece p) {
-  return piece_type_is_ok(type_of_piece(p)) && color_is_ok(color_of_piece(p));
-}
-
-=======
->>>>>>> 89ec224c
 inline char piece_type_to_char(PieceType pt) {
 #ifdef GPSFISH
   static const char ch[] = "  plnsbrGKPLNSBR";
@@ -453,10 +429,6 @@
 #else
   return Square((r << 3) | f);
 #endif
-}
-
-inline bool square_is_ok(Square s) {
-  return s >= SQ_A1 && s <= SQ_H8;
 }
 
 inline File square_file(Square s) {
@@ -538,17 +510,6 @@
   return Max(file_distance(s1, s2), rank_distance(s1, s2));
 }
 
-<<<<<<< HEAD
-inline File file_from_char(char c) {
-#ifdef GPSFISH
-  return FILE_9-File(c - 'a');
-#else
-  return File(c - 'a') + FILE_A;
-#endif
-}
-
-=======
->>>>>>> 89ec224c
 inline char file_to_char(File f) {
 #ifdef GPSFISH
   return char(int('a')+FILE_9-f);
@@ -566,34 +527,7 @@
   return std::string(ch);
 }
 
-<<<<<<< HEAD
-inline bool file_is_ok(File f) {
-#ifdef GPSFISH
-  return f >= FILE_1 && f <= FILE_9;
-#else
-  return f >= FILE_A && f <= FILE_H;
-#endif
-}
-
-inline bool rank_is_ok(Rank r) {
-#ifdef GPSFISH
-  return r >= RANK_1 && r <= RANK_9;
-#else
-  return r >= RANK_1 && r <= RANK_8;
-#endif
-}
-
-inline bool square_is_ok(Square s) {
-#ifdef GPSFISH
-  return s.isOnBoard();
-#else
-  return s >= SQ_A1 && s <= SQ_H8;
-#endif
-}
-
 #ifndef GPSFISH
-=======
->>>>>>> 89ec224c
 inline Square pawn_push(Color c) {
   return c == WHITE ? DELTA_N : DELTA_S;
 }
