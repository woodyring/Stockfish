/*
  Stockfish, a UCI chess playing engine derived from Glaurung 2.1
  Copyright (C) 2004-2008 Tord Romstad (Glaurung author)
  Copyright (C) 2008-2012 Marco Costalba, Joona Kiiski, Tord Romstad

  Stockfish is free software: you can redistribute it and/or modify
  it under the terms of the GNU General Public License as published by
  the Free Software Foundation, either version 3 of the License, or
  (at your option) any later version.

  Stockfish is distributed in the hope that it will be useful,
  but WITHOUT ANY WARRANTY; without even the implied warranty of
  MERCHANTABILITY or FITNESS FOR A PARTICULAR PURPOSE.  See the
  GNU General Public License for more details.

  You should have received a copy of the GNU General Public License
  along with this program.  If not, see <http://www.gnu.org/licenses/>.
*/

#if !defined(TYPES_H_INCLUDED)
#define TYPES_H_INCLUDED

/// For Linux and OSX configuration is done automatically using Makefile. To get
/// started type 'make help'.
///
/// For Windows, part of the configuration is detected automatically, but some
/// switches need to be set manually:
///
/// -DNDEBUG      | Disable debugging mode. Use always.
///
/// -DNO_PREFETCH | Disable use of prefetch asm-instruction. A must if you want
///               | the executable to run on some very old machines.
///
/// -DUSE_POPCNT  | Add runtime support for use of popcnt asm-instruction. Works
///               | only in 64-bit mode. For compiling requires hardware with
///               | popcnt support.

#include <climits>
#include <cstdlib>

#include "platform.h"

#if defined(_WIN64)
#  include <intrin.h> // MSVC popcnt and bsfq instrinsics
#  define IS_64BIT
#  define USE_BSFQ
#endif

#if defined(USE_POPCNT) && defined(_MSC_VER) && defined(__INTEL_COMPILER)
#  include <nmmintrin.h> // Intel header for _mm_popcnt_u64() intrinsic
#endif

#if defined(_MSC_VER) || defined(__INTEL_COMPILER)
#  define CACHE_LINE_ALIGNMENT __declspec(align(64))
#else
#  define CACHE_LINE_ALIGNMENT  __attribute__ ((aligned(64)))
#endif

#if defined(_MSC_VER) || defined(_WIN32)
#  define FORCE_INLINE  __forceinline
#elif defined(__GNUC__)
#  define FORCE_INLINE  inline __attribute__((always_inline))
#else
#  define FORCE_INLINE  inline
#endif

#if defined(USE_POPCNT)
const bool HasPopCnt = true;
#else
const bool HasPopCnt = false;
#endif

#if defined(IS_64BIT)
const bool Is64Bit = true;
#else
const bool Is64Bit = false;
#endif

typedef uint64_t Key;
typedef uint64_t Bitboard;

#ifdef GPSFISH
const int MAX_MOVES      = 1024; //593;
const int MAX_PLY        = 256;
#else
const int MAX_MOVES      = 192;
const int MAX_PLY        = 100;
#endif
const int MAX_PLY_PLUS_2 = MAX_PLY + 2;

const Bitboard FileABB = 0x0101010101010101ULL;
const Bitboard FileBBB = FileABB << 1;
const Bitboard FileCBB = FileABB << 2;
const Bitboard FileDBB = FileABB << 3;
const Bitboard FileEBB = FileABB << 4;
const Bitboard FileFBB = FileABB << 5;
const Bitboard FileGBB = FileABB << 6;
const Bitboard FileHBB = FileABB << 7;

const Bitboard Rank1BB = 0xFF;
const Bitboard Rank2BB = Rank1BB << (8 * 1);
const Bitboard Rank3BB = Rank1BB << (8 * 2);
const Bitboard Rank4BB = Rank1BB << (8 * 3);
const Bitboard Rank5BB = Rank1BB << (8 * 4);
const Bitboard Rank6BB = Rank1BB << (8 * 5);
const Bitboard Rank7BB = Rank1BB << (8 * 6);
const Bitboard Rank8BB = Rank1BB << (8 * 7);


/// A move needs 16 bits to be stored
///
/// bit  0- 5: destination square (from 0 to 63)
/// bit  6-11: origin square (from 0 to 63)
/// bit 12-13: promotion piece type - 2 (from KNIGHT-2 to QUEEN-2)
/// bit 14-15: special move flag: promotion (1), en passant (2), castle (3)
///
/// Special cases are MOVE_NONE and MOVE_NULL. We can sneak these in because in
/// any normal move destination square is always different from origin square
/// while MOVE_NONE and MOVE_NULL have the same origin and destination square.

#ifdef GPSFISH
extern bool using_tcp_connection; // to enable/disable Move::DeclareWin() at root
#include "osl/move.h"
typedef osl::Move Move;
static const Move MOVE_NONE=Move::INVALID();
#else
enum Move {
  MOVE_NONE = 0,
  MOVE_NULL = 65
};
#endif

struct MoveStack {
  Move move;
  int score;
};

inline bool operator<(const MoveStack& f, const MoveStack& s) {
  return f.score < s.score;
}

enum CastleRight {
  CASTLES_NONE = 0,
  WHITE_OO     = 1,
  BLACK_OO     = 2,
  WHITE_OOO    = 4,
  BLACK_OOO    = 8,
  ALL_CASTLES  = 15
};

enum CastlingSide {
  KING_SIDE,
  QUEEN_SIDE
};

enum ScaleFactor {
  SCALE_FACTOR_DRAW   = 0,
  SCALE_FACTOR_NORMAL = 64,
  SCALE_FACTOR_MAX    = 128,
  SCALE_FACTOR_NONE   = 255
};

enum Bound {
  BOUND_NONE  = 0,
  BOUND_UPPER = 1,
  BOUND_LOWER = 2,
  BOUND_EXACT = BOUND_UPPER | BOUND_LOWER
};

enum Value {
  VALUE_ZERO      = 0,
#ifndef GPSFISH
  VALUE_DRAW      = 0,
#endif
  VALUE_KNOWN_WIN = 15000,
  VALUE_MATE      = 30000,
  VALUE_INFINITE  = 30001,
  VALUE_NONE      = 30002,

  VALUE_MATE_IN_MAX_PLY  =  VALUE_MATE - MAX_PLY,
  VALUE_MATED_IN_MAX_PLY = -VALUE_MATE + MAX_PLY,

  VALUE_ENSURE_INTEGER_SIZE_P = INT_MAX,
  VALUE_ENSURE_INTEGER_SIZE_N = INT_MIN
};

#ifdef GPSFISH
#include "osl/ptype.h"
#include "osl/player.h"
typedef osl::Ptype PieceType;
typedef osl::PtypeO Piece;
typedef osl::Player Color;
using osl::Ptype;
using osl::PtypeO;
using osl::Player;
using osl::BLACK;
using osl::WHITE;
using osl::PTYPEO_SIZE;
using osl::PTYPE_SIZE;
const PieceType NO_PIECE_TYPE = osl::PTYPE_EMPTY;
#define VALUE_DRAW  value_draw(pos)
#else
enum PieceType {
  NO_PIECE_TYPE = 0, ALL_PIECES = 0,
  PAWN = 1, KNIGHT = 2, BISHOP = 3, ROOK = 4, QUEEN = 5, KING = 6
};
enum Piece {
  NO_PIECE = 16, // color_of(NO_PIECE) == NO_COLOR
  W_PAWN = 1, W_KNIGHT =  2, W_BISHOP =  3, W_ROOK =  4, W_QUEEN =  5, W_KING =  6,
  B_PAWN = 9, B_KNIGHT = 10, B_BISHOP = 11, B_ROOK = 12, B_QUEEN = 13, B_KING = 14
};

enum Color {
  WHITE, BLACK, NO_COLOR
};
#endif


enum Depth {

  ONE_PLY = 2,

  DEPTH_ZERO          =  0 * ONE_PLY,
  DEPTH_QS_CHECKS     = -1 * ONE_PLY,
  DEPTH_QS_NO_CHECKS  = -2 * ONE_PLY,
  DEPTH_QS_RECAPTURES = -5 * ONE_PLY,

  DEPTH_NONE = -127 * ONE_PLY
};

#ifdef GPSFISH
#include "osl/square.h"
typedef osl::Square Square;
#else
enum Square {
  SQ_A1, SQ_B1, SQ_C1, SQ_D1, SQ_E1, SQ_F1, SQ_G1, SQ_H1,
  SQ_A2, SQ_B2, SQ_C2, SQ_D2, SQ_E2, SQ_F2, SQ_G2, SQ_H2,
  SQ_A3, SQ_B3, SQ_C3, SQ_D3, SQ_E3, SQ_F3, SQ_G3, SQ_H3,
  SQ_A4, SQ_B4, SQ_C4, SQ_D4, SQ_E4, SQ_F4, SQ_G4, SQ_H4,
  SQ_A5, SQ_B5, SQ_C5, SQ_D5, SQ_E5, SQ_F5, SQ_G5, SQ_H5,
  SQ_A6, SQ_B6, SQ_C6, SQ_D6, SQ_E6, SQ_F6, SQ_G6, SQ_H6,
  SQ_A7, SQ_B7, SQ_C7, SQ_D7, SQ_E7, SQ_F7, SQ_G7, SQ_H7,
  SQ_A8, SQ_B8, SQ_C8, SQ_D8, SQ_E8, SQ_F8, SQ_G8, SQ_H8,
  SQ_NONE,

  DELTA_N =  8,
  DELTA_E =  1,
  DELTA_S = -8,
  DELTA_W = -1,

  DELTA_NN = DELTA_N + DELTA_N,
  DELTA_NE = DELTA_N + DELTA_E,
  DELTA_SE = DELTA_S + DELTA_E,
  DELTA_SS = DELTA_S + DELTA_S,
  DELTA_SW = DELTA_S + DELTA_W,
  DELTA_NW = DELTA_N + DELTA_W
};
#endif

enum File {
#ifdef GPSFISH
  FILE_0, FILE_1, FILE_2, FILE_3, FILE_4, FILE_5, FILE_6, FILE_7, FILE_8, FILE_9
#else
  FILE_A, FILE_B, FILE_C, FILE_D, FILE_E, FILE_F, FILE_G, FILE_H
#endif
};

enum Rank {
#ifdef GPSFISH
  RANK_0, RANK_1, RANK_2, RANK_3, RANK_4, RANK_5, RANK_6, RANK_7, RANK_8, RANK_9
#else
  RANK_1, RANK_2, RANK_3, RANK_4, RANK_5, RANK_6, RANK_7, RANK_8
#endif
};


/// Score enum keeps a midgame and an endgame value in a single integer (enum),
/// first LSB 16 bits are used to store endgame value, while upper bits are used
/// for midgame value. Compiler is free to choose the enum type as long as can
/// keep its data, so ensure Score to be an integer type.
enum Score {
  SCORE_ZERO = 0,
  SCORE_ENSURE_INTEGER_SIZE_P = INT_MAX,
  SCORE_ENSURE_INTEGER_SIZE_N = INT_MIN
};

inline Score make_score(int mg, int eg) { return Score((mg << 16) + eg); }

/// Extracting the signed lower and upper 16 bits it not so trivial because
/// according to the standard a simple cast to short is implementation defined
/// and so is a right shift of a signed integer.
inline Value mg_value(Score s) { return Value(((s + 32768) & ~0xffff) / 0x10000); }

/// On Intel 64 bit we have a small speed regression with the standard conforming
/// version, so use a faster code in this case that, although not 100% standard
/// compliant it seems to work for Intel and MSVC.
#if defined(IS_64BIT) && (!defined(__GNUC__) || defined(__INTEL_COMPILER))

inline Value eg_value(Score s) { return Value(int16_t(s & 0xffff)); }

#else

inline Value eg_value(Score s) {
  return Value((int)(unsigned(s) & 0x7fffu) - (int)(unsigned(s) & 0x8000u));
}

#endif

#define ENABLE_SAFE_OPERATORS_ON(T)                                         \
inline T operator+(const T d1, const T d2) { return T(int(d1) + int(d2)); } \
inline T operator-(const T d1, const T d2) { return T(int(d1) - int(d2)); } \
inline T operator*(int i, const T d) { return T(i * int(d)); }              \
inline T operator*(const T d, int i) { return T(int(d) * i); }              \
inline T operator-(const T d) { return T(-int(d)); }                        \
inline T& operator+=(T& d1, const T d2) { d1 = d1 + d2; return d1; }        \
inline T& operator-=(T& d1, const T d2) { d1 = d1 - d2; return d1; }        \
inline T& operator*=(T& d, int i) { d = T(int(d) * i); return d; }

#define ENABLE_OPERATORS_ON(T) ENABLE_SAFE_OPERATORS_ON(T)                  \
inline T operator++(T& d, int) { d = T(int(d) + 1); return d; }             \
inline T operator--(T& d, int) { d = T(int(d) - 1); return d; }             \
inline T operator/(const T d, int i) { return T(int(d) / i); }              \
inline T& operator/=(T& d, int i) { d = T(int(d) / i); return d; }

ENABLE_OPERATORS_ON(Value)
ENABLE_OPERATORS_ON(PieceType)
ENABLE_OPERATORS_ON(Piece)
ENABLE_OPERATORS_ON(Color)
ENABLE_OPERATORS_ON(Depth)
#ifdef GPSFISH
#else
ENABLE_OPERATORS_ON(Square)
#endif
ENABLE_OPERATORS_ON(File)
ENABLE_OPERATORS_ON(Rank)

/// Added operators for adding integers to a Value
inline Value operator+(Value v, int i) { return Value(int(v) + i); }
inline Value operator-(Value v, int i) { return Value(int(v) - i); }

ENABLE_SAFE_OPERATORS_ON(Score)

/// Only declared but not defined. We don't want to multiply two scores due to
/// a very high risk of overflow. So user should explicitly convert to integer.
inline Score operator*(Score s1, Score s2);

/// Division of a Score must be handled separately for each term
inline Score operator/(Score s, int i) {
  return make_score(mg_value(s) / i, eg_value(s) / i);
}

/// Weight score v by score w trying to prevent overflow
inline Score apply_weight(Score v, Score w) {
  return make_score((int(mg_value(v)) * mg_value(w)) / 0x100,
                    (int(eg_value(v)) * eg_value(w)) / 0x100);
}

#undef ENABLE_OPERATORS_ON
#undef ENABLE_SAFE_OPERATORS_ON

#ifdef GPSFISH
#include "osl/eval/ptypeEvalTraits.h"
using osl::PAWN;
const Value PawnValueMidgame   = (Value)osl::eval::PtypeEvalTraits<osl::PAWN>::val;
#else
const Value PawnValueMidgame   = Value(0x0C6);
const Value PawnValueEndgame   = Value(0x102);
const Value KnightValueMidgame = Value(0x331);
const Value KnightValueEndgame = Value(0x34E);
const Value BishopValueMidgame = Value(0x344);
const Value BishopValueEndgame = Value(0x359);
const Value RookValueMidgame   = Value(0x4F6);
const Value RookValueEndgame   = Value(0x4FE);
const Value QueenValueMidgame  = Value(0x9D9);
const Value QueenValueEndgame  = Value(0x9FE);
#endif

#ifdef GPSFISH
extern const Value PieceValueMidgame[osl::PTYPE_SIZE];
extern const Value PieceValueEndgame[osl::PTYPE_SIZE];
#else
extern const Value PieceValueMidgame[17]; // Indexed by Piece or PieceType
extern const Value PieceValueEndgame[17];
extern int SquareDistance[64][64];
<<<<<<< HEAD
extern uint8_t BitCount8Bit[256];
#endif

#ifdef GPSFISH
extern const Value PromoteValue[osl::PTYPE_SIZE];
extern const Value PieceValueType[osl::PTYPE_SIZE];

inline Value promote_value_of_piece_on(Piece p) {
  return PromoteValue[p];
}

inline Value type_value_of_piece_on(Piece p) {
  return PieceValueType[p];
}
#endif
=======
>>>>>>> 44432f67

inline Color operator~(Color c) {
#ifdef GPSFISH
  return alt(c);
#else
  return Color(c ^ 1);
#endif
}

inline Square operator~(Square s) {
#ifdef GPSFISH
  // For shogi, do rotate180 instead of flipping
  return s.rotate180();
#else
  return Square(s ^ 56); // Vertical flip SQ_A1 -> SQ_A8
#endif
}

inline Value mate_in(int ply) {
  return VALUE_MATE - ply;
}

inline Value mated_in(int ply) {
  return -VALUE_MATE + ply;
}

inline Piece make_piece(Color c, PieceType pt) {
#ifdef GPSFISH
  return newPtypeO(c,pt);
#else
  return Piece((c << 3) | pt);
#endif
}

inline CastleRight make_castle_right(Color c, CastlingSide s) {
  return CastleRight((s == KING_SIDE ? WHITE_OO : WHITE_OOO) << c);
}

inline PieceType type_of(Piece p)  {
#ifdef GPSFISH
  return getPtype(p);
#else
  return PieceType(p & 7);
#endif
}

inline Color color_of(Piece p) {
#ifdef GPSFISH
  return getOwner(p);
#else
  return Color(p >> 3);
#endif
}

inline Square make_square(File f, Rank r) {
#ifdef GPSFISH
  return Square(f,r);
#else
  return Square((r << 3) | f);
#endif
}

#ifndef GPSFISH
inline bool is_ok(Square s) {
  return s >= SQ_A1 && s <= SQ_H8;
}
#endif

inline File file_of(Square s) {
#ifdef GPSFISH
  return File(s.x());
#else
  return File(s & 7);
#endif
}

inline Rank rank_of(Square s) {
#ifdef GPSFISH
  return Rank(s.y());
#else
  return Rank(s >> 3);
#endif
}

inline Square mirror(Square s) {
#ifdef GPSFISH
  // flipHorizontal is expensive because it checks if s is pieceStand
  return s.flipHorizontal();
#else
  return Square(s ^ 7); // Horizontal flip SQ_A1 -> SQ_H1
#endif
}

inline Square relative_square(Color c, Square s) {
#ifdef GPSFISH
  return s.squareForBlack(c);
#else
  return Square(s ^ (c * 56));
#endif
}

inline Rank relative_rank(Color c, Rank r) {
#ifdef GPSFISH
  return (c==BLACK ? r : Rank(10-int(r)) );
#else
  return Rank(r ^ (c * 7));
#endif
}

inline Rank relative_rank(Color c, Square s) {
  return relative_rank(c, rank_of(s));
}

#ifndef GPSFISH
inline bool opposite_colors(Square s1, Square s2) {
  int s = s1 ^ s2;
  return ((s >> 3) ^ s) & 1;
}
#endif

inline int file_distance(Square s1, Square s2) {
  return abs(file_of(s1) - file_of(s2));
}

inline int rank_distance(Square s1, Square s2) {
  return abs(rank_of(s1) - rank_of(s2));
}

#ifndef GPSFISH
inline int square_distance(Square s1, Square s2) {
  return SquareDistance[s1][s2];
}
#endif

inline char piece_type_to_char(PieceType pt) {
  return " PNBRQK"[pt];
}

inline char file_to_char(File f) {
#ifdef GPSFISH
  return char(int('a')+FILE_9-f);
#else
  return char(f - FILE_A + int('a'));
#endif
}

inline char rank_to_char(Rank r) {
  return char(r - RANK_1 + int('1'));
}

#ifndef GPSFISH
inline Square pawn_push(Color c) {
  return c == WHITE ? DELTA_N : DELTA_S;
}
#endif

inline Square from_sq(Move m) {
#ifdef GPSFISH
  return m.from();
#else
  return Square((m >> 6) & 0x3F);
#endif
}

inline Square to_sq(Move m) {
#ifdef GPSFISH
  return m.to();
#else
  return Square(m & 0x3F);
#endif
}

inline bool is_special(Move m) {
#ifdef GPSFISH
  return false;
#else
  return m & (3 << 14);
#endif
}

inline bool is_promotion(Move m) {
#ifdef GPSFISH
  return m.isPromotion();
#else
  return (m & (3 << 14)) == (1 << 14);
#endif
}

inline int is_enpassant(Move m) {
#ifdef GPSFISH
  return false;
#else
  return (m & (3 << 14)) == (2 << 14);
#endif
}

inline int is_castle(Move m) {
#ifdef GPSFISH
  return false;
#else
  return (m & (3 << 14)) == (3 << 14);
#endif
}

#ifdef GPSFISH

inline bool move_is_pawn_drop(Move m){
  return m.isDrop() && m.ptype()==osl::PAWN;
}

#else

inline PieceType promotion_type(Move m) {
  return PieceType(((m >> 12) & 3) + 2);
}

inline Move make_move(Square from, Square to) {
  return Move(to | (from << 6));
}

inline Move make_promotion(Square from, Square to, PieceType pt) {
  return Move(to | (from << 6) | (1 << 14) | ((pt - 2) << 12)) ;
}

inline Move make_enpassant(Square from, Square to) {
  return Move(to | (from << 6) | (2 << 14));
}

inline Move make_castle(Square from, Square to) {
  return Move(to | (from << 6) | (3 << 14));
}
#endif

inline bool is_ok(Move m) {
  return from_sq(m) != to_sq(m); // Catches also MOVE_NULL and MOVE_NONE
}

#include <string>

inline const std::string square_to_string(Square s) {
  char ch[] = { file_to_char(file_of(s)), rank_to_char(rank_of(s)), 0 };
  return ch;
}

/// Our insertion sort implementation, works with pointers and iterators and is
/// guaranteed to be stable, as is needed.
template<typename T, typename K>
void sort(K first, K last)
{
  T tmp;
  K p, q;

  for (p = first + 1; p < last; p++)
  {
      tmp = *p;
      for (q = p; q != first && *(q-1) < tmp; --q)
          *q = *(q-1);
      *q = tmp;
  }
}

#endif // !defined(TYPES_H_INCLUDED)<|MERGE_RESOLUTION|>--- conflicted
+++ resolved
@@ -382,8 +382,6 @@
 extern const Value PieceValueMidgame[17]; // Indexed by Piece or PieceType
 extern const Value PieceValueEndgame[17];
 extern int SquareDistance[64][64];
-<<<<<<< HEAD
-extern uint8_t BitCount8Bit[256];
 #endif
 
 #ifdef GPSFISH
@@ -398,8 +396,6 @@
   return PieceValueType[p];
 }
 #endif
-=======
->>>>>>> 44432f67
 
 inline Color operator~(Color c) {
 #ifdef GPSFISH
