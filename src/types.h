--- conflicted
+++ resolved
@@ -516,14 +516,10 @@
 }
 #endif
 
-<<<<<<< HEAD
-inline char file_to_char(File f, bool tolower = true) {
+inline char to_char(File f, bool tolower = true) {
 #ifdef GPSFISH
   return char((tolower ? 'a' : 'A') + FILE_9 - f);
 #else
-=======
-inline char to_char(File f, bool tolower = true) {
->>>>>>> 3d8c0f16
   return char(f - FILE_A + (tolower ? 'a' : 'A'));
 #endif
 }
