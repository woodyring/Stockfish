--- conflicted
+++ resolved
@@ -503,17 +503,12 @@
 }
 
 inline Color color_of(Piece p) {
-<<<<<<< HEAD
 #ifdef GPSFISH
   return getOwner(p); // XXX : should return NO_COLOR ?
 #else
   assert(p != NO_PIECE);
   return Color(p >> 3);
 #endif
-=======
-  assert(p != NO_PIECE);
-  return Color(p >> 3);
->>>>>>> a2f46446
 }
 
 #ifndef GPSFISH
