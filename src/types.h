/*
  Stockfish, a UCI chess playing engine derived from Glaurung 2.1
  Copyright (C) 2004-2008 Tord Romstad (Glaurung author)
  Copyright (C) 2008-2012 Marco Costalba, Joona Kiiski, Tord Romstad

  Stockfish is free software: you can redistribute it and/or modify
  it under the terms of the GNU General Public License as published by
  the Free Software Foundation, either version 3 of the License, or
  (at your option) any later version.

  Stockfish is distributed in the hope that it will be useful,
  but WITHOUT ANY WARRANTY; without even the implied warranty of
  MERCHANTABILITY or FITNESS FOR A PARTICULAR PURPOSE.  See the
  GNU General Public License for more details.

  You should have received a copy of the GNU General Public License
  along with this program.  If not, see <http://www.gnu.org/licenses/>.
*/

#if !defined(TYPES_H_INCLUDED)
#define TYPES_H_INCLUDED

/// For Linux and OSX configuration is done automatically using Makefile. To get
/// started type 'make help'.
///
/// For Windows, part of the configuration is detected automatically, but some
/// switches need to be set manually:
///
/// -DNDEBUG      | Disable debugging mode. Use always.
///
/// -DNO_PREFETCH | Disable use of prefetch asm-instruction. A must if you want
///               | the executable to run on some very old machines.
///
/// -DUSE_POPCNT  | Add runtime support for use of popcnt asm-instruction. Works
///               | only in 64-bit mode. For compiling requires hardware with
///               | popcnt support.

#include <cctype>
#include <climits>
#include <cstdlib>

#include "platform.h"

#if defined(_WIN64)
#  include <intrin.h> // MSVC popcnt and bsfq instrinsics
#  define IS_64BIT
#  define USE_BSFQ
#endif

#if defined(USE_POPCNT) && defined(_MSC_VER) && defined(__INTEL_COMPILER)
#  include <nmmintrin.h> // Intel header for _mm_popcnt_u64() intrinsic
#endif

#if defined(_MSC_VER) || defined(__INTEL_COMPILER)
#  define CACHE_LINE_ALIGNMENT __declspec(align(64))
#else
#  define CACHE_LINE_ALIGNMENT  __attribute__ ((aligned(64)))
#endif

#if defined(_MSC_VER) || defined(_WIN32)
#  define FORCE_INLINE  __forceinline
#elif defined(__GNUC__)
#  define FORCE_INLINE  inline __attribute__((always_inline))
#else
#  define FORCE_INLINE  inline
#endif

#if defined(USE_POPCNT)
const bool HasPopCnt = true;
#else
const bool HasPopCnt = false;
#endif

#if defined(IS_64BIT)
const bool Is64Bit = true;
#else
const bool Is64Bit = false;
#endif

typedef uint64_t Key;
typedef uint64_t Bitboard;

#ifdef GPSFISH
const int MAX_MOVES      = 1024; //593;
const int MAX_PLY        = 256;
#else
const int MAX_MOVES      = 192;
const int MAX_PLY        = 100;
#endif
const int MAX_PLY_PLUS_2 = MAX_PLY + 2;

const Bitboard FileABB = 0x0101010101010101ULL;
const Bitboard FileBBB = FileABB << 1;
const Bitboard FileCBB = FileABB << 2;
const Bitboard FileDBB = FileABB << 3;
const Bitboard FileEBB = FileABB << 4;
const Bitboard FileFBB = FileABB << 5;
const Bitboard FileGBB = FileABB << 6;
const Bitboard FileHBB = FileABB << 7;

const Bitboard Rank1BB = 0xFF;
const Bitboard Rank2BB = Rank1BB << (8 * 1);
const Bitboard Rank3BB = Rank1BB << (8 * 2);
const Bitboard Rank4BB = Rank1BB << (8 * 3);
const Bitboard Rank5BB = Rank1BB << (8 * 4);
const Bitboard Rank6BB = Rank1BB << (8 * 5);
const Bitboard Rank7BB = Rank1BB << (8 * 6);
const Bitboard Rank8BB = Rank1BB << (8 * 7);


/// A move needs 16 bits to be stored
///
/// bit  0- 5: destination square (from 0 to 63)
/// bit  6-11: origin square (from 0 to 63)
/// bit 12-13: promotion piece type - 2 (from KNIGHT-2 to QUEEN-2)
/// bit 14-15: special move flag: promotion (1), en passant (2), castle (3)
///
/// Special cases are MOVE_NONE and MOVE_NULL. We can sneak these in because in
/// any normal move destination square is always different from origin square
/// while MOVE_NONE and MOVE_NULL have the same origin and destination square.

#ifdef GPSFISH
extern bool using_tcp_connection; // to enable/disable Move::DeclareWin() at root
#include "osl/move.h"
typedef osl::Move Move;
static const Move MOVE_NONE=Move::INVALID();
#else
enum Move {
  MOVE_NONE = 0,
  MOVE_NULL = 65
};
#endif

enum MoveType {
  NORMAL    = 0,
  PROMOTION = 1 << 14,
  ENPASSANT = 2 << 14,
  CASTLE    = 3 << 14
};

enum CastleRight {  // Defined as in PolyGlot book hash key
  CASTLES_NONE = 0,
  WHITE_OO     = 1,
  WHITE_OOO    = 2,
  BLACK_OO     = 4,
  BLACK_OOO    = 8,
  ALL_CASTLES  = 15
};

enum CastlingSide {
  KING_SIDE,
  QUEEN_SIDE
};

enum ScaleFactor {
  SCALE_FACTOR_DRAW   = 0,
  SCALE_FACTOR_NORMAL = 64,
  SCALE_FACTOR_MAX    = 128,
  SCALE_FACTOR_NONE   = 255
};

enum Bound {
  BOUND_NONE  = 0,
  BOUND_UPPER = 1,
  BOUND_LOWER = 2,
  BOUND_EXACT = BOUND_UPPER | BOUND_LOWER
};

enum Value {
  VALUE_ZERO      = 0,
#ifndef GPSFISH
  VALUE_DRAW      = 0,
#endif
  VALUE_KNOWN_WIN = 15000,
  VALUE_MATE      = 30000,
  VALUE_INFINITE  = 30001,
  VALUE_NONE      = 30002,

  VALUE_MATE_IN_MAX_PLY  =  VALUE_MATE - MAX_PLY,
  VALUE_MATED_IN_MAX_PLY = -VALUE_MATE + MAX_PLY,

  VALUE_ENSURE_INTEGER_SIZE_P = INT_MAX,
  VALUE_ENSURE_INTEGER_SIZE_N = INT_MIN
};

#ifdef GPSFISH
#include "osl/ptype.h"
#include "osl/player.h"
typedef osl::Ptype PieceType;
typedef osl::PtypeO Piece;
typedef osl::Player Color;
using osl::Ptype;
using osl::PtypeO;
using osl::Player;
using osl::BLACK;
using osl::WHITE;
using osl::PTYPEO_SIZE;
using osl::PTYPE_SIZE;
const PieceType NO_PIECE_TYPE = osl::PTYPE_EMPTY;
#define VALUE_DRAW  value_draw(pos)
#else
enum PieceType {
  NO_PIECE_TYPE = 0, ALL_PIECES = 0,
  PAWN = 1, KNIGHT = 2, BISHOP = 3, ROOK = 4, QUEEN = 5, KING = 6
};
enum Piece {
  NO_PIECE = 16, // color_of(NO_PIECE) == NO_COLOR
  W_PAWN = 1, W_KNIGHT =  2, W_BISHOP =  3, W_ROOK =  4, W_QUEEN =  5, W_KING =  6,
  B_PAWN = 9, B_KNIGHT = 10, B_BISHOP = 11, B_ROOK = 12, B_QUEEN = 13, B_KING = 14
};

enum Color {
  WHITE, BLACK, NO_COLOR
};
#endif


enum Depth {

  ONE_PLY = 2,

  DEPTH_ZERO          =  0 * ONE_PLY,
  DEPTH_QS_CHECKS     = -1 * ONE_PLY,
  DEPTH_QS_NO_CHECKS  = -2 * ONE_PLY,
  DEPTH_QS_RECAPTURES = -5 * ONE_PLY,

  DEPTH_NONE = -127 * ONE_PLY
};

#ifdef GPSFISH
#include "osl/square.h"
typedef osl::Square Square;
#else
enum Square {
  SQ_A1, SQ_B1, SQ_C1, SQ_D1, SQ_E1, SQ_F1, SQ_G1, SQ_H1,
  SQ_A2, SQ_B2, SQ_C2, SQ_D2, SQ_E2, SQ_F2, SQ_G2, SQ_H2,
  SQ_A3, SQ_B3, SQ_C3, SQ_D3, SQ_E3, SQ_F3, SQ_G3, SQ_H3,
  SQ_A4, SQ_B4, SQ_C4, SQ_D4, SQ_E4, SQ_F4, SQ_G4, SQ_H4,
  SQ_A5, SQ_B5, SQ_C5, SQ_D5, SQ_E5, SQ_F5, SQ_G5, SQ_H5,
  SQ_A6, SQ_B6, SQ_C6, SQ_D6, SQ_E6, SQ_F6, SQ_G6, SQ_H6,
  SQ_A7, SQ_B7, SQ_C7, SQ_D7, SQ_E7, SQ_F7, SQ_G7, SQ_H7,
  SQ_A8, SQ_B8, SQ_C8, SQ_D8, SQ_E8, SQ_F8, SQ_G8, SQ_H8,
  SQ_NONE,

  DELTA_N =  8,
  DELTA_E =  1,
  DELTA_S = -8,
  DELTA_W = -1,

  DELTA_NN = DELTA_N + DELTA_N,
  DELTA_NE = DELTA_N + DELTA_E,
  DELTA_SE = DELTA_S + DELTA_E,
  DELTA_SS = DELTA_S + DELTA_S,
  DELTA_SW = DELTA_S + DELTA_W,
  DELTA_NW = DELTA_N + DELTA_W
};
#endif

enum File {
#ifdef GPSFISH
  FILE_0, FILE_1, FILE_2, FILE_3, FILE_4, FILE_5, FILE_6, FILE_7, FILE_8, FILE_9
#else
  FILE_A, FILE_B, FILE_C, FILE_D, FILE_E, FILE_F, FILE_G, FILE_H
#endif
};

enum Rank {
#ifdef GPSFISH
  RANK_0, RANK_1, RANK_2, RANK_3, RANK_4, RANK_5, RANK_6, RANK_7, RANK_8, RANK_9
#else
  RANK_1, RANK_2, RANK_3, RANK_4, RANK_5, RANK_6, RANK_7, RANK_8
#endif
};


/// Score enum keeps a midgame and an endgame value in a single integer (enum),
/// first LSB 16 bits are used to store endgame value, while upper bits are used
/// for midgame value. Compiler is free to choose the enum type as long as can
/// keep its data, so ensure Score to be an integer type.
enum Score {
  SCORE_ZERO = 0,
  SCORE_ENSURE_INTEGER_SIZE_P = INT_MAX,
  SCORE_ENSURE_INTEGER_SIZE_N = INT_MIN
};

inline Score make_score(int mg, int eg) { return Score((mg << 16) + eg); }

/// Extracting the signed lower and upper 16 bits it not so trivial because
/// according to the standard a simple cast to short is implementation defined
/// and so is a right shift of a signed integer.
inline Value mg_value(Score s) { return Value(((s + 32768) & ~0xffff) / 0x10000); }

/// On Intel 64 bit we have a small speed regression with the standard conforming
/// version, so use a faster code in this case that, although not 100% standard
/// compliant it seems to work for Intel and MSVC.
#if defined(IS_64BIT) && (!defined(__GNUC__) || defined(__INTEL_COMPILER))

inline Value eg_value(Score s) { return Value(int16_t(s & 0xffff)); }

#else

inline Value eg_value(Score s) {
  return Value((int)(unsigned(s) & 0x7fffu) - (int)(unsigned(s) & 0x8000u));
}

#endif

#define ENABLE_SAFE_OPERATORS_ON(T)                                         \
inline T operator+(const T d1, const T d2) { return T(int(d1) + int(d2)); } \
inline T operator-(const T d1, const T d2) { return T(int(d1) - int(d2)); } \
inline T operator*(int i, const T d) { return T(i * int(d)); }              \
inline T operator*(const T d, int i) { return T(int(d) * i); }              \
inline T operator-(const T d) { return T(-int(d)); }                        \
inline T& operator+=(T& d1, const T d2) { d1 = d1 + d2; return d1; }        \
inline T& operator-=(T& d1, const T d2) { d1 = d1 - d2; return d1; }        \
inline T& operator*=(T& d, int i) { d = T(int(d) * i); return d; }

#define ENABLE_OPERATORS_ON(T) ENABLE_SAFE_OPERATORS_ON(T)                  \
inline T operator++(T& d, int) { d = T(int(d) + 1); return d; }             \
inline T operator--(T& d, int) { d = T(int(d) - 1); return d; }             \
inline T operator/(const T d, int i) { return T(int(d) / i); }              \
inline T& operator/=(T& d, int i) { d = T(int(d) / i); return d; }

ENABLE_OPERATORS_ON(Value)
ENABLE_OPERATORS_ON(PieceType)
ENABLE_OPERATORS_ON(Piece)
ENABLE_OPERATORS_ON(Color)
ENABLE_OPERATORS_ON(Depth)
#ifdef GPSFISH
#else
ENABLE_OPERATORS_ON(Square)
#endif
ENABLE_OPERATORS_ON(File)
ENABLE_OPERATORS_ON(Rank)

/// Added operators for adding integers to a Value
inline Value operator+(Value v, int i) { return Value(int(v) + i); }
inline Value operator-(Value v, int i) { return Value(int(v) - i); }

ENABLE_SAFE_OPERATORS_ON(Score)

/// Only declared but not defined. We don't want to multiply two scores due to
/// a very high risk of overflow. So user should explicitly convert to integer.
inline Score operator*(Score s1, Score s2);

/// Division of a Score must be handled separately for each term
inline Score operator/(Score s, int i) {
  return make_score(mg_value(s) / i, eg_value(s) / i);
}

/// Weight score v by score w trying to prevent overflow
inline Score apply_weight(Score v, Score w) {
  return make_score((int(mg_value(v)) * mg_value(w)) / 0x100,
                    (int(eg_value(v)) * eg_value(w)) / 0x100);
}

#undef ENABLE_OPERATORS_ON
#undef ENABLE_SAFE_OPERATORS_ON

#ifdef GPSFISH
#include "osl/eval/ptypeEvalTraits.h"
using osl::PAWN;
const Value PawnValueMidgame   = (Value)osl::eval::PtypeEvalTraits<osl::PAWN>::val;
#else
const Value PawnValueMidgame   = Value(198);
const Value PawnValueEndgame   = Value(258);
const Value KnightValueMidgame = Value(817);
const Value KnightValueEndgame = Value(846);
const Value BishopValueMidgame = Value(836);
const Value BishopValueEndgame = Value(857);
const Value RookValueMidgame   = Value(1270);
const Value RookValueEndgame   = Value(1278);
const Value QueenValueMidgame  = Value(2521);
const Value QueenValueEndgame  = Value(2558);
#endif

#ifdef GPSFISH
extern const Value PieceValueMidgame[osl::PTYPE_SIZE];
extern const Value PieceValueEndgame[osl::PTYPE_SIZE];
#else
extern const Value PieceValueMidgame[17]; // Indexed by Piece or PieceType
extern const Value PieceValueEndgame[17];
extern int SquareDistance[64][64];
#endif

#ifdef GPSFISH
extern const Value PromoteValue[osl::PTYPE_SIZE];
extern const Value PieceValueType[osl::PTYPE_SIZE];

inline Value promote_value_of_piece_on(Piece p) {
  return PromoteValue[p];
}

inline Value type_value_of_piece_on(Piece p) {
  return PieceValueType[p];
}
#endif

struct MoveStack {
  Move move;
  int score;
};

inline bool operator<(const MoveStack& f, const MoveStack& s) {
  return f.score < s.score;
}

inline Color operator~(Color c) {
#ifdef GPSFISH
  return alt(c);
#else
  return Color(c ^ 1);
#endif
}

inline Square operator~(Square s) {
#ifdef GPSFISH
  // For shogi, do rotate180 instead of flipping
  return s.rotate180();
#else
  return Square(s ^ 56); // Vertical flip SQ_A1 -> SQ_A8
#endif
}

inline Square operator|(File f, Rank r) {
#ifdef GPSFISH
  return Square(f,r);
#else
  return Square((r << 3) | f);
#endif
}

inline Value mate_in(int ply) {
  return VALUE_MATE - ply;
}

inline Value mated_in(int ply) {
  return -VALUE_MATE + ply;
}

inline Piece make_piece(Color c, PieceType pt) {
#ifdef GPSFISH
  return newPtypeO(c,pt);
#else
  return Piece((c << 3) | pt);
#endif
}

#ifndef GPSFISH
inline CastleRight make_castle_right(Color c, CastlingSide s) {
  return CastleRight(WHITE_OO << ((s == QUEEN_SIDE) + 2 * c));
}
#endif

inline PieceType type_of(Piece p)  {
#ifdef GPSFISH
  return getPtype(p);
#else
  return PieceType(p & 7);
#endif
}

inline Color color_of(Piece p) {
#ifdef GPSFISH
  return getOwner(p);
#else
  return Color(p >> 3);
#endif
}

#ifndef GPSFISH
inline bool is_ok(Square s) {
  return s >= SQ_A1 && s <= SQ_H8;
}
#endif

inline File file_of(Square s) {
#ifdef GPSFISH
  return File(s.x());
#else
  return File(s & 7);
#endif
}

inline Rank rank_of(Square s) {
#ifdef GPSFISH
  return Rank(s.y());
#else
  return Rank(s >> 3);
#endif
}

inline Square mirror(Square s) {
#ifdef GPSFISH
  // flipHorizontal is expensive because it checks if s is pieceStand
  return s.flipHorizontal();
#else
  return Square(s ^ 7); // Horizontal flip SQ_A1 -> SQ_H1
#endif
}

inline Square relative_square(Color c, Square s) {
#ifdef GPSFISH
  return s.squareForBlack(c);
#else
  return Square(s ^ (c * 56));
#endif
}

inline Rank relative_rank(Color c, Rank r) {
#ifdef GPSFISH
  return (c==BLACK ? r : Rank(10-int(r)) );
#else
  return Rank(r ^ (c * 7));
#endif
}

inline Rank relative_rank(Color c, Square s) {
  return relative_rank(c, rank_of(s));
}

#ifndef GPSFISH
inline bool opposite_colors(Square s1, Square s2) {
  int s = int(s1) ^ int(s2);
  return ((s >> 3) ^ s) & 1;
}
#endif

inline int file_distance(Square s1, Square s2) {
  return abs(file_of(s1) - file_of(s2));
}

inline int rank_distance(Square s1, Square s2) {
  return abs(rank_of(s1) - rank_of(s2));
}

#ifndef GPSFISH
inline int square_distance(Square s1, Square s2) {
  return SquareDistance[s1][s2];
}
#endif

inline char piece_type_to_char(PieceType pt) {
  return " PNBRQK"[pt];
}

inline char file_to_char(File f) {
#ifdef GPSFISH
  return char(int('a')+FILE_9-f);
#else
  return char(f - FILE_A + int('a'));
#endif
}

inline char rank_to_char(Rank r) {
  return char(r - RANK_1 + int('1'));
}

#ifndef GPSFISH
inline Square pawn_push(Color c) {
  return c == WHITE ? DELTA_N : DELTA_S;
}
#endif

inline Square from_sq(Move m) {
#ifdef GPSFISH
  return m.from();
#else
  return Square((m >> 6) & 0x3F);
#endif
}

inline Square to_sq(Move m) {
#ifdef GPSFISH
  return m.to();
#else
  return Square(m & 0x3F);
#endif
}

<<<<<<< HEAD
inline bool is_special(Move m) {
#ifdef GPSFISH
  return false;
#else
  return m & (3 << 14);
#endif
}

inline bool is_promotion(Move m) {
#ifdef GPSFISH
  return m.isPromotion();
#else
  return (m & (3 << 14)) == (1 << 14);
#endif
}

inline int is_enpassant(Move m) {
#ifdef GPSFISH
  return false;
#else
  return (m & (3 << 14)) == (2 << 14);
#endif
}

inline int is_castle(Move m) {
#ifdef GPSFISH
  return false;
#else
  return (m & (3 << 14)) == (3 << 14);
#endif
=======
inline MoveType type_of(Move m) {
  return MoveType(m & (3 << 14));
>>>>>>> dc7fd868
}

#ifdef GPSFISH

inline bool move_is_pawn_drop(Move m){
  return m.isDrop() && m.ptype()==osl::PAWN;
}

#else

inline PieceType promotion_type(Move m) {
  return PieceType(((m >> 12) & 3) + 2);
}

inline Move make_move(Square from, Square to) {
  return Move(to | (from << 6));
}

inline Move make_promotion(Square from, Square to, PieceType pt) {
  return Move(to | (from << 6) | (1 << 14) | ((pt - 2) << 12)) ;
}

inline Move make_enpassant(Square from, Square to) {
  return Move(to | (from << 6) | (2 << 14));
}

inline Move make_castle(Square from, Square to) {
  return Move(to | (from << 6) | (3 << 14));
}
#endif

inline bool is_ok(Move m) {
  return from_sq(m) != to_sq(m); // Catches also MOVE_NULL and MOVE_NONE
}

#include <string>

inline const std::string square_to_string(Square s) {
  char ch[] = { file_to_char(file_of(s)), rank_to_char(rank_of(s)), 0 };
  return ch;
}

/// Our insertion sort implementation, works with pointers and iterators and is
/// guaranteed to be stable, as is needed.
template<typename T, typename K>
void sort(K first, K last)
{
  T tmp;
  K p, q;

  for (p = first + 1; p < last; p++)
  {
      tmp = *p;
      for (q = p; q != first && *(q-1) < tmp; --q)
          *q = *(q-1);
      *q = tmp;
  }
}

#endif // !defined(TYPES_H_INCLUDED)<|MERGE_RESOLUTION|>--- conflicted
+++ resolved
@@ -138,6 +138,7 @@
   CASTLE    = 3 << 14
 };
 
+#ifdef GPSFISH
 enum CastleRight {  // Defined as in PolyGlot book hash key
   CASTLES_NONE = 0,
   WHITE_OO     = 1,
@@ -158,6 +159,7 @@
   SCALE_FACTOR_MAX    = 128,
   SCALE_FACTOR_NONE   = 255
 };
+#endif
 
 enum Bound {
   BOUND_NONE  = 0,
@@ -578,41 +580,12 @@
 #endif
 }
 
-<<<<<<< HEAD
-inline bool is_special(Move m) {
-#ifdef GPSFISH
-  return false;
-#else
-  return m & (3 << 14);
-#endif
-}
-
-inline bool is_promotion(Move m) {
-#ifdef GPSFISH
-  return m.isPromotion();
-#else
-  return (m & (3 << 14)) == (1 << 14);
-#endif
-}
-
-inline int is_enpassant(Move m) {
-#ifdef GPSFISH
-  return false;
-#else
-  return (m & (3 << 14)) == (2 << 14);
-#endif
-}
-
-inline int is_castle(Move m) {
-#ifdef GPSFISH
-  return false;
-#else
-  return (m & (3 << 14)) == (3 << 14);
-#endif
-=======
 inline MoveType type_of(Move m) {
+#ifdef GPSFISH
+  return (m.isPromotion()) ? PROMOTION : NORMAL;
+#else
   return MoveType(m & (3 << 14));
->>>>>>> dc7fd868
+#endif
 }
 
 #ifdef GPSFISH
