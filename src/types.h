--- conflicted
+++ resolved
@@ -401,16 +401,12 @@
 }
 
 inline Square operator~(Square s) {
-<<<<<<< HEAD
 #ifdef GPSFISH
   // For shogi, do rotate180 instead of flipping
   return s.rotate180();
 #else
-  return Square(s ^ 56);
-#endif
-=======
   return Square(s ^ 56); // Vertical flip SQ_A1 -> SQ_A8
->>>>>>> 6e00aa6b
+#endif
 }
 
 inline Value mate_in(int ply) {
@@ -450,15 +446,14 @@
   return Square(f,r);
 #else
   return Square((r << 3) | f);
-<<<<<<< HEAD
-#endif
-=======
-}
-
+#endif
+}
+
+#ifndef GPSFISH
 inline bool is_ok(Square s) {
   return s >= SQ_A1 && s <= SQ_H8;
->>>>>>> 6e00aa6b
-}
+}
+#endif
 
 inline File file_of(Square s) {
 #ifdef GPSFISH
@@ -477,16 +472,12 @@
 }
 
 inline Square mirror(Square s) {
-<<<<<<< HEAD
 #ifdef GPSFISH
   // flipHorizontal is expensive because it checks if s is pieceStand
   return s.flipHorizontal();
 #else
-  return Square(s ^ 7);
-#endif
-=======
   return Square(s ^ 7); // Horizontal flip SQ_A1 -> SQ_H1
->>>>>>> 6e00aa6b
+#endif
 }
 
 inline Square relative_square(Color c, Square s) {
