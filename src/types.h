--- conflicted
+++ resolved
@@ -562,14 +562,7 @@
   return relative_rank(c, rank_of(s));
 }
 
-<<<<<<< HEAD
 #ifndef GPSFISH
-inline SquareColor color_of(Square s) {
-  return SquareColor(int(rank_of(s) + s) & 1);
-}
-
-=======
->>>>>>> ad4739a6
 inline bool opposite_colors(Square s1, Square s2) {
   int s = s1 ^ s2;
   return ((s >> 3) ^ s) & 1;
