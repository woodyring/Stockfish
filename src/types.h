--- conflicted
+++ resolved
@@ -128,9 +128,9 @@
   CASTLING  = 3 << 14
 };
 
-<<<<<<< HEAD
-#ifndef GPSFISH
-=======
+
+#ifndef GPSFISH
+
 enum Color {
   WHITE, BLACK, NO_COLOR, COLOR_NB = 2
 };
@@ -139,7 +139,6 @@
   KING_SIDE, QUEEN_SIDE, CASTLING_SIDE_NB = 2
 };
 
->>>>>>> 708cb311
 enum CastlingFlag {  // Defined as in PolyGlot book hash key
   NO_CASTLING,
   WHITE_OO,
@@ -234,15 +233,8 @@
   PIECE_NB = 16
 };
 
-<<<<<<< HEAD
-enum Color {
-  WHITE, BLACK, NO_COLOR, COLOR_NB = 2
-};
-#endif
-
-
-=======
->>>>>>> 708cb311
+#endif
+
 enum Depth {
 
   ONE_PLY = 2,
@@ -442,9 +434,11 @@
 #endif
 }
 
+#ifndef GPSFISH
 inline CastlingFlag operator|(Color c, CastlingSide s) {
   return CastlingFlag(WHITE_OO << ((s == QUEEN_SIDE) + 2 * c));
 }
+#endif
 
 inline Value mate_in(int ply) {
   return VALUE_MATE - ply;
@@ -462,15 +456,6 @@
 #endif
 }
 
-<<<<<<< HEAD
-#ifndef GPSFISH
-inline CastlingFlag make_castling_flag(Color c, CastlingSide s) {
-  return CastlingFlag(WHITE_OO << ((s == QUEEN_SIDE) + 2 * c));
-}
-#endif
-
-=======
->>>>>>> 708cb311
 inline PieceType type_of(Piece p)  {
 #ifdef GPSFISH
   return getPtype(p);
