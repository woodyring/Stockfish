--- conflicted
+++ resolved
@@ -38,47 +38,7 @@
 #include <climits>
 #include <cstdlib>
 
-<<<<<<< HEAD
-#if defined(_MSC_VER) || defined(_WIN32)
-
-// Disable some silly and noisy warning from MSVC compiler
-#if defined(_MSC_VER)
-#pragma warning(disable: 4127) // Conditional expression is constant
-#pragma warning(disable: 4146) // Unary minus operator applied to unsigned type
-#pragma warning(disable: 4800) // Forcing value to bool 'true' or 'false'
-#pragma warning(disable: 4996) // Function _ftime() may be unsafe
-#endif
-
-// MSVC does not support <inttypes.h>
-typedef   signed __int8    int8_t;
-typedef unsigned __int8   uint8_t;
-typedef   signed __int16  int16_t;
-typedef unsigned __int16 uint16_t;
-typedef   signed __int32  int32_t;
-typedef unsigned __int32 uint32_t;
-typedef   signed __int64  int64_t;
-typedef unsigned __int64 uint64_t;
-
-#else
-#  include <inttypes.h>
-#endif
-
-#if defined(_WIN32) || defined(_WIN64)
-#  include <sys/timeb.h>
-typedef _timeb sys_time_t;
-
-inline void system_time(sys_time_t* t) { _ftime(t); }
-inline uint64_t time_to_msec(const sys_time_t& t) { return t.time * 1000LL + t.millitm; }
-#else
-#  include <sys/time.h>
-typedef timeval sys_time_t;
-
-inline void system_time(sys_time_t* t) { gettimeofday(t, NULL); }
-inline uint64_t time_to_msec(const sys_time_t& t) { return t.tv_sec * 1000LL + t.tv_usec / 1000; }
-#endif
-=======
 #include "platform.h"
->>>>>>> b356e0fa
 
 #if defined(_WIN64)
 #  include <intrin.h> // MSVC popcnt and bsfq instrinsics
