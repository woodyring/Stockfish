/*
  Stockfish, a UCI chess playing engine derived from Glaurung 2.1
  Copyright (C) 2004-2008 Tord Romstad (Glaurung author)
  Copyright (C) 2008-2012 Marco Costalba, Joona Kiiski, Tord Romstad

  Stockfish is free software: you can redistribute it and/or modify
  it under the terms of the GNU General Public License as published by
  the Free Software Foundation, either version 3 of the License, or
  (at your option) any later version.

  Stockfish is distributed in the hope that it will be useful,
  but WITHOUT ANY WARRANTY; without even the implied warranty of
  MERCHANTABILITY or FITNESS FOR A PARTICULAR PURPOSE.  See the
  GNU General Public License for more details.

  You should have received a copy of the GNU General Public License
  along with this program.  If not, see <http://www.gnu.org/licenses/>.
*/

#if !defined(TYPES_H_INCLUDED)
#define TYPES_H_INCLUDED

/// For Linux and OSX configuration is done automatically using Makefile. To get
/// started type 'make help'.
///
/// For Windows, part of the configuration is detected automatically, but some
/// switches need to be set manually:
///
/// -DNDEBUG      | Disable debugging mode. Use always.
///
/// -DNO_PREFETCH | Disable use of prefetch asm-instruction. A must if you want
///               | the executable to run on some very old machines.
///
/// -DUSE_POPCNT  | Add runtime support for use of popcnt asm-instruction. Works
///               | only in 64-bit mode. For compiling requires hardware with
///               | popcnt support.

#include <climits>
#include <cstdlib>

#if defined(_MSC_VER) || defined(_WIN32)

// Disable some silly and noisy warning from MSVC compiler
#if defined(_MSC_VER)
#pragma warning(disable: 4127) // Conditional expression is constant
#pragma warning(disable: 4146) // Unary minus operator applied to unsigned type
#pragma warning(disable: 4800) // Forcing value to bool 'true' or 'false'
#endif

// MSVC does not support <inttypes.h>
typedef   signed __int8    int8_t;
typedef unsigned __int8   uint8_t;
typedef   signed __int16  int16_t;
typedef unsigned __int16 uint16_t;
typedef   signed __int32  int32_t;
typedef unsigned __int32 uint32_t;
typedef   signed __int64  int64_t;
typedef unsigned __int64 uint64_t;

#else
#  include <inttypes.h>
#endif

#if defined(_WIN64)
#  include <intrin.h> // MSVC popcnt and bsfq instrinsics
#  define IS_64BIT
#  define USE_BSFQ
#endif

#if defined(USE_POPCNT) && defined(_MSC_VER) && defined(__INTEL_COMPILER)
#  include <nmmintrin.h> // Intel header for _mm_popcnt_u64() intrinsic
#endif

#if defined(_MSC_VER) || defined(__INTEL_COMPILER)
#  define CACHE_LINE_ALIGNMENT __declspec(align(64))
#else
#  define CACHE_LINE_ALIGNMENT  __attribute__ ((aligned(64)))
#endif

#if defined(_MSC_VER) || defined(_WIN32)
#  define FORCE_INLINE  __forceinline
#elif defined(__GNUC__)
#  define FORCE_INLINE  inline __attribute__((always_inline))
#else
#  define FORCE_INLINE  inline
#endif

#if defined(USE_POPCNT)
const bool HasPopCnt = true;
#else
const bool HasPopCnt = false;
#endif

#if defined(IS_64BIT)
const bool Is64Bit = true;
#else
const bool Is64Bit = false;
#endif

typedef uint64_t Key;
typedef uint64_t Bitboard;

#ifdef GPSFISH
const int MAX_MOVES      = 1024; //593;
#else
const int MAX_MOVES      = 256;
#endif
const int MAX_PLY        = 256;
const int MAX_PLY_PLUS_2 = MAX_PLY + 2;

const Bitboard FileABB = 0x0101010101010101ULL;
const Bitboard FileBBB = FileABB << 1;
const Bitboard FileCBB = FileABB << 2;
const Bitboard FileDBB = FileABB << 3;
const Bitboard FileEBB = FileABB << 4;
const Bitboard FileFBB = FileABB << 5;
const Bitboard FileGBB = FileABB << 6;
const Bitboard FileHBB = FileABB << 7;

const Bitboard Rank1BB = 0xFF;
const Bitboard Rank2BB = Rank1BB << (8 * 1);
const Bitboard Rank3BB = Rank1BB << (8 * 2);
const Bitboard Rank4BB = Rank1BB << (8 * 3);
const Bitboard Rank5BB = Rank1BB << (8 * 4);
const Bitboard Rank6BB = Rank1BB << (8 * 5);
const Bitboard Rank7BB = Rank1BB << (8 * 6);
const Bitboard Rank8BB = Rank1BB << (8 * 7);


/// A move needs 16 bits to be stored
///
/// bit  0- 5: destination square (from 0 to 63)
/// bit  6-11: origin square (from 0 to 63)
/// bit 12-13: promotion piece type - 2 (from KNIGHT-2 to QUEEN-2)
/// bit 14-15: special move flag: promotion (1), en passant (2), castle (3)
///
/// Special cases are MOVE_NONE and MOVE_NULL. We can sneak these in because in
/// any normal move destination square is always different from origin square
/// while MOVE_NONE and MOVE_NULL have the same origin and destination square.

#ifdef GPSFISH
extern bool using_tcp_connection; // to enable/disable Move::DeclareWin() at root
#include "osl/move.h"
typedef osl::Move Move;
static const Move MOVE_NONE=Move::INVALID();
#else
enum Move {
  MOVE_NONE = 0,
  MOVE_NULL = 65
};
#endif

struct MoveStack {
  Move move;
  int score;
};

inline bool operator<(const MoveStack& f, const MoveStack& s) {
  return f.score < s.score;
}

enum CastleRight {
  CASTLES_NONE = 0,
  WHITE_OO     = 1,
  BLACK_OO     = 2,
  WHITE_OOO    = 4,
  BLACK_OOO    = 8,
  ALL_CASTLES  = 15
};

enum ScaleFactor {
  SCALE_FACTOR_DRAW   = 0,
  SCALE_FACTOR_NORMAL = 64,
  SCALE_FACTOR_MAX    = 128,
  SCALE_FACTOR_NONE   = 255
};

enum Bound {
  BOUND_NONE  = 0,
  BOUND_UPPER = 1,
  BOUND_LOWER = 2,
  BOUND_EXACT = BOUND_UPPER | BOUND_LOWER
};

enum Value {
  VALUE_ZERO      = 0,
#ifndef GPSFISH
  VALUE_DRAW      = 0,
#endif
  VALUE_KNOWN_WIN = 15000,
  VALUE_MATE      = 30000,
  VALUE_INFINITE  = 30001,
  VALUE_NONE      = 30002,

  VALUE_MATE_IN_MAX_PLY  =  VALUE_MATE - MAX_PLY,
  VALUE_MATED_IN_MAX_PLY = -VALUE_MATE + MAX_PLY,

  VALUE_ENSURE_INTEGER_SIZE_P = INT_MAX,
  VALUE_ENSURE_INTEGER_SIZE_N = INT_MIN
};

#ifdef GPSFISH
#include "osl/ptype.h"
#include "osl/player.h"
typedef osl::Ptype PieceType;
typedef osl::PtypeO Piece;
typedef osl::Player Color;
using osl::Ptype;
using osl::PtypeO;
using osl::Player;
using osl::BLACK;
using osl::WHITE;
using osl::PTYPEO_SIZE;
using osl::PTYPE_SIZE;
const PieceType NO_PIECE_TYPE = osl::PTYPE_EMPTY;
#define VALUE_DRAW  value_draw(pos)
#else
enum PieceType {
  NO_PIECE_TYPE = 0,
  PAWN = 1, KNIGHT = 2, BISHOP = 3, ROOK = 4, QUEEN = 5, KING = 6
};
enum Piece {
  NO_PIECE = 16, // color_of(NO_PIECE) == NO_COLOR
  W_PAWN = 1, W_KNIGHT =  2, W_BISHOP =  3, W_ROOK =  4, W_QUEEN =  5, W_KING =  6,
  B_PAWN = 9, B_KNIGHT = 10, B_BISHOP = 11, B_ROOK = 12, B_QUEEN = 13, B_KING = 14
};

enum Color {
  WHITE, BLACK, NO_COLOR
};
#endif


enum Depth {

  ONE_PLY = 2,

  DEPTH_ZERO          =  0 * ONE_PLY,
  DEPTH_QS_CHECKS     = -1 * ONE_PLY,
  DEPTH_QS_NO_CHECKS  = -2 * ONE_PLY,
  DEPTH_QS_RECAPTURES = -5 * ONE_PLY,

  DEPTH_NONE = -127 * ONE_PLY
};

#ifdef GPSFISH
#include "osl/square.h"
typedef osl::Square Square;
#else
enum Square {
  SQ_A1, SQ_B1, SQ_C1, SQ_D1, SQ_E1, SQ_F1, SQ_G1, SQ_H1,
  SQ_A2, SQ_B2, SQ_C2, SQ_D2, SQ_E2, SQ_F2, SQ_G2, SQ_H2,
  SQ_A3, SQ_B3, SQ_C3, SQ_D3, SQ_E3, SQ_F3, SQ_G3, SQ_H3,
  SQ_A4, SQ_B4, SQ_C4, SQ_D4, SQ_E4, SQ_F4, SQ_G4, SQ_H4,
  SQ_A5, SQ_B5, SQ_C5, SQ_D5, SQ_E5, SQ_F5, SQ_G5, SQ_H5,
  SQ_A6, SQ_B6, SQ_C6, SQ_D6, SQ_E6, SQ_F6, SQ_G6, SQ_H6,
  SQ_A7, SQ_B7, SQ_C7, SQ_D7, SQ_E7, SQ_F7, SQ_G7, SQ_H7,
  SQ_A8, SQ_B8, SQ_C8, SQ_D8, SQ_E8, SQ_F8, SQ_G8, SQ_H8,
  SQ_NONE,

  DELTA_N =  8,
  DELTA_E =  1,
  DELTA_S = -8,
  DELTA_W = -1,

  DELTA_NN = DELTA_N + DELTA_N,
  DELTA_NE = DELTA_N + DELTA_E,
  DELTA_SE = DELTA_S + DELTA_E,
  DELTA_SS = DELTA_S + DELTA_S,
  DELTA_SW = DELTA_S + DELTA_W,
  DELTA_NW = DELTA_N + DELTA_W
};
#endif

enum File {
#ifdef GPSFISH
  FILE_0, FILE_1, FILE_2, FILE_3, FILE_4, FILE_5, FILE_6, FILE_7, FILE_8, FILE_9
#else
  FILE_A, FILE_B, FILE_C, FILE_D, FILE_E, FILE_F, FILE_G, FILE_H
#endif
};

enum Rank {
#ifdef GPSFISH
  RANK_0, RANK_1, RANK_2, RANK_3, RANK_4, RANK_5, RANK_6, RANK_7, RANK_8, RANK_9
#else
  RANK_1, RANK_2, RANK_3, RANK_4, RANK_5, RANK_6, RANK_7, RANK_8
#endif
};


/// Score enum keeps a midgame and an endgame value in a single integer (enum),
/// first LSB 16 bits are used to store endgame value, while upper bits are used
/// for midgame value. Compiler is free to choose the enum type as long as can
/// keep its data, so ensure Score to be an integer type.
enum Score {
  SCORE_ZERO = 0,
  SCORE_ENSURE_INTEGER_SIZE_P = INT_MAX,
  SCORE_ENSURE_INTEGER_SIZE_N = INT_MIN
};

inline Score make_score(int mg, int eg) { return Score((mg << 16) + eg); }

/// Extracting the signed lower and upper 16 bits it not so trivial because
/// according to the standard a simple cast to short is implementation defined
/// and so is a right shift of a signed integer.
inline Value mg_value(Score s) { return Value(((s + 32768) & ~0xffff) / 0x10000); }

/// On Intel 64 bit we have a small speed regression with the standard conforming
/// version, so use a faster code in this case that, although not 100% standard
/// compliant it seems to work for Intel and MSVC.
#if defined(IS_64BIT) && (!defined(__GNUC__) || defined(__INTEL_COMPILER))

inline Value eg_value(Score s) { return Value(int16_t(s & 0xffff)); }

#else

inline Value eg_value(Score s) {
  return Value((int)(unsigned(s) & 0x7fffu) - (int)(unsigned(s) & 0x8000u));
}

#endif

#define ENABLE_SAFE_OPERATORS_ON(T)                                         \
inline T operator+(const T d1, const T d2) { return T(int(d1) + int(d2)); } \
inline T operator-(const T d1, const T d2) { return T(int(d1) - int(d2)); } \
inline T operator*(int i, const T d) { return T(i * int(d)); }              \
inline T operator*(const T d, int i) { return T(int(d) * i); }              \
inline T operator-(const T d) { return T(-int(d)); }                        \
inline T& operator+=(T& d1, const T d2) { d1 = d1 + d2; return d1; }        \
inline T& operator-=(T& d1, const T d2) { d1 = d1 - d2; return d1; }        \
inline T& operator*=(T& d, int i) { d = T(int(d) * i); return d; }

#define ENABLE_OPERATORS_ON(T) ENABLE_SAFE_OPERATORS_ON(T)                  \
inline T operator++(T& d, int) { d = T(int(d) + 1); return d; }             \
inline T operator--(T& d, int) { d = T(int(d) - 1); return d; }             \
inline T operator/(const T d, int i) { return T(int(d) / i); }              \
inline T& operator/=(T& d, int i) { d = T(int(d) / i); return d; }

ENABLE_OPERATORS_ON(Value)
ENABLE_OPERATORS_ON(PieceType)
ENABLE_OPERATORS_ON(Piece)
ENABLE_OPERATORS_ON(Color)
ENABLE_OPERATORS_ON(Depth)
#ifdef GPSFISH
#else
ENABLE_OPERATORS_ON(Square)
#endif
ENABLE_OPERATORS_ON(File)
ENABLE_OPERATORS_ON(Rank)

/// Added operators for adding integers to a Value
inline Value operator+(Value v, int i) { return Value(int(v) + i); }
inline Value operator-(Value v, int i) { return Value(int(v) - i); }

ENABLE_SAFE_OPERATORS_ON(Score)

/// Only declared but not defined. We don't want to multiply two scores due to
/// a very high risk of overflow. So user should explicitly convert to integer.
inline Score operator*(Score s1, Score s2);

/// Division of a Score must be handled separately for each term
inline Score operator/(Score s, int i) {
  return make_score(mg_value(s) / i, eg_value(s) / i);
}

#undef ENABLE_OPERATORS_ON
#undef ENABLE_SAFE_OPERATORS_ON

#ifdef GPSFISH
#include "osl/eval/ptypeEvalTraits.h"
using osl::PAWN;
const Value PawnValueMidgame   = (Value)osl::eval::PtypeEvalTraits<osl::PAWN>::val;
#else
const Value PawnValueMidgame   = Value(0x0C6);
const Value PawnValueEndgame   = Value(0x102);
const Value KnightValueMidgame = Value(0x331);
const Value KnightValueEndgame = Value(0x34E);
const Value BishopValueMidgame = Value(0x344);
const Value BishopValueEndgame = Value(0x359);
const Value RookValueMidgame   = Value(0x4F6);
const Value RookValueEndgame   = Value(0x4FE);
const Value QueenValueMidgame  = Value(0x9D9);
const Value QueenValueEndgame  = Value(0x9FE);
#endif

#ifdef GPSFISH
extern const Value PieceValueMidgame[osl::PTYPE_SIZE];
extern const Value PieceValueEndgame[osl::PTYPE_SIZE];
#else
extern const Value PieceValueMidgame[17]; // Indexed by Piece or PieceType
extern const Value PieceValueEndgame[17];
extern int SquareDistance[64][64];
extern uint8_t BitCount8Bit[256];
#endif

#ifdef GPSFISH
extern const Value PromoteValue[osl::PTYPE_SIZE];
extern const Value PieceValueType[osl::PTYPE_SIZE];

inline Value promote_value_of_piece_on(Piece p) {
  return PromoteValue[p];
}

inline Value type_value_of_piece_on(Piece p) {
  return PieceValueType[p];
}
#endif

inline Color operator~(Color c) {
#ifdef GPSFISH
  return alt(c);
#else
  return Color(c ^ 1);
#endif
}

inline Square operator~(Square s) {
#ifdef GPSFISH
  // For shogi, do rotate180 instead of flipping
  return s.rotate180();
#else
  return Square(s ^ 56);
#endif
}

inline Value mate_in(int ply) {
  return VALUE_MATE - ply;
}

inline Value mated_in(int ply) {
  return -VALUE_MATE + ply;
}

inline Piece make_piece(Color c, PieceType pt) {
#ifdef GPSFISH
  return newPtypeO(c,pt);
#else
  return Piece((c << 3) | pt);
#endif
}

inline PieceType type_of(Piece p)  {
#ifdef GPSFISH
  return getPtype(p);
#else
  return PieceType(p & 7);
#endif
}

inline Color color_of(Piece p) {
#ifdef GPSFISH
  return getOwner(p);
#else
  return Color(p >> 3);
#endif
}

inline Square make_square(File f, Rank r) {
#ifdef GPSFISH
  return Square(f,r);
#else
  return Square((r << 3) | f);
#endif
}

inline File file_of(Square s) {
#ifdef GPSFISH
  return File(s.x());
#else
  return File(s & 7);
#endif
}

inline Rank rank_of(Square s) {
#ifdef GPSFISH
  return Rank(s.y());
#else
  return Rank(s >> 3);
#endif
}

inline Square mirror(Square s) {
#ifdef GPSFISH
  // flipHorizontal is expensive because it checks if s is pieceStand
  return s.flipHorizontal();
#else
  return Square(s ^ 7);
#endif
}

inline Square relative_square(Color c, Square s) {
#ifdef GPSFISH
  return s.squareForBlack(c);
#else
  return Square(s ^ (c * 56));
#endif
}

inline Rank relative_rank(Color c, Rank r) {
#ifdef GPSFISH
  return (c==BLACK ? r : Rank(10-int(r)) );
#else
  return Rank(r ^ (c * 7));
#endif
}

inline Rank relative_rank(Color c, Square s) {
  return relative_rank(c, rank_of(s));
}

#ifndef GPSFISH
inline bool opposite_colors(Square s1, Square s2) {
  int s = s1 ^ s2;
  return ((s >> 3) ^ s) & 1;
}
#endif

inline int file_distance(Square s1, Square s2) {
  return abs(file_of(s1) - file_of(s2));
}

inline int rank_distance(Square s1, Square s2) {
  return abs(rank_of(s1) - rank_of(s2));
}

#ifndef GPSFISH
inline int square_distance(Square s1, Square s2) {
  return SquareDistance[s1][s2];
}
#endif

inline char piece_type_to_char(PieceType pt) {
  return " PNBRQK"[pt];
}

inline char file_to_char(File f) {
#ifdef GPSFISH
  return char(int('a')+FILE_9-f);
#else
  return char(f - FILE_A + int('a'));
#endif
}

inline char rank_to_char(Rank r) {
  return char(r - RANK_1 + int('1'));
}

#ifndef GPSFISH
inline Square pawn_push(Color c) {
  return c == WHITE ? DELTA_N : DELTA_S;
}
#endif

inline Square from_sq(Move m) {
#ifdef GPSFISH
  return m.from();
#else
  return Square((m >> 6) & 0x3F);
#endif
}

inline Square to_sq(Move m) {
#ifdef GPSFISH
  return m.to();
#else
  return Square(m & 0x3F);
#endif
}

inline bool is_special(Move m) {
#ifdef GPSFISH
  return false;
#else
  return m & (3 << 14);
#endif
}

inline bool is_promotion(Move m) {
#ifdef GPSFISH
  return m.isPromotion();
#else
  return (m & (3 << 14)) == (1 << 14);
#endif
}

inline int is_enpassant(Move m) {
#ifdef GPSFISH
  return false;
#else
  return (m & (3 << 14)) == (2 << 14);
#endif
}

inline int is_castle(Move m) {
#ifdef GPSFISH
  return false;
#else
  return (m & (3 << 14)) == (3 << 14);
#endif
}

<<<<<<< HEAD
#ifdef GPSFISH
inline bool move_is_pawn_drop(Move m){
  return m.isDrop() && m.ptype()==osl::PAWN;
}
#else
inline PieceType promotion_piece_type(Move m) {
=======
inline PieceType promotion_type(Move m) {
>>>>>>> 5bb766e8
  return PieceType(((m >> 12) & 3) + 2);
}

inline Move make_move(Square from, Square to) {
  return Move(to | (from << 6));
}

inline Move make_promotion(Square from, Square to, PieceType pt) {
  return Move(to | (from << 6) | (1 << 14) | ((pt - 2) << 12)) ;
}

inline Move make_enpassant(Square from, Square to) {
  return Move(to | (from << 6) | (2 << 14));
}

inline Move make_castle(Square from, Square to) {
  return Move(to | (from << 6) | (3 << 14));
}
#endif

inline bool is_ok(Move m) {
  return from_sq(m) != to_sq(m); // Catches also MOVE_NULL and MOVE_NONE
}

#include <string>

inline const std::string square_to_string(Square s) {
  char ch[] = { file_to_char(file_of(s)), rank_to_char(rank_of(s)), 0 };
  return ch;
}

/// Our insertion sort implementation, works with pointers and iterators and is
/// guaranteed to be stable, as is needed.
template<typename T, typename K>
void sort(K first, K last)
{
  T tmp;
  K p, q;

  for (p = first + 1; p < last; p++)
  {
      tmp = *p;
      for (q = p; q != first && *(q-1) < tmp; --q)
          *q = *(q-1);
      *q = tmp;
  }
}

#endif // !defined(TYPES_H_INCLUDED)<|MERGE_RESOLUTION|>--- conflicted
+++ resolved
@@ -600,16 +600,15 @@
 #endif
 }
 
-<<<<<<< HEAD
-#ifdef GPSFISH
+#ifdef GPSFISH
+
 inline bool move_is_pawn_drop(Move m){
   return m.isDrop() && m.ptype()==osl::PAWN;
 }
-#else
-inline PieceType promotion_piece_type(Move m) {
-=======
+
+#else
+
 inline PieceType promotion_type(Move m) {
->>>>>>> 5bb766e8
   return PieceType(((m >> 12) & 3) + 2);
 }
 
