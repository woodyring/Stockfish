--- conflicted
+++ resolved
@@ -45,11 +45,8 @@
 #pragma warning(disable: 4127) // Conditional expression is constant
 #pragma warning(disable: 4146) // Unary minus operator applied to unsigned type
 #pragma warning(disable: 4800) // Forcing value to bool 'true' or 'false'
-<<<<<<< HEAD
-#endif
-=======
 #pragma warning(disable: 4996) // Function _ftime() may be unsafe
->>>>>>> 161c6b02
+#endif
 
 // MSVC does not support <inttypes.h>
 typedef   signed __int8    int8_t;
