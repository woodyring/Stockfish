--- conflicted
+++ resolved
@@ -269,27 +269,19 @@
 #endif
 
 enum File {
-<<<<<<< HEAD
-#ifdef GPSFISH
-  FILE_0, FILE_1, FILE_2, FILE_3, FILE_4, FILE_5, FILE_6, FILE_7, FILE_8, FILE_9, FILE_NB = 9
-#else
-  FILE_A, FILE_B, FILE_C, FILE_D, FILE_E, FILE_F, FILE_G, FILE_H, FILE_NB = 8
+#ifdef GPSFISH
+  FILE_0, FILE_1, FILE_2, FILE_3, FILE_4, FILE_5, FILE_6, FILE_7, FILE_8, FILE_9, FILE_NB
+#else
+  FILE_A, FILE_B, FILE_C, FILE_D, FILE_E, FILE_F, FILE_G, FILE_H, FILE_NB
 #endif
 };
 
 enum Rank {
 #ifdef GPSFISH
-  RANK_0, RANK_1, RANK_2, RANK_3, RANK_4, RANK_5, RANK_6, RANK_7, RANK_8, RANK_9, RANK_NB = 9
-#else
-  RANK_1, RANK_2, RANK_3, RANK_4, RANK_5, RANK_6, RANK_7, RANK_8, RANK_NB = 8
-#endif
-=======
-  FILE_A, FILE_B, FILE_C, FILE_D, FILE_E, FILE_F, FILE_G, FILE_H, FILE_NB
-};
-
-enum Rank {
+  RANK_0, RANK_1, RANK_2, RANK_3, RANK_4, RANK_5, RANK_6, RANK_7, RANK_8, RANK_9, RANK_NB
+#else
   RANK_1, RANK_2, RANK_3, RANK_4, RANK_5, RANK_6, RANK_7, RANK_8, RANK_NB
->>>>>>> 908d9882
+#endif
 };
 
 
