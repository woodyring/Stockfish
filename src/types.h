/*
  Stockfish, a UCI chess playing engine derived from Glaurung 2.1
  Copyright (C) 2004-2008 Tord Romstad (Glaurung author)
  Copyright (C) 2008-2010 Marco Costalba, Joona Kiiski, Tord Romstad

  Stockfish is free software: you can redistribute it and/or modify
  it under the terms of the GNU General Public License as published by
  the Free Software Foundation, either version 3 of the License, or
  (at your option) any later version.

  Stockfish is distributed in the hope that it will be useful,
  but WITHOUT ANY WARRANTY; without even the implied warranty of
  MERCHANTABILITY or FITNESS FOR A PARTICULAR PURPOSE.  See the
  GNU General Public License for more details.

  You should have received a copy of the GNU General Public License
  along with this program.  If not, see <http://www.gnu.org/licenses/>.
*/

#if !defined(TYPES_H_INCLUDED)
#define TYPES_H_INCLUDED

#include <climits>
#include <cstdlib>

#if defined(_MSC_VER) || defined(_WIN32)

// Disable some silly and noisy warning from MSVC compiler
#pragma warning(disable: 4800) // Forcing value to bool 'true' or 'false'
#pragma warning(disable: 4127) // Conditional expression is constant
#pragma warning(disable: 4146) // Unary minus operator applied to unsigned type

// MSVC does not support <inttypes.h>
typedef   signed __int8    int8_t;
typedef unsigned __int8   uint8_t;
typedef   signed __int16  int16_t;
typedef unsigned __int16 uint16_t;
typedef   signed __int32  int32_t;
typedef unsigned __int32 uint32_t;
typedef   signed __int64  int64_t;
typedef unsigned __int64 uint64_t;

#else

#include <inttypes.h>

#endif

#define Min(x, y) (((x) < (y)) ? (x) : (y))
#define Max(x, y) (((x) < (y)) ? (y) : (x))

////
//// Configuration
////

//// For Linux and OSX configuration is done automatically using Makefile.
//// To get started type "make help".
////
//// For windows part of the configuration is detected automatically, but
//// some switches need to be set manually:
////
//// -DNDEBUG       | Disable debugging mode. Use always.
////
//// -DNO_PREFETCH  | Disable use of prefetch asm-instruction. A must if you want the
////                | executable to run on some very old machines.
////
//// -DUSE_POPCNT   | Add runtime support for use of popcnt asm-instruction.
////                | Works only in 64-bit mode. For compiling requires hardware
////                | with popcnt support. Around 4% speed-up.
////
//// -DOLD_LOCKS    | By default under Windows are used the fast Slim Reader/Writer (SRW)
////                | Locks and Condition Variables: these are not supported by Windows XP
////                | and older, to compile for those platforms you should enable OLD_LOCKS.

// Automatic detection for 64-bit under Windows
#if defined(_WIN64)
#define IS_64BIT
#endif

// Automatic detection for use of bsfq asm-instruction under Windows
#if defined(_WIN64)
#define USE_BSFQ
#endif

// Intel header for _mm_popcnt_u64() intrinsic
#if defined(USE_POPCNT) && defined(_MSC_VER) && defined(__INTEL_COMPILER)
#include <nmmintrin.h>
#endif

// Cache line alignment specification
#if defined(_MSC_VER) || defined(_WIN32) || defined(__INTEL_COMPILER)
#define CACHE_LINE_ALIGNMENT __declspec(align(64))
#else
#define CACHE_LINE_ALIGNMENT  __attribute__ ((aligned(64)))
#endif

// Define a __cpuid() function for gcc compilers, for Intel and MSVC
// is already available as an intrinsic.
#if defined(_MSC_VER) || defined(_WIN32)
#include <intrin.h>
#elif defined(__GNUC__) && (defined(__i386__) || defined(__x86_64__))
inline void __cpuid(int CPUInfo[4], int InfoType)
{
  int* eax = CPUInfo + 0;
  int* ebx = CPUInfo + 1;
  int* ecx = CPUInfo + 2;
  int* edx = CPUInfo + 3;

  *eax = InfoType;
  *ecx = 0;
  __asm__("cpuid" : "=a" (*eax), "=b" (*ebx), "=c" (*ecx), "=d" (*edx)
                  : "0" (*eax), "2" (*ecx));
}
#else
inline void __cpuid(int CPUInfo[4], int)
{
   CPUInfo[0] = CPUInfo[1] = CPUInfo[2] = CPUInfo[3] = 0;
}
#endif

// Define FORCE_INLINE macro to force inlining overriding compiler choice
#if defined(_MSC_VER) || defined(_WIN32)
#define FORCE_INLINE  __forceinline
#elif defined(__GNUC__)
#define FORCE_INLINE  inline __attribute__((always_inline))
#else
#define FORCE_INLINE  inline
#endif

/// cpu_has_popcnt() detects support for popcnt instruction at runtime
inline bool cpu_has_popcnt() {

  int CPUInfo[4] = {-1};
  __cpuid(CPUInfo, 0x00000001);
  return (CPUInfo[2] >> 23) & 1;
}

/// CpuHasPOPCNT is a global constant initialized at startup that
/// is set to true if CPU on which application runs supports popcnt
/// hardware instruction. Unless USE_POPCNT is not defined.
#if defined(USE_POPCNT)
const bool CpuHasPOPCNT = cpu_has_popcnt();
#else
const bool CpuHasPOPCNT = false;
#endif


/// CpuIs64Bit is a global constant initialized at compile time that
/// is set to true if CPU on which application runs is a 64 bits.
#if defined(IS_64BIT)
const bool CpuIs64Bit = true;
#else
const bool CpuIs64Bit = false;
#endif

#include <string>

typedef uint64_t Key;
typedef uint64_t Bitboard;

const int PLY_MAX = 100;
const int PLY_MAX_PLUS_2 = PLY_MAX + 2;

enum ValueType {
  VALUE_TYPE_NONE  = 0,
  VALUE_TYPE_UPPER = 1,
  VALUE_TYPE_LOWER = 2,
  VALUE_TYPE_EXACT = VALUE_TYPE_UPPER | VALUE_TYPE_LOWER
};

enum Value {
  VALUE_ZERO      = 0,
#ifndef GPSFISH
  VALUE_DRAW      = 0,
#endif
  VALUE_KNOWN_WIN = 15000,
  VALUE_MATE      = 30000,
  VALUE_INFINITE  = 30001,
  VALUE_NONE      = 30002,

  VALUE_MATE_IN_PLY_MAX  =  VALUE_MATE - PLY_MAX,
  VALUE_MATED_IN_PLY_MAX = -VALUE_MATE + PLY_MAX,

  VALUE_ENSURE_INTEGER_SIZE_P = INT_MAX,
  VALUE_ENSURE_INTEGER_SIZE_N = INT_MIN
};

#ifdef GPSFISH
#include "osl/ptype.h"
#include "osl/player.h"
typedef osl::Ptype PieceType;
typedef osl::PtypeO Piece;
typedef osl::Player Color;
using osl::Ptype;
using osl::PtypeO;
using osl::Player;
using osl::BLACK;
using osl::WHITE;
using osl::PTYPEO_SIZE;
using osl::PTYPE_SIZE;
const PieceType PIECE_TYPE_NONE=osl::PTYPE_EMPTY;
#define VALUE_DRAW  value_draw(pos)
#else
enum PieceType {
  PIECE_TYPE_NONE = 0,
  PAWN = 1, KNIGHT = 2, BISHOP = 3, ROOK = 4, QUEEN = 5, KING = 6
};
enum Piece {
  PIECE_NONE_DARK_SQ = 0, WP = 1, WN = 2, WB = 3, WR = 4, WQ = 5, WK = 6,
  BP = 9, BN = 10, BB = 11, BR = 12, BQ = 13, BK = 14, PIECE_NONE = 16
};

enum Color {
  WHITE, BLACK, COLOR_NONE
};
#endif


enum Depth {

  ONE_PLY = 2,

  DEPTH_ZERO          =  0 * ONE_PLY,
  DEPTH_QS_CHECKS     = -1 * ONE_PLY,
  DEPTH_QS_NO_CHECKS  = -2 * ONE_PLY,
  DEPTH_QS_RECAPTURES = -4 * ONE_PLY,

  DEPTH_NONE = -127 * ONE_PLY
};

#ifdef GPSFISH
#include "osl/square.h"
typedef osl::Square Square;
#else
enum Square {
  SQ_A1, SQ_B1, SQ_C1, SQ_D1, SQ_E1, SQ_F1, SQ_G1, SQ_H1,
  SQ_A2, SQ_B2, SQ_C2, SQ_D2, SQ_E2, SQ_F2, SQ_G2, SQ_H2,
  SQ_A3, SQ_B3, SQ_C3, SQ_D3, SQ_E3, SQ_F3, SQ_G3, SQ_H3,
  SQ_A4, SQ_B4, SQ_C4, SQ_D4, SQ_E4, SQ_F4, SQ_G4, SQ_H4,
  SQ_A5, SQ_B5, SQ_C5, SQ_D5, SQ_E5, SQ_F5, SQ_G5, SQ_H5,
  SQ_A6, SQ_B6, SQ_C6, SQ_D6, SQ_E6, SQ_F6, SQ_G6, SQ_H6,
  SQ_A7, SQ_B7, SQ_C7, SQ_D7, SQ_E7, SQ_F7, SQ_G7, SQ_H7,
  SQ_A8, SQ_B8, SQ_C8, SQ_D8, SQ_E8, SQ_F8, SQ_G8, SQ_H8,
  SQ_NONE,

  DELTA_N =  8,
  DELTA_E =  1,
  DELTA_S = -8,
  DELTA_W = -1,

  DELTA_NN = DELTA_N + DELTA_N,
  DELTA_NE = DELTA_N + DELTA_E,
  DELTA_SE = DELTA_S + DELTA_E,
  DELTA_SS = DELTA_S + DELTA_S,
  DELTA_SW = DELTA_S + DELTA_W,
  DELTA_NW = DELTA_N + DELTA_W
};
#endif

enum File {
#ifdef GPSFISH
  FILE_0, FILE_1, FILE_2, FILE_3, FILE_4, FILE_5, FILE_6, FILE_7, FILE_8, FILE_9
#else
  FILE_A, FILE_B, FILE_C, FILE_D, FILE_E, FILE_F, FILE_G, FILE_H
#endif
};

enum Rank {
#ifdef GPSFISH
  RANK_0, RANK_1, RANK_2, RANK_3, RANK_4, RANK_5, RANK_6, RANK_7, RANK_8, RANK_9
#else
  RANK_1, RANK_2, RANK_3, RANK_4, RANK_5, RANK_6, RANK_7, RANK_8
#endif
};

enum SquareColor {
  DARK, LIGHT
};

enum ScaleFactor {
  SCALE_FACTOR_ZERO   = 0,
  SCALE_FACTOR_NORMAL = 64,
  SCALE_FACTOR_MAX    = 128,
  SCALE_FACTOR_NONE   = 255
};

enum CastleRight {
  CASTLES_NONE = 0,
  WHITE_OO     = 1,
  BLACK_OO     = 2,
  WHITE_OOO    = 4,
  BLACK_OOO    = 8,
  ALL_CASTLES  = 15
};


/// Score enum keeps a midgame and an endgame value in a single
/// integer (enum), first LSB 16 bits are used to store endgame
/// value, while upper bits are used for midgame value. Compiler
/// is free to choose the enum type as long as can keep its data,
/// so ensure Score to be an integer type.
enum Score {
    SCORE_ZERO = 0,
    SCORE_ENSURE_INTEGER_SIZE_P = INT_MAX,
    SCORE_ENSURE_INTEGER_SIZE_N = INT_MIN
};

#define ENABLE_OPERATORS_ON(T) \
inline T operator+ (const T d1, const T d2) { return T(int(d1) + int(d2)); } \
inline T operator- (const T d1, const T d2) { return T(int(d1) - int(d2)); } \
inline T operator* (int i, const T d) {  return T(i * int(d)); } \
inline T operator* (const T d, int i) {  return T(int(d) * i); } \
inline T operator/ (const T d, int i) { return T(int(d) / i); } \
inline T operator- (const T d) { return T(-int(d)); } \
inline T operator++ (T& d, int) {d = T(int(d) + 1); return d; } \
inline T operator-- (T& d, int) { d = T(int(d) - 1); return d; } \
inline void operator+= (T& d1, const T d2) { d1 = d1 + d2; } \
inline void operator-= (T& d1, const T d2) { d1 = d1 - d2; } \
inline void operator*= (T& d, int i) { d = T(int(d) * i); } \
inline void operator/= (T& d, int i) { d = T(int(d) / i); }

ENABLE_OPERATORS_ON(Value)
ENABLE_OPERATORS_ON(PieceType)
ENABLE_OPERATORS_ON(Piece)
ENABLE_OPERATORS_ON(Color)
ENABLE_OPERATORS_ON(Depth)
#ifdef GPSFISH
#else
ENABLE_OPERATORS_ON(Square)
#endif
ENABLE_OPERATORS_ON(File)
ENABLE_OPERATORS_ON(Rank)

#undef ENABLE_OPERATORS_ON

// Extra operators for adding integers to a Value
inline Value operator+ (Value v, int i) { return Value(int(v) + i); }
inline Value operator- (Value v, int i) { return Value(int(v) - i); }

// Extracting the _signed_ lower and upper 16 bits it not so trivial
// because according to the standard a simple cast to short is
// implementation defined and so is a right shift of a signed integer.
inline Value mg_value(Score s) { return Value(((s + 32768) & ~0xffff) / 0x10000); }

// Unfortunatly on Intel 64 bit we have a small speed regression, so use a faster code in
// this case, although not 100% standard compliant it seems to work for Intel and MSVC.
#if defined(IS_64BIT) && (!defined(__GNUC__) || defined(__INTEL_COMPILER))
inline Value eg_value(Score s) { return Value(int16_t(s & 0xffff)); }
#else
inline Value eg_value(Score s) { return Value((int)(unsigned(s) & 0x7fffu) - (int)(unsigned(s) & 0x8000u)); }
#endif

inline Score make_score(int mg, int eg) { return Score((mg << 16) + eg); }

// Division must be handled separately for each term
inline Score operator/(Score s, int i) { return make_score(mg_value(s) / i, eg_value(s) / i); }

// Only declared but not defined. We don't want to multiply two scores due to
// a very high risk of overflow. So user should explicitly convert to integer.
inline Score operator*(Score s1, Score s2);

// Remaining Score operators are standard
inline Score operator+ (const Score d1, const Score d2) { return Score(int(d1) + int(d2)); }
inline Score operator- (const Score d1, const Score d2) { return Score(int(d1) - int(d2)); }
inline Score operator* (int i, const Score d) {  return Score(i * int(d)); }
inline Score operator* (const Score d, int i) {  return Score(int(d) * i); }
inline Score operator- (const Score d) { return Score(-int(d)); }
inline void operator+= (Score& d1, const Score d2) { d1 = d1 + d2; }
inline void operator-= (Score& d1, const Score d2) { d1 = d1 - d2; }
inline void operator*= (Score& d, int i) { d = Score(int(d) * i); }
inline void operator/= (Score& d, int i) { d = Score(int(d) / i); }

#ifdef GPSFISH
#include "osl/eval/ptypeEvalTraits.h"
using osl::PAWN;
const Value PawnValueMidgame   = (Value)osl::eval::PtypeEvalTraits<osl::PAWN>::val;
#else
const Value PawnValueMidgame   = Value(0x0C6);
const Value PawnValueEndgame   = Value(0x102);
const Value KnightValueMidgame = Value(0x331);
const Value KnightValueEndgame = Value(0x34E);
const Value BishopValueMidgame = Value(0x344);
const Value BishopValueEndgame = Value(0x359);
const Value RookValueMidgame   = Value(0x4F6);
const Value RookValueEndgame   = Value(0x4FE);
const Value QueenValueMidgame  = Value(0x9D9);
const Value QueenValueEndgame  = Value(0x9FE);
#endif

#ifdef GPSFISH
extern const Value PieceValueMidgame[osl::PTYPE_SIZE];
extern const Value PieceValueEndgame[osl::PTYPE_SIZE];
#else
extern const Value PieceValueMidgame[17];
extern const Value PieceValueEndgame[17];
extern int SquareDistance[64][64];
#endif

inline Value piece_value_midgame(Piece p) {
  return PieceValueMidgame[p];
}

inline Value piece_value_endgame(Piece p) {
  return PieceValueEndgame[p];
}

#ifdef GPSFISH
extern const Value PromoteValue[osl::PTYPE_SIZE];
extern const Value PieceValueType[osl::PTYPE_SIZE];

inline Value promote_value_of_piece_on(Piece p) {
  return PromoteValue[p];
}

inline Value type_value_of_piece_on(Piece p) {
  return PieceValueType[p];
}
#endif


inline Value value_mate_in(int ply) {
  return VALUE_MATE - ply;
}

inline Value value_mated_in(int ply) {
  return -VALUE_MATE + ply;
}

inline Piece make_piece(Color c, PieceType pt) {
#ifdef GPSFISH
  return newPtypeO(c,pt);
#else
  return Piece((c << 3) | pt);
#endif
}

<<<<<<< HEAD
inline PieceType piece_type(Piece p)  {
#ifdef GPSFISH
  return getPtype(p);
#else
=======
inline PieceType type_of(Piece p)  {
>>>>>>> c2c18542
  return PieceType(p & 7);
#endif
}

<<<<<<< HEAD
inline Color piece_color(Piece p) {
#ifdef GPSFISH
  return getOwner(p);
#else
=======
inline Color color_of(Piece p) {
>>>>>>> c2c18542
  return Color(p >> 3);
#endif
}

<<<<<<< HEAD
inline Color opposite_color(Color c) {
#ifdef GPSFISH
  return alt(c);
#else
=======
inline Color flip(Color c) {
>>>>>>> c2c18542
  return Color(c ^ 1);
#endif
}

inline char piece_type_to_char(PieceType pt) {
#ifdef GPSFISH
  static const char ch[] = "  plnsbrGKPLNSBR";
#else
  static const char ch[] = " PNBRQK";
#endif
  return ch[pt];
}

inline Square make_square(File f, Rank r) {
#ifdef GPSFISH
  return Square(f,r);
#else
  return Square((r << 3) | f);
#endif
}

<<<<<<< HEAD
inline File square_file(Square s) {
#ifdef GPSFISH
  return File(s.x());
#else
=======
inline File file_of(Square s) {
>>>>>>> c2c18542
  return File(s & 7);
#endif
}

<<<<<<< HEAD
inline Rank square_rank(Square s) {
#ifdef GPSFISH
  return Rank(s.y());
#else
=======
inline Rank rank_of(Square s) {
>>>>>>> c2c18542
  return Rank(s >> 3);
#endif
}

<<<<<<< HEAD
inline Square flip_square(Square s) {
#ifdef GPSFISH
  // For shogi, do rotate180 instead of flipping
  return s.rotate180();
#else
=======
inline Square flip(Square s) {
>>>>>>> c2c18542
  return Square(s ^ 56);
#endif
}

<<<<<<< HEAD
inline Square flop_square(Square s) {
#ifdef GPSFISH
  // flipHorizontal is expensive because it checks if s is pieceStand
  return s.flipHorizontal();
#else
=======
inline Square mirror(Square s) {
>>>>>>> c2c18542
  return Square(s ^ 7);
#endif
}

inline Square relative_square(Color c, Square s) {
#ifdef GPSFISH
  return s.squareForBlack(c);
#else
  return Square(s ^ (c * 56));
#endif
}

inline Rank relative_rank(Color c, Rank r) {
#ifdef GPSFISH
  return (c==BLACK ? r : Rank(10-int(r)) );
#else
  return Rank(r ^ (c * 7));
#endif
}

inline Rank relative_rank(Color c, Square s) {
  return relative_rank(c, rank_of(s));
}

#ifndef GPSFISH
inline SquareColor square_color(Square s) {
  return SquareColor(int(rank_of(s) + s) & 1);
}
#endif

#ifndef GPSFISH
inline bool opposite_color_squares(Square s1, Square s2) {
  int s = s1 ^ s2;
  return ((s >> 3) ^ s) & 1;
}
#endif

inline int file_distance(Square s1, Square s2) {
  return abs(file_of(s1) - file_of(s2));
}

inline int rank_distance(Square s1, Square s2) {
  return abs(rank_of(s1) - rank_of(s2));
}

#ifndef GPSFISH
inline int square_distance(Square s1, Square s2) {
  return SquareDistance[s1][s2];
}
#endif

inline char file_to_char(File f) {
#ifdef GPSFISH
  return char(int('a')+FILE_9-f);
#else
  return char(f - FILE_A + int('a'));
#endif
}

inline char rank_to_char(Rank r) {
  return char(r - RANK_1 + int('1'));
}

inline const std::string square_to_string(Square s) {
  char ch[] = { file_to_char(file_of(s)), rank_to_char(rank_of(s)), 0 };
  return std::string(ch);
}

#ifndef GPSFISH
inline Square pawn_push(Color c) {
  return c == WHITE ? DELTA_N : DELTA_S;
}
#endif

#endif // !defined(TYPES_H_INCLUDED)<|MERGE_RESOLUTION|>--- conflicted
+++ resolved
@@ -434,38 +434,26 @@
 #endif
 }
 
-<<<<<<< HEAD
-inline PieceType piece_type(Piece p)  {
+inline PieceType type_of(Piece p)  {
 #ifdef GPSFISH
   return getPtype(p);
 #else
-=======
-inline PieceType type_of(Piece p)  {
->>>>>>> c2c18542
   return PieceType(p & 7);
 #endif
 }
 
-<<<<<<< HEAD
-inline Color piece_color(Piece p) {
+inline Color color_of(Piece p) {
 #ifdef GPSFISH
   return getOwner(p);
 #else
-=======
-inline Color color_of(Piece p) {
->>>>>>> c2c18542
   return Color(p >> 3);
 #endif
 }
 
-<<<<<<< HEAD
-inline Color opposite_color(Color c) {
+inline Color flip(Color c) {
 #ifdef GPSFISH
   return alt(c);
 #else
-=======
-inline Color flip(Color c) {
->>>>>>> c2c18542
   return Color(c ^ 1);
 #endif
 }
@@ -487,52 +475,36 @@
 #endif
 }
 
-<<<<<<< HEAD
-inline File square_file(Square s) {
+inline File file_of(Square s) {
 #ifdef GPSFISH
   return File(s.x());
 #else
-=======
-inline File file_of(Square s) {
->>>>>>> c2c18542
   return File(s & 7);
 #endif
 }
 
-<<<<<<< HEAD
-inline Rank square_rank(Square s) {
+inline Rank rank_of(Square s) {
 #ifdef GPSFISH
   return Rank(s.y());
 #else
-=======
-inline Rank rank_of(Square s) {
->>>>>>> c2c18542
   return Rank(s >> 3);
 #endif
 }
 
-<<<<<<< HEAD
-inline Square flip_square(Square s) {
+inline Square flip(Square s) {
 #ifdef GPSFISH
   // For shogi, do rotate180 instead of flipping
   return s.rotate180();
 #else
-=======
-inline Square flip(Square s) {
->>>>>>> c2c18542
   return Square(s ^ 56);
 #endif
 }
 
-<<<<<<< HEAD
-inline Square flop_square(Square s) {
+inline Square mirror(Square s) {
 #ifdef GPSFISH
   // flipHorizontal is expensive because it checks if s is pieceStand
   return s.flipHorizontal();
 #else
-=======
-inline Square mirror(Square s) {
->>>>>>> c2c18542
   return Square(s ^ 7);
 #endif
 }
