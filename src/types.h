/*
  Stockfish, a UCI chess playing engine derived from Glaurung 2.1
  Copyright (C) 2004-2008 Tord Romstad (Glaurung author)
  Copyright (C) 2008-2012 Marco Costalba, Joona Kiiski, Tord Romstad

  Stockfish is free software: you can redistribute it and/or modify
  it under the terms of the GNU General Public License as published by
  the Free Software Foundation, either version 3 of the License, or
  (at your option) any later version.

  Stockfish is distributed in the hope that it will be useful,
  but WITHOUT ANY WARRANTY; without even the implied warranty of
  MERCHANTABILITY or FITNESS FOR A PARTICULAR PURPOSE.  See the
  GNU General Public License for more details.

  You should have received a copy of the GNU General Public License
  along with this program.  If not, see <http://www.gnu.org/licenses/>.
*/

#if !defined(TYPES_H_INCLUDED)
#define TYPES_H_INCLUDED

/// For Linux and OSX configuration is done automatically using Makefile. To get
/// started type 'make help'.
///
/// For Windows, part of the configuration is detected automatically, but some
/// switches need to be set manually:
///
/// -DNDEBUG      | Disable debugging mode. Use always.
///
/// -DNO_PREFETCH | Disable use of prefetch asm-instruction. A must if you want
///               | the executable to run on some very old machines.
///
/// -DUSE_POPCNT  | Add runtime support for use of popcnt asm-instruction. Works
///               | only in 64-bit mode. For compiling requires hardware with
///               | popcnt support.

#include <climits>
#include <cstdlib>

#if defined(_MSC_VER) || defined(_WIN32)

// Disable some silly and noisy warning from MSVC compiler
#if defined(_MSC_VER)
#pragma warning(disable: 4127) // Conditional expression is constant
#pragma warning(disable: 4146) // Unary minus operator applied to unsigned type
#pragma warning(disable: 4800) // Forcing value to bool 'true' or 'false'
#endif

// MSVC does not support <inttypes.h>
typedef   signed __int8    int8_t;
typedef unsigned __int8   uint8_t;
typedef   signed __int16  int16_t;
typedef unsigned __int16 uint16_t;
typedef   signed __int32  int32_t;
typedef unsigned __int32 uint32_t;
typedef   signed __int64  int64_t;
typedef unsigned __int64 uint64_t;

#else
#  include <inttypes.h>
#endif

#if defined(_WIN64)
#  include <intrin.h> // MSVC popcnt and bsfq instrinsics
#  define IS_64BIT
#  define USE_BSFQ
#endif

#if defined(USE_POPCNT) && defined(_MSC_VER) && defined(__INTEL_COMPILER)
#  include <nmmintrin.h> // Intel header for _mm_popcnt_u64() intrinsic
#endif

#if defined(_MSC_VER) || defined(__INTEL_COMPILER)
#  define CACHE_LINE_ALIGNMENT __declspec(align(64))
#else
#  define CACHE_LINE_ALIGNMENT  __attribute__ ((aligned(64)))
#endif

#if defined(_MSC_VER) || defined(_WIN32)
#  define FORCE_INLINE  __forceinline
#elif defined(__GNUC__)
#  define FORCE_INLINE  inline __attribute__((always_inline))
#else
#  define FORCE_INLINE  inline
#endif

#if defined(USE_POPCNT)
const bool HasPopCnt = true;
#else
const bool HasPopCnt = false;
#endif

#if defined(IS_64BIT)
const bool Is64Bit = true;
#else
const bool Is64Bit = false;
#endif

typedef uint64_t Key;
typedef uint64_t Bitboard;

#ifdef GPSFISH
const int MAX_MOVES      = 1024; //593;
#else
const int MAX_MOVES      = 256;
<<<<<<< HEAD
#endif
const int MAX_PLY        = 100;
=======
const int MAX_PLY        = 256;
>>>>>>> fd35d92c
const int MAX_PLY_PLUS_2 = MAX_PLY + 2;

const Bitboard FileABB = 0x0101010101010101ULL;
const Bitboard FileBBB = FileABB << 1;
const Bitboard FileCBB = FileABB << 2;
const Bitboard FileDBB = FileABB << 3;
const Bitboard FileEBB = FileABB << 4;
const Bitboard FileFBB = FileABB << 5;
const Bitboard FileGBB = FileABB << 6;
const Bitboard FileHBB = FileABB << 7;

const Bitboard Rank1BB = 0xFF;
const Bitboard Rank2BB = Rank1BB << (8 * 1);
const Bitboard Rank3BB = Rank1BB << (8 * 2);
const Bitboard Rank4BB = Rank1BB << (8 * 3);
const Bitboard Rank5BB = Rank1BB << (8 * 4);
const Bitboard Rank6BB = Rank1BB << (8 * 5);
const Bitboard Rank7BB = Rank1BB << (8 * 6);
const Bitboard Rank8BB = Rank1BB << (8 * 7);


/// A move needs 16 bits to be stored
///
/// bit  0- 5: destination square (from 0 to 63)
/// bit  6-11: origin square (from 0 to 63)
/// bit 12-13: promotion piece type - 2 (from KNIGHT-2 to QUEEN-2)
/// bit 14-15: special move flag: promotion (1), en passant (2), castle (3)
///
/// Special cases are MOVE_NONE and MOVE_NULL. We can sneak these in because in
/// any normal move destination square is always different from origin square
/// while MOVE_NONE and MOVE_NULL have the same origin and destination square.

#ifdef GPSFISH
extern bool using_tcp_connection; // to enable/disable Move::DeclareWin() at root
#include "osl/move.h"
typedef osl::Move Move;
static const Move MOVE_NONE=Move::INVALID();
#else
enum Move {
  MOVE_NONE = 0,
  MOVE_NULL = 65
};
#endif

struct MoveStack {
  Move move;
  int score;
};

inline bool operator<(const MoveStack& f, const MoveStack& s) {
  return f.score < s.score;
}

enum CastleRight {
  CASTLES_NONE = 0,
  WHITE_OO     = 1,
  BLACK_OO     = 2,
  WHITE_OOO    = 4,
  BLACK_OOO    = 8,
  ALL_CASTLES  = 15
};

enum ScaleFactor {
  SCALE_FACTOR_DRAW   = 0,
  SCALE_FACTOR_NORMAL = 64,
  SCALE_FACTOR_MAX    = 128,
  SCALE_FACTOR_NONE   = 255
};

enum Bound {
  BOUND_NONE  = 0,
  BOUND_UPPER = 1,
  BOUND_LOWER = 2,
  BOUND_EXACT = BOUND_UPPER | BOUND_LOWER
};

enum Value {
  VALUE_ZERO      = 0,
#ifndef GPSFISH
  VALUE_DRAW      = 0,
#endif
  VALUE_KNOWN_WIN = 15000,
  VALUE_MATE      = 30000,
  VALUE_INFINITE  = 30001,
  VALUE_NONE      = 30002,

  VALUE_MATE_IN_MAX_PLY  =  VALUE_MATE - MAX_PLY,
  VALUE_MATED_IN_MAX_PLY = -VALUE_MATE + MAX_PLY,

  VALUE_ENSURE_INTEGER_SIZE_P = INT_MAX,
  VALUE_ENSURE_INTEGER_SIZE_N = INT_MIN
};

#ifdef GPSFISH
#include "osl/ptype.h"
#include "osl/player.h"
typedef osl::Ptype PieceType;
typedef osl::PtypeO Piece;
typedef osl::Player Color;
using osl::Ptype;
using osl::PtypeO;
using osl::Player;
using osl::BLACK;
using osl::WHITE;
using osl::PTYPEO_SIZE;
using osl::PTYPE_SIZE;
const PieceType NO_PIECE_TYPE = osl::PTYPE_EMPTY;
#define VALUE_DRAW  value_draw(pos)
#else
enum PieceType {
  NO_PIECE_TYPE = 0,
  PAWN = 1, KNIGHT = 2, BISHOP = 3, ROOK = 4, QUEEN = 5, KING = 6
};
enum Piece {
  NO_PIECE = 16, // color_of(NO_PIECE) == NO_COLOR
  W_PAWN = 1, W_KNIGHT =  2, W_BISHOP =  3, W_ROOK =  4, W_QUEEN =  5, W_KING =  6,
  B_PAWN = 9, B_KNIGHT = 10, B_BISHOP = 11, B_ROOK = 12, B_QUEEN = 13, B_KING = 14
};

enum Color {
  WHITE, BLACK, NO_COLOR
};
#endif


enum Depth {

  ONE_PLY = 2,

  DEPTH_ZERO          =  0 * ONE_PLY,
  DEPTH_QS_CHECKS     = -1 * ONE_PLY,
  DEPTH_QS_NO_CHECKS  = -2 * ONE_PLY,
  DEPTH_QS_RECAPTURES = -5 * ONE_PLY,

  DEPTH_NONE = -127 * ONE_PLY
};

#ifdef GPSFISH
#include "osl/square.h"
typedef osl::Square Square;
#else
enum Square {
  SQ_A1, SQ_B1, SQ_C1, SQ_D1, SQ_E1, SQ_F1, SQ_G1, SQ_H1,
  SQ_A2, SQ_B2, SQ_C2, SQ_D2, SQ_E2, SQ_F2, SQ_G2, SQ_H2,
  SQ_A3, SQ_B3, SQ_C3, SQ_D3, SQ_E3, SQ_F3, SQ_G3, SQ_H3,
  SQ_A4, SQ_B4, SQ_C4, SQ_D4, SQ_E4, SQ_F4, SQ_G4, SQ_H4,
  SQ_A5, SQ_B5, SQ_C5, SQ_D5, SQ_E5, SQ_F5, SQ_G5, SQ_H5,
  SQ_A6, SQ_B6, SQ_C6, SQ_D6, SQ_E6, SQ_F6, SQ_G6, SQ_H6,
  SQ_A7, SQ_B7, SQ_C7, SQ_D7, SQ_E7, SQ_F7, SQ_G7, SQ_H7,
  SQ_A8, SQ_B8, SQ_C8, SQ_D8, SQ_E8, SQ_F8, SQ_G8, SQ_H8,
  SQ_NONE,

  DELTA_N =  8,
  DELTA_E =  1,
  DELTA_S = -8,
  DELTA_W = -1,

  DELTA_NN = DELTA_N + DELTA_N,
  DELTA_NE = DELTA_N + DELTA_E,
  DELTA_SE = DELTA_S + DELTA_E,
  DELTA_SS = DELTA_S + DELTA_S,
  DELTA_SW = DELTA_S + DELTA_W,
  DELTA_NW = DELTA_N + DELTA_W
};
#endif

enum File {
#ifdef GPSFISH
  FILE_0, FILE_1, FILE_2, FILE_3, FILE_4, FILE_5, FILE_6, FILE_7, FILE_8, FILE_9
#else
  FILE_A, FILE_B, FILE_C, FILE_D, FILE_E, FILE_F, FILE_G, FILE_H
#endif
};

enum Rank {
#ifdef GPSFISH
  RANK_0, RANK_1, RANK_2, RANK_3, RANK_4, RANK_5, RANK_6, RANK_7, RANK_8, RANK_9
#else
  RANK_1, RANK_2, RANK_3, RANK_4, RANK_5, RANK_6, RANK_7, RANK_8
#endif
};


/// Score enum keeps a midgame and an endgame value in a single integer (enum),
/// first LSB 16 bits are used to store endgame value, while upper bits are used
/// for midgame value. Compiler is free to choose the enum type as long as can
/// keep its data, so ensure Score to be an integer type.
enum Score {
  SCORE_ZERO = 0,
  SCORE_ENSURE_INTEGER_SIZE_P = INT_MAX,
  SCORE_ENSURE_INTEGER_SIZE_N = INT_MIN
};

inline Score make_score(int mg, int eg) { return Score((mg << 16) + eg); }

/// Extracting the signed lower and upper 16 bits it not so trivial because
/// according to the standard a simple cast to short is implementation defined
/// and so is a right shift of a signed integer.
inline Value mg_value(Score s) { return Value(((s + 32768) & ~0xffff) / 0x10000); }

/// On Intel 64 bit we have a small speed regression with the standard conforming
/// version, so use a faster code in this case that, although not 100% standard
/// compliant it seems to work for Intel and MSVC.
#if defined(IS_64BIT) && (!defined(__GNUC__) || defined(__INTEL_COMPILER))

inline Value eg_value(Score s) { return Value(int16_t(s & 0xffff)); }

#else

inline Value eg_value(Score s) {
  return Value((int)(unsigned(s) & 0x7fffu) - (int)(unsigned(s) & 0x8000u));
}

#endif

#define ENABLE_SAFE_OPERATORS_ON(T)                                         \
inline T operator+(const T d1, const T d2) { return T(int(d1) + int(d2)); } \
inline T operator-(const T d1, const T d2) { return T(int(d1) - int(d2)); } \
inline T operator*(int i, const T d) { return T(i * int(d)); }              \
inline T operator*(const T d, int i) { return T(int(d) * i); }              \
inline T operator-(const T d) { return T(-int(d)); }                        \
inline T& operator+=(T& d1, const T d2) { d1 = d1 + d2; return d1; }        \
inline T& operator-=(T& d1, const T d2) { d1 = d1 - d2; return d1; }        \
inline T& operator*=(T& d, int i) { d = T(int(d) * i); return d; }

#define ENABLE_OPERATORS_ON(T) ENABLE_SAFE_OPERATORS_ON(T)                  \
inline T operator++(T& d, int) { d = T(int(d) + 1); return d; }             \
inline T operator--(T& d, int) { d = T(int(d) - 1); return d; }             \
inline T operator/(const T d, int i) { return T(int(d) / i); }              \
inline T& operator/=(T& d, int i) { d = T(int(d) / i); return d; }

ENABLE_OPERATORS_ON(Value)
ENABLE_OPERATORS_ON(PieceType)
ENABLE_OPERATORS_ON(Piece)
ENABLE_OPERATORS_ON(Color)
ENABLE_OPERATORS_ON(Depth)
#ifdef GPSFISH
#else
ENABLE_OPERATORS_ON(Square)
#endif
ENABLE_OPERATORS_ON(File)
ENABLE_OPERATORS_ON(Rank)

/// Added operators for adding integers to a Value
inline Value operator+(Value v, int i) { return Value(int(v) + i); }
inline Value operator-(Value v, int i) { return Value(int(v) - i); }

ENABLE_SAFE_OPERATORS_ON(Score)

/// Only declared but not defined. We don't want to multiply two scores due to
/// a very high risk of overflow. So user should explicitly convert to integer.
inline Score operator*(Score s1, Score s2);

/// Division of a Score must be handled separately for each term
inline Score operator/(Score s, int i) {
  return make_score(mg_value(s) / i, eg_value(s) / i);
}

#undef ENABLE_OPERATORS_ON
#undef ENABLE_SAFE_OPERATORS_ON

#ifdef GPSFISH
#include "osl/eval/ptypeEvalTraits.h"
using osl::PAWN;
const Value PawnValueMidgame   = (Value)osl::eval::PtypeEvalTraits<osl::PAWN>::val;
#else
const Value PawnValueMidgame   = Value(0x0C6);
const Value PawnValueEndgame   = Value(0x102);
const Value KnightValueMidgame = Value(0x331);
const Value KnightValueEndgame = Value(0x34E);
const Value BishopValueMidgame = Value(0x344);
const Value BishopValueEndgame = Value(0x359);
const Value RookValueMidgame   = Value(0x4F6);
const Value RookValueEndgame   = Value(0x4FE);
const Value QueenValueMidgame  = Value(0x9D9);
const Value QueenValueEndgame  = Value(0x9FE);
#endif

#ifdef GPSFISH
extern const Value PieceValueMidgame[osl::PTYPE_SIZE];
extern const Value PieceValueEndgame[osl::PTYPE_SIZE];
#else
extern const Value PieceValueMidgame[17]; // Indexed by Piece or PieceType
extern const Value PieceValueEndgame[17];
extern int SquareDistance[64][64];
extern uint8_t BitCount8Bit[256];
#endif

#ifdef GPSFISH
extern const Value PromoteValue[osl::PTYPE_SIZE];
extern const Value PieceValueType[osl::PTYPE_SIZE];

inline Value promote_value_of_piece_on(Piece p) {
  return PromoteValue[p];
}

inline Value type_value_of_piece_on(Piece p) {
  return PieceValueType[p];
}
#endif

inline Color operator~(Color c) {
#ifdef GPSFISH
  return alt(c);
#else
  return Color(c ^ 1);
#endif
}

inline Square operator~(Square s) {
#ifdef GPSFISH
  // For shogi, do rotate180 instead of flipping
  return s.rotate180();
#else
  return Square(s ^ 56);
#endif
}

inline Value mate_in(int ply) {
  return VALUE_MATE - ply;
}

inline Value mated_in(int ply) {
  return -VALUE_MATE + ply;
}

inline Piece make_piece(Color c, PieceType pt) {
#ifdef GPSFISH
  return newPtypeO(c,pt);
#else
  return Piece((c << 3) | pt);
#endif
}

inline PieceType type_of(Piece p)  {
#ifdef GPSFISH
  return getPtype(p);
#else
  return PieceType(p & 7);
#endif
}

inline Color color_of(Piece p) {
#ifdef GPSFISH
  return getOwner(p);
#else
  return Color(p >> 3);
#endif
}

inline Square make_square(File f, Rank r) {
#ifdef GPSFISH
  return Square(f,r);
#else
  return Square((r << 3) | f);
#endif
}

inline File file_of(Square s) {
#ifdef GPSFISH
  return File(s.x());
#else
  return File(s & 7);
#endif
}

inline Rank rank_of(Square s) {
#ifdef GPSFISH
  return Rank(s.y());
#else
  return Rank(s >> 3);
#endif
}

inline Square mirror(Square s) {
#ifdef GPSFISH
  // flipHorizontal is expensive because it checks if s is pieceStand
  return s.flipHorizontal();
#else
  return Square(s ^ 7);
#endif
}

inline Square relative_square(Color c, Square s) {
#ifdef GPSFISH
  return s.squareForBlack(c);
#else
  return Square(s ^ (c * 56));
#endif
}

inline Rank relative_rank(Color c, Rank r) {
#ifdef GPSFISH
  return (c==BLACK ? r : Rank(10-int(r)) );
#else
  return Rank(r ^ (c * 7));
#endif
}

inline Rank relative_rank(Color c, Square s) {
  return relative_rank(c, rank_of(s));
}

#ifndef GPSFISH
inline bool opposite_colors(Square s1, Square s2) {
  int s = s1 ^ s2;
  return ((s >> 3) ^ s) & 1;
}
#endif

inline int file_distance(Square s1, Square s2) {
  return abs(file_of(s1) - file_of(s2));
}

inline int rank_distance(Square s1, Square s2) {
  return abs(rank_of(s1) - rank_of(s2));
}

#ifndef GPSFISH
inline int square_distance(Square s1, Square s2) {
  return SquareDistance[s1][s2];
}
#endif

inline char piece_type_to_char(PieceType pt) {
  return " PNBRQK"[pt];
}

inline char file_to_char(File f) {
#ifdef GPSFISH
  return char(int('a')+FILE_9-f);
#else
  return char(f - FILE_A + int('a'));
#endif
}

inline char rank_to_char(Rank r) {
  return char(r - RANK_1 + int('1'));
}

#ifndef GPSFISH
inline Square pawn_push(Color c) {
  return c == WHITE ? DELTA_N : DELTA_S;
}
#endif

inline Square from_sq(Move m) {
#ifdef GPSFISH
  return m.from();
#else
  return Square((m >> 6) & 0x3F);
#endif
}

inline Square to_sq(Move m) {
#ifdef GPSFISH
  return m.to();
#else
  return Square(m & 0x3F);
#endif
}

inline bool is_special(Move m) {
#ifdef GPSFISH
  return false;
#else
  return m & (3 << 14);
#endif
}

inline bool is_promotion(Move m) {
#ifdef GPSFISH
  return m.isPromotion();
#else
  return (m & (3 << 14)) == (1 << 14);
#endif
}

inline int is_enpassant(Move m) {
#ifdef GPSFISH
  return false;
#else
  return (m & (3 << 14)) == (2 << 14);
#endif
}

inline int is_castle(Move m) {
#ifdef GPSFISH
  return false;
#else
  return (m & (3 << 14)) == (3 << 14);
#endif
}

#ifdef GPSFISH
inline bool move_is_pawn_drop(Move m){
  return m.isDrop() && m.ptype()==osl::PAWN;
}
#else
inline PieceType promotion_piece_type(Move m) {
  return PieceType(((m >> 12) & 3) + 2);
}

inline Move make_move(Square from, Square to) {
  return Move(to | (from << 6));
}

inline Move make_promotion(Square from, Square to, PieceType pt) {
  return Move(to | (from << 6) | (1 << 14) | ((pt - 2) << 12)) ;
}

inline Move make_enpassant(Square from, Square to) {
  return Move(to | (from << 6) | (2 << 14));
}

inline Move make_castle(Square from, Square to) {
  return Move(to | (from << 6) | (3 << 14));
}
#endif

inline bool is_ok(Move m) {
  return from_sq(m) != to_sq(m); // Catches also MOVE_NULL and MOVE_NONE
}

#include <string>

inline const std::string square_to_string(Square s) {
  char ch[] = { file_to_char(file_of(s)), rank_to_char(rank_of(s)), 0 };
  return ch;
}

/// Our insertion sort implementation, works with pointers and iterators and is
/// guaranteed to be stable, as is needed.
template<typename T, typename K>
void sort(K first, K last)
{
  T tmp;
  K p, q;

  for (p = first + 1; p < last; p++)
  {
      tmp = *p;
      for (q = p; q != first && *(q-1) < tmp; --q)
          *q = *(q-1);
      *q = tmp;
  }
}

#endif // !defined(TYPES_H_INCLUDED)<|MERGE_RESOLUTION|>--- conflicted
+++ resolved
@@ -104,12 +104,8 @@
 const int MAX_MOVES      = 1024; //593;
 #else
 const int MAX_MOVES      = 256;
-<<<<<<< HEAD
-#endif
-const int MAX_PLY        = 100;
-=======
+#endif
 const int MAX_PLY        = 256;
->>>>>>> fd35d92c
 const int MAX_PLY_PLUS_2 = MAX_PLY + 2;
 
 const Bitboard FileABB = 0x0101010101010101ULL;
