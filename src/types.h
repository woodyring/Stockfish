/*
  Stockfish, a UCI chess playing engine derived from Glaurung 2.1
  Copyright (C) 2004-2008 Tord Romstad (Glaurung author)
  Copyright (C) 2008-2012 Marco Costalba, Joona Kiiski, Tord Romstad

  Stockfish is free software: you can redistribute it and/or modify
  it under the terms of the GNU General Public License as published by
  the Free Software Foundation, either version 3 of the License, or
  (at your option) any later version.

  Stockfish is distributed in the hope that it will be useful,
  but WITHOUT ANY WARRANTY; without even the implied warranty of
  MERCHANTABILITY or FITNESS FOR A PARTICULAR PURPOSE.  See the
  GNU General Public License for more details.

  You should have received a copy of the GNU General Public License
  along with this program.  If not, see <http://www.gnu.org/licenses/>.
*/

#if !defined(TYPES_H_INCLUDED)
#define TYPES_H_INCLUDED

/// For Linux and OSX configuration is done automatically using Makefile. To get
/// started type 'make help'.
///
/// For Windows, part of the configuration is detected automatically, but some
/// switches need to be set manually:
///
/// -DNDEBUG      | Disable debugging mode. Use always.
///
/// -DNO_PREFETCH | Disable use of prefetch asm-instruction. A must if you want
///               | the executable to run on some very old machines.
///
/// -DUSE_POPCNT  | Add runtime support for use of popcnt asm-instruction. Works
///               | only in 64-bit mode. For compiling requires hardware with
///               | popcnt support.

#include <cctype>
#include <climits>
#include <cstdlib>

#include "platform.h"

#if defined(_WIN64)
#  include <intrin.h> // MSVC popcnt and bsfq instrinsics
#  define IS_64BIT
#  define USE_BSFQ
#endif

#if defined(USE_POPCNT) && defined(_MSC_VER) && defined(__INTEL_COMPILER)
#  include <nmmintrin.h> // Intel header for _mm_popcnt_u64() intrinsic
#endif

#if defined(_MSC_VER) || defined(__INTEL_COMPILER)
#  define CACHE_LINE_ALIGNMENT __declspec(align(64))
#else
#  define CACHE_LINE_ALIGNMENT  __attribute__ ((aligned(64)))
#endif

#if defined(_MSC_VER) || defined(_WIN32)
#  define FORCE_INLINE  __forceinline
#elif defined(__GNUC__)
#  define FORCE_INLINE  inline __attribute__((always_inline))
#else
#  define FORCE_INLINE  inline
#endif

#if defined(USE_POPCNT)
const bool HasPopCnt = true;
#else
const bool HasPopCnt = false;
#endif

#if defined(IS_64BIT)
const bool Is64Bit = true;
#else
const bool Is64Bit = false;
#endif

typedef uint64_t Key;
typedef uint64_t Bitboard;

#ifdef GPSFISH
const int MAX_MOVES      = 1024; //593;
const int MAX_PLY        = 256;
#else
const int MAX_MOVES      = 192;
const int MAX_PLY        = 100;
#endif
const int MAX_PLY_PLUS_2 = MAX_PLY + 2;

const Bitboard FileABB = 0x0101010101010101ULL;
const Bitboard FileBBB = FileABB << 1;
const Bitboard FileCBB = FileABB << 2;
const Bitboard FileDBB = FileABB << 3;
const Bitboard FileEBB = FileABB << 4;
const Bitboard FileFBB = FileABB << 5;
const Bitboard FileGBB = FileABB << 6;
const Bitboard FileHBB = FileABB << 7;

const Bitboard Rank1BB = 0xFF;
const Bitboard Rank2BB = Rank1BB << (8 * 1);
const Bitboard Rank3BB = Rank1BB << (8 * 2);
const Bitboard Rank4BB = Rank1BB << (8 * 3);
const Bitboard Rank5BB = Rank1BB << (8 * 4);
const Bitboard Rank6BB = Rank1BB << (8 * 5);
const Bitboard Rank7BB = Rank1BB << (8 * 6);
const Bitboard Rank8BB = Rank1BB << (8 * 7);


/// A move needs 16 bits to be stored
///
/// bit  0- 5: destination square (from 0 to 63)
/// bit  6-11: origin square (from 0 to 63)
/// bit 12-13: promotion piece type - 2 (from KNIGHT-2 to QUEEN-2)
/// bit 14-15: special move flag: promotion (1), en passant (2), castle (3)
///
/// Special cases are MOVE_NONE and MOVE_NULL. We can sneak these in because in
/// any normal move destination square is always different from origin square
/// while MOVE_NONE and MOVE_NULL have the same origin and destination square.

#ifdef GPSFISH
extern bool using_tcp_connection; // to enable/disable Move::DeclareWin() at root
#include "osl/move.h"
typedef osl::Move Move;
static const Move MOVE_NONE=Move::INVALID();
#else
enum Move {
  MOVE_NONE = 0,
  MOVE_NULL = 65
};
#endif

enum MoveType {
  NORMAL    = 0,
  PROMOTION = 1 << 14,
  ENPASSANT = 2 << 14,
  CASTLE    = 3 << 14
};

#ifdef GPSFISH
enum CastleRight {  // Defined as in PolyGlot book hash key
  CASTLES_NONE = 0,
  WHITE_OO     = 1,
  WHITE_OOO    = 2,
  BLACK_OO     = 4,
  BLACK_OOO    = 8,
  ALL_CASTLES  = 15
};

enum CastlingSide {
  KING_SIDE,
  QUEEN_SIDE
};

enum ScaleFactor {
  SCALE_FACTOR_DRAW   = 0,
  SCALE_FACTOR_NORMAL = 64,
  SCALE_FACTOR_MAX    = 128,
  SCALE_FACTOR_NONE   = 255
};
#endif

enum Bound {
  BOUND_NONE  = 0,
  BOUND_UPPER = 1,
  BOUND_LOWER = 2,
  BOUND_EXACT = BOUND_UPPER | BOUND_LOWER
};

enum Value {
  VALUE_ZERO      = 0,
#ifndef GPSFISH
  VALUE_DRAW      = 0,
#endif
  VALUE_KNOWN_WIN = 15000,
  VALUE_MATE      = 30000,
  VALUE_INFINITE  = 30001,
  VALUE_NONE      = 30002,

  VALUE_MATE_IN_MAX_PLY  =  VALUE_MATE - MAX_PLY,
  VALUE_MATED_IN_MAX_PLY = -VALUE_MATE + MAX_PLY,

  VALUE_ENSURE_INTEGER_SIZE_P = INT_MAX,
  VALUE_ENSURE_INTEGER_SIZE_N = INT_MIN,

  PawnValueMidgame   = 198,
  PawnValueEndgame   = 258,
  KnightValueMidgame = 817,
  KnightValueEndgame = 846,
  BishopValueMidgame = 836,
  BishopValueEndgame = 857,
  RookValueMidgame   = 1270,
  RookValueEndgame   = 1278,
  QueenValueMidgame  = 2521,
  QueenValueEndgame  = 2558
};

#ifdef GPSFISH
#include "osl/ptype.h"
#include "osl/player.h"
typedef osl::Ptype PieceType;
typedef osl::PtypeO Piece;
typedef osl::Player Color;
using osl::Ptype;
using osl::PtypeO;
using osl::Player;
using osl::BLACK;
using osl::WHITE;
using osl::PTYPEO_SIZE;
using osl::PTYPE_SIZE;
const PieceType NO_PIECE_TYPE = osl::PTYPE_EMPTY;
#define VALUE_DRAW  value_draw(pos)
#else
enum PieceType {
  NO_PIECE_TYPE = 0, ALL_PIECES = 0,
  PAWN = 1, KNIGHT = 2, BISHOP = 3, ROOK = 4, QUEEN = 5, KING = 6
};
enum Piece {
  NO_PIECE = 16, // color_of(NO_PIECE) == NO_COLOR
  W_PAWN = 1, W_KNIGHT =  2, W_BISHOP =  3, W_ROOK =  4, W_QUEEN =  5, W_KING =  6,
  B_PAWN = 9, B_KNIGHT = 10, B_BISHOP = 11, B_ROOK = 12, B_QUEEN = 13, B_KING = 14
};

enum Color {
  WHITE, BLACK, NO_COLOR
};
#endif


enum Depth {

  ONE_PLY = 2,

  DEPTH_ZERO          =  0 * ONE_PLY,
  DEPTH_QS_CHECKS     = -1 * ONE_PLY,
  DEPTH_QS_NO_CHECKS  = -2 * ONE_PLY,
  DEPTH_QS_RECAPTURES = -5 * ONE_PLY,

  DEPTH_NONE = -127 * ONE_PLY
};

#ifdef GPSFISH
#include "osl/square.h"
typedef osl::Square Square;
#else
enum Square {
  SQ_A1, SQ_B1, SQ_C1, SQ_D1, SQ_E1, SQ_F1, SQ_G1, SQ_H1,
  SQ_A2, SQ_B2, SQ_C2, SQ_D2, SQ_E2, SQ_F2, SQ_G2, SQ_H2,
  SQ_A3, SQ_B3, SQ_C3, SQ_D3, SQ_E3, SQ_F3, SQ_G3, SQ_H3,
  SQ_A4, SQ_B4, SQ_C4, SQ_D4, SQ_E4, SQ_F4, SQ_G4, SQ_H4,
  SQ_A5, SQ_B5, SQ_C5, SQ_D5, SQ_E5, SQ_F5, SQ_G5, SQ_H5,
  SQ_A6, SQ_B6, SQ_C6, SQ_D6, SQ_E6, SQ_F6, SQ_G6, SQ_H6,
  SQ_A7, SQ_B7, SQ_C7, SQ_D7, SQ_E7, SQ_F7, SQ_G7, SQ_H7,
  SQ_A8, SQ_B8, SQ_C8, SQ_D8, SQ_E8, SQ_F8, SQ_G8, SQ_H8,
  SQ_NONE,

  DELTA_N =  8,
  DELTA_E =  1,
  DELTA_S = -8,
  DELTA_W = -1,

  DELTA_NN = DELTA_N + DELTA_N,
  DELTA_NE = DELTA_N + DELTA_E,
  DELTA_SE = DELTA_S + DELTA_E,
  DELTA_SS = DELTA_S + DELTA_S,
  DELTA_SW = DELTA_S + DELTA_W,
  DELTA_NW = DELTA_N + DELTA_W
};
#endif

enum File {
#ifdef GPSFISH
  FILE_0, FILE_1, FILE_2, FILE_3, FILE_4, FILE_5, FILE_6, FILE_7, FILE_8, FILE_9
#else
  FILE_A, FILE_B, FILE_C, FILE_D, FILE_E, FILE_F, FILE_G, FILE_H
#endif
};

enum Rank {
#ifdef GPSFISH
  RANK_0, RANK_1, RANK_2, RANK_3, RANK_4, RANK_5, RANK_6, RANK_7, RANK_8, RANK_9
#else
  RANK_1, RANK_2, RANK_3, RANK_4, RANK_5, RANK_6, RANK_7, RANK_8
#endif
};


/// Score enum keeps a midgame and an endgame value in a single integer (enum),
/// first LSB 16 bits are used to store endgame value, while upper bits are used
/// for midgame value. Compiler is free to choose the enum type as long as can
/// keep its data, so ensure Score to be an integer type.
enum Score {
  SCORE_ZERO = 0,
  SCORE_ENSURE_INTEGER_SIZE_P = INT_MAX,
  SCORE_ENSURE_INTEGER_SIZE_N = INT_MIN
};

inline Score make_score(int mg, int eg) { return Score((mg << 16) + eg); }

/// Extracting the signed lower and upper 16 bits it not so trivial because
/// according to the standard a simple cast to short is implementation defined
/// and so is a right shift of a signed integer.
inline Value mg_value(Score s) { return Value(((s + 32768) & ~0xffff) / 0x10000); }

/// On Intel 64 bit we have a small speed regression with the standard conforming
/// version, so use a faster code in this case that, although not 100% standard
/// compliant it seems to work for Intel and MSVC.
#if defined(IS_64BIT) && (!defined(__GNUC__) || defined(__INTEL_COMPILER))

inline Value eg_value(Score s) { return Value(int16_t(s & 0xffff)); }

#else

inline Value eg_value(Score s) {
  return Value((int)(unsigned(s) & 0x7fffu) - (int)(unsigned(s) & 0x8000u));
}

#endif

#define ENABLE_SAFE_OPERATORS_ON(T)                                         \
inline T operator+(const T d1, const T d2) { return T(int(d1) + int(d2)); } \
inline T operator-(const T d1, const T d2) { return T(int(d1) - int(d2)); } \
inline T operator*(int i, const T d) { return T(i * int(d)); }              \
inline T operator*(const T d, int i) { return T(int(d) * i); }              \
inline T operator-(const T d) { return T(-int(d)); }                        \
inline T& operator+=(T& d1, const T d2) { d1 = d1 + d2; return d1; }        \
inline T& operator-=(T& d1, const T d2) { d1 = d1 - d2; return d1; }        \
inline T& operator*=(T& d, int i) { d = T(int(d) * i); return d; }

#define ENABLE_OPERATORS_ON(T) ENABLE_SAFE_OPERATORS_ON(T)                  \
inline T operator++(T& d, int) { d = T(int(d) + 1); return d; }             \
inline T operator--(T& d, int) { d = T(int(d) - 1); return d; }             \
inline T operator/(const T d, int i) { return T(int(d) / i); }              \
inline T& operator/=(T& d, int i) { d = T(int(d) / i); return d; }

ENABLE_OPERATORS_ON(Value)
ENABLE_OPERATORS_ON(PieceType)
ENABLE_OPERATORS_ON(Piece)
ENABLE_OPERATORS_ON(Color)
ENABLE_OPERATORS_ON(Depth)
#ifdef GPSFISH
#else
ENABLE_OPERATORS_ON(Square)
#endif
ENABLE_OPERATORS_ON(File)
ENABLE_OPERATORS_ON(Rank)

/// Added operators for adding integers to a Value
inline Value operator+(Value v, int i) { return Value(int(v) + i); }
inline Value operator-(Value v, int i) { return Value(int(v) - i); }

ENABLE_SAFE_OPERATORS_ON(Score)

/// Only declared but not defined. We don't want to multiply two scores due to
/// a very high risk of overflow. So user should explicitly convert to integer.
inline Score operator*(Score s1, Score s2);

/// Division of a Score must be handled separately for each term
inline Score operator/(Score s, int i) {
  return make_score(mg_value(s) / i, eg_value(s) / i);
}

/// Weight score v by score w trying to prevent overflow
inline Score apply_weight(Score v, Score w) {
  return make_score((int(mg_value(v)) * mg_value(w)) / 0x100,
                    (int(eg_value(v)) * eg_value(w)) / 0x100);
}

#undef ENABLE_OPERATORS_ON
#undef ENABLE_SAFE_OPERATORS_ON

<<<<<<< HEAD
#ifdef GPSFISH
#include "osl/eval/ptypeEvalTraits.h"
using osl::PAWN;
const Value PawnValueMidgame   = (Value)osl::eval::PtypeEvalTraits<osl::PAWN>::val;
#else
const Value PawnValueMidgame   = Value(198);
const Value PawnValueEndgame   = Value(258);
const Value KnightValueMidgame = Value(817);
const Value KnightValueEndgame = Value(846);
const Value BishopValueMidgame = Value(836);
const Value BishopValueEndgame = Value(857);
const Value RookValueMidgame   = Value(1270);
const Value RookValueEndgame   = Value(1278);
const Value QueenValueMidgame  = Value(2521);
const Value QueenValueEndgame  = Value(2558);
#endif

#ifdef GPSFISH
extern const Value PieceValueMidgame[osl::PTYPE_SIZE];
extern const Value PieceValueEndgame[osl::PTYPE_SIZE];
#else
=======
>>>>>>> e8b7109e
extern const Value PieceValueMidgame[17]; // Indexed by Piece or PieceType
extern const Value PieceValueEndgame[17];
extern int SquareDistance[64][64];
#endif

#ifdef GPSFISH
extern const Value PromoteValue[osl::PTYPE_SIZE];
extern const Value PieceValueType[osl::PTYPE_SIZE];

inline Value promote_value_of_piece_on(Piece p) {
  return PromoteValue[p];
}

inline Value type_value_of_piece_on(Piece p) {
  return PieceValueType[p];
}
#endif

struct MoveStack {
  Move move;
  int score;
};

inline bool operator<(const MoveStack& f, const MoveStack& s) {
  return f.score < s.score;
}

inline Color operator~(Color c) {
#ifdef GPSFISH
  return alt(c);
#else
  return Color(c ^ 1);
#endif
}

inline Square operator~(Square s) {
#ifdef GPSFISH
  // For shogi, do rotate180 instead of flipping
  return s.rotate180();
#else
  return Square(s ^ 56); // Vertical flip SQ_A1 -> SQ_A8
#endif
}

inline Square operator|(File f, Rank r) {
#ifdef GPSFISH
  return Square(f,r);
#else
  return Square((r << 3) | f);
#endif
}

inline Value mate_in(int ply) {
  return VALUE_MATE - ply;
}

inline Value mated_in(int ply) {
  return -VALUE_MATE + ply;
}

inline Piece make_piece(Color c, PieceType pt) {
#ifdef GPSFISH
  return newPtypeO(c,pt);
#else
  return Piece((c << 3) | pt);
#endif
}

#ifndef GPSFISH
inline CastleRight make_castle_right(Color c, CastlingSide s) {
  return CastleRight(WHITE_OO << ((s == QUEEN_SIDE) + 2 * c));
}
#endif

inline PieceType type_of(Piece p)  {
#ifdef GPSFISH
  return getPtype(p);
#else
  return PieceType(p & 7);
#endif
}

inline Color color_of(Piece p) {
#ifdef GPSFISH
  return getOwner(p);
#else
  return Color(p >> 3);
#endif
}

#ifndef GPSFISH
inline bool is_ok(Square s) {
  return s >= SQ_A1 && s <= SQ_H8;
}
#endif

inline File file_of(Square s) {
#ifdef GPSFISH
  return File(s.x());
#else
  return File(s & 7);
#endif
}

inline Rank rank_of(Square s) {
#ifdef GPSFISH
  return Rank(s.y());
#else
  return Rank(s >> 3);
#endif
}

inline Square mirror(Square s) {
#ifdef GPSFISH
  // flipHorizontal is expensive because it checks if s is pieceStand
  return s.flipHorizontal();
#else
  return Square(s ^ 7); // Horizontal flip SQ_A1 -> SQ_H1
#endif
}

inline Square relative_square(Color c, Square s) {
#ifdef GPSFISH
  return s.squareForBlack(c);
#else
  return Square(s ^ (c * 56));
#endif
}

inline Rank relative_rank(Color c, Rank r) {
#ifdef GPSFISH
  return (c==BLACK ? r : Rank(10-int(r)) );
#else
  return Rank(r ^ (c * 7));
#endif
}

inline Rank relative_rank(Color c, Square s) {
  return relative_rank(c, rank_of(s));
}

#ifndef GPSFISH
inline bool opposite_colors(Square s1, Square s2) {
  int s = int(s1) ^ int(s2);
  return ((s >> 3) ^ s) & 1;
}
#endif

inline int file_distance(Square s1, Square s2) {
  return abs(file_of(s1) - file_of(s2));
}

inline int rank_distance(Square s1, Square s2) {
  return abs(rank_of(s1) - rank_of(s2));
}

#ifndef GPSFISH
inline int square_distance(Square s1, Square s2) {
  return SquareDistance[s1][s2];
}
#endif

inline char file_to_char(File f) {
#ifdef GPSFISH
  return char(int('a')+FILE_9-f);
#else
  return char(f - FILE_A + int('a'));
#endif
}

inline char rank_to_char(Rank r) {
  return char(r - RANK_1 + int('1'));
}

#ifndef GPSFISH
inline Square pawn_push(Color c) {
  return c == WHITE ? DELTA_N : DELTA_S;
}
#endif

inline Square from_sq(Move m) {
#ifdef GPSFISH
  return m.from();
#else
  return Square((m >> 6) & 0x3F);
#endif
}

inline Square to_sq(Move m) {
#ifdef GPSFISH
  return m.to();
#else
  return Square(m & 0x3F);
#endif
}

inline MoveType type_of(Move m) {
#ifdef GPSFISH
  return (m.isPromotion()) ? PROMOTION : NORMAL;
#else
  return MoveType(m & (3 << 14));
#endif
}

#ifdef GPSFISH

inline bool move_is_pawn_drop(Move m){
  return m.isDrop() && m.ptype()==osl::PAWN;
}

#else

inline PieceType promotion_type(Move m) {
  return PieceType(((m >> 12) & 3) + 2);
}

inline Move make_move(Square from, Square to) {
  return Move(to | (from << 6));
}

template<MoveType T>
inline Move make(Square from, Square to, PieceType pt = KNIGHT) {
  return Move(to | (from << 6) | T | ((pt - KNIGHT) << 12)) ;
}
#endif

inline bool is_ok(Move m) {
  return from_sq(m) != to_sq(m); // Catches also MOVE_NULL and MOVE_NONE
}

#include <string>

inline const std::string square_to_string(Square s) {
  char ch[] = { file_to_char(file_of(s)), rank_to_char(rank_of(s)), 0 };
  return ch;
}

/// Our insertion sort implementation, works with pointers and iterators and is
/// guaranteed to be stable, as is needed.
template<typename T, typename K>
void sort(K first, K last)
{
  T tmp;
  K p, q;

  for (p = first + 1; p < last; p++)
  {
      tmp = *p;
      for (q = p; q != first && *(q-1) < tmp; --q)
          *q = *(q-1);
      *q = tmp;
  }
}

#endif // !defined(TYPES_H_INCLUDED)<|MERGE_RESOLUTION|>--- conflicted
+++ resolved
@@ -184,6 +184,7 @@
   VALUE_ENSURE_INTEGER_SIZE_P = INT_MAX,
   VALUE_ENSURE_INTEGER_SIZE_N = INT_MIN,
 
+#ifndef GPSFISH
   PawnValueMidgame   = 198,
   PawnValueEndgame   = 258,
   KnightValueMidgame = 817,
@@ -194,6 +195,7 @@
   RookValueEndgame   = 1278,
   QueenValueMidgame  = 2521,
   QueenValueEndgame  = 2558
+#endif
 };
 
 #ifdef GPSFISH
@@ -370,30 +372,16 @@
 #undef ENABLE_OPERATORS_ON
 #undef ENABLE_SAFE_OPERATORS_ON
 
-<<<<<<< HEAD
 #ifdef GPSFISH
 #include "osl/eval/ptypeEvalTraits.h"
 using osl::PAWN;
 const Value PawnValueMidgame   = (Value)osl::eval::PtypeEvalTraits<osl::PAWN>::val;
-#else
-const Value PawnValueMidgame   = Value(198);
-const Value PawnValueEndgame   = Value(258);
-const Value KnightValueMidgame = Value(817);
-const Value KnightValueEndgame = Value(846);
-const Value BishopValueMidgame = Value(836);
-const Value BishopValueEndgame = Value(857);
-const Value RookValueMidgame   = Value(1270);
-const Value RookValueEndgame   = Value(1278);
-const Value QueenValueMidgame  = Value(2521);
-const Value QueenValueEndgame  = Value(2558);
 #endif
 
 #ifdef GPSFISH
 extern const Value PieceValueMidgame[osl::PTYPE_SIZE];
 extern const Value PieceValueEndgame[osl::PTYPE_SIZE];
 #else
-=======
->>>>>>> e8b7109e
 extern const Value PieceValueMidgame[17]; // Indexed by Piece or PieceType
 extern const Value PieceValueEndgame[17];
 extern int SquareDistance[64][64];
