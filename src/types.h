--- conflicted
+++ resolved
@@ -416,7 +416,11 @@
 }
 
 inline Square operator|(File f, Rank r) {
+#ifdef GPSFISH
+  return Square(f,r);
+#else
   return Square((r << 3) | f);
+#endif
 }
 
 inline Value mate_in(int ply) {
@@ -457,18 +461,7 @@
 #endif
 }
 
-<<<<<<< HEAD
-inline Square make_square(File f, Rank r) {
-#ifdef GPSFISH
-  return Square(f,r);
-#else
-  return Square((r << 3) | f);
-#endif
-}
-
 #ifndef GPSFISH
-=======
->>>>>>> 5f5d056c
 inline bool is_ok(Square s) {
   return s >= SQ_A1 && s <= SQ_H8;
 }
