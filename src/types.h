/*
  Stockfish, a UCI chess playing engine derived from Glaurung 2.1
  Copyright (C) 2004-2008 Tord Romstad (Glaurung author)
  Copyright (C) 2008-2012 Marco Costalba, Joona Kiiski, Tord Romstad

  Stockfish is free software: you can redistribute it and/or modify
  it under the terms of the GNU General Public License as published by
  the Free Software Foundation, either version 3 of the License, or
  (at your option) any later version.

  Stockfish is distributed in the hope that it will be useful,
  but WITHOUT ANY WARRANTY; without even the implied warranty of
  MERCHANTABILITY or FITNESS FOR A PARTICULAR PURPOSE.  See the
  GNU General Public License for more details.

  You should have received a copy of the GNU General Public License
  along with this program.  If not, see <http://www.gnu.org/licenses/>.
*/

#if !defined(TYPES_H_INCLUDED)
#define TYPES_H_INCLUDED

/// For Linux and OSX configuration is done automatically using Makefile. To get
/// started type 'make help'.
///
/// For Windows, part of the configuration is detected automatically, but some
/// switches need to be set manually:
///
/// -DNDEBUG      | Disable debugging mode. Use always.
///
/// -DNO_PREFETCH | Disable use of prefetch asm-instruction. A must if you want
///               | the executable to run on some very old machines.
///
/// -DUSE_POPCNT  | Add runtime support for use of popcnt asm-instruction. Works
///               | only in 64-bit mode. For compiling requires hardware with
///               | popcnt support.

#include <cctype>
#include <climits>
#include <cstdlib>

#include "platform.h"

#if defined(_WIN64) && !defined(IS_64BIT)
#  include <intrin.h> // MSVC popcnt and bsfq instrinsics
#  define IS_64BIT
#  define USE_BSFQ
#endif

#if defined(USE_POPCNT) && defined(_MSC_VER) && defined(__INTEL_COMPILER)
#  include <nmmintrin.h> // Intel header for _mm_popcnt_u64() intrinsic
#endif

#  if !defined(NO_PREFETCH) && (defined(__INTEL_COMPILER) || defined(_MSC_VER))
#   include <xmmintrin.h> // Intel and Microsoft header for _mm_prefetch()
#  endif

#if defined(_MSC_VER) || defined(__INTEL_COMPILER)
#  define CACHE_LINE_ALIGNMENT __declspec(align(64))
#else
#  define CACHE_LINE_ALIGNMENT  __attribute__ ((aligned(64)))
#endif

#if defined(_MSC_VER) || defined(_WIN32)
#  define FORCE_INLINE  __forceinline
#elif defined(__GNUC__)
#  define FORCE_INLINE  inline __attribute__((always_inline))
#else
#  define FORCE_INLINE  inline
#endif

#if defined(USE_POPCNT)
const bool HasPopCnt = true;
#else
const bool HasPopCnt = false;
#endif

#if defined(IS_64BIT)
const bool Is64Bit = true;
#else
const bool Is64Bit = false;
#endif

typedef uint64_t Key;
typedef uint64_t Bitboard;

#ifdef GPSFISH
const int MAX_MOVES      = 1024; //593;
const int MAX_PLY        = 256;
#else
const int MAX_MOVES      = 192;
const int MAX_PLY        = 100;
#endif
const int MAX_PLY_PLUS_2 = MAX_PLY + 2;

const Bitboard FileABB = 0x0101010101010101ULL;
const Bitboard FileBBB = FileABB << 1;
const Bitboard FileCBB = FileABB << 2;
const Bitboard FileDBB = FileABB << 3;
const Bitboard FileEBB = FileABB << 4;
const Bitboard FileFBB = FileABB << 5;
const Bitboard FileGBB = FileABB << 6;
const Bitboard FileHBB = FileABB << 7;

const Bitboard Rank1BB = 0xFF;
const Bitboard Rank2BB = Rank1BB << (8 * 1);
const Bitboard Rank3BB = Rank1BB << (8 * 2);
const Bitboard Rank4BB = Rank1BB << (8 * 3);
const Bitboard Rank5BB = Rank1BB << (8 * 4);
const Bitboard Rank6BB = Rank1BB << (8 * 5);
const Bitboard Rank7BB = Rank1BB << (8 * 6);
const Bitboard Rank8BB = Rank1BB << (8 * 7);


/// A move needs 16 bits to be stored
///
/// bit  0- 5: destination square (from 0 to 63)
/// bit  6-11: origin square (from 0 to 63)
/// bit 12-13: promotion piece type - 2 (from KNIGHT-2 to QUEEN-2)
/// bit 14-15: special move flag: promotion (1), en passant (2), castle (3)
///
/// Special cases are MOVE_NONE and MOVE_NULL. We can sneak these in because in
/// any normal move destination square is always different from origin square
/// while MOVE_NONE and MOVE_NULL have the same origin and destination square.

#ifdef GPSFISH
extern bool using_tcp_connection; // to enable/disable Move::DeclareWin() at root
#include "osl/move.h"
typedef osl::Move Move;
static const Move MOVE_NONE=Move::INVALID();
#else
enum Move {
  MOVE_NONE = 0,
  MOVE_NULL = 65
};
#endif

enum MoveType {
  NORMAL    = 0,
  PROMOTION = 1 << 14,
  ENPASSANT = 2 << 14,
  CASTLE    = 3 << 14
};

#ifdef GPSFISH
enum CastleRight {  // Defined as in PolyGlot book hash key
  CASTLES_NONE = 0,
  WHITE_OO     = 1,
  WHITE_OOO    = 2,
  BLACK_OO     = 4,
  BLACK_OOO    = 8,
  ALL_CASTLES  = 15,
  CASTLE_RIGHT_NB = 16
};

enum CastlingSide {
  KING_SIDE,
  QUEEN_SIDE,
  CASTLING_SIDE_NB = 2
};

enum Phase {
  PHASE_ENDGAME = 0,
  PHASE_MIDGAME = 128
};

enum ScaleFactor {
  SCALE_FACTOR_DRAW   = 0,
  SCALE_FACTOR_NORMAL = 64,
  SCALE_FACTOR_MAX    = 128,
  SCALE_FACTOR_NONE   = 255
};
#endif

enum Bound {
  BOUND_NONE  = 0,
  BOUND_UPPER = 1,
  BOUND_LOWER = 2,
  BOUND_EXACT = BOUND_UPPER | BOUND_LOWER
};

enum Value {
  VALUE_ZERO      = 0,
#ifndef GPSFISH
  VALUE_DRAW      = 0,
#endif
  VALUE_KNOWN_WIN = 15000,
  VALUE_MATE      = 30000,
  VALUE_INFINITE  = 30001,
  VALUE_NONE      = 30002,

  VALUE_MATE_IN_MAX_PLY  =  VALUE_MATE - MAX_PLY,
  VALUE_MATED_IN_MAX_PLY = -VALUE_MATE + MAX_PLY,

  VALUE_ENSURE_INTEGER_SIZE_P = INT_MAX,
  VALUE_ENSURE_INTEGER_SIZE_N = INT_MIN,

  Mg = 0, Eg = 1,

#ifndef GPSFISH
  PawnValueMg   = 198,   PawnValueEg   = 258,
  KnightValueMg = 817,   KnightValueEg = 846,
  BishopValueMg = 836,   BishopValueEg = 857,
  RookValueMg   = 1270,  RookValueEg   = 1278,
  QueenValueMg  = 2521,  QueenValueEg  = 2558
#endif
};

#ifdef GPSFISH
#include "osl/ptype.h"
#include "osl/player.h"
typedef osl::Ptype PieceType;
typedef osl::PtypeO Piece;
typedef osl::Player Color;
using osl::Ptype;
using osl::PtypeO;
using osl::Player;
using osl::BLACK;
using osl::WHITE;
using osl::PTYPEO_SIZE;
using osl::PTYPE_SIZE;
const PieceType NO_PIECE_TYPE = osl::PTYPE_EMPTY;
#define VALUE_DRAW  value_draw(pos)
#else
enum PieceType {
  NO_PIECE_TYPE = 0, ALL_PIECES = 0,
  PAWN = 1, KNIGHT = 2, BISHOP = 3, ROOK = 4, QUEEN = 5, KING = 6,
  PIECE_TYPE_NB = 8
};
enum Piece {
  NO_PIECE = 16, // color_of(NO_PIECE) == NO_COLOR
  W_PAWN = 1, W_KNIGHT =  2, W_BISHOP =  3, W_ROOK =  4, W_QUEEN =  5, W_KING =  6,
  B_PAWN = 9, B_KNIGHT = 10, B_BISHOP = 11, B_ROOK = 12, B_QUEEN = 13, B_KING = 14,
  PIECE_NB = 16
};

enum Color {
  WHITE, BLACK, NO_COLOR, COLOR_NB = 2
};
#endif


enum Depth {

  ONE_PLY = 2,

  DEPTH_ZERO          =  0 * ONE_PLY,
  DEPTH_QS_CHECKS     = -1 * ONE_PLY,
  DEPTH_QS_NO_CHECKS  = -2 * ONE_PLY,
  DEPTH_QS_RECAPTURES = -5 * ONE_PLY,

  DEPTH_NONE = -127 * ONE_PLY
};

#ifdef GPSFISH
#include "osl/square.h"
typedef osl::Square Square;
#else
enum Square {
  SQ_A1, SQ_B1, SQ_C1, SQ_D1, SQ_E1, SQ_F1, SQ_G1, SQ_H1,
  SQ_A2, SQ_B2, SQ_C2, SQ_D2, SQ_E2, SQ_F2, SQ_G2, SQ_H2,
  SQ_A3, SQ_B3, SQ_C3, SQ_D3, SQ_E3, SQ_F3, SQ_G3, SQ_H3,
  SQ_A4, SQ_B4, SQ_C4, SQ_D4, SQ_E4, SQ_F4, SQ_G4, SQ_H4,
  SQ_A5, SQ_B5, SQ_C5, SQ_D5, SQ_E5, SQ_F5, SQ_G5, SQ_H5,
  SQ_A6, SQ_B6, SQ_C6, SQ_D6, SQ_E6, SQ_F6, SQ_G6, SQ_H6,
  SQ_A7, SQ_B7, SQ_C7, SQ_D7, SQ_E7, SQ_F7, SQ_G7, SQ_H7,
  SQ_A8, SQ_B8, SQ_C8, SQ_D8, SQ_E8, SQ_F8, SQ_G8, SQ_H8,
  SQ_NONE,

  SQUARE_NB = 64,

  DELTA_N =  8,
  DELTA_E =  1,
  DELTA_S = -8,
  DELTA_W = -1,

  DELTA_NN = DELTA_N + DELTA_N,
  DELTA_NE = DELTA_N + DELTA_E,
  DELTA_SE = DELTA_S + DELTA_E,
  DELTA_SS = DELTA_S + DELTA_S,
  DELTA_SW = DELTA_S + DELTA_W,
  DELTA_NW = DELTA_N + DELTA_W
};
#endif

enum File {
<<<<<<< HEAD
#ifdef GPSFISH
  FILE_0, FILE_1, FILE_2, FILE_3, FILE_4, FILE_5, FILE_6, FILE_7, FILE_8, FILE_9
#else
  FILE_A, FILE_B, FILE_C, FILE_D, FILE_E, FILE_F, FILE_G, FILE_H
#endif
};

enum Rank {
#ifdef GPSFISH
  RANK_0, RANK_1, RANK_2, RANK_3, RANK_4, RANK_5, RANK_6, RANK_7, RANK_8, RANK_9
#else
  RANK_1, RANK_2, RANK_3, RANK_4, RANK_5, RANK_6, RANK_7, RANK_8
#endif
=======
  FILE_A, FILE_B, FILE_C, FILE_D, FILE_E, FILE_F, FILE_G, FILE_H, FILE_NB = 8
};

enum Rank {
  RANK_1, RANK_2, RANK_3, RANK_4, RANK_5, RANK_6, RANK_7, RANK_8, RANK_NB = 8
>>>>>>> e304db9d
};


/// Score enum keeps a midgame and an endgame value in a single integer (enum),
/// first LSB 16 bits are used to store endgame value, while upper bits are used
/// for midgame value. Compiler is free to choose the enum type as long as can
/// keep its data, so ensure Score to be an integer type.
enum Score {
  SCORE_ZERO = 0,
  SCORE_ENSURE_INTEGER_SIZE_P = INT_MAX,
  SCORE_ENSURE_INTEGER_SIZE_N = INT_MIN
};

inline Score make_score(int mg, int eg) { return Score((mg << 16) + eg); }

/// Extracting the signed lower and upper 16 bits it not so trivial because
/// according to the standard a simple cast to short is implementation defined
/// and so is a right shift of a signed integer.
inline Value mg_value(Score s) { return Value(((s + 32768) & ~0xffff) / 0x10000); }

/// On Intel 64 bit we have a small speed regression with the standard conforming
/// version, so use a faster code in this case that, although not 100% standard
/// compliant it seems to work for Intel and MSVC.
#if defined(IS_64BIT) && (!defined(__GNUC__) || defined(__INTEL_COMPILER))

inline Value eg_value(Score s) { return Value(int16_t(s & 0xffff)); }

#else

inline Value eg_value(Score s) {
  return Value((int)(unsigned(s) & 0x7fffu) - (int)(unsigned(s) & 0x8000u));
}

#endif

#define ENABLE_SAFE_OPERATORS_ON(T)                                         \
inline T operator+(const T d1, const T d2) { return T(int(d1) + int(d2)); } \
inline T operator-(const T d1, const T d2) { return T(int(d1) - int(d2)); } \
inline T operator*(int i, const T d) { return T(i * int(d)); }              \
inline T operator*(const T d, int i) { return T(int(d) * i); }              \
inline T operator-(const T d) { return T(-int(d)); }                        \
inline T& operator+=(T& d1, const T d2) { d1 = d1 + d2; return d1; }        \
inline T& operator-=(T& d1, const T d2) { d1 = d1 - d2; return d1; }        \
inline T& operator*=(T& d, int i) { d = T(int(d) * i); return d; }

#define ENABLE_OPERATORS_ON(T) ENABLE_SAFE_OPERATORS_ON(T)                  \
inline T operator++(T& d, int) { d = T(int(d) + 1); return d; }             \
inline T operator--(T& d, int) { d = T(int(d) - 1); return d; }             \
inline T operator/(const T d, int i) { return T(int(d) / i); }              \
inline T& operator/=(T& d, int i) { d = T(int(d) / i); return d; }

ENABLE_OPERATORS_ON(Value)
ENABLE_OPERATORS_ON(PieceType)
ENABLE_OPERATORS_ON(Piece)
ENABLE_OPERATORS_ON(Color)
ENABLE_OPERATORS_ON(Depth)
#ifdef GPSFISH
#else
ENABLE_OPERATORS_ON(Square)
#endif
ENABLE_OPERATORS_ON(File)
ENABLE_OPERATORS_ON(Rank)

/// Added operators for adding integers to a Value
inline Value operator+(Value v, int i) { return Value(int(v) + i); }
inline Value operator-(Value v, int i) { return Value(int(v) - i); }

ENABLE_SAFE_OPERATORS_ON(Score)

/// Only declared but not defined. We don't want to multiply two scores due to
/// a very high risk of overflow. So user should explicitly convert to integer.
inline Score operator*(Score s1, Score s2);

/// Division of a Score must be handled separately for each term
inline Score operator/(Score s, int i) {
  return make_score(mg_value(s) / i, eg_value(s) / i);
}

/// Weight score v by score w trying to prevent overflow
inline Score apply_weight(Score v, Score w) {
  return make_score((int(mg_value(v)) * mg_value(w)) / 0x100,
                    (int(eg_value(v)) * eg_value(w)) / 0x100);
}

#undef ENABLE_OPERATORS_ON
#undef ENABLE_SAFE_OPERATORS_ON

#ifdef GPSFISH
#include "osl/misc/carray3d.h"
#endif

namespace Zobrist {

<<<<<<< HEAD
#ifdef GPSFISH
  extern osl::misc::CArray3d<Key,2,osl::PTYPE_SIZE,osl::Square::SIZE> psq;
#else
  extern Key psq[2][8][64]; // [color][pieceType][square / piece count]
  extern Key enpassant[8];  // [file]
  extern Key castle[16];    // [castleRight]
#endif
=======
  extern Key psq[COLOR_NB][PIECE_TYPE_NB][SQUARE_NB];
  extern Key enpassant[FILE_NB];
  extern Key castle[CASTLE_RIGHT_NB];
>>>>>>> e304db9d
  extern Key side;
  extern Key exclusion;

  void init();
}

#ifdef GPSFISH
CACHE_LINE_ALIGNMENT

extern const Value PieceValue[2][osl::PTYPE_SIZE];
#else
CACHE_LINE_ALIGNMENT

<<<<<<< HEAD
extern Score pieceSquareTable[16][64]; // [piece][square]
extern Value PieceValue[2][18];        // [Mg / Eg][piece / pieceType]
extern int SquareDistance[64][64];     // [square][square]
#endif


#ifdef GPSFISH

#include "osl/eval/ptypeEvalTraits.h"
using osl::PAWN;
const Value PawnValueMg   = (Value)osl::eval::PtypeEvalTraits<osl::PAWN>::val;

extern const Value PromoteValue[osl::PTYPE_SIZE];
extern const Value PieceValueType[osl::PTYPE_SIZE];

inline Value promote_value_of_piece_on(Piece p) {
  return PromoteValue[p];
}

inline Value type_value_of_piece_on(Piece p) {
  return PieceValueType[p];
}

#endif
=======
extern Score pieceSquareTable[PIECE_NB][SQUARE_NB];
extern Value PieceValue[2][18]; // [Mg / Eg][piece / pieceType]
extern int SquareDistance[SQUARE_NB][SQUARE_NB];
>>>>>>> e304db9d

struct MoveStack {
  Move move;
  int score;
};

inline bool operator<(const MoveStack& f, const MoveStack& s) {
  return f.score < s.score;
}

inline Color operator~(Color c) {
#ifdef GPSFISH
  return alt(c);
#else
  return Color(c ^ 1);
#endif
}

inline Square operator~(Square s) {
#ifdef GPSFISH
  // For shogi, do rotate180 instead of flipping
  return s.rotate180();
#else
  return Square(s ^ 56); // Vertical flip SQ_A1 -> SQ_A8
#endif
}

inline Square operator|(File f, Rank r) {
#ifdef GPSFISH
  return Square(f,r);
#else
  return Square((r << 3) | f);
#endif
}

inline Value mate_in(int ply) {
  return VALUE_MATE - ply;
}

inline Value mated_in(int ply) {
  return -VALUE_MATE + ply;
}

inline Piece make_piece(Color c, PieceType pt) {
#ifdef GPSFISH
  return newPtypeO(c,pt);
#else
  return Piece((c << 3) | pt);
#endif
}

#ifndef GPSFISH
inline CastleRight make_castle_right(Color c, CastlingSide s) {
  return CastleRight(WHITE_OO << ((s == QUEEN_SIDE) + 2 * c));
}
#endif

inline PieceType type_of(Piece p)  {
#ifdef GPSFISH
  return getPtype(p);
#else
  return PieceType(p & 7);
#endif
}

inline Color color_of(Piece p) {
#ifdef GPSFISH
  return getOwner(p);
#else
  return Color(p >> 3);
#endif
}

#ifndef GPSFISH
inline bool is_ok(Square s) {
  return s >= SQ_A1 && s <= SQ_H8;
}
#endif

inline File file_of(Square s) {
#ifdef GPSFISH
  return File(s.x());
#else
  return File(s & 7);
#endif
}

inline Rank rank_of(Square s) {
#ifdef GPSFISH
  return Rank(s.y());
#else
  return Rank(s >> 3);
#endif
}

inline Square mirror(Square s) {
#ifdef GPSFISH
  // flipHorizontal is expensive because it checks if s is pieceStand
  return s.flipHorizontal();
#else
  return Square(s ^ 7); // Horizontal flip SQ_A1 -> SQ_H1
#endif
}

inline Square relative_square(Color c, Square s) {
#ifdef GPSFISH
  return s.squareForBlack(c);
#else
  return Square(s ^ (c * 56));
#endif
}

inline Rank relative_rank(Color c, Rank r) {
#ifdef GPSFISH
  return (c==BLACK ? r : Rank(10-int(r)) );
#else
  return Rank(r ^ (c * 7));
#endif
}

inline Rank relative_rank(Color c, Square s) {
  return relative_rank(c, rank_of(s));
}

#ifndef GPSFISH
inline bool opposite_colors(Square s1, Square s2) {
  int s = int(s1) ^ int(s2);
  return ((s >> 3) ^ s) & 1;
}
#endif

inline int file_distance(Square s1, Square s2) {
  return abs(file_of(s1) - file_of(s2));
}

inline int rank_distance(Square s1, Square s2) {
  return abs(rank_of(s1) - rank_of(s2));
}

#ifndef GPSFISH
inline int square_distance(Square s1, Square s2) {
  return SquareDistance[s1][s2];
}
#endif

inline char file_to_char(File f) {
#ifdef GPSFISH
  return char(int('a')+FILE_9-f);
#else
  return char(f - FILE_A + int('a'));
#endif
}

inline char rank_to_char(Rank r) {
  return char(r - RANK_1 + int('1'));
}

#ifndef GPSFISH
inline Square pawn_push(Color c) {
  return c == WHITE ? DELTA_N : DELTA_S;
}
#endif

inline Square from_sq(Move m) {
#ifdef GPSFISH
  return m.from();
#else
  return Square((m >> 6) & 0x3F);
#endif
}

inline Square to_sq(Move m) {
#ifdef GPSFISH
  return m.to();
#else
  return Square(m & 0x3F);
#endif
}

inline MoveType type_of(Move m) {
#ifdef GPSFISH
  return (m.isPromotion()) ? PROMOTION : NORMAL;
#else
  return MoveType(m & (3 << 14));
#endif
}

#ifdef GPSFISH

inline bool move_is_pawn_drop(Move m){
  return m.isDrop() && m.ptype()==osl::PAWN;
}

#else

inline PieceType promotion_type(Move m) {
  return PieceType(((m >> 12) & 3) + 2);
}

inline Move make_move(Square from, Square to) {
  return Move(to | (from << 6));
}

template<MoveType T>
inline Move make(Square from, Square to, PieceType pt = KNIGHT) {
  return Move(to | (from << 6) | T | ((pt - KNIGHT) << 12)) ;
}
#endif

inline bool is_ok(Move m) {
  return from_sq(m) != to_sq(m); // Catches also MOVE_NULL and MOVE_NONE
}

#include <string>

inline const std::string square_to_string(Square s) {
  char ch[] = { file_to_char(file_of(s)), rank_to_char(rank_of(s)), 0 };
  return ch;
}

/// Our insertion sort implementation, works with pointers and iterators and is
/// guaranteed to be stable, as is needed.
template<typename T, typename K>
void sort(K first, K last)
{
  T tmp;
  K p, q;

  for (p = first + 1; p < last; p++)
  {
      tmp = *p;
      for (q = p; q != first && *(q-1) < tmp; --q)
          *q = *(q-1);
      *q = tmp;
  }
}

#endif // !defined(TYPES_H_INCLUDED)<|MERGE_RESOLUTION|>--- conflicted
+++ resolved
@@ -207,6 +207,7 @@
 };
 
 #ifdef GPSFISH
+
 #include "osl/ptype.h"
 #include "osl/player.h"
 typedef osl::Ptype PieceType;
@@ -221,6 +222,8 @@
 using osl::PTYPE_SIZE;
 const PieceType NO_PIECE_TYPE = osl::PTYPE_EMPTY;
 #define VALUE_DRAW  value_draw(pos)
+const int COLOR_NB = 2;
+const int PIECE_NB = PTYPEO_SIZE;
 #else
 enum PieceType {
   NO_PIECE_TYPE = 0, ALL_PIECES = 0,
@@ -255,6 +258,7 @@
 #ifdef GPSFISH
 #include "osl/square.h"
 typedef osl::Square Square;
+const int SQUARE_NB = Square::SIZE;
 #else
 enum Square {
   SQ_A1, SQ_B1, SQ_C1, SQ_D1, SQ_E1, SQ_F1, SQ_G1, SQ_H1,
@@ -284,27 +288,19 @@
 #endif
 
 enum File {
-<<<<<<< HEAD
-#ifdef GPSFISH
-  FILE_0, FILE_1, FILE_2, FILE_3, FILE_4, FILE_5, FILE_6, FILE_7, FILE_8, FILE_9
-#else
-  FILE_A, FILE_B, FILE_C, FILE_D, FILE_E, FILE_F, FILE_G, FILE_H
+#ifdef GPSFISH
+  FILE_0, FILE_1, FILE_2, FILE_3, FILE_4, FILE_5, FILE_6, FILE_7, FILE_8, FILE_9, FILE_NB = 9
+#else
+  FILE_A, FILE_B, FILE_C, FILE_D, FILE_E, FILE_F, FILE_G, FILE_H, FILE_NB = 8
 #endif
 };
 
 enum Rank {
 #ifdef GPSFISH
-  RANK_0, RANK_1, RANK_2, RANK_3, RANK_4, RANK_5, RANK_6, RANK_7, RANK_8, RANK_9
-#else
-  RANK_1, RANK_2, RANK_3, RANK_4, RANK_5, RANK_6, RANK_7, RANK_8
-#endif
-=======
-  FILE_A, FILE_B, FILE_C, FILE_D, FILE_E, FILE_F, FILE_G, FILE_H, FILE_NB = 8
-};
-
-enum Rank {
+  RANK_0, RANK_1, RANK_2, RANK_3, RANK_4, RANK_5, RANK_6, RANK_7, RANK_8, RANK_9, RANK_NB = 9
+#else
   RANK_1, RANK_2, RANK_3, RANK_4, RANK_5, RANK_6, RANK_7, RANK_8, RANK_NB = 8
->>>>>>> e304db9d
+#endif
 };
 
 
@@ -398,19 +394,13 @@
 
 namespace Zobrist {
 
-<<<<<<< HEAD
 #ifdef GPSFISH
   extern osl::misc::CArray3d<Key,2,osl::PTYPE_SIZE,osl::Square::SIZE> psq;
 #else
-  extern Key psq[2][8][64]; // [color][pieceType][square / piece count]
-  extern Key enpassant[8];  // [file]
-  extern Key castle[16];    // [castleRight]
-#endif
-=======
   extern Key psq[COLOR_NB][PIECE_TYPE_NB][SQUARE_NB];
   extern Key enpassant[FILE_NB];
   extern Key castle[CASTLE_RIGHT_NB];
->>>>>>> e304db9d
+#endif
   extern Key side;
   extern Key exclusion;
 
@@ -424,10 +414,9 @@
 #else
 CACHE_LINE_ALIGNMENT
 
-<<<<<<< HEAD
-extern Score pieceSquareTable[16][64]; // [piece][square]
-extern Value PieceValue[2][18];        // [Mg / Eg][piece / pieceType]
-extern int SquareDistance[64][64];     // [square][square]
+extern Score pieceSquareTable[PIECE_NB][SQUARE_NB];
+extern Value PieceValue[2][18]; // [Mg / Eg][piece / pieceType]
+extern int SquareDistance[SQUARE_NB][SQUARE_NB];
 #endif
 
 
@@ -449,11 +438,6 @@
 }
 
 #endif
-=======
-extern Score pieceSquareTable[PIECE_NB][SQUARE_NB];
-extern Value PieceValue[2][18]; // [Mg / Eg][piece / pieceType]
-extern int SquareDistance[SQUARE_NB][SQUARE_NB];
->>>>>>> e304db9d
 
 struct MoveStack {
   Move move;
