--- conflicted
+++ resolved
@@ -401,11 +401,10 @@
 }
 
 inline Color operator~(Color c) {
-<<<<<<< HEAD
 #ifdef GPSFISH
   return alt(c);
 #else
-  return Color(c ^ 1);
+  return Color(c ^ BLACK);
 #endif
 }
 
@@ -414,15 +413,8 @@
   // For shogi, do rotate180 instead of flipping
   return s.rotate180();
 #else
-  return Square(s ^ 56); // Vertical flip SQ_A1 -> SQ_A8
-#endif
-=======
-  return Color(c ^ BLACK);
-}
-
-inline Square operator~(Square s) {
   return Square(s ^ SQ_A8); // Vertical flip SQ_A1 -> SQ_A8
->>>>>>> 549b5c47
+#endif
 }
 
 inline Square operator|(File f, Rank r) {
