/*
  Stockfish, a UCI chess playing engine derived from Glaurung 2.1
  Copyright (C) 2004-2008 Tord Romstad (Glaurung author)
  Copyright (C) 2008-2013 Marco Costalba, Joona Kiiski, Tord Romstad

  Stockfish is free software: you can redistribute it and/or modify
  it under the terms of the GNU General Public License as published by
  the Free Software Foundation, either version 3 of the License, or
  (at your option) any later version.

  Stockfish is distributed in the hope that it will be useful,
  but WITHOUT ANY WARRANTY; without even the implied warranty of
  MERCHANTABILITY or FITNESS FOR A PARTICULAR PURPOSE.  See the
  GNU General Public License for more details.

  You should have received a copy of the GNU General Public License
  along with this program.  If not, see <http://www.gnu.org/licenses/>.
*/

#if !defined(TYPES_H_INCLUDED)
#define TYPES_H_INCLUDED

/// For Linux and OSX configuration is done automatically using Makefile. To get
/// started type 'make help'.
///
/// For Windows, part of the configuration is detected automatically, but some
/// switches need to be set manually:
///
/// -DNDEBUG      | Disable debugging mode. Use always.
///
/// -DNO_PREFETCH | Disable use of prefetch asm-instruction. A must if you want
///               | the executable to run on some very old machines.
///
/// -DUSE_POPCNT  | Add runtime support for use of popcnt asm-instruction. Works
///               | only in 64-bit mode. For compiling requires hardware with
///               | popcnt support.

#include <cassert>
#include <cctype>
#include <climits>
#include <cstdlib>

#include "platform.h"

#if defined(_WIN64) && !defined(IS_64BIT)
#  include <intrin.h> // MSVC popcnt and bsfq instrinsics
#  define IS_64BIT
#  define USE_BSFQ
#endif

#if defined(USE_POPCNT) && defined(_MSC_VER) && defined(__INTEL_COMPILER)
#  include <nmmintrin.h> // Intel header for _mm_popcnt_u64() intrinsic
#endif

#  if !defined(NO_PREFETCH) && (defined(__INTEL_COMPILER) || defined(_MSC_VER))
#   include <xmmintrin.h> // Intel and Microsoft header for _mm_prefetch()
#  endif

#define CACHE_LINE_SIZE 64
#if defined(_MSC_VER) || defined(__INTEL_COMPILER)
#  define CACHE_LINE_ALIGNMENT __declspec(align(CACHE_LINE_SIZE))
#else
#  define CACHE_LINE_ALIGNMENT  __attribute__ ((aligned(CACHE_LINE_SIZE)))
#endif

#if defined(_MSC_VER) || defined(_WIN32)
#  define FORCE_INLINE  __forceinline
#elif defined(__GNUC__)
#  define FORCE_INLINE  inline __attribute__((always_inline))
#else
#  define FORCE_INLINE  inline
#endif

#if defined(USE_POPCNT)
const bool HasPopCnt = true;
#else
const bool HasPopCnt = false;
#endif

#if defined(IS_64BIT)
const bool Is64Bit = true;
#else
const bool Is64Bit = false;
#endif

typedef uint64_t Key;
typedef uint64_t Bitboard;

#ifdef GPSFISH
const int MAX_MOVES      = 1024; //593;
const int MAX_PLY        = 256;
#else
const int MAX_MOVES      = 192;
const int MAX_PLY        = 100;
#endif
const int MAX_PLY_PLUS_2 = MAX_PLY + 2;

/// A move needs 16 bits to be stored
///
/// bit  0- 5: destination square (from 0 to 63)
/// bit  6-11: origin square (from 0 to 63)
/// bit 12-13: promotion piece type - 2 (from KNIGHT-2 to QUEEN-2)
/// bit 14-15: special move flag: promotion (1), en passant (2), castle (3)
///
/// Special cases are MOVE_NONE and MOVE_NULL. We can sneak these in because in
/// any normal move destination square is always different from origin square
/// while MOVE_NONE and MOVE_NULL have the same origin and destination square.

#ifdef GPSFISH
extern bool using_tcp_connection; // to enable/disable Move::DeclareWin() at root
#include "osl/move.h"
typedef osl::Move Move;
static const Move MOVE_NONE=Move::INVALID();
#else
enum Move {
  MOVE_NONE,
  MOVE_NULL = 65
};
#endif

enum MoveType {
  NORMAL,
  PROMOTION = 1 << 14,
  ENPASSANT = 2 << 14,
  CASTLE    = 3 << 14
};

#ifdef GPSFISH
enum CastleRight {  // Defined as in PolyGlot book hash key
  CASTLES_NONE,
  WHITE_OO,
  WHITE_OOO   = WHITE_OO << 1,
  BLACK_OO    = WHITE_OO << 2,
  BLACK_OOO   = WHITE_OO << 3,
  ALL_CASTLES = WHITE_OO | WHITE_OOO | BLACK_OO | BLACK_OOO,
  CASTLE_RIGHT_NB = 16
};

enum CastlingSide {
  KING_SIDE,
  QUEEN_SIDE,
  CASTLING_SIDE_NB = 2
};

enum Phase {
  PHASE_ENDGAME,
  PHASE_MIDGAME = 128,
  MG = 0, EG = 1, PHASE_NB = 2
};

enum ScaleFactor {
  SCALE_FACTOR_DRAW   = 0,
  SCALE_FACTOR_NORMAL = 64,
  SCALE_FACTOR_MAX    = 128,
  SCALE_FACTOR_NONE   = 255
};
#endif

enum Bound {
  BOUND_NONE,
  BOUND_UPPER,
  BOUND_LOWER,
  BOUND_EXACT = BOUND_UPPER | BOUND_LOWER
};

enum Value {
  VALUE_ZERO      = 0,
#ifndef GPSFISH
  VALUE_DRAW      = 0,
#endif
  VALUE_KNOWN_WIN = 15000,
  VALUE_MATE      = 30000,
  VALUE_INFINITE  = 30001,
  VALUE_NONE      = 30002,

  VALUE_MATE_IN_MAX_PLY  =  VALUE_MATE - MAX_PLY,
  VALUE_MATED_IN_MAX_PLY = -VALUE_MATE + MAX_PLY,

  VALUE_ENSURE_INTEGER_SIZE_P = INT_MAX,
  VALUE_ENSURE_INTEGER_SIZE_N = INT_MIN,

#ifndef GPSFISH
  PawnValueMg   = 198,   PawnValueEg   = 258,
  KnightValueMg = 817,   KnightValueEg = 846,
  BishopValueMg = 836,   BishopValueEg = 857,
  RookValueMg   = 1270,  RookValueEg   = 1278,
  QueenValueMg  = 2521,  QueenValueEg  = 2558
#endif
};

#ifdef GPSFISH

#include "osl/ptype.h"
#include "osl/player.h"
typedef osl::Ptype PieceType;
typedef osl::PtypeO Piece;
typedef osl::Player Color;
using osl::Ptype;
using osl::PtypeO;
using osl::Player;
using osl::BLACK;
using osl::WHITE;
using osl::PTYPEO_SIZE;
using osl::PTYPE_SIZE;
const PieceType NO_PIECE_TYPE = osl::PTYPE_EMPTY;
const int COLOR_NB = 2;
const int PIECE_NB = PTYPEO_SIZE;
#else
enum PieceType {
  NO_PIECE_TYPE, PAWN, KNIGHT, BISHOP, ROOK, QUEEN, KING,
  ALL_PIECES = 0,
  PIECE_TYPE_NB = 8
};
enum Piece {
  NO_PIECE,
  W_PAWN = 1, W_KNIGHT, W_BISHOP, W_ROOK, W_QUEEN, W_KING,
  B_PAWN = 9, B_KNIGHT, B_BISHOP, B_ROOK, B_QUEEN, B_KING,
  PIECE_NB = 16
};

enum Color {
  WHITE, BLACK, NO_COLOR, COLOR_NB = 2
};
#endif


enum Depth {

  ONE_PLY = 2,

  DEPTH_ZERO          =  0 * ONE_PLY,
  DEPTH_QS_CHECKS     = -1 * ONE_PLY,
  DEPTH_QS_NO_CHECKS  = -2 * ONE_PLY,
  DEPTH_QS_RECAPTURES = -7 * ONE_PLY,

  DEPTH_NONE = -127 * ONE_PLY
};

#ifdef GPSFISH
#include "osl/square.h"
typedef osl::Square Square;
const int SQUARE_NB = Square::SIZE;
#else
enum Square {
  SQ_A1, SQ_B1, SQ_C1, SQ_D1, SQ_E1, SQ_F1, SQ_G1, SQ_H1,
  SQ_A2, SQ_B2, SQ_C2, SQ_D2, SQ_E2, SQ_F2, SQ_G2, SQ_H2,
  SQ_A3, SQ_B3, SQ_C3, SQ_D3, SQ_E3, SQ_F3, SQ_G3, SQ_H3,
  SQ_A4, SQ_B4, SQ_C4, SQ_D4, SQ_E4, SQ_F4, SQ_G4, SQ_H4,
  SQ_A5, SQ_B5, SQ_C5, SQ_D5, SQ_E5, SQ_F5, SQ_G5, SQ_H5,
  SQ_A6, SQ_B6, SQ_C6, SQ_D6, SQ_E6, SQ_F6, SQ_G6, SQ_H6,
  SQ_A7, SQ_B7, SQ_C7, SQ_D7, SQ_E7, SQ_F7, SQ_G7, SQ_H7,
  SQ_A8, SQ_B8, SQ_C8, SQ_D8, SQ_E8, SQ_F8, SQ_G8, SQ_H8,
  SQ_NONE,

  SQUARE_NB = 64,

  DELTA_N =  8,
  DELTA_E =  1,
  DELTA_S = -8,
  DELTA_W = -1,

  DELTA_NN = DELTA_N + DELTA_N,
  DELTA_NE = DELTA_N + DELTA_E,
  DELTA_SE = DELTA_S + DELTA_E,
  DELTA_SS = DELTA_S + DELTA_S,
  DELTA_SW = DELTA_S + DELTA_W,
  DELTA_NW = DELTA_N + DELTA_W
};
#endif

enum File {
#ifdef GPSFISH
  FILE_0, FILE_1, FILE_2, FILE_3, FILE_4, FILE_5, FILE_6, FILE_7, FILE_8, FILE_9, FILE_NB
#else
  FILE_A, FILE_B, FILE_C, FILE_D, FILE_E, FILE_F, FILE_G, FILE_H, FILE_NB
#endif
};

enum Rank {
#ifdef GPSFISH
  RANK_0, RANK_1, RANK_2, RANK_3, RANK_4, RANK_5, RANK_6, RANK_7, RANK_8, RANK_9, RANK_NB
#else
  RANK_1, RANK_2, RANK_3, RANK_4, RANK_5, RANK_6, RANK_7, RANK_8, RANK_NB
#endif
};


/// Score enum keeps a midgame and an endgame value in a single integer (enum),
/// first LSB 16 bits are used to store endgame value, while upper bits are used
/// for midgame value. Compiler is free to choose the enum type as long as can
/// keep its data, so ensure Score to be an integer type.
enum Score {
  SCORE_ZERO,
  SCORE_ENSURE_INTEGER_SIZE_P = INT_MAX,
  SCORE_ENSURE_INTEGER_SIZE_N = INT_MIN
};

inline Score make_score(int mg, int eg) { return Score((mg << 16) + eg); }

/// Extracting the signed lower and upper 16 bits it not so trivial because
/// according to the standard a simple cast to short is implementation defined
/// and so is a right shift of a signed integer.
inline Value mg_value(Score s) { return Value(((s + 0x8000) & ~0xffff) / 0x10000); }

/// On Intel 64 bit we have a small speed regression with the standard conforming
/// version, so use a faster code in this case that, although not 100% standard
/// compliant it seems to work for Intel and MSVC.
#if defined(IS_64BIT) && (!defined(__GNUC__) || defined(__INTEL_COMPILER))

inline Value eg_value(Score s) { return Value(int16_t(s & 0xffff)); }

#else

inline Value eg_value(Score s) {
  return Value((int)(unsigned(s) & 0x7fffu) - (int)(unsigned(s) & 0x8000u));
}

#endif

#define ENABLE_SAFE_OPERATORS_ON(T)                                         \
inline T operator+(const T d1, const T d2) { return T(int(d1) + int(d2)); } \
inline T operator-(const T d1, const T d2) { return T(int(d1) - int(d2)); } \
inline T operator*(int i, const T d) { return T(i * int(d)); }              \
inline T operator*(const T d, int i) { return T(int(d) * i); }              \
inline T operator-(const T d) { return T(-int(d)); }                        \
inline T& operator+=(T& d1, const T d2) { d1 = d1 + d2; return d1; }        \
inline T& operator-=(T& d1, const T d2) { d1 = d1 - d2; return d1; }        \
inline T& operator*=(T& d, int i) { d = T(int(d) * i); return d; }

#define ENABLE_OPERATORS_ON(T) ENABLE_SAFE_OPERATORS_ON(T)                  \
inline T operator++(T& d, int) { d = T(int(d) + 1); return d; }             \
inline T operator--(T& d, int) { d = T(int(d) - 1); return d; }             \
inline T operator/(const T d, int i) { return T(int(d) / i); }              \
inline T& operator/=(T& d, int i) { d = T(int(d) / i); return d; }

ENABLE_OPERATORS_ON(Value)
ENABLE_OPERATORS_ON(PieceType)
ENABLE_OPERATORS_ON(Piece)
ENABLE_OPERATORS_ON(Color)
ENABLE_OPERATORS_ON(Depth)
#ifndef GPSFISH
ENABLE_OPERATORS_ON(Square)
#endif
ENABLE_OPERATORS_ON(File)
ENABLE_OPERATORS_ON(Rank)

/// Added operators for adding integers to a Value
inline Value operator+(Value v, int i) { return Value(int(v) + i); }
inline Value operator-(Value v, int i) { return Value(int(v) - i); }

ENABLE_SAFE_OPERATORS_ON(Score)

/// Only declared but not defined. We don't want to multiply two scores due to
/// a very high risk of overflow. So user should explicitly convert to integer.
inline Score operator*(Score s1, Score s2);

/// Division of a Score must be handled separately for each term
inline Score operator/(Score s, int i) {
  return make_score(mg_value(s) / i, eg_value(s) / i);
}

#undef ENABLE_OPERATORS_ON
#undef ENABLE_SAFE_OPERATORS_ON

#ifdef GPSFISH
extern const Value PieceValue[PHASE_NB][osl::PTYPE_SIZE];
#else
extern Value PieceValue[PHASE_NB][PIECE_NB];
<<<<<<< HEAD
extern int SquareDistance[SQUARE_NB][SQUARE_NB];
#endif


#ifdef GPSFISH

#include "osl/eval/ptypeEvalTraits.h"
using osl::PAWN;
const Value PawnValueMg   = (Value)osl::eval::PtypeEvalTraits<osl::PAWN>::val;

extern const Value PromoteValue[osl::PTYPE_SIZE];
extern const Value PieceValueType[osl::PTYPE_SIZE];

inline Value promote_value_of_piece_on(Piece p) {
  return PromoteValue[p];
}

inline Value type_value_of_piece_on(Piece p) {
  return PieceValueType[p];
}

#endif
=======
>>>>>>> 8cff4862

struct MoveStack {
  Move move;
  int score;
};

inline bool operator<(const MoveStack& f, const MoveStack& s) {
  return f.score < s.score;
}

inline Color operator~(Color c) {
#ifdef GPSFISH
  return alt(c);
#else
  return Color(c ^ 1);
#endif
}

inline Square operator~(Square s) {
#ifdef GPSFISH
  // For shogi, do rotate180 instead of flipping
  return s.rotate180();
#else
  return Square(s ^ 56); // Vertical flip SQ_A1 -> SQ_A8
#endif
}

inline Square operator|(File f, Rank r) {
#ifdef GPSFISH
  return Square(f,r);
#else
  return Square((r << 3) | f);
#endif
}

inline Value mate_in(int ply) {
  return VALUE_MATE - ply;
}

inline Value mated_in(int ply) {
  return -VALUE_MATE + ply;
}

inline Piece make_piece(Color c, PieceType pt) {
#ifdef GPSFISH
  return newPtypeO(c,pt);
#else
  return Piece((c << 3) | pt);
#endif
}

#ifndef GPSFISH
inline CastleRight make_castle_right(Color c, CastlingSide s) {
  return CastleRight(WHITE_OO << ((s == QUEEN_SIDE) + 2 * c));
}
#endif

inline PieceType type_of(Piece p)  {
#ifdef GPSFISH
  return getPtype(p);
#else
  return PieceType(p & 7);
#endif
}

inline Color color_of(Piece p) {
#ifdef GPSFISH
  return getOwner(p); // XXX : should return NO_COLOR ?
#else
  assert(p != NO_PIECE);
  return Color(p >> 3);
#endif
}

#ifndef GPSFISH
inline bool is_ok(Square s) {
  return s >= SQ_A1 && s <= SQ_H8;
}
#endif

inline File file_of(Square s) {
#ifdef GPSFISH
  return File(s.x());
#else
  return File(s & 7);
#endif
}

inline Rank rank_of(Square s) {
#ifdef GPSFISH
  return Rank(s.y());
#else
  return Rank(s >> 3);
#endif
}

inline Square mirror(Square s) {
#ifdef GPSFISH
  // flipHorizontal is expensive because it checks if s is pieceStand
  return s.flipHorizontal();
#else
  return Square(s ^ 7); // Horizontal flip SQ_A1 -> SQ_H1
#endif
}

inline Square relative_square(Color c, Square s) {
#ifdef GPSFISH
  return s.squareForBlack(c);
#else
  return Square(s ^ (c * 56));
#endif
}

inline Rank relative_rank(Color c, Rank r) {
#ifdef GPSFISH
  return (c==BLACK ? r : Rank(10-int(r)) );
#else
  return Rank(r ^ (c * 7));
#endif
}

inline Rank relative_rank(Color c, Square s) {
  return relative_rank(c, rank_of(s));
}

#ifndef GPSFISH
inline bool opposite_colors(Square s1, Square s2) {
  int s = int(s1) ^ int(s2);
  return ((s >> 3) ^ s) & 1;
}
#endif

<<<<<<< HEAD
inline int file_distance(Square s1, Square s2) {
  return abs(file_of(s1) - file_of(s2));
}

inline int rank_distance(Square s1, Square s2) {
  return abs(rank_of(s1) - rank_of(s2));
}

#ifndef GPSFISH
inline int square_distance(Square s1, Square s2) {
  return SquareDistance[s1][s2];
}
#endif

=======
>>>>>>> 8cff4862
inline char file_to_char(File f, bool tolower = true) {
#ifdef GPSFISH
  return char((tolower ? 'a' : 'A') + FILE_9 - f);
#else
  return char(f - FILE_A + (tolower ? 'a' : 'A'));
#endif
}

inline char rank_to_char(Rank r) {
  return char(r - RANK_1 + '1');
}

#ifndef GPSFISH
inline Square pawn_push(Color c) {
  return c == WHITE ? DELTA_N : DELTA_S;
}
#endif

inline Square from_sq(Move m) {
#ifdef GPSFISH
  return m.from();
#else
  return Square((m >> 6) & 0x3F);
#endif
}

inline Square to_sq(Move m) {
#ifdef GPSFISH
  return m.to();
#else
  return Square(m & 0x3F);
#endif
}

inline MoveType type_of(Move m) {
#ifdef GPSFISH
  return (m.isPromotion()) ? PROMOTION : NORMAL;
#else
  return MoveType(m & (3 << 14));
#endif
}

#ifdef GPSFISH

inline bool move_is_pawn_drop(Move m){
  return m.isDrop() && m.ptype()==osl::PAWN;
}

#else

inline PieceType promotion_type(Move m) {
  return PieceType(((m >> 12) & 3) + 2);
}

inline Move make_move(Square from, Square to) {
  return Move(to | (from << 6));
}

template<MoveType T>
inline Move make(Square from, Square to, PieceType pt = KNIGHT) {
  return Move(to | (from << 6) | T | ((pt - KNIGHT) << 12));
}
#endif

inline bool is_ok(Move m) {
  return from_sq(m) != to_sq(m); // Catches also MOVE_NULL and MOVE_NONE
}

#include <string>

inline const std::string square_to_string(Square s) {
  char ch[] = { file_to_char(file_of(s)), rank_to_char(rank_of(s)), 0 };
  return ch;
}

#endif // !defined(TYPES_H_INCLUDED)<|MERGE_RESOLUTION|>--- conflicted
+++ resolved
@@ -366,8 +366,6 @@
 extern const Value PieceValue[PHASE_NB][osl::PTYPE_SIZE];
 #else
 extern Value PieceValue[PHASE_NB][PIECE_NB];
-<<<<<<< HEAD
-extern int SquareDistance[SQUARE_NB][SQUARE_NB];
 #endif
 
 
@@ -389,8 +387,7 @@
 }
 
 #endif
-=======
->>>>>>> 8cff4862
+
 
 struct MoveStack {
   Move move;
@@ -523,23 +520,6 @@
 }
 #endif
 
-<<<<<<< HEAD
-inline int file_distance(Square s1, Square s2) {
-  return abs(file_of(s1) - file_of(s2));
-}
-
-inline int rank_distance(Square s1, Square s2) {
-  return abs(rank_of(s1) - rank_of(s2));
-}
-
-#ifndef GPSFISH
-inline int square_distance(Square s1, Square s2) {
-  return SquareDistance[s1][s2];
-}
-#endif
-
-=======
->>>>>>> 8cff4862
 inline char file_to_char(File f, bool tolower = true) {
 #ifdef GPSFISH
   return char((tolower ? 'a' : 'A') + FILE_9 - f);
