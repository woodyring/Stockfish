--- conflicted
+++ resolved
@@ -458,18 +458,6 @@
 #endif
 }
 
-<<<<<<< HEAD
-inline char piece_type_to_char(PieceType pt) {
-#ifdef GPSFISH
-  static const char ch[] = "  plnsbrGKPLNSBR";
-#else
-  static const char ch[] = " PNBRQK";
-#endif
-  return ch[pt];
-}
-
-=======
->>>>>>> 1a8e3f0b
 inline Square make_square(File f, Rank r) {
 #ifdef GPSFISH
   return Square(f,r);
@@ -532,22 +520,12 @@
   return relative_rank(c, rank_of(s));
 }
 
-<<<<<<< HEAD
 #ifndef GPSFISH
-inline SquareColor square_color(Square s) {
-=======
 inline SquareColor color_of(Square s) {
->>>>>>> 1a8e3f0b
   return SquareColor(int(rank_of(s) + s) & 1);
 }
-#endif
-
-<<<<<<< HEAD
-#ifndef GPSFISH
-inline bool opposite_color_squares(Square s1, Square s2) {
-=======
+
 inline bool opposite_colors(Square s1, Square s2) {
->>>>>>> 1a8e3f0b
   int s = s1 ^ s2;
   return ((s >> 3) ^ s) & 1;
 }
