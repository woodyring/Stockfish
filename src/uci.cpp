/*
  Stockfish, a UCI chess playing engine derived from Glaurung 2.1
  Copyright (C) 2004-2008 Tord Romstad (Glaurung author)
  Copyright (C) 2008-2010 Marco Costalba, Joona Kiiski, Tord Romstad

  Stockfish is free software: you can redistribute it and/or modify
  it under the terms of the GNU General Public License as published by
  the Free Software Foundation, either version 3 of the License, or
  (at your option) any later version.

  Stockfish is distributed in the hope that it will be useful,
  but WITHOUT ANY WARRANTY; without even the implied warranty of
  MERCHANTABILITY or FITNESS FOR A PARTICULAR PURPOSE.  See the
  GNU General Public License for more details.

  You should have received a copy of the GNU General Public License
  along with this program.  If not, see <http://www.gnu.org/licenses/>.
*/

#include <cassert>
#include <iostream>
#include <sstream>
#include <string>

#include "evaluate.h"
#include "misc.h"
#include "move.h"
#include "position.h"
#include "search.h"
#include "ucioption.h"
#ifdef GPSFISH
#include "movegen.h"
#include "osl/misc/carray.h"
#include "osl/eval/ml/openMidEndingEval.h"
#include "osl/rating/featureSet.h"
#include "osl/progress/ml/newProgress.h"
#include "osl/enter_king/enterKing.h"
#include <vector>
#endif

using namespace std;

namespace {

  // FEN string for the initial position
#ifdef GPSFISH
  const string StartPositionFEN = "lnsgkgsnl/1r5b1/ppppppppp/9/9/9/PPPPPPPPP/1B5R1/LNSGKGSNL b - 1";
#else
  const string StartPositionFEN = "rnbqkbnr/pppppppp/8/8/8/8/PPPPPPPP/RNBQKBNR w KQkq - 0 1";
#endif

  // UCIParser is a class for parsing UCI input. The class
  // is actually a string stream built on a given input string.
  typedef istringstream UCIParser;

  void set_option(UCIParser& up);
  void set_position(Position& pos, UCIParser& up);
  bool go(Position& pos, UCIParser& up);
  void perft(Position& pos, UCIParser& up);
}
#ifdef GPSFISH
std::vector<Move> ignore_moves;
#endif

#ifdef GPSFISH
#define NEWGAME_TOKEN 	"usinewgame"
#define FEN_TOKEN 	"sfen"
#else
#define NEWGAME_TOKEN 	"ucinewgame"
#define FEN_TOKEN 	"fen"
#endif

/// execute_uci_command() takes a string as input, uses a UCIParser
/// object to parse this text string as a UCI command, and calls
/// the appropriate functions. In addition to the UCI commands,
/// the function also supports a few debug commands.

bool execute_uci_command(const string& cmd) {

  static Position pos(StartPositionFEN, false, 0); // The root position

  UCIParser up(cmd);
  string token;

  up >> token; // operator>>() skips any whitespace

  if (token == "quit")
      return false;

  if (token == "go")
      return go(pos, up);

  if (token == NEWGAME_TOKEN)
      pos.from_fen(StartPositionFEN, false);

  else if (token == "isready") {
#ifdef GPSFISH
      bool ok = osl::eval::ml::OpenMidEndingEval::setUp();
      ok &= osl::progress::ml::NewProgress::setUp();
      if (! ok) {
          std::cerr << "set up failed\n";
          return false;
      }
#endif
      cout << "readyok" << endl;
  }

  else if (token == "position")
      set_position(pos, up);

  else if (token == "setoption")
      set_option(up);

  else if (token == "perft")
      perft(pos, up);

  else if (token == "d")
      pos.print();

#ifndef GPSFISH
  else if (token == "flip")
      pos.flip();
#endif

#ifndef GPSFISH
  else if (token == "eval")
  {
      read_evaluation_uci_options(pos.side_to_move());
      cout << trace_evaluate(pos) << endl;
  }
#endif
  else if (token == "key")
#ifdef GPSFISH
      cout << "key: " << hex     << pos.get_key() << endl;
#else
      cout << "key: " << hex     << pos.get_key()
           << "\nmaterial key: " << pos.get_material_key()
           << "\npawn key: "     << pos.get_pawn_key() << endl;
#endif

#ifdef GPSFISH
  else if ( token == "ignore_moves"){
      ignore_moves.clear();
      while(up >> token) ignore_moves.push_back(move_from_uci(pos, token));
  }
#endif    
#ifdef GPSFISH
  else if (token == "usi")
#else
  else if (token == "uci")
#endif
      cout << "id name "     << engine_name()
           << "\nid author " << engine_authors()
#ifdef GPSFISH
           << Options.print_all()
           << "\nusiok"      << endl;
#else
           << "\n"           << Options.print_all()
           << "\nuciok"      << endl;
#endif
#ifdef GPSFISH
  else if (token == "stop"){
  }
  else if (token == "echo"){
      up >> token;
      cout << token << endl;
  }
  else if (token == "show_tree"){
      show_tree(pos);
  }
#endif
  else
      cout << "Unknown command: " << cmd << endl;

  return true;
}


namespace {

  // set_position() is called when engine receives the "position" UCI
  // command. The function sets up the position described in the given
  // fen string ("fen") or the starting position ("startpos") and then
  // makes the moves given in the following move list ("moves").

  void set_position(Position& pos, UCIParser& up) {

    string token, fen;

#ifdef GPSFISH
    ignore_moves.clear();
#endif
    up >> token; // operator>>() skips any whitespace

    if (token == "startpos")
    {
        pos.from_fen(StartPositionFEN, false);
        up >> token; // Consume "moves" token if any
    }
    else if (token == FEN_TOKEN)
    {
        while (up >> token && token != "moves")
            fen += token + " ";

#ifdef GPSFISH
        pos.from_fen(fen, false);
#else
        pos.from_fen(fen, Options["UCI_Chess960"].value<bool>());
#endif
    }
    else return;

    // Parse move list (if any)
    while (up >> token)
        pos.do_setup_move(move_from_uci(pos, token));
#ifdef GPSFISH
    assert(pos.eval_is_ok());
#endif
  }


  // set_option() is called when engine receives the "setoption" UCI
  // command. The function updates the corresponding UCI option ("name")
  // to the given value ("value").

  void set_option(UCIParser& up) {

    string token, name;
    string value = "true"; // UCI buttons don't have a "value" field

    up >> token; // Consume "name" token
    up >> name;  // Read option name

    // Handle names with included spaces
    while (up >> token && token != "value")
        name += " " + token;

    up >> value; // Read option value

    // Handle values with included spaces
    while (up >> token)
        value += " " + token;

    if (Options.find(name) != Options.end())
        Options[name].set_value(value);
    else
        cout << "No such option: " << name << endl;
  }


  // go() is called when engine receives the "go" UCI command. The
  // function sets the thinking time and other parameters from the input
  // string, and then calls think(). Returns false if a quit command
  // is received while thinking, true otherwise.

  bool go(Position& pos, UCIParser& up) {

    string token;
    SearchLimits limits;
    Move searchMoves[MAX_MOVES], *cur = searchMoves;
#ifdef GPSFISH
    osl::CArray<int,2> time={{0,0}},inc={{0,0}};
#else
    int time[] = { 0, 0 }, inc[] = { 0, 0 };
#endif

    while (up >> token)
    {
        if (token == "infinite")
            limits.infinite = true;
        else if (token == "ponder")
            limits.ponder = true;
        else if (token == "wtime")
            up >> time[WHITE];
        else if (token == "btime")
            up >> time[BLACK];
        else if (token == "winc")
            up >> inc[WHITE];
        else if (token == "binc")
            up >> inc[BLACK];
        else if (token == "movestogo")
            up >> limits.movesToGo;
        else if (token == "depth")
            up >> limits.maxDepth;
        else if (token == "nodes")
            up >> limits.maxNodes;
#ifdef GPSFISH
        else if (token == "movetime" || token=="byoyomi")
            up >> limits.maxTime;
        else if (token == "mate"){
            int mateTime;
            up >> mateTime;
            do_checkmate(pos, mateTime);
            return true;
        }
#else
        else if (token == "movetime")
            up >> limits.maxTime;
#endif
        else if (token == "searchmoves")
            while (up >> token)
                *cur++ = move_from_uci(pos, token);
    }

    *cur = MOVE_NONE;
    limits.time = time[pos.side_to_move()];
    limits.increment = inc[pos.side_to_move()];

<<<<<<< HEAD
    assert(pos.is_ok());

#ifdef GPSFISH
    if(searchMoves == cur && !ignore_moves.empty()){
        MoveStack mlist[MAX_MOVES];
        MoveStack* last = pos.in_check() ? generate<MV_EVASION>(pos, mlist)
                                         : generate<MV_NON_EVASION>(pos, mlist);

        for(MoveStack* mp=mlist;mp<last;mp++){
            if(find(ignore_moves.begin(),ignore_moves.end(),mp->move)==ignore_moves.end()){
                *cur++= mp->move;
            }
        }
        *cur = MOVE_NONE;
    }
    ignore_moves.clear();
    if(!using_tcp_connection
            && osl::EnterKing::canDeclareWin(pos.osl_state)){
        cout << "bestmove win" << endl;
        return true;
    }
#endif

=======
>>>>>>> 67686b76
    return think(pos, limits, searchMoves);
  }


  // perft() is called when engine receives the "perft" command.
  // The function calls perft() passing the required search depth
  // then prints counted leaf nodes and elapsed time.

  void perft(Position& pos, UCIParser& up) {

    int depth, time;
    int64_t n;

    if (!(up >> depth))
        return;

    time = get_system_time();

    n = perft(pos, depth * ONE_PLY);

    time = get_system_time() - time;

    std::cout << "\nNodes " << n
              << "\nTime (ms) " << time
              << "\nNodes/second " << int(n / (time / 1000.0)) << std::endl;
  }
}<|MERGE_RESOLUTION|>--- conflicted
+++ resolved
@@ -306,9 +306,6 @@
     limits.time = time[pos.side_to_move()];
     limits.increment = inc[pos.side_to_move()];
 
-<<<<<<< HEAD
-    assert(pos.is_ok());
-
 #ifdef GPSFISH
     if(searchMoves == cur && !ignore_moves.empty()){
         MoveStack mlist[MAX_MOVES];
@@ -329,9 +326,6 @@
         return true;
     }
 #endif
-
-=======
->>>>>>> 67686b76
     return think(pos, limits, searchMoves);
   }
 
