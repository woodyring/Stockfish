--- conflicted
+++ resolved
@@ -260,11 +260,8 @@
     pos.from_fen(fen, false, Threads.main_thread());
 #else
     pos.from_fen(fen, Options["UCI_Chess960"], Threads.main_thread());
-<<<<<<< HEAD
-#endif
-=======
+#endif
     st.clear();
->>>>>>> 8991a6f0
 
     // Parse move list (if any)
     while (is >> token && (m = move_from_uci(pos, token)) != MOVE_NONE)
