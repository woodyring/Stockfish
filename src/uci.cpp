--- conflicted
+++ resolved
@@ -140,17 +140,14 @@
                     << "\nuciok"  << sync_endl;
 #endif
 
-<<<<<<< HEAD
 #ifdef GPSFISH
       else if (token == "usinewgame") {  pos.set(StartFEN, false, Threads.main()); TT.clear(); }
 #else
-=======
       else if (token == "eval")
       {
           Search::RootColor = pos.side_to_move(); // Ensure it is set
           sync_cout << Eval::trace(pos) << sync_endl;
       }
->>>>>>> 15616ad1
       else if (token == "ucinewgame") TT.clear();
 #endif
       else if (token == "go")         go(pos, is);
@@ -186,11 +183,7 @@
       }
 #else
       else if (token == "isready")    sync_cout << "readyok" << sync_endl;
-<<<<<<< HEAD
-      else if (token == "eval")       sync_cout << Eval::trace(pos) << sync_endl;
-#endif
-=======
->>>>>>> 15616ad1
+#endif
       else
           sync_cout << "Unknown command: " << cmd << sync_endl;
 
