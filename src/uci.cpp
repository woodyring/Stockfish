/*
  Stockfish, a UCI chess playing engine derived from Glaurung 2.1
  Copyright (C) 2004-2008 Tord Romstad (Glaurung author)
  Copyright (C) 2008-2010 Marco Costalba, Joona Kiiski, Tord Romstad

  Stockfish is free software: you can redistribute it and/or modify
  it under the terms of the GNU General Public License as published by
  the Free Software Foundation, either version 3 of the License, or
  (at your option) any later version.

  Stockfish is distributed in the hope that it will be useful,
  but WITHOUT ANY WARRANTY; without even the implied warranty of
  MERCHANTABILITY or FITNESS FOR A PARTICULAR PURPOSE.  See the
  GNU General Public License for more details.

  You should have received a copy of the GNU General Public License
  along with this program.  If not, see <http://www.gnu.org/licenses/>.
*/

#include <iostream>
#include <sstream>
#include <string>
#include <vector>

#include "evaluate.h"
#include "misc.h"
#include "move.h"
#include "position.h"
#include "search.h"
#include "thread.h"
#include "ucioption.h"

#ifdef GPSFISH
#include "movegen.h"
#include "osl/misc/carray.h"
#include "osl/eval/ml/openMidEndingEval.h"
#include "osl/rating/featureSet.h"
#include "osl/progress/ml/newProgress.h"
#include "osl/enter_king/enterKing.h"
#include <vector>
#endif

using namespace std;

namespace {

<<<<<<< HEAD
  // FEN string for the initial position
#ifdef GPSFISH
  const char* StarFEN = "lnsgkgsnl/1r5b1/ppppppppp/9/9/9/PPPPPPPPP/1B5R1/LNSGKGSNL b - 1";
#else
  const char* StarFEN = "rnbqkbnr/pppppppp/8/8/8/8/PPPPPPPP/RNBQKBNR w KQkq - 0 1";
#endif
=======
  // FEN string of the initial position, normal chess
  const char* StartFEN = "rnbqkbnr/pppppppp/8/8/8/8/PPPPPPPP/RNBQKBNR w KQkq - 0 1";
>>>>>>> 348f8241

  // Keep track of position keys along the setup moves (from start position to the
  // position just before to start searching). This is needed by draw detection
  // where, due to 50 moves rule, we need to check at most 100 plies back.
  StateInfo StateRingBuf[102], *SetupState = StateRingBuf;

  void set_option(istringstream& up);
  void set_position(Position& pos, istringstream& up);
  void go(Position& pos, istringstream& up);
  void perft(Position& pos, istringstream& up);
}
#ifdef GPSFISH
std::vector<Move> ignore_moves;
#endif

#ifdef GPSFISH
#define NEWGAME_TOKEN 	"usinewgame"
#define FEN_TOKEN 	"sfen"
#else
#define NEWGAME_TOKEN 	"ucinewgame"
#define FEN_TOKEN 	"fen"
#endif

/// Wait for a command from the user, parse this text string as an UCI command,
/// and call the appropriate functions. Also intercepts EOF from stdin to ensure
/// that we exit gracefully if the GUI dies unexpectedly. In addition to the UCI
/// commands, the function also supports a few debug commands.

void uci_loop() {

  Position pos(StartFEN, false, 0); // The root position
  string cmd, token;

  while (token != "quit")
  {
      if (!getline(cin, cmd)) // Block here waiting for input
          cmd = "quit";

      istringstream is(cmd);

      is >> skipws >> token;

<<<<<<< HEAD
#ifdef GPSFISH
      if (cmd.size() >= 5 && string(cmd,0,5) == "echo ")
          cout << string(cmd,5) << endl;
      else
      if (cmd == "quit" || cmd == "stop" || cmd.find("gameover")==0)
#else
      if (cmd == "quit" || cmd == "stop")
#endif
=======
      if (token == "quit" || token == "stop")
>>>>>>> 348f8241
      {
          Search::Signals.stop = true;
          Threads[0].wake_up(); // In case is waiting for stop or ponderhit
      }

      else if (token == "ponderhit")
      {
          // The opponent has played the expected move. GUI sends "ponderhit" if
          // we were told to ponder on the same move the opponent has played. We
          // should continue searching but switching from pondering to normal search.
          Search::Limits.ponder = false;

          if (Search::Signals.stopOnPonderhit)
              Search::Signals.stop = true;

          Threads[0].wake_up(); // In case is waiting for stop or ponderhit
      }

      else if (token == "go")
          go(pos, is);

<<<<<<< HEAD
      else if (token == NEWGAME_TOKEN)
          pos.from_fen(StarFEN, false);
=======
      else if (token == "ucinewgame")
          pos.from_fen(StartFEN, false);
>>>>>>> 348f8241

      else if (token == "isready")
      {
#ifdef GPSFISH
          bool ok = osl::eval::ml::OpenMidEndingEval::setUp();
          ok &= osl::progress::ml::NewProgress::setUp();
          if (! ok) {
              std::cerr << "set up failed\n";
              return;
          }
#endif
          cout << "readyok" << endl;
      }

      else if (token == "position")
          set_position(pos, is);

      else if (token == "setoption")
          set_option(is);

      else if (token == "perft")
          perft(pos, is);

      else if (token == "d")
          pos.print();

#ifndef GPSFISH
      else if (token == "flip")
          pos.flip_me();

      else if (token == "eval")
      {
          read_evaluation_uci_options(pos.side_to_move());
          cout << trace_evaluate(pos) << endl;
      }
#endif

      else if (token == "key")
#ifdef GPSFISH
          cout << "key: " << hex     << pos.get_key() << endl;
#else
          cout << "key: " << hex     << pos.get_key()
               << "\nmaterial key: " << pos.get_material_key()
               << "\npawn key: "     << pos.get_pawn_key() << endl;
#endif

#ifdef GPSFISH
      else if ( token == "ignore_moves"){
          ignore_moves.clear();
          while(is >> token) ignore_moves.push_back(move_from_uci(pos, token));
      }
#endif

#ifdef GPSFISH
      else if (token == "usi")
#else
      else if (token == "uci")
#endif
          cout << "id name "     << engine_name()
               << "\nid author " << engine_authors()
#ifdef GPSFISH
               << Options.print_all()
               << "\nusiok"      << endl;
#else
               << "\n"           << Options.print_all()
               << "\nuciok"      << endl;
#endif

#ifdef GPSFISH
      else if (token == "stop"){
      }
      else if (token == "echo"){
          is >> token;
          cout << token << endl;
      }
      else if (token == "show_tree"){
          show_tree(pos);
      }
#endif

      else
          cout << "Unknown command: " << cmd << endl;
  }
}


namespace {

  // set_position() is called when engine receives the "position" UCI
  // command. The function sets up the position described in the given
  // fen string ("fen") or the starting position ("startpos") and then
  // makes the moves given in the following move list ("moves").

  void set_position(Position& pos, istringstream& is) {

    Move m;
    string token, fen;

#ifdef GPSFISH
    ignore_moves.clear();
#endif
    is >> token;

    if (token == "startpos")
    {
        fen = StartFEN;
        is >> token; // Consume "moves" token if any
    }
    else if (token == FEN_TOKEN)
        while (is >> token && token != "moves")
            fen += token + " ";
    else
        return;

#ifdef GPSFISH
    pos.from_fen(fen, false);
#else
    pos.from_fen(fen, Options["UCI_Chess960"].value<bool>());
#endif

    // Parse move list (if any)
    while (is >> token && (m = move_from_uci(pos, token)) != MOVE_NONE)
    {
        pos.do_move(m, *SetupState);

        // Increment pointer to StateRingBuf circular buffer
        if (++SetupState - StateRingBuf >= 102)
            SetupState = StateRingBuf;
    }

#ifdef GPSFISH
    assert(pos.eval_is_ok());
#endif
  }


  // set_option() is called when engine receives the "setoption" UCI command. The
  // function updates the UCI option ("name") to the given value ("value").

  void set_option(istringstream& is) {

    string token, name, value;

    is >> token; // Consume "name" token

    // Read option name (can contain spaces)
    while (is >> token && token != "value")
        name += string(" ", !name.empty()) + token;

    // Read option value (can contain spaces)
    while (is >> token)
        value += string(" ", !value.empty()) + token;

    if (Options.find(name) != Options.end())
        Options[name].set_value(value.empty() ? "true" : value); // UCI buttons don't have "value"
    else
        cout << "No such option: " << name << endl;
  }


  // go() is called when engine receives the "go" UCI command. The function sets
  // the thinking time and other parameters from the input string, and then starts
  // the main searching thread.

  void go(Position& pos, istringstream& is) {

    string token;
    Search::LimitsType limits;
    std::vector<Move> searchMoves;

#ifdef GPSFISH
    osl::CArray<int,2> time={{0,0}},inc={{0,0}};
#else
    int time[] = { 0, 0 }, inc[] = { 0, 0 };
#endif

    while (is >> token)
    {
        if (token == "infinite")
            limits.infinite = true;
        else if (token == "ponder")
            limits.ponder = true;
        else if (token == "wtime")
            is >> time[WHITE];
        else if (token == "btime")
            is >> time[BLACK];
        else if (token == "winc")
            is >> inc[WHITE];
        else if (token == "binc")
            is >> inc[BLACK];
        else if (token == "movestogo")
            is >> limits.movesToGo;
        else if (token == "depth")
            is >> limits.maxDepth;
        else if (token == "nodes")
            is >> limits.maxNodes;
#ifdef GPSFISH
        else if (token == "mate"){
            int mateTime;
            is >> mateTime;
            do_checkmate(pos, mateTime);
            return;
        }
        else if (token == "movetime" || token=="byoyomi")
#else
        else if (token == "movetime")
#endif
            is >> limits.maxTime;
        else if (token == "searchmoves")
            while (is >> token)
                searchMoves.push_back(move_from_uci(pos, token));
    }

<<<<<<< HEAD
#if 0 //def GPSFISH
    if(searchMoves == cur && !ignore_moves.empty()){
        MoveStack mlist[MAX_MOVES];
        MoveStack* last = pos.in_check() ? generate<MV_EVASION>(pos, mlist)
                                         : generate<MV_NON_EVASION>(pos, mlist);

        for(MoveStack* mp=mlist;mp<last;mp++){
            if(find(ignore_moves.begin(),ignore_moves.end(),mp->move)==ignore_moves.end()){
                *cur++= mp->move;
            }
        }
        *cur = MOVE_NONE;
    }
    ignore_moves.clear();
    if(!using_tcp_connection
            && osl::EnterKing::canDeclareWin(pos.osl_state)){
        cout << "bestmove win" << endl;
        return true;
    }
#endif

=======
>>>>>>> 348f8241
    searchMoves.push_back(MOVE_NONE);
    limits.time = time[pos.side_to_move()];
    limits.increment = inc[pos.side_to_move()];

    Threads.start_thinking(pos, limits, searchMoves, true);
  }


  // perft() is called when engine receives the "perft" command. The function
  // calls perft() with the required search depth then prints counted leaf nodes
  // and elapsed time.

  void perft(Position& pos, istringstream& is) {

    int depth, time;

    if (!(is >> depth))
        return;

    time = get_system_time();

    int64_t n = Search::perft(pos, depth * ONE_PLY);

    time = get_system_time() - time;

    std::cout << "\nNodes " << n
              << "\nTime (ms) " << time
              << "\nNodes/second " << int(n / (time / 1000.0)) << std::endl;
  }
}<|MERGE_RESOLUTION|>--- conflicted
+++ resolved
@@ -44,17 +44,12 @@
 
 namespace {
 
-<<<<<<< HEAD
-  // FEN string for the initial position
-#ifdef GPSFISH
-  const char* StarFEN = "lnsgkgsnl/1r5b1/ppppppppp/9/9/9/PPPPPPPPP/1B5R1/LNSGKGSNL b - 1";
-#else
-  const char* StarFEN = "rnbqkbnr/pppppppp/8/8/8/8/PPPPPPPP/RNBQKBNR w KQkq - 0 1";
-#endif
-=======
   // FEN string of the initial position, normal chess
+#ifdef GPSFISH
+  const char* StartFEN = "lnsgkgsnl/1r5b1/ppppppppp/9/9/9/PPPPPPPPP/1B5R1/LNSGKGSNL b - 1";
+#else
   const char* StartFEN = "rnbqkbnr/pppppppp/8/8/8/8/PPPPPPPP/RNBQKBNR w KQkq - 0 1";
->>>>>>> 348f8241
+#endif
 
   // Keep track of position keys along the setup moves (from start position to the
   // position just before to start searching). This is needed by draw detection
@@ -70,14 +65,6 @@
 std::vector<Move> ignore_moves;
 #endif
 
-#ifdef GPSFISH
-#define NEWGAME_TOKEN 	"usinewgame"
-#define FEN_TOKEN 	"sfen"
-#else
-#define NEWGAME_TOKEN 	"ucinewgame"
-#define FEN_TOKEN 	"fen"
-#endif
-
 /// Wait for a command from the user, parse this text string as an UCI command,
 /// and call the appropriate functions. Also intercepts EOF from stdin to ensure
 /// that we exit gracefully if the GUI dies unexpectedly. In addition to the UCI
@@ -97,18 +84,14 @@
 
       is >> skipws >> token;
 
-<<<<<<< HEAD
-#ifdef GPSFISH
-      if (cmd.size() >= 5 && string(cmd,0,5) == "echo ")
-          cout << string(cmd,5) << endl;
+#ifdef GPSFISH
+      if (token.size() >= 5 && string(token,0,5) == "echo ")
+          cout << string(token,5) << endl;
       else
-      if (cmd == "quit" || cmd == "stop" || cmd.find("gameover")==0)
-#else
-      if (cmd == "quit" || cmd == "stop")
-#endif
-=======
+      if (token == "quit" || token == "stop" || token.find("gameover")==0)
+#else
       if (token == "quit" || token == "stop")
->>>>>>> 348f8241
+#endif
       {
           Search::Signals.stop = true;
           Threads[0].wake_up(); // In case is waiting for stop or ponderhit
@@ -130,13 +113,12 @@
       else if (token == "go")
           go(pos, is);
 
-<<<<<<< HEAD
-      else if (token == NEWGAME_TOKEN)
-          pos.from_fen(StarFEN, false);
-=======
+#ifdef GPSFISH
+      else if (token == "usinewgame")
+#else
       else if (token == "ucinewgame")
+#endif
           pos.from_fen(StartFEN, false);
->>>>>>> 348f8241
 
       else if (token == "isready")
       {
@@ -245,7 +227,11 @@
         fen = StartFEN;
         is >> token; // Consume "moves" token if any
     }
-    else if (token == FEN_TOKEN)
+#ifdef GPSFISH
+    else if (token == "sfen")
+#else
+    else if (token == "fen")
+#endif
         while (is >> token && token != "moves")
             fen += token + " ";
     else
@@ -350,7 +336,6 @@
                 searchMoves.push_back(move_from_uci(pos, token));
     }
 
-<<<<<<< HEAD
 #if 0 //def GPSFISH
     if(searchMoves == cur && !ignore_moves.empty()){
         MoveStack mlist[MAX_MOVES];
@@ -372,8 +357,6 @@
     }
 #endif
 
-=======
->>>>>>> 348f8241
     searchMoves.push_back(MOVE_NONE);
     limits.time = time[pos.side_to_move()];
     limits.increment = inc[pos.side_to_move()];
