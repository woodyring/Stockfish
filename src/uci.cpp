--- conflicted
+++ resolved
@@ -221,18 +221,14 @@
     SetupState.clear();
 
     while (up >> token && (m = move_from_uci(pos, token)) != MOVE_NONE)
-<<<<<<< HEAD
-        pos.do_setup_move(m);
-
-#ifdef GPSFISH
-    assert(pos.eval_is_ok());
-#endif
-=======
     {
         SetupState.push_back(StateInfo());
         pos.do_setup_move(m, SetupState.back());
     }
->>>>>>> 3d8140a5
+
+#ifdef GPSFISH
+    assert(pos.eval_is_ok());
+#endif
   }
 
 
