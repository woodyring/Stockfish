--- conflicted
+++ resolved
@@ -212,16 +212,12 @@
     else return;
 
     // Parse move list (if any)
-<<<<<<< HEAD
-    while (up >> token)
-        pos.do_setup_move(move_from_uci(pos, token));
-#ifdef GPSFISH
-    assert(pos.eval_is_ok());
-#endif
-=======
     while (up >> token && (m = move_from_uci(pos, token)) != MOVE_NONE)
         pos.do_setup_move(m);
->>>>>>> b8eb699d
+
+#ifdef GPSFISH
+    assert(pos.eval_is_ok());
+#endif
   }
 
 
