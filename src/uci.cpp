--- conflicted
+++ resolved
@@ -335,7 +335,6 @@
                 searchMoves.push_back(move_from_uci(pos, token));
     }
 
-<<<<<<< HEAD
 #if 0 //def GPSFISH
     if(searchMoves == cur && !ignore_moves.empty()){
         MoveStack mlist[MAX_MOVES];
@@ -357,9 +356,6 @@
     }
 #endif
 
-    searchMoves.push_back(MOVE_NONE);
-=======
->>>>>>> 4e59c5c2
     limits.time = time[pos.side_to_move()];
     limits.increment = inc[pos.side_to_move()];
 
