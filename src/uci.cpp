/*
  Stockfish, a UCI chess playing engine derived from Glaurung 2.1
  Copyright (C) 2004-2008 Tord Romstad (Glaurung author)
  Copyright (C) 2008-2012 Marco Costalba, Joona Kiiski, Tord Romstad

  Stockfish is free software: you can redistribute it and/or modify
  it under the terms of the GNU General Public License as published by
  the Free Software Foundation, either version 3 of the License, or
  (at your option) any later version.

  Stockfish is distributed in the hope that it will be useful,
  but WITHOUT ANY WARRANTY; without even the implied warranty of
  MERCHANTABILITY or FITNESS FOR A PARTICULAR PURPOSE.  See the
  GNU General Public License for more details.

  You should have received a copy of the GNU General Public License
  along with this program.  If not, see <http://www.gnu.org/licenses/>.
*/

#include <iostream>
#include <sstream>
#include <string>

#include "evaluate.h"
#include "notation.h"
#include "position.h"
#include "search.h"
#include "thread.h"
#include "tt.h"
#include "ucioption.h"

#ifdef GPSFISH
#include "movegen.h"
#include "osl/misc/carray.h"
#include "osl/eval/ml/openMidEndingEval.h"
#include "osl/rating/featureSet.h"
#include "osl/progress/ml/newProgress.h"
#include "osl/enter_king/enterKing.h"
#include <vector>
#endif

using namespace std;

extern void benchmark(const Position& pos, istream& is);

namespace {

  // FEN string of the initial position, normal chess
#ifdef GPSFISH
  const char* StartFEN = "lnsgkgsnl/1r5b1/ppppppppp/9/9/9/PPPPPPPPP/1B5R1/LNSGKGSNL b - 1";
#else
  const char* StartFEN = "rnbqkbnr/pppppppp/8/8/8/8/PPPPPPPP/RNBQKBNR w KQkq - 0 1";
#endif

  // Keep track of position keys along the setup moves (from start position to the
  // position just before to start searching). Needed by repetition draw detection.
  Search::StateStackPtr SetupStates;

  void set_option(istringstream& up);
  void set_position(Position& pos, istringstream& up);
  void go(Position& pos, istringstream& up);
}
#ifdef GPSFISH
std::vector<Move> ignore_moves;
#endif

/// Wait for a command from the user, parse this text string as an UCI command,
/// and call the appropriate functions. Also intercepts EOF from stdin to ensure
/// that we exit gracefully if the GUI dies unexpectedly. In addition to the UCI
/// commands, the function also supports a few debug commands.

void UCI::loop(const string& args) {

  Position pos(StartFEN, false, Threads.main_thread()); // The root position
  string token, cmd = args;

  do {
      if (args.empty() && !getline(cin, cmd)) // Block here waiting for input
          cmd = "quit";

      istringstream is(cmd);

      is >> skipws >> token;

#ifdef GPSFISH
      if (token.size() >= 5 && string(token,0,5) == "echo ")
          cout << string(token,5) << endl;
      else
      if (token == "quit" || token == "stop" || token.find("gameover")==0)
#else
      if (token == "quit" || token == "stop")
#endif
      {
          Search::Signals.stop = true;
          Threads.main_thread()->wake_up(); // Could be sleeping
      }
      else if (token == "ponderhit")
      {
          // The opponent has played the expected move. GUI sends "ponderhit" if
          // we were told to ponder on the same move the opponent has played. We
          // should continue searching but switching from pondering to normal search.
          Search::Limits.ponder = false;

          if (Search::Signals.stopOnPonderhit)
          {
              Search::Signals.stop = true;
              Threads.main_thread()->wake_up(); // Could be sleeping
          }
      }
      else if (token == "perft" && (is >> token)) // Read perft depth
      {
          stringstream ss;

          ss << Options["Hash"]    << " "
             << Options["Threads"] << " " << token << " current perft";

          benchmark(pos, ss);
      }
<<<<<<< HEAD

#ifdef GPSFISH
      else if (token == "key") sync_cout <<   "position key: " << hex << pos.key() << sync_endl;
#else
=======
>>>>>>> e1191b35
      else if (token == "key") sync_cout <<   "position key: " << hex << pos.key()
                                         << "\nmaterial key: " << pos.material_key()
                                         << "\npawn key:     " << pos.pawn_key()
                                         << sync_endl;
#endif
#ifdef GPSFISH
      else if (token == "usi") sync_cout << "id name " << engine_info(true)
                                         << Options
                                         << "\nusiok"  << sync_endl;
#else
      else if (token == "uci") sync_cout << "id name " << engine_info(true)
                                         << "\n"       << Options
                                         << "\nuciok"  << sync_endl;
#endif

#ifdef GPSFISH
      else if (token == "usinewgame") {  pos.set(StartFEN, false, Threads.main_thread()); TT.clear(); }
#else
      else if (token == "ucinewgame") TT.clear();
#endif
      else if (token == "go")         go(pos, is);
      else if (token == "position")   set_position(pos, is);
      else if (token == "setoption")  set_option(is);
#ifndef GPSFISH
      else if (token == "flip")       pos.flip();
#endif
      else if (token == "bench")      benchmark(pos, is);
      else if (token == "d")          sync_cout << pos.pretty() << sync_endl;
#ifdef GPSFISH
      else if (token == "isready") {
          bool ok = osl::eval::ml::OpenMidEndingEval::setUp();
          ok &= osl::progress::ml::NewProgress::setUp();
          if (! ok) {
              std::cerr << "set up failed\n";
              return;
          }
          sync_cout << "readyok" << sync_endl;
      }
      else if ( token == "ignore_moves"){
          ignore_moves.clear();
          while(is >> token) ignore_moves.push_back(move_from_uci(pos, token));
      }
      else if (token == "stop"){
      }
      else if (token == "echo"){
          is >> token;
          cout << token << endl;
      }
      else if (token == "show_tree"){
          show_tree(pos);
      }
#else
      else if (token == "isready")    sync_cout << "readyok" << sync_endl;
      else if (token == "eval")       sync_cout << Eval::trace(pos) << sync_endl;
#endif
      else
          sync_cout << "Unknown command: " << cmd << sync_endl;

  } while (token != "quit" && args.empty()); // Args have one-shot behaviour

  Threads.wait_for_search_finished(); // Cannot quit while search is running
}


namespace {

  // set_position() is called when engine receives the "position" UCI command.
  // The function sets up the position described in the given fen string ("fen")
  // or the starting position ("startpos") and then makes the moves given in the
  // following move list ("moves").

  void set_position(Position& pos, istringstream& is) {

    Move m;
    string token, fen;

#ifdef GPSFISH
    ignore_moves.clear();
#endif
    is >> token;

    if (token == "startpos")
    {
        fen = StartFEN;
        is >> token; // Consume "moves" token if any
    }
#ifdef GPSFISH
    else if (token == "sfen")
#else
    else if (token == "fen")
#endif
        while (is >> token && token != "moves")
            fen += token + " ";
    else
        return;

#ifdef GPSFISH
    pos.set(fen, false, Threads.main_thread());
#else
    pos.set(fen, Options["UCI_Chess960"], Threads.main_thread());
#endif

    SetupStates = Search::StateStackPtr(new std::stack<StateInfo>());

    // Parse move list (if any)
    while (is >> token && (m = move_from_uci(pos, token)) != MOVE_NONE)
    {
        SetupStates->push(StateInfo());
        pos.do_move(m, SetupStates->top());
    }

#ifdef GPSFISH
    assert(pos.eval_is_ok());
#endif
  }


  // set_option() is called when engine receives the "setoption" UCI command. The
  // function updates the UCI option ("name") to the given value ("value").

  void set_option(istringstream& is) {

    string token, name, value;

    is >> token; // Consume "name" token

    // Read option name (can contain spaces)
    while (is >> token && token != "value")
        name += string(" ", !name.empty()) + token;

    // Read option value (can contain spaces)
    while (is >> token)
        value += string(" ", !value.empty()) + token;

    if (Options.count(name))
        Options[name] = value;
    else
        sync_cout << "No such option: " << name << sync_endl;
  }


  // go() is called when engine receives the "go" UCI command. The function sets
  // the thinking time and other parameters from the input string, and starts
  // the search.

  void go(Position& pos, istringstream& is) {

    Search::LimitsType limits;
    vector<Move> searchMoves;

    string token;

    while (is >> token)
    {
        if (token == "searchmoves")
            while (is >> token)
                searchMoves.push_back(move_from_uci(pos, token));

        else if (token == "wtime")     is >> limits.time[WHITE];
        else if (token == "btime")     is >> limits.time[BLACK];
        else if (token == "winc")      is >> limits.inc[WHITE];
        else if (token == "binc")      is >> limits.inc[BLACK];
        else if (token == "movestogo") is >> limits.movestogo;
        else if (token == "depth")     is >> limits.depth;
        else if (token == "nodes")     is >> limits.nodes;
#ifdef GPSFISH
        else if (token == "mate"){
            int mateTime;
            is >> mateTime;
            do_checkmate(pos, mateTime);
            return;
        }
        else if (token == "movetime" || token=="byoyomi") is >> limits.movetime;
#else
        else if (token == "movetime")  is >> limits.movetime;
#endif
        else if (token == "mate")      is >> limits.mate;
        else if (token == "infinite")  limits.infinite = true;
        else if (token == "ponder")    limits.ponder = true;
    }

#if 0 //def GPSFISH
    if(searchMoves == cur && !ignore_moves.empty()){
        MoveStack mlist[MAX_MOVES];
        MoveStack* last = pos.in_check() ? generate<MV_EVASION>(pos, mlist)
                                         : generate<MV_NON_EVASION>(pos, mlist);

        for(MoveStack* mp=mlist;mp<last;mp++){
            if(find(ignore_moves.begin(),ignore_moves.end(),mp->move)==ignore_moves.end()){
                *cur++= mp->move;
            }
        }
        *cur = MOVE_NONE;
    }
    ignore_moves.clear();
    if(!using_tcp_connection
            && osl::EnterKing::canDeclareWin(pos.osl_state)){
        cout << "bestmove win" << endl;
        return true;
    }
#endif

    Threads.start_searching(pos, limits, searchMoves, SetupStates);
  }
}<|MERGE_RESOLUTION|>--- conflicted
+++ resolved
@@ -116,13 +116,10 @@
 
           benchmark(pos, ss);
       }
-<<<<<<< HEAD
 
 #ifdef GPSFISH
       else if (token == "key") sync_cout <<   "position key: " << hex << pos.key() << sync_endl;
 #else
-=======
->>>>>>> e1191b35
       else if (token == "key") sync_cout <<   "position key: " << hex << pos.key()
                                          << "\nmaterial key: " << pos.material_key()
                                          << "\npawn key:     " << pos.pawn_key()
