--- conflicted
+++ resolved
@@ -45,15 +45,11 @@
 namespace {
 
   // FEN string for the initial position
-<<<<<<< HEAD
-#ifdef GPSFISH
-  const string StartPositionFEN = "lnsgkgsnl/1r5b1/ppppppppp/9/9/9/PPPPPPPPP/1B5R1/LNSGKGSNL b - 1";
-#else
-  const string StartPositionFEN = "rnbqkbnr/pppppppp/8/8/8/8/PPPPPPPP/RNBQKBNR w KQkq - 0 1";
-#endif
-=======
+#ifdef GPSFISH
+  const char* StarFEN = "lnsgkgsnl/1r5b1/ppppppppp/9/9/9/PPPPPPPPP/1B5R1/LNSGKGSNL b - 1";
+#else
   const char* StarFEN = "rnbqkbnr/pppppppp/8/8/8/8/PPPPPPPP/RNBQKBNR w KQkq - 0 1";
->>>>>>> dab1cd8a
+#endif
 
   // Keep track of position keys along the setup moves (from start position to the
   // position just before to start searching). This is needed by draw detection
@@ -99,28 +95,21 @@
       if (token == "go" && !go(pos, is))
           break;
 
-<<<<<<< HEAD
-  if (token == NEWGAME_TOKEN)
-      pos.from_fen(StartPositionFEN, false);
-
-  else if (token == "isready") {
-#ifdef GPSFISH
-      bool ok = osl::eval::ml::OpenMidEndingEval::setUp();
-      ok &= osl::progress::ml::NewProgress::setUp();
-      if (! ok) {
-          std::cerr << "set up failed\n";
-          return false;
-      }
-#endif
-      cout << "readyok" << endl;
-  }
-=======
-      if (token == "ucinewgame")
+      if (token == NEWGAME_TOKEN)
           pos.from_fen(StarFEN, false);
 
       else if (token == "isready")
+      {
+#ifdef GPSFISH
+          bool ok = osl::eval::ml::OpenMidEndingEval::setUp();
+          ok &= osl::progress::ml::NewProgress::setUp();
+          if (! ok) {
+              std::cerr << "set up failed\n";
+              return;
+          }
+#endif
           cout << "readyok" << endl;
->>>>>>> dab1cd8a
+      }
 
       else if (token == "position")
           set_position(pos, is);
@@ -134,64 +123,7 @@
       else if (token == "d")
           pos.print();
 
-<<<<<<< HEAD
 #ifndef GPSFISH
-  else if (token == "flip")
-      pos.flip();
-#endif
-
-#ifndef GPSFISH
-  else if (token == "eval")
-  {
-      read_evaluation_uci_options(pos.side_to_move());
-      cout << trace_evaluate(pos) << endl;
-  }
-#endif
-  else if (token == "key")
-#ifdef GPSFISH
-      cout << "key: " << hex     << pos.get_key() << endl;
-#else
-      cout << "key: " << hex     << pos.get_key()
-           << "\nmaterial key: " << pos.get_material_key()
-           << "\npawn key: "     << pos.get_pawn_key() << endl;
-#endif
-
-#ifdef GPSFISH
-  else if ( token == "ignore_moves"){
-      ignore_moves.clear();
-      while(is >> token) ignore_moves.push_back(move_from_uci(pos, token));
-  }
-#endif    
-#ifdef GPSFISH
-  else if (token == "usi")
-#else
-  else if (token == "uci")
-#endif
-      cout << "id name "     << engine_name()
-           << "\nid author " << engine_authors()
-#ifdef GPSFISH
-           << Options.print_all()
-           << "\nusiok"      << endl;
-#else
-           << "\n"           << Options.print_all()
-           << "\nuciok"      << endl;
-#endif
-#ifdef GPSFISH
-  else if (token == "stop"){
-  }
-  else if (token == "echo"){
-      is >> token;
-      cout << token << endl;
-  }
-  else if (token == "show_tree"){
-      show_tree(pos);
-  }
-#endif
-  else
-      cout << "Unknown command: " << cmd << endl;
-
-  return true;
-=======
       else if (token == "flip")
           pos.flip();
 
@@ -200,21 +132,54 @@
           read_evaluation_uci_options(pos.side_to_move());
           cout << trace_evaluate(pos) << endl;
       }
+#endif
 
       else if (token == "key")
+#ifdef GPSFISH
+          cout << "key: " << hex     << pos.get_key() << endl;
+#else
           cout << "key: " << hex     << pos.get_key()
                << "\nmaterial key: " << pos.get_material_key()
                << "\npawn key: "     << pos.get_pawn_key() << endl;
-
+#endif
+
+#ifdef GPSFISH
+      else if ( token == "ignore_moves"){
+          ignore_moves.clear();
+          while(is >> token) ignore_moves.push_back(move_from_uci(pos, token));
+      }
+#endif
+
+#ifdef GPSFISH
+      else if (token == "usi")
+#else
       else if (token == "uci")
+#endif
           cout << "id name "     << engine_name()
                << "\nid author " << engine_authors()
+#ifdef GPSFISH
+               << Options.print_all()
+               << "\nusiok"      << endl;
+#else
                << "\n"           << Options.print_all()
                << "\nuciok"      << endl;
+#endif
+
+#ifdef GPSFISH
+      else if (token == "stop"){
+      }
+      else if (token == "echo"){
+          is >> token;
+          cout << token << endl;
+      }
+      else if (token == "show_tree"){
+          show_tree(pos);
+      }
+#endif
+
       else
           cout << "Unknown command: " << cmd << endl;
   }
->>>>>>> dab1cd8a
 }
 
 
