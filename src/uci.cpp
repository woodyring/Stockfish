--- conflicted
+++ resolved
@@ -259,12 +259,8 @@
     pos.from_fen(fen, false, Threads.main_thread());
 #else
     pos.from_fen(fen, Options["UCI_Chess960"], Threads.main_thread());
-<<<<<<< HEAD
-#endif
-    st.clear();
-=======
+#endif
     SetupStates = Search::StateStackPtr(new std::stack<StateInfo>());
->>>>>>> 3df2c01b
 
     // Parse move list (if any)
     while (is >> token && (m = move_from_uci(pos, token)) != MOVE_NONE)
@@ -351,7 +347,6 @@
                 searchMoves.push_back(move_from_uci(pos, token));
     }
 
-<<<<<<< HEAD
 #if 0 //def GPSFISH
     if(searchMoves == cur && !ignore_moves.empty()){
         MoveStack mlist[MAX_MOVES];
@@ -373,9 +368,6 @@
     }
 #endif
 
-    Threads.start_searching(pos, limits, searchMoves);
-=======
     Threads.start_searching(pos, limits, searchMoves, SetupStates);
->>>>>>> 3df2c01b
   }
 }