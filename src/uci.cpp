--- conflicted
+++ resolved
@@ -140,15 +140,11 @@
                     << "\nuciok"  << sync_endl;
 #endif
 
-<<<<<<< HEAD
 #ifdef GPSFISH
       else if (token == "usinewgame") {  pos.set(StartFEN, false, Threads.main_thread()); TT.clear(); }
 #else
-      else if (token == "ucinewgame") { /* Avoid returning "Unknown command" */ }
-#endif
-=======
       else if (token == "ucinewgame") TT.clear();
->>>>>>> e381951a
+#endif
       else if (token == "go")         go(pos, is);
       else if (token == "position")   set_position(pos, is);
       else if (token == "setoption")  set_option(is);
