--- conflicted
+++ resolved
@@ -285,11 +285,6 @@
   void go(const Position& pos, istringstream& is) {
 
     Search::LimitsType limits;
-<<<<<<< HEAD
-    vector<Move> searchMoves;
-
-=======
->>>>>>> 41641e3b
     string token;
 
     while (is >> token)
@@ -321,7 +316,6 @@
         else if (token == "ponder")    limits.ponder = true;
     }
 
-<<<<<<< HEAD
 #if 0 //def GPSFISH
     if(searchMoves == cur && !ignore_moves.empty()){
         MoveStack mlist[MAX_MOVES];
@@ -343,9 +337,6 @@
     }
 #endif
 
-    Threads.start_thinking(pos, limits, searchMoves, SetupStates);
-=======
     Threads.start_thinking(pos, limits, SetupStates);
->>>>>>> 41641e3b
   }
 }