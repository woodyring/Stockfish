/*
  Stockfish, a UCI chess playing engine derived from Glaurung 2.1
  Copyright (C) 2004-2008 Tord Romstad (Glaurung author)
  Copyright (C) 2008-2010 Marco Costalba, Joona Kiiski, Tord Romstad

  Stockfish is free software: you can redistribute it and/or modify
  it under the terms of the GNU General Public License as published by
  the Free Software Foundation, either version 3 of the License, or
  (at your option) any later version.

  Stockfish is distributed in the hope that it will be useful,
  but WITHOUT ANY WARRANTY; without even the implied warranty of
  MERCHANTABILITY or FITNESS FOR A PARTICULAR PURPOSE.  See the
  GNU General Public License for more details.

  You should have received a copy of the GNU General Public License
  along with this program.  If not, see <http://www.gnu.org/licenses/>.
*/

#include <cassert>
#include <iostream>
#include <sstream>
#include <string>
#include <vector>

#include "evaluate.h"
#include "misc.h"
#include "move.h"
#include "position.h"
#include "search.h"
#include "ucioption.h"

#ifdef GPSFISH
#include "movegen.h"
#include "osl/misc/carray.h"
#include "osl/eval/ml/openMidEndingEval.h"
#include "osl/rating/featureSet.h"
#include "osl/progress/ml/newProgress.h"
#include "osl/enter_king/enterKing.h"
#include <vector>
#endif

using namespace std;

namespace {

  // FEN string for the initial position
#ifdef GPSFISH
  const string StartPositionFEN = "lnsgkgsnl/1r5b1/ppppppppp/9/9/9/PPPPPPPPP/1B5R1/LNSGKGSNL b - 1";
#else
  const string StartPositionFEN = "rnbqkbnr/pppppppp/8/8/8/8/PPPPPPPP/RNBQKBNR w KQkq - 0 1";
#endif

  // Keep track of position keys along the setup moves (from start position to the
  // position just before to start searching). This is needed by draw detection
  // where, due to 50 moves rule, we need to check at most 100 plies back.
  StateInfo StateRingBuf[102], *SetupState = StateRingBuf;

  void set_option(istringstream& up);
  void set_position(Position& pos, istringstream& up);
  bool go(Position& pos, istringstream& up);
  void perft(Position& pos, istringstream& up);
}
#ifdef GPSFISH
std::vector<Move> ignore_moves;
#endif

#ifdef GPSFISH
#define NEWGAME_TOKEN 	"usinewgame"
#define FEN_TOKEN 	"sfen"
#else
#define NEWGAME_TOKEN 	"ucinewgame"
#define FEN_TOKEN 	"fen"
#endif

/// execute_uci_command() takes a string as input, parses this text string as
/// an UCI command, and calls the appropriate functions. In addition to the
/// UCI commands, the function also supports a few debug commands.

bool execute_uci_command(const string& cmd) {

  static Position pos(StartPositionFEN, false, 0); // The root position

  istringstream is(cmd);
  string token;

  is >> skipws >> token;

  if (token == "quit")
      return false;

  if (token == "go")
      return go(pos, is);

  if (token == NEWGAME_TOKEN)
      pos.from_fen(StartPositionFEN, false);

  else if (token == "isready") {
#ifdef GPSFISH
      bool ok = osl::eval::ml::OpenMidEndingEval::setUp();
      ok &= osl::progress::ml::NewProgress::setUp();
      if (! ok) {
          std::cerr << "set up failed\n";
          return false;
      }
#endif
      cout << "readyok" << endl;
  }

  else if (token == "position")
      set_position(pos, is);

  else if (token == "setoption")
      set_option(is);

  else if (token == "perft")
      perft(pos, is);

  else if (token == "d")
      pos.print();

#ifndef GPSFISH
  else if (token == "flip")
      pos.flip();
#endif

#ifndef GPSFISH
  else if (token == "eval")
  {
      read_evaluation_uci_options(pos.side_to_move());
      cout << trace_evaluate(pos) << endl;
  }
#endif
  else if (token == "key")
#ifdef GPSFISH
      cout << "key: " << hex     << pos.get_key() << endl;
#else
      cout << "key: " << hex     << pos.get_key()
           << "\nmaterial key: " << pos.get_material_key()
           << "\npawn key: "     << pos.get_pawn_key() << endl;
#endif

#ifdef GPSFISH
  else if ( token == "ignore_moves"){
      ignore_moves.clear();
      while(up >> token) ignore_moves.push_back(move_from_uci(pos, token));
  }
#endif    
#ifdef GPSFISH
  else if (token == "usi")
#else
  else if (token == "uci")
#endif
      cout << "id name "     << engine_name()
           << "\nid author " << engine_authors()
#ifdef GPSFISH
           << Options.print_all()
           << "\nusiok"      << endl;
#else
           << "\n"           << Options.print_all()
           << "\nuciok"      << endl;
#endif
#ifdef GPSFISH
  else if (token == "stop"){
  }
  else if (token == "echo"){
      up >> token;
      cout << token << endl;
  }
  else if (token == "show_tree"){
      show_tree(pos);
  }
#endif
  else
      cout << "Unknown command: " << cmd << endl;

  return true;
}


namespace {

  // set_position() is called when engine receives the "position" UCI
  // command. The function sets up the position described in the given
  // fen string ("fen") or the starting position ("startpos") and then
  // makes the moves given in the following move list ("moves").

  void set_position(Position& pos, istringstream& is) {

    Move m;
    string token, fen;

<<<<<<< HEAD
#ifdef GPSFISH
    ignore_moves.clear();
#endif
    up >> token;
=======
    is >> token;
>>>>>>> 5b0c6b9b

    if (token == "startpos")
    {
        fen = StartPositionFEN;
        is >> token; // Consume "moves" token if any
    }
<<<<<<< HEAD
    else if (token == FEN_TOKEN)
    {
        while (up >> token && token != "moves")
=======
    else if (token == "fen")
        while (is >> token && token != "moves")
>>>>>>> 5b0c6b9b
            fen += token + " ";
    else
        return;

<<<<<<< HEAD
#ifdef GPSFISH
        pos.from_fen(fen, false);
#else
        pos.from_fen(fen, Options["UCI_Chess960"].value<bool>());
#endif
    }
    else return;
=======
    pos.from_fen(fen, Options["UCI_Chess960"].value<bool>());
>>>>>>> 5b0c6b9b

    // Parse move list (if any)
    while (is >> token && (m = move_from_uci(pos, token)) != MOVE_NONE)
    {
        pos.do_move(m, *SetupState);

        // Increment pointer to StateRingBuf circular buffer
        if (++SetupState - StateRingBuf >= 102)
            SetupState = StateRingBuf;
    }

#ifdef GPSFISH
    assert(pos.eval_is_ok());
#endif
  }


  // set_option() is called when engine receives the "setoption" UCI
  // command. The function updates the corresponding UCI option ("name")
  // to the given value ("value").

  void set_option(istringstream& is) {

    string token, name, value;

    is >> token; // Consume "name" token

    // Read option name (can contain spaces)
    while (is >> token && token != "value")
        name += string(" ", !name.empty()) + token;

    // Read option value (can contain spaces)
    while (is >> token)
        value += string(" ", !value.empty()) + token;

    if (Options.find(name) != Options.end())
        Options[name].set_value(value.empty() ? "true" : value); // UCI buttons don't have "value"
    else
        cout << "No such option: " << name << endl;
  }


  // go() is called when engine receives the "go" UCI command. The
  // function sets the thinking time and other parameters from the input
  // string, and then calls think(). Returns false if a quit command
  // is received while thinking, true otherwise.

  bool go(Position& pos, istringstream& is) {

    string token;
    SearchLimits limits;
    std::vector<Move> searchMoves;
#ifdef GPSFISH
    osl::CArray<int,2> time={{0,0}},inc={{0,0}};
#else
    int time[] = { 0, 0 }, inc[] = { 0, 0 };
#endif

    while (is >> token)
    {
        if (token == "infinite")
            limits.infinite = true;
        else if (token == "ponder")
            limits.ponder = true;
        else if (token == "wtime")
            is >> time[WHITE];
        else if (token == "btime")
            is >> time[BLACK];
        else if (token == "winc")
            is >> inc[WHITE];
        else if (token == "binc")
            is >> inc[BLACK];
        else if (token == "movestogo")
            is >> limits.movesToGo;
        else if (token == "depth")
            is >> limits.maxDepth;
        else if (token == "nodes")
<<<<<<< HEAD
            up >> limits.maxNodes;
#ifdef GPSFISH
        else if (token == "movetime" || token=="byoyomi")
            up >> limits.maxTime;
        else if (token == "mate"){
            int mateTime;
            up >> mateTime;
            do_checkmate(pos, mateTime);
            return true;
        }
#else
        else if (token == "movetime")
            up >> limits.maxTime;
#endif
=======
            is >> limits.maxNodes;
        else if (token == "movetime")
            is >> limits.maxTime;
>>>>>>> 5b0c6b9b
        else if (token == "searchmoves")
            while (is >> token)
                searchMoves.push_back(move_from_uci(pos, token));
    }

    searchMoves.push_back(MOVE_NONE);
    limits.time = time[pos.side_to_move()];
    limits.increment = inc[pos.side_to_move()];

#if 0 //def GPSFISH
    if(searchMoves == cur && !ignore_moves.empty()){
        MoveStack mlist[MAX_MOVES];
        MoveStack* last = pos.in_check() ? generate<MV_EVASION>(pos, mlist)
                                         : generate<MV_NON_EVASION>(pos, mlist);

        for(MoveStack* mp=mlist;mp<last;mp++){
            if(find(ignore_moves.begin(),ignore_moves.end(),mp->move)==ignore_moves.end()){
                *cur++= mp->move;
            }
        }
        *cur = MOVE_NONE;
    }
    ignore_moves.clear();
    if(!using_tcp_connection
            && osl::EnterKing::canDeclareWin(pos.osl_state)){
        cout << "bestmove win" << endl;
        return true;
    }
#endif

    return think(pos, limits, &searchMoves[0]);
  }


  // perft() is called when engine receives the "perft" command.
  // The function calls perft() passing the required search depth
  // then prints counted leaf nodes and elapsed time.

  void perft(Position& pos, istringstream& is) {

    int depth, time;
    int64_t n;

    if (!(is >> depth))
        return;

    time = get_system_time();

    n = perft(pos, depth * ONE_PLY);

    time = get_system_time() - time;

    std::cout << "\nNodes " << n
              << "\nTime (ms) " << time
              << "\nNodes/second " << int(n / (time / 1000.0)) << std::endl;
  }
}<|MERGE_RESOLUTION|>--- conflicted
+++ resolved
@@ -143,7 +143,7 @@
 #ifdef GPSFISH
   else if ( token == "ignore_moves"){
       ignore_moves.clear();
-      while(up >> token) ignore_moves.push_back(move_from_uci(pos, token));
+      while(is >> token) ignore_moves.push_back(move_from_uci(pos, token));
   }
 #endif    
 #ifdef GPSFISH
@@ -164,7 +164,7 @@
   else if (token == "stop"){
   }
   else if (token == "echo"){
-      up >> token;
+      is >> token;
       cout << token << endl;
   }
   else if (token == "show_tree"){
@@ -190,43 +190,27 @@
     Move m;
     string token, fen;
 
-<<<<<<< HEAD
 #ifdef GPSFISH
     ignore_moves.clear();
 #endif
-    up >> token;
-=======
     is >> token;
->>>>>>> 5b0c6b9b
 
     if (token == "startpos")
     {
         fen = StartPositionFEN;
         is >> token; // Consume "moves" token if any
     }
-<<<<<<< HEAD
     else if (token == FEN_TOKEN)
-    {
-        while (up >> token && token != "moves")
-=======
-    else if (token == "fen")
         while (is >> token && token != "moves")
->>>>>>> 5b0c6b9b
             fen += token + " ";
     else
         return;
 
-<<<<<<< HEAD
-#ifdef GPSFISH
-        pos.from_fen(fen, false);
-#else
-        pos.from_fen(fen, Options["UCI_Chess960"].value<bool>());
-#endif
-    }
-    else return;
-=======
+#ifdef GPSFISH
+    pos.from_fen(fen, false);
+#else
     pos.from_fen(fen, Options["UCI_Chess960"].value<bool>());
->>>>>>> 5b0c6b9b
+#endif
 
     // Parse move list (if any)
     while (is >> token && (m = move_from_uci(pos, token)) != MOVE_NONE)
@@ -304,26 +288,20 @@
         else if (token == "depth")
             is >> limits.maxDepth;
         else if (token == "nodes")
-<<<<<<< HEAD
-            up >> limits.maxNodes;
+            is >> limits.maxNodes;
 #ifdef GPSFISH
         else if (token == "movetime" || token=="byoyomi")
-            up >> limits.maxTime;
+            is >> limits.maxTime;
         else if (token == "mate"){
             int mateTime;
-            up >> mateTime;
+            is >> mateTime;
             do_checkmate(pos, mateTime);
             return true;
         }
 #else
         else if (token == "movetime")
-            up >> limits.maxTime;
-#endif
-=======
-            is >> limits.maxNodes;
-        else if (token == "movetime")
             is >> limits.maxTime;
->>>>>>> 5b0c6b9b
+#endif
         else if (token == "searchmoves")
             while (is >> token)
                 searchMoves.push_back(move_from_uci(pos, token));
