--- conflicted
+++ resolved
@@ -119,15 +119,12 @@
 #ifdef GPSFISH
       else if (token == "usinewgame") {
           pos.from_fen(StartFEN, false, Threads.main_thread());
+          TT.clear();
       }
 #else
       else if (token == "ucinewgame")
-<<<<<<< HEAD
-      { /* Avoid returning "Unknown command" */ }
-#endif
-=======
           TT.clear();
->>>>>>> 1cb2722c
+#endif
 
       else if (token == "isready")
       {
