--- conflicted
+++ resolved
@@ -273,14 +273,9 @@
   void go(Position& pos, istringstream& is) {
 
     string token;
-<<<<<<< HEAD
-    SearchLimits limits;
-    std::vector<Move> searchMoves;
 #ifdef GPSFISH
     osl::CArray<int,2> time={{0,0}},inc={{0,0}};
 #else
-=======
->>>>>>> ed04c010
     int time[] = { 0, 0 }, inc[] = { 0, 0 };
 #endif
 
@@ -307,26 +302,19 @@
         else if (token == "depth")
             is >> Limits.maxDepth;
         else if (token == "nodes")
-<<<<<<< HEAD
-            is >> limits.maxNodes;
-#ifdef GPSFISH
-        else if (token == "movetime" || token=="byoyomi")
-            is >> limits.maxTime;
+            is >> Limits.maxNodes;
+#ifdef GPSFISH
         else if (token == "mate"){
             int mateTime;
             is >> mateTime;
             do_checkmate(pos, mateTime);
-            return true;
+            return;
         }
+        else if (token == "movetime" || token=="byoyomi")
 #else
         else if (token == "movetime")
-            is >> limits.maxTime;
-#endif
-=======
-            is >> Limits.maxNodes;
-        else if (token == "movetime")
+#endif
             is >> Limits.maxTime;
->>>>>>> ed04c010
         else if (token == "searchmoves")
             while (is >> token)
                 SearchMoves.push_back(move_from_uci(pos, token));
@@ -336,7 +324,6 @@
     Limits.time = time[pos.side_to_move()];
     Limits.increment = inc[pos.side_to_move()];
 
-<<<<<<< HEAD
 #if 0 //def GPSFISH
     if(searchMoves == cur && !ignore_moves.empty()){
         MoveStack mlist[MAX_MOVES];
@@ -358,10 +345,7 @@
     }
 #endif
 
-    return think(pos, limits, &searchMoves[0]);
-=======
     Threads.start_thinking();
->>>>>>> ed04c010
   }
 
 
