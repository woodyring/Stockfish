/*
  Stockfish, a UCI chess playing engine derived from Glaurung 2.1
  Copyright (C) 2004-2008 Tord Romstad (Glaurung author)
  Copyright (C) 2008-2014 Marco Costalba, Joona Kiiski, Tord Romstad

  Stockfish is free software: you can redistribute it and/or modify
  it under the terms of the GNU General Public License as published by
  the Free Software Foundation, either version 3 of the License, or
  (at your option) any later version.

  Stockfish is distributed in the hope that it will be useful,
  but WITHOUT ANY WARRANTY; without even the implied warranty of
  MERCHANTABILITY or FITNESS FOR A PARTICULAR PURPOSE.  See the
  GNU General Public License for more details.

  You should have received a copy of the GNU General Public License
  along with this program.  If not, see <http://www.gnu.org/licenses/>.
*/

#include <iomanip>
#include <iostream>
#include <sstream>
#include <string>

#include "evaluate.h"
#include "notation.h"
#include "position.h"
#include "search.h"
#include "thread.h"
#include "tt.h"
#include "ucioption.h"

#ifdef GPSFISH
#include "tt.h"
#include "movegen.h"
#include "osl/eval/openMidEndingEval.h"
#include "osl/progress.h"
#include "osl/enterKing.h"
#include <vector>
#endif

using namespace std;

extern void benchmark(const Position& pos, istream& is);

namespace {

  // FEN string of the initial position, normal chess
#ifdef GPSFISH
  const char* StartFEN = "lnsgkgsnl/1r5b1/ppppppppp/9/9/9/PPPPPPPPP/1B5R1/LNSGKGSNL b - 1";
#else
  const char* StartFEN = "rnbqkbnr/pppppppp/8/8/8/8/PPPPPPPP/RNBQKBNR w KQkq - 0 1";
#endif

  // Keep a track of the position keys along the setup moves (from the start position
  // to the position just before the search starts). This is needed by the repetition
  // draw detection code.
  Search::StateStackPtr SetupStates;

<<<<<<< HEAD
  void setoption(istringstream& up);
  void position(Position& pos, istringstream& up);
  void go(const Position& pos, istringstream& up);
}
#ifdef GPSFISH
std::vector<Move> ignore_moves;
#endif

/// Wait for a command from the user, parse this text string as an UCI command,
/// and call the appropriate functions. Also intercepts EOF from stdin to ensure
/// that we exit gracefully if the GUI dies unexpectedly. In addition to the UCI
/// commands, the function also supports a few debug commands.

void UCI::loop(const string& args) {

  Position pos(StartFEN, false, Threads.main()); // The root position
  string token, cmd = args;

  do {
      if (args.empty() && !getline(cin, cmd)) // Block here waiting for input
          cmd = "quit";

      istringstream is(cmd);

      is >> skipws >> token;

#ifdef GPSFISH
      if (token.size() >= 5 && string(token,0,5) == "echo ")
          cout << string(token,5) << endl;
      else
      if (token == "quit" || token == "stop" || token == "ponderhit" || token.find("gameover")==0)
#else
      if (token == "quit" || token == "stop" || token == "ponderhit")
#endif
      {
          // The GUI sends 'ponderhit' to tell us to ponder on the same move the
          // opponent has played. In case Signals.stopOnPonderhit is set we are
          // waiting for 'ponderhit' to stop the search (for instance because we
          // already ran out of time), otherwise we should continue searching but
          // switch from pondering to normal search.
          if (token != "ponderhit" || Search::Signals.stopOnPonderhit)
          {
              Search::Signals.stop = true;
              Threads.main()->notify_one(); // Could be sleeping
          }
          else
              Search::Limits.ponder = false;
      }
      else if (token == "perft" && (is >> token)) // Read perft depth
      {
          stringstream ss;

          ss << Options["Hash"]    << " "
             << Options["Threads"] << " " << token << " current perft";

          benchmark(pos, ss);
      }

#ifdef GPSFISH
      else if (token == "key")
          sync_cout <<   "position key: " << hex << pos.key() << sync_endl;
#else
      else if (token == "key")
          sync_cout << hex << uppercase << setfill('0')
                    << "position key: "   << setw(16) << pos.key()
                    << "\nmaterial key: " << setw(16) << pos.material_key()
                    << "\npawn key:     " << setw(16) << pos.pawn_key()
                    << dec << sync_endl;

#endif
#ifdef GPSFISH
      else if (token == "usi")
          sync_cout << "id name " << engine_info(true)
                    << Options
                    << "\nusiok"  << sync_endl;
#else
      else if (token == "uci")
          sync_cout << "id name " << engine_info(true)
                    << "\n"       << Options
                    << "\nuciok"  << sync_endl;
#endif

#ifdef GPSFISH
      else if (token == "usinewgame") {  pos.set(StartFEN, false, Threads.main()); TT.clear(); }
#else
      else if (token == "eval")
      {
          Search::RootColor = pos.side_to_move(); // Ensure it is set
          sync_cout << Eval::trace(pos) << sync_endl;
      }
      else if (token == "ucinewgame") TT.clear();
#endif
      else if (token == "go")         go(pos, is);
      else if (token == "position")   position(pos, is);
      else if (token == "setoption")  setoption(is);
#ifndef GPSFISH
      else if (token == "flip")       pos.flip();
#endif
      else if (token == "bench")      benchmark(pos, is);
      else if (token == "d")          sync_cout << pos.pretty() << sync_endl;
#ifdef GPSFISH
      else if (token == "isready") {
          bool ok = osl::eval::ml::OpenMidEndingEval::setUp();
          ok &= osl::progress::ml::NewProgress::setUp();
          if (! ok) {
              std::cerr << "set up failed\n";
              return;
          }
          sync_cout << "readyok" << sync_endl;
      }
      else if ( token == "ignore_moves"){
          ignore_moves.clear();
          while(is >> token) ignore_moves.push_back(move_from_uci(pos, token));
      }
      else if (token == "stop"){
      }
      else if (token == "echo"){
          is >> token;
          cout << token << endl;
      }
      else if (token == "show_tree"){
          show_tree(pos);
      }
#else
      else if (token == "isready")    sync_cout << "readyok" << sync_endl;
#endif
      else
          sync_cout << "Unknown command: " << cmd << sync_endl;

  } while (token != "quit" && args.empty()); // Args have one-shot behaviour

  Threads.wait_for_think_finished(); // Cannot quit whilst the search is running
}


namespace {
=======
>>>>>>> ada55c5d

  // position() is called when engine receives the "position" UCI command.
  // The function sets up the position described in the given FEN string ("fen")
  // or the starting position ("startpos") and then makes the moves given in the
  // following move list ("moves").

  void position(Position& pos, istringstream& is) {

    Move m;
    string token, fen;

#ifdef GPSFISH
    ignore_moves.clear();
#endif
    is >> token;

    if (token == "startpos")
    {
        fen = StartFEN;
        is >> token; // Consume "moves" token if any
    }
#ifdef GPSFISH
    else if (token == "sfen")
#else
    else if (token == "fen")
#endif
        while (is >> token && token != "moves")
            fen += token + " ";
    else
        return;

#ifdef GPSFISH
    pos.set(fen, false, Threads.main());
#else
    pos.set(fen, Options["UCI_Chess960"], Threads.main());
#endif

    SetupStates = Search::StateStackPtr(new std::stack<StateInfo>());

    // Parse move list (if any)
    while (is >> token && (m = move_from_uci(pos, token)) != MOVE_NONE)
    {
        SetupStates->push(StateInfo());
        pos.do_move(m, SetupStates->top());
    }

#ifdef GPSFISH
    assert(pos.eval_is_ok());
#endif
  }


  // setoption() is called when engine receives the "setoption" UCI command. The
  // function updates the UCI option ("name") to the given value ("value").

  void setoption(istringstream& is) {

    string token, name, value;

    is >> token; // Consume "name" token

    // Read option name (can contain spaces)
    while (is >> token && token != "value")
        name += string(" ", !name.empty()) + token;

#ifdef GPSFISH
    // shogidokoro hack
    if( ( strncmp("UCI_",name.c_str(),4) != 0 ) &&
        ( strncmp("USI_",name.c_str(),4) != 0 ) ) {
        std::string newName = UCI::strReplace( name, "_", " " );
        name = newName;
    }
#endif

    // Read option value (can contain spaces)
    while (is >> token)
        value += string(" ", !value.empty()) + token;

    if (Options.count(name))
        Options[name] = value;
    else
        sync_cout << "No such option: " << name << sync_endl;
  }


  // go() is called when engine receives the "go" UCI command. The function sets
  // the thinking time and other parameters from the input string, and starts
  // the search.

  void go(const Position& pos, istringstream& is) {

    Search::LimitsType limits;
    string token;

    while (is >> token)
    {
        if (token == "searchmoves")
            while (is >> token)
                limits.searchmoves.push_back(move_from_uci(pos, token));

        else if (token == "wtime")     is >> limits.time[WHITE];
        else if (token == "btime")     is >> limits.time[BLACK];
        else if (token == "winc")      is >> limits.inc[WHITE];
        else if (token == "binc")      is >> limits.inc[BLACK];
        else if (token == "movestogo") is >> limits.movestogo;
        else if (token == "depth")     is >> limits.depth;
        else if (token == "nodes")     is >> limits.nodes;
#ifdef GPSFISH
        else if (token == "mate"){
            int mateTime;
            is >> mateTime;
            do_checkmate(pos, mateTime);
            return;
        }
        else if (token == "movetime" || token=="byoyomi") is >> limits.movetime;
#else
        else if (token == "movetime")  is >> limits.movetime;
#endif
        else if (token == "mate")      is >> limits.mate;
        else if (token == "infinite")  limits.infinite = true;
        else if (token == "ponder")    limits.ponder = true;
    }

#if 0 //def GPSFISH
    if(searchMoves == cur && !ignore_moves.empty()){
        MoveStack mlist[MAX_MOVES];
        MoveStack* last = pos.in_check() ? generate<MV_EVASION>(pos, mlist)
                                         : generate<MV_NON_EVASION>(pos, mlist);

        for(MoveStack* mp=mlist;mp<last;mp++){
            if(find(ignore_moves.begin(),ignore_moves.end(),mp->move)==ignore_moves.end()){
                *cur++= mp->move;
            }
        }
        *cur = MOVE_NONE;
    }
    ignore_moves.clear();
    if(!using_tcp_connection
            && osl::EnterKing::canDeclareWin(pos.osl_state)){
        cout << "bestmove win" << endl;
        return true;
    }
#endif

    Threads.start_thinking(pos, limits, SetupStates);
  }

} // namespace


/// Wait for a command from the user, parse this text string as an UCI command,
/// and call the appropriate functions. Also intercepts EOF from stdin to ensure
/// that we exit gracefully if the GUI dies unexpectedly. In addition to the UCI
/// commands, the function also supports a few debug commands.

void UCI::loop(const string& args) {

  Position pos(StartFEN, false, Threads.main()); // The root position
  string token, cmd = args;

  do {
      if (args.empty() && !getline(cin, cmd)) // Block here waiting for input
          cmd = "quit";

      istringstream is(cmd);

      is >> skipws >> token;

      if (token == "quit" || token == "stop" || token == "ponderhit")
      {
          // The GUI sends 'ponderhit' to tell us to ponder on the same move the
          // opponent has played. In case Signals.stopOnPonderhit is set we are
          // waiting for 'ponderhit' to stop the search (for instance because we
          // already ran out of time), otherwise we should continue searching but
          // switch from pondering to normal search.
          if (token != "ponderhit" || Search::Signals.stopOnPonderhit)
          {
              Search::Signals.stop = true;
              Threads.main()->notify_one(); // Could be sleeping
          }
          else
              Search::Limits.ponder = false;
      }
      else if (token == "perft" && (is >> token)) // Read perft depth
      {
          stringstream ss;

          ss << Options["Hash"]    << " "
             << Options["Threads"] << " " << token << " current perft";

          benchmark(pos, ss);
      }
      else if (token == "key")
          sync_cout << hex << uppercase << setfill('0')
                    << "position key: "   << setw(16) << pos.key()
                    << "\nmaterial key: " << setw(16) << pos.material_key()
                    << "\npawn key:     " << setw(16) << pos.pawn_key()
                    << dec << sync_endl;

      else if (token == "uci")
          sync_cout << "id name " << engine_info(true)
                    << "\n"       << Options
                    << "\nuciok"  << sync_endl;

      else if (token == "eval")
      {
          Search::RootColor = pos.side_to_move(); // Ensure it is set
          sync_cout << Eval::trace(pos) << sync_endl;
      }
      else if (token == "ucinewgame") TT.clear();
      else if (token == "go")         go(pos, is);
      else if (token == "position")   position(pos, is);
      else if (token == "setoption")  setoption(is);
      else if (token == "flip")       pos.flip();
      else if (token == "bench")      benchmark(pos, is);
      else if (token == "d")          sync_cout << pos.pretty() << sync_endl;
      else if (token == "isready")    sync_cout << "readyok" << sync_endl;
      else
          sync_cout << "Unknown command: " << cmd << sync_endl;

  } while (token != "quit" && args.empty()); // Args have one-shot behaviour

  Threads.wait_for_think_finished(); // Cannot quit whilst the search is running
}<|MERGE_RESOLUTION|>--- conflicted
+++ resolved
@@ -56,15 +56,159 @@
   // to the position just before the search starts). This is needed by the repetition
   // draw detection code.
   Search::StateStackPtr SetupStates;
-
-<<<<<<< HEAD
-  void setoption(istringstream& up);
-  void position(Position& pos, istringstream& up);
-  void go(const Position& pos, istringstream& up);
-}
-#ifdef GPSFISH
-std::vector<Move> ignore_moves;
-#endif
+#ifdef GPSFISH
+  std::vector<Move> ignore_moves;
+#endif
+
+
+  // position() is called when engine receives the "position" UCI command.
+  // The function sets up the position described in the given FEN string ("fen")
+  // or the starting position ("startpos") and then makes the moves given in the
+  // following move list ("moves").
+
+  void position(Position& pos, istringstream& is) {
+
+    Move m;
+    string token, fen;
+
+#ifdef GPSFISH
+    ignore_moves.clear();
+#endif
+    is >> token;
+
+    if (token == "startpos")
+    {
+        fen = StartFEN;
+        is >> token; // Consume "moves" token if any
+    }
+#ifdef GPSFISH
+    else if (token == "sfen")
+#else
+    else if (token == "fen")
+#endif
+        while (is >> token && token != "moves")
+            fen += token + " ";
+    else
+        return;
+
+#ifdef GPSFISH
+    pos.set(fen, false, Threads.main());
+#else
+    pos.set(fen, Options["UCI_Chess960"], Threads.main());
+#endif
+
+    SetupStates = Search::StateStackPtr(new std::stack<StateInfo>());
+
+    // Parse move list (if any)
+    while (is >> token && (m = move_from_uci(pos, token)) != MOVE_NONE)
+    {
+        SetupStates->push(StateInfo());
+        pos.do_move(m, SetupStates->top());
+    }
+
+#ifdef GPSFISH
+    assert(pos.eval_is_ok());
+#endif
+  }
+
+
+  // setoption() is called when engine receives the "setoption" UCI command. The
+  // function updates the UCI option ("name") to the given value ("value").
+
+  void setoption(istringstream& is) {
+
+    string token, name, value;
+
+    is >> token; // Consume "name" token
+
+    // Read option name (can contain spaces)
+    while (is >> token && token != "value")
+        name += string(" ", !name.empty()) + token;
+
+#ifdef GPSFISH
+    // shogidokoro hack
+    if( ( strncmp("UCI_",name.c_str(),4) != 0 ) &&
+        ( strncmp("USI_",name.c_str(),4) != 0 ) ) {
+        std::string newName = UCI::strReplace( name, "_", " " );
+        name = newName;
+    }
+#endif
+
+    // Read option value (can contain spaces)
+    while (is >> token)
+        value += string(" ", !value.empty()) + token;
+
+    if (Options.count(name))
+        Options[name] = value;
+    else
+        sync_cout << "No such option: " << name << sync_endl;
+  }
+
+
+  // go() is called when engine receives the "go" UCI command. The function sets
+  // the thinking time and other parameters from the input string, and starts
+  // the search.
+
+  void go(const Position& pos, istringstream& is) {
+
+    Search::LimitsType limits;
+    string token;
+
+    while (is >> token)
+    {
+        if (token == "searchmoves")
+            while (is >> token)
+                limits.searchmoves.push_back(move_from_uci(pos, token));
+
+        else if (token == "wtime")     is >> limits.time[WHITE];
+        else if (token == "btime")     is >> limits.time[BLACK];
+        else if (token == "winc")      is >> limits.inc[WHITE];
+        else if (token == "binc")      is >> limits.inc[BLACK];
+        else if (token == "movestogo") is >> limits.movestogo;
+        else if (token == "depth")     is >> limits.depth;
+        else if (token == "nodes")     is >> limits.nodes;
+#ifdef GPSFISH
+        else if (token == "mate"){
+            int mateTime;
+            is >> mateTime;
+            do_checkmate(pos, mateTime);
+            return;
+        }
+        else if (token == "movetime" || token=="byoyomi") is >> limits.movetime;
+#else
+        else if (token == "movetime")  is >> limits.movetime;
+#endif
+        else if (token == "mate")      is >> limits.mate;
+        else if (token == "infinite")  limits.infinite = true;
+        else if (token == "ponder")    limits.ponder = true;
+    }
+
+#if 0 //def GPSFISH
+    if(searchMoves == cur && !ignore_moves.empty()){
+        MoveStack mlist[MAX_MOVES];
+        MoveStack* last = pos.in_check() ? generate<MV_EVASION>(pos, mlist)
+                                         : generate<MV_NON_EVASION>(pos, mlist);
+
+        for(MoveStack* mp=mlist;mp<last;mp++){
+            if(find(ignore_moves.begin(),ignore_moves.end(),mp->move)==ignore_moves.end()){
+                *cur++= mp->move;
+            }
+        }
+        *cur = MOVE_NONE;
+    }
+    ignore_moves.clear();
+    if(!using_tcp_connection
+            && osl::EnterKing::canDeclareWin(pos.osl_state)){
+        cout << "bestmove win" << endl;
+        return true;
+    }
+#endif
+
+    Threads.start_thinking(pos, limits, SetupStates);
+  }
+
+} // namespace
+
 
 /// Wait for a command from the user, parse this text string as an UCI command,
 /// and call the appropriate functions. Also intercepts EOF from stdin to ensure
@@ -115,7 +259,6 @@
 
           benchmark(pos, ss);
       }
-
 #ifdef GPSFISH
       else if (token == "key")
           sync_cout <<   "position key: " << hex << pos.key() << sync_endl;
@@ -190,233 +333,4 @@
   } while (token != "quit" && args.empty()); // Args have one-shot behaviour
 
   Threads.wait_for_think_finished(); // Cannot quit whilst the search is running
-}
-
-
-namespace {
-=======
->>>>>>> ada55c5d
-
-  // position() is called when engine receives the "position" UCI command.
-  // The function sets up the position described in the given FEN string ("fen")
-  // or the starting position ("startpos") and then makes the moves given in the
-  // following move list ("moves").
-
-  void position(Position& pos, istringstream& is) {
-
-    Move m;
-    string token, fen;
-
-#ifdef GPSFISH
-    ignore_moves.clear();
-#endif
-    is >> token;
-
-    if (token == "startpos")
-    {
-        fen = StartFEN;
-        is >> token; // Consume "moves" token if any
-    }
-#ifdef GPSFISH
-    else if (token == "sfen")
-#else
-    else if (token == "fen")
-#endif
-        while (is >> token && token != "moves")
-            fen += token + " ";
-    else
-        return;
-
-#ifdef GPSFISH
-    pos.set(fen, false, Threads.main());
-#else
-    pos.set(fen, Options["UCI_Chess960"], Threads.main());
-#endif
-
-    SetupStates = Search::StateStackPtr(new std::stack<StateInfo>());
-
-    // Parse move list (if any)
-    while (is >> token && (m = move_from_uci(pos, token)) != MOVE_NONE)
-    {
-        SetupStates->push(StateInfo());
-        pos.do_move(m, SetupStates->top());
-    }
-
-#ifdef GPSFISH
-    assert(pos.eval_is_ok());
-#endif
-  }
-
-
-  // setoption() is called when engine receives the "setoption" UCI command. The
-  // function updates the UCI option ("name") to the given value ("value").
-
-  void setoption(istringstream& is) {
-
-    string token, name, value;
-
-    is >> token; // Consume "name" token
-
-    // Read option name (can contain spaces)
-    while (is >> token && token != "value")
-        name += string(" ", !name.empty()) + token;
-
-#ifdef GPSFISH
-    // shogidokoro hack
-    if( ( strncmp("UCI_",name.c_str(),4) != 0 ) &&
-        ( strncmp("USI_",name.c_str(),4) != 0 ) ) {
-        std::string newName = UCI::strReplace( name, "_", " " );
-        name = newName;
-    }
-#endif
-
-    // Read option value (can contain spaces)
-    while (is >> token)
-        value += string(" ", !value.empty()) + token;
-
-    if (Options.count(name))
-        Options[name] = value;
-    else
-        sync_cout << "No such option: " << name << sync_endl;
-  }
-
-
-  // go() is called when engine receives the "go" UCI command. The function sets
-  // the thinking time and other parameters from the input string, and starts
-  // the search.
-
-  void go(const Position& pos, istringstream& is) {
-
-    Search::LimitsType limits;
-    string token;
-
-    while (is >> token)
-    {
-        if (token == "searchmoves")
-            while (is >> token)
-                limits.searchmoves.push_back(move_from_uci(pos, token));
-
-        else if (token == "wtime")     is >> limits.time[WHITE];
-        else if (token == "btime")     is >> limits.time[BLACK];
-        else if (token == "winc")      is >> limits.inc[WHITE];
-        else if (token == "binc")      is >> limits.inc[BLACK];
-        else if (token == "movestogo") is >> limits.movestogo;
-        else if (token == "depth")     is >> limits.depth;
-        else if (token == "nodes")     is >> limits.nodes;
-#ifdef GPSFISH
-        else if (token == "mate"){
-            int mateTime;
-            is >> mateTime;
-            do_checkmate(pos, mateTime);
-            return;
-        }
-        else if (token == "movetime" || token=="byoyomi") is >> limits.movetime;
-#else
-        else if (token == "movetime")  is >> limits.movetime;
-#endif
-        else if (token == "mate")      is >> limits.mate;
-        else if (token == "infinite")  limits.infinite = true;
-        else if (token == "ponder")    limits.ponder = true;
-    }
-
-#if 0 //def GPSFISH
-    if(searchMoves == cur && !ignore_moves.empty()){
-        MoveStack mlist[MAX_MOVES];
-        MoveStack* last = pos.in_check() ? generate<MV_EVASION>(pos, mlist)
-                                         : generate<MV_NON_EVASION>(pos, mlist);
-
-        for(MoveStack* mp=mlist;mp<last;mp++){
-            if(find(ignore_moves.begin(),ignore_moves.end(),mp->move)==ignore_moves.end()){
-                *cur++= mp->move;
-            }
-        }
-        *cur = MOVE_NONE;
-    }
-    ignore_moves.clear();
-    if(!using_tcp_connection
-            && osl::EnterKing::canDeclareWin(pos.osl_state)){
-        cout << "bestmove win" << endl;
-        return true;
-    }
-#endif
-
-    Threads.start_thinking(pos, limits, SetupStates);
-  }
-
-} // namespace
-
-
-/// Wait for a command from the user, parse this text string as an UCI command,
-/// and call the appropriate functions. Also intercepts EOF from stdin to ensure
-/// that we exit gracefully if the GUI dies unexpectedly. In addition to the UCI
-/// commands, the function also supports a few debug commands.
-
-void UCI::loop(const string& args) {
-
-  Position pos(StartFEN, false, Threads.main()); // The root position
-  string token, cmd = args;
-
-  do {
-      if (args.empty() && !getline(cin, cmd)) // Block here waiting for input
-          cmd = "quit";
-
-      istringstream is(cmd);
-
-      is >> skipws >> token;
-
-      if (token == "quit" || token == "stop" || token == "ponderhit")
-      {
-          // The GUI sends 'ponderhit' to tell us to ponder on the same move the
-          // opponent has played. In case Signals.stopOnPonderhit is set we are
-          // waiting for 'ponderhit' to stop the search (for instance because we
-          // already ran out of time), otherwise we should continue searching but
-          // switch from pondering to normal search.
-          if (token != "ponderhit" || Search::Signals.stopOnPonderhit)
-          {
-              Search::Signals.stop = true;
-              Threads.main()->notify_one(); // Could be sleeping
-          }
-          else
-              Search::Limits.ponder = false;
-      }
-      else if (token == "perft" && (is >> token)) // Read perft depth
-      {
-          stringstream ss;
-
-          ss << Options["Hash"]    << " "
-             << Options["Threads"] << " " << token << " current perft";
-
-          benchmark(pos, ss);
-      }
-      else if (token == "key")
-          sync_cout << hex << uppercase << setfill('0')
-                    << "position key: "   << setw(16) << pos.key()
-                    << "\nmaterial key: " << setw(16) << pos.material_key()
-                    << "\npawn key:     " << setw(16) << pos.pawn_key()
-                    << dec << sync_endl;
-
-      else if (token == "uci")
-          sync_cout << "id name " << engine_info(true)
-                    << "\n"       << Options
-                    << "\nuciok"  << sync_endl;
-
-      else if (token == "eval")
-      {
-          Search::RootColor = pos.side_to_move(); // Ensure it is set
-          sync_cout << Eval::trace(pos) << sync_endl;
-      }
-      else if (token == "ucinewgame") TT.clear();
-      else if (token == "go")         go(pos, is);
-      else if (token == "position")   position(pos, is);
-      else if (token == "setoption")  setoption(is);
-      else if (token == "flip")       pos.flip();
-      else if (token == "bench")      benchmark(pos, is);
-      else if (token == "d")          sync_cout << pos.pretty() << sync_endl;
-      else if (token == "isready")    sync_cout << "readyok" << sync_endl;
-      else
-          sync_cout << "Unknown command: " << cmd << sync_endl;
-
-  } while (token != "quit" && args.empty()); // Args have one-shot behaviour
-
-  Threads.wait_for_think_finished(); // Cannot quit whilst the search is running
 }