/*
  Stockfish, a UCI chess playing engine derived from Glaurung 2.1
  Copyright (C) 2004-2008 Tord Romstad (Glaurung author)
  Copyright (C) 2008-2010 Marco Costalba, Joona Kiiski, Tord Romstad

  Stockfish is free software: you can redistribute it and/or modify
  it under the terms of the GNU General Public License as published by
  the Free Software Foundation, either version 3 of the License, or
  (at your option) any later version.

  Stockfish is distributed in the hope that it will be useful,
  but WITHOUT ANY WARRANTY; without even the implied warranty of
  MERCHANTABILITY or FITNESS FOR A PARTICULAR PURPOSE.  See the
  GNU General Public License for more details.

  You should have received a copy of the GNU General Public License
  along with this program.  If not, see <http://www.gnu.org/licenses/>.
*/

#include <cassert>
#include <iostream>
#include <sstream>
#include <string>
#include <vector>

#include "evaluate.h"
#include "misc.h"
#include "move.h"
#include "position.h"
#include "search.h"
#include "thread.h"
#include "ucioption.h"

#ifdef GPSFISH
#include "movegen.h"
#include "osl/misc/carray.h"
#include "osl/eval/ml/openMidEndingEval.h"
#include "osl/rating/featureSet.h"
#include "osl/progress/ml/newProgress.h"
#include "osl/enter_king/enterKing.h"
#include <vector>
#endif

using namespace std;

namespace {

  // FEN string for the initial position
#ifdef GPSFISH
  const char* StarFEN = "lnsgkgsnl/1r5b1/ppppppppp/9/9/9/PPPPPPPPP/1B5R1/LNSGKGSNL b - 1";
#else
  const char* StarFEN = "rnbqkbnr/pppppppp/8/8/8/8/PPPPPPPP/RNBQKBNR w KQkq - 0 1";
#endif

  // Keep track of position keys along the setup moves (from start position to the
  // position just before to start searching). This is needed by draw detection
  // where, due to 50 moves rule, we need to check at most 100 plies back.
  StateInfo StateRingBuf[102], *SetupState = StateRingBuf;

  void set_option(istringstream& up);
  void set_position(Position& pos, istringstream& up);
  void go(Position& pos, istringstream& up);
  void perft(Position& pos, istringstream& up);
}
#ifdef GPSFISH
std::vector<Move> ignore_moves;
#endif

#ifdef GPSFISH
#define NEWGAME_TOKEN 	"usinewgame"
#define FEN_TOKEN 	"sfen"
#else
#define NEWGAME_TOKEN 	"ucinewgame"
#define FEN_TOKEN 	"fen"
#endif

/// Wait for a command from the user, parse this text string as an UCI command,
/// and calls the appropriate functions. Also intercepts EOF from stdin to
/// ensure that we exit gracefully if the GUI dies unexpectedly. In addition to
/// the UCI commands, the function also supports a few debug commands.

void uci_loop() {

  Position pos(StarFEN, false, 0); // The root position
  string cmd, token;
  bool quit = false;

  while (!quit && getline(cin, cmd))
  {
      istringstream is(cmd);

      is >> skipws >> token;

      if (cmd == "quit" || cmd == "stop")
      {
          quit = (token == "quit");
          Search::Signals.stop = true;
          Threads[0].wake_up(); // In case is waiting for stop or ponderhit
      }

      else if (cmd == "ponderhit")
      {
          // The opponent has played the expected move. GUI sends "ponderhit" if
          // we were told to ponder on the same move the opponent has played. We
          // should continue searching but switching from pondering to normal search.
          Search::Limits.ponder = false; // FIXME racing

          if (Search::Signals.stopOnPonderhit)
          {
              Search::Signals.stop = true;
              Threads[0].wake_up(); // In case is waiting for stop or ponderhit
          }
      }

      else if (token == "go")
          go(pos, is);

      else if (token == NEWGAME_TOKEN)
          pos.from_fen(StarFEN, false);

      else if (token == "isready")
      {
#ifdef GPSFISH
          bool ok = osl::eval::ml::OpenMidEndingEval::setUp();
          ok &= osl::progress::ml::NewProgress::setUp();
          if (! ok) {
              std::cerr << "set up failed\n";
              return;
          }
#endif
          cout << "readyok" << endl;
      }

      else if (token == "position")
          set_position(pos, is);

      else if (token == "setoption")
          set_option(is);

      else if (token == "perft")
          perft(pos, is);

      else if (token == "d")
          pos.print();

#ifndef GPSFISH
      else if (token == "flip")
          pos.flip_me();

      else if (token == "eval")
      {
          read_evaluation_uci_options(pos.side_to_move());
          cout << trace_evaluate(pos) << endl;
      }
#endif

      else if (token == "key")
#ifdef GPSFISH
          cout << "key: " << hex     << pos.get_key() << endl;
#else
          cout << "key: " << hex     << pos.get_key()
               << "\nmaterial key: " << pos.get_material_key()
               << "\npawn key: "     << pos.get_pawn_key() << endl;
#endif

#ifdef GPSFISH
      else if ( token == "ignore_moves"){
          ignore_moves.clear();
          while(is >> token) ignore_moves.push_back(move_from_uci(pos, token));
      }
#endif

#ifdef GPSFISH
      else if (token == "usi")
#else
      else if (token == "uci")
#endif
          cout << "id name "     << engine_name()
               << "\nid author " << engine_authors()
#ifdef GPSFISH
               << Options.print_all()
               << "\nusiok"      << endl;
#else
               << "\n"           << Options.print_all()
               << "\nuciok"      << endl;
#endif

#ifdef GPSFISH
      else if (token == "stop"){
      }
      else if (token == "echo"){
          is >> token;
          cout << token << endl;
      }
      else if (token == "show_tree"){
          show_tree(pos);
      }
#endif

      else
          cout << "Unknown command: " << cmd << endl;
  }
}


namespace {

  // set_position() is called when engine receives the "position" UCI
  // command. The function sets up the position described in the given
  // fen string ("fen") or the starting position ("startpos") and then
  // makes the moves given in the following move list ("moves").

  void set_position(Position& pos, istringstream& is) {

    Move m;
    string token, fen;

#ifdef GPSFISH
    ignore_moves.clear();
#endif
    is >> token;

    if (token == "startpos")
    {
        fen = StarFEN;
        is >> token; // Consume "moves" token if any
    }
    else if (token == FEN_TOKEN)
        while (is >> token && token != "moves")
            fen += token + " ";
    else
        return;

#ifdef GPSFISH
    pos.from_fen(fen, false);
#else
    pos.from_fen(fen, Options["UCI_Chess960"].value<bool>());
#endif

    // Parse move list (if any)
    while (is >> token && (m = move_from_uci(pos, token)) != MOVE_NONE)
    {
        pos.do_move(m, *SetupState);

        // Increment pointer to StateRingBuf circular buffer
        if (++SetupState - StateRingBuf >= 102)
            SetupState = StateRingBuf;
    }

#ifdef GPSFISH
    assert(pos.eval_is_ok());
#endif
  }


  // set_option() is called when engine receives the "setoption" UCI
  // command. The function updates the corresponding UCI option ("name")
  // to the given value ("value").

  void set_option(istringstream& is) {

    string token, name, value;

    is >> token; // Consume "name" token

    // Read option name (can contain spaces)
    while (is >> token && token != "value")
        name += string(" ", !name.empty()) + token;

    // Read option value (can contain spaces)
    while (is >> token)
        value += string(" ", !value.empty()) + token;

    if (Options.find(name) != Options.end())
        Options[name].set_value(value.empty() ? "true" : value); // UCI buttons don't have "value"
    else
        cout << "No such option: " << name << endl;
  }


  // go() is called when engine receives the "go" UCI command. The
  // function sets the thinking time and other parameters from the input
  // string, and then calls think(). Returns false if a quit command
  // is received while thinking, true otherwise.

  void go(Position& pos, istringstream& is) {

    string token;
#ifdef GPSFISH
    osl::CArray<int,2> time={{0,0}},inc={{0,0}};
#else
    int time[] = { 0, 0 }, inc[] = { 0, 0 };
#endif

    memset(&Search::Limits, 0, sizeof(Search::Limits));
    Search::RootMoves.clear();
    Search::RootPosition = &pos;

    while (is >> token)
    {
        if (token == "infinite")
            Search::Limits.infinite = true;
        else if (token == "ponder")
            Search::Limits.ponder = true;
        else if (token == "wtime")
            is >> time[WHITE];
        else if (token == "btime")
            is >> time[BLACK];
        else if (token == "winc")
            is >> inc[WHITE];
        else if (token == "binc")
            is >> inc[BLACK];
        else if (token == "movestogo")
            is >> Search::Limits.movesToGo;
        else if (token == "depth")
            is >> Search::Limits.maxDepth;
        else if (token == "nodes")
<<<<<<< HEAD
            is >> Limits.maxNodes;
#ifdef GPSFISH
        else if (token == "mate"){
            int mateTime;
            is >> mateTime;
            do_checkmate(pos, mateTime);
            return;
        }
        else if (token == "movetime" || token=="byoyomi")
#else
        else if (token == "movetime")
#endif
            is >> Limits.maxTime;
=======
            is >> Search::Limits.maxNodes;
        else if (token == "movetime")
            is >> Search::Limits.maxTime;
>>>>>>> c4517c01
        else if (token == "searchmoves")
            while (is >> token)
                Search::RootMoves.push_back(move_from_uci(pos, token));
    }

    Search::RootMoves.push_back(MOVE_NONE);
    Search::Limits.time = time[pos.side_to_move()];
    Search::Limits.increment = inc[pos.side_to_move()];

#if 0 //def GPSFISH
    if(searchMoves == cur && !ignore_moves.empty()){
        MoveStack mlist[MAX_MOVES];
        MoveStack* last = pos.in_check() ? generate<MV_EVASION>(pos, mlist)
                                         : generate<MV_NON_EVASION>(pos, mlist);

        for(MoveStack* mp=mlist;mp<last;mp++){
            if(find(ignore_moves.begin(),ignore_moves.end(),mp->move)==ignore_moves.end()){
                *cur++= mp->move;
            }
        }
        *cur = MOVE_NONE;
    }
    ignore_moves.clear();
    if(!using_tcp_connection
            && osl::EnterKing::canDeclareWin(pos.osl_state)){
        cout << "bestmove win" << endl;
        return true;
    }
#endif

    Threads.start_thinking();
  }


  // perft() is called when engine receives the "perft" command.
  // The function calls perft() passing the required search depth
  // then prints counted leaf nodes and elapsed time.

  void perft(Position& pos, istringstream& is) {

    int depth, time;
    int64_t n;

    if (!(is >> depth))
        return;

    time = get_system_time();

    n = Search::perft(pos, depth * ONE_PLY);

    time = get_system_time() - time;

    std::cout << "\nNodes " << n
              << "\nTime (ms) " << time
              << "\nNodes/second " << int(n / (time / 1000.0)) << std::endl;
  }
}<|MERGE_RESOLUTION|>--- conflicted
+++ resolved
@@ -91,7 +91,14 @@
 
       is >> skipws >> token;
 
+#ifdef GPSFISH
+      if (cmd.size() >= 5 && string(cmd,0,5) == "echo ")
+          cout << string(cmd,5) << endl;
+      else
+      if (cmd == "quit" || cmd == "stop" || cmd.find("gameover")==0)
+#else
       if (cmd == "quit" || cmd == "stop")
+#endif
       {
           quit = (token == "quit");
           Search::Signals.stop = true;
@@ -315,8 +322,7 @@
         else if (token == "depth")
             is >> Search::Limits.maxDepth;
         else if (token == "nodes")
-<<<<<<< HEAD
-            is >> Limits.maxNodes;
+            is >> Search::Limits.maxNodes;
 #ifdef GPSFISH
         else if (token == "mate"){
             int mateTime;
@@ -328,12 +334,7 @@
 #else
         else if (token == "movetime")
 #endif
-            is >> Limits.maxTime;
-=======
-            is >> Search::Limits.maxNodes;
-        else if (token == "movetime")
             is >> Search::Limits.maxTime;
->>>>>>> c4517c01
         else if (token == "searchmoves")
             while (is >> token)
                 Search::RootMoves.push_back(move_from_uci(pos, token));
