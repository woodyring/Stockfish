/*
  Stockfish, a UCI chess playing engine derived from Glaurung 2.1
  Copyright (C) 2004-2008 Tord Romstad (Glaurung author)
  Copyright (C) 2008-2012 Marco Costalba, Joona Kiiski, Tord Romstad

  Stockfish is free software: you can redistribute it and/or modify
  it under the terms of the GNU General Public License as published by
  the Free Software Foundation, either version 3 of the License, or
  (at your option) any later version.

  Stockfish is distributed in the hope that it will be useful,
  but WITHOUT ANY WARRANTY; without even the implied warranty of
  MERCHANTABILITY or FITNESS FOR A PARTICULAR PURPOSE.  See the
  GNU General Public License for more details.

  You should have received a copy of the GNU General Public License
  along with this program.  If not, see <http://www.gnu.org/licenses/>.
*/

#include <iostream>
#include <sstream>
#include <string>

#include "evaluate.h"
#include "notation.h"
#include "position.h"
#include "search.h"
#include "thread.h"
#include "tt.h"
#include "ucioption.h"

#ifdef GPSFISH
#include "movegen.h"
#include "osl/misc/carray.h"
#include "osl/eval/ml/openMidEndingEval.h"
#include "osl/rating/featureSet.h"
#include "osl/progress/ml/newProgress.h"
#include "osl/enter_king/enterKing.h"
#include <vector>
#endif

using namespace std;

extern void benchmark(const Position& pos, istream& is);

namespace {

  // FEN string of the initial position, normal chess
#ifdef GPSFISH
  const char* StartFEN = "lnsgkgsnl/1r5b1/ppppppppp/9/9/9/PPPPPPPPP/1B5R1/LNSGKGSNL b - 1";
#else
  const char* StartFEN = "rnbqkbnr/pppppppp/8/8/8/8/PPPPPPPP/RNBQKBNR w KQkq - 0 1";
#endif

  // Keep track of position keys along the setup moves (from start position to the
  // position just before to start searching). Needed by repetition draw detection.
  Search::StateStackPtr SetupStates;

  void set_option(istringstream& up);
  void set_position(Position& pos, istringstream& up);
  void go(Position& pos, istringstream& up);
}
#ifdef GPSFISH
std::vector<Move> ignore_moves;
#endif

/// Wait for a command from the user, parse this text string as an UCI command,
/// and call the appropriate functions. Also intercepts EOF from stdin to ensure
/// that we exit gracefully if the GUI dies unexpectedly. In addition to the UCI
/// commands, the function also supports a few debug commands.

void UCI::loop(const string& args) {

  Position pos(StartFEN, false, Threads.main_thread()); // The root position
  string cmd, token;

  while (token != "quit")
  {
      if (!args.empty())
          cmd = args;

      else if (!getline(cin, cmd)) // Block here waiting for input
          cmd = "quit";

      istringstream is(cmd);

      is >> skipws >> token;

#ifdef GPSFISH
      if (token.size() >= 5 && string(token,0,5) == "echo ")
          cout << string(token,5) << endl;
      else
      if (token == "quit" || token == "stop" || token.find("gameover")==0)
#else
      if (token == "quit" || token == "stop")
#endif
      {
          Search::Signals.stop = true;
          Threads.wait_for_search_finished(); // Cannot quit while threads are running
      }

      else if (token == "ponderhit")
      {
          // The opponent has played the expected move. GUI sends "ponderhit" if
          // we were told to ponder on the same move the opponent has played. We
          // should continue searching but switching from pondering to normal search.
          Search::Limits.ponder = false;

          if (Search::Signals.stopOnPonderhit)
          {
              Search::Signals.stop = true;
              Threads.main_thread()->wake_up(); // Could be sleeping
          }
      }

      else if (token == "go")
          go(pos, is);

#ifdef GPSFISH
      else if (token == "usinewgame") {
          pos.from_fen(StartFEN, false, Threads.main_thread());
      }
#else
      else if (token == "ucinewgame")
<<<<<<< HEAD
      { /* Avoid returning "Unknown command" */ }
#endif
=======
          TT.clear();
>>>>>>> e0035e9c

      else if (token == "isready")
      {
#ifdef GPSFISH
          bool ok = osl::eval::ml::OpenMidEndingEval::setUp();
          ok &= osl::progress::ml::NewProgress::setUp();
          if (! ok) {
              std::cerr << "set up failed\n";
              return;
          }
#endif
          sync_cout << "readyok" << sync_endl;
      }

      else if (token == "position")
          set_position(pos, is);

      else if (token == "setoption")
          set_option(is);

      else if (token == "d")
          pos.print();

#ifndef GPSFISH
      else if (token == "flip")
          pos.flip();

      else if (token == "eval")
          sync_cout << Eval::trace(pos) << sync_endl;
#endif

      else if (token == "bench")
          benchmark(pos, is);

      else if (token == "key")
#ifdef GPSFISH
          sync_cout << "key: " << hex     << pos.key() << sync_endl;
#else
          sync_cout << "key: " << hex     << pos.key()
                    << "\nmaterial key: " << pos.material_key()
                    << "\npawn key: "     << pos.pawn_key() << sync_endl;
#endif

#ifdef GPSFISH
      else if ( token == "ignore_moves"){
          ignore_moves.clear();
          while(is >> token) ignore_moves.push_back(move_from_uci(pos, token));
      }
#endif

#ifdef GPSFISH
      else if (token == "usi")
#else
      else if (token == "uci")
#endif
          sync_cout << "id name " << engine_info(true)
#ifdef GPSFISH
                    << Options
                    << "\nusiok"  << sync_endl;
#else
                    << "\n"       << Options
                    << "\nuciok"  << sync_endl;
#endif

#ifdef GPSFISH
      else if (token == "stop"){
      }
      else if (token == "echo"){
          is >> token;
          cout << token << endl;
      }
      else if (token == "show_tree"){
          show_tree(pos);
      }
#endif

      else if (token == "perft" && (is >> token)) // Read depth
      {
          stringstream ss;

          ss << Options["Hash"]    << " "
             << Options["Threads"] << " " << token << " current perft";

          benchmark(pos, ss);
      }

      else
          sync_cout << "Unknown command: " << cmd << sync_endl;

      if (!args.empty()) // Command line arguments have one-shot behaviour
      {
          Threads.wait_for_search_finished();
          break;
      }
  }
}


namespace {

  // set_position() is called when engine receives the "position" UCI command.
  // The function sets up the position described in the given fen string ("fen")
  // or the starting position ("startpos") and then makes the moves given in the
  // following move list ("moves").

  void set_position(Position& pos, istringstream& is) {

    Move m;
    string token, fen;

#ifdef GPSFISH
    ignore_moves.clear();
#endif
    is >> token;

    if (token == "startpos")
    {
        fen = StartFEN;
        is >> token; // Consume "moves" token if any
    }
#ifdef GPSFISH
    else if (token == "sfen")
#else
    else if (token == "fen")
#endif
        while (is >> token && token != "moves")
            fen += token + " ";
    else
        return;

#ifdef GPSFISH
    pos.from_fen(fen, false, Threads.main_thread());
#else
    pos.from_fen(fen, Options["UCI_Chess960"], Threads.main_thread());
#endif
    SetupStates = Search::StateStackPtr(new std::stack<StateInfo>());

    // Parse move list (if any)
    while (is >> token && (m = move_from_uci(pos, token)) != MOVE_NONE)
    {
        SetupStates->push(StateInfo());
        pos.do_move(m, SetupStates->top());
    }

#ifdef GPSFISH
    assert(pos.eval_is_ok());
#endif
  }


  // set_option() is called when engine receives the "setoption" UCI command. The
  // function updates the UCI option ("name") to the given value ("value").

  void set_option(istringstream& is) {

    string token, name, value;

    is >> token; // Consume "name" token

    // Read option name (can contain spaces)
    while (is >> token && token != "value")
        name += string(" ", !name.empty()) + token;

    // Read option value (can contain spaces)
    while (is >> token)
        value += string(" ", !value.empty()) + token;

    if (Options.count(name))
        Options[name] = value;
    else
        sync_cout << "No such option: " << name << sync_endl;
  }


  // go() is called when engine receives the "go" UCI command. The function sets
  // the thinking time and other parameters from the input string, and then starts
  // the search.

  void go(Position& pos, istringstream& is) {

    Search::LimitsType limits;
    vector<Move> searchMoves;

    string token;

    while (is >> token)
    {
        if (token == "wtime")
            is >> limits.time[WHITE];
        else if (token == "btime")
            is >> limits.time[BLACK];
        else if (token == "winc")
            is >> limits.inc[WHITE];
        else if (token == "binc")
            is >> limits.inc[BLACK];
        else if (token == "movestogo")
            is >> limits.movestogo;
        else if (token == "depth")
            is >> limits.depth;
        else if (token == "nodes")
            is >> limits.nodes;
#ifdef GPSFISH
        else if (token == "mate"){
            int mateTime;
            is >> mateTime;
            do_checkmate(pos, mateTime);
            return;
        }
        else if (token == "movetime" || token=="byoyomi")
#else
        else if (token == "movetime")
#endif
            is >> limits.movetime;
        else if (token == "infinite")
            limits.infinite = true;
        else if (token == "ponder")
            limits.ponder = true;
        else if (token == "searchmoves")
            while (is >> token)
                searchMoves.push_back(move_from_uci(pos, token));
    }

#if 0 //def GPSFISH
    if(searchMoves == cur && !ignore_moves.empty()){
        MoveStack mlist[MAX_MOVES];
        MoveStack* last = pos.in_check() ? generate<MV_EVASION>(pos, mlist)
                                         : generate<MV_NON_EVASION>(pos, mlist);

        for(MoveStack* mp=mlist;mp<last;mp++){
            if(find(ignore_moves.begin(),ignore_moves.end(),mp->move)==ignore_moves.end()){
                *cur++= mp->move;
            }
        }
        *cur = MOVE_NONE;
    }
    ignore_moves.clear();
    if(!using_tcp_connection
            && osl::EnterKing::canDeclareWin(pos.osl_state)){
        cout << "bestmove win" << endl;
        return true;
    }
#endif

    Threads.start_searching(pos, limits, searchMoves, SetupStates);
  }
}<|MERGE_RESOLUTION|>--- conflicted
+++ resolved
@@ -122,12 +122,8 @@
       }
 #else
       else if (token == "ucinewgame")
-<<<<<<< HEAD
-      { /* Avoid returning "Unknown command" */ }
-#endif
-=======
           TT.clear();
->>>>>>> e0035e9c
+#endif
 
       else if (token == "isready")
       {
