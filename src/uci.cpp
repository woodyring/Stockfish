/*
  Stockfish, a UCI chess playing engine derived from Glaurung 2.1
  Copyright (C) 2004-2008 Tord Romstad (Glaurung author)
  Copyright (C) 2008-2012 Marco Costalba, Joona Kiiski, Tord Romstad

  Stockfish is free software: you can redistribute it and/or modify
  it under the terms of the GNU General Public License as published by
  the Free Software Foundation, either version 3 of the License, or
  (at your option) any later version.

  Stockfish is distributed in the hope that it will be useful,
  but WITHOUT ANY WARRANTY; without even the implied warranty of
  MERCHANTABILITY or FITNESS FOR A PARTICULAR PURPOSE.  See the
  GNU General Public License for more details.

  You should have received a copy of the GNU General Public License
  along with this program.  If not, see <http://www.gnu.org/licenses/>.
*/

#include <iostream>
#include <sstream>
#include <string>

#include "evaluate.h"
#include "misc.h"
#include "position.h"
#include "search.h"
#include "thread.h"
#include "ucioption.h"

#ifdef GPSFISH
#include "movegen.h"
#include "osl/misc/carray.h"
#include "osl/eval/ml/openMidEndingEval.h"
#include "osl/rating/featureSet.h"
#include "osl/progress/ml/newProgress.h"
#include "osl/enter_king/enterKing.h"
#include <vector>
#endif

using namespace std;

namespace {

  // FEN string of the initial position, normal chess
#ifdef GPSFISH
  const char* StartFEN = "lnsgkgsnl/1r5b1/ppppppppp/9/9/9/PPPPPPPPP/1B5R1/LNSGKGSNL b - 1";
#else
  const char* StartFEN = "rnbqkbnr/pppppppp/8/8/8/8/PPPPPPPP/RNBQKBNR w KQkq - 0 1";
#endif

  // Keep track of position keys along the setup moves (from start position to the
  // position just before to start searching). This is needed by draw detection
  // where, due to 50 moves rule, we need to check at most 100 plies back.
  StateInfo StateRingBuf[102], *SetupState = StateRingBuf;

  void set_option(istringstream& up);
  void set_position(Position& pos, istringstream& up);
  void go(Position& pos, istringstream& up);
  void perft(Position& pos, istringstream& up);
}
#ifdef GPSFISH
std::vector<Move> ignore_moves;
#endif

/// Wait for a command from the user, parse this text string as an UCI command,
/// and call the appropriate functions. Also intercepts EOF from stdin to ensure
/// that we exit gracefully if the GUI dies unexpectedly. In addition to the UCI
/// commands, the function also supports a few debug commands.

void uci_loop() {

  Position pos(StartFEN, false, 0); // The root position
  string cmd, token;

  while (token != "quit")
  {
      if (!getline(cin, cmd)) // Block here waiting for input
          cmd = "quit";

      istringstream is(cmd);

      is >> skipws >> token;

#ifdef GPSFISH
      if (token.size() >= 5 && string(token,0,5) == "echo ")
          cout << string(token,5) << endl;
      else
      if (token == "quit" || token == "stop" || token.find("gameover")==0)
#else
      if (token == "quit" || token == "stop")
#endif
      {
          Search::Signals.stop = true;

          if (token == "quit") // Cannot quit while threads are still running
              Threads.wait_for_search_finished();
      }

      else if (token == "ponderhit")
      {
          // The opponent has played the expected move. GUI sends "ponderhit" if
          // we were told to ponder on the same move the opponent has played. We
          // should continue searching but switching from pondering to normal search.
          Search::Limits.ponder = false;

          if (Search::Signals.stopOnPonderhit)
              Search::Signals.stop = true;
      }

      else if (token == "go")
          go(pos, is);

#ifdef GPSFISH
      else if (token == "usinewgame")
          pos.from_fen(StartFEN, false);
#endif
      else if (token == "isready")
      {
#ifdef GPSFISH
          bool ok = osl::eval::ml::OpenMidEndingEval::setUp();
          ok &= osl::progress::ml::NewProgress::setUp();
          if (! ok) {
              std::cerr << "set up failed\n";
              return;
          }
#endif
          cout << "readyok" << endl;
      }

      else if (token == "position")
          set_position(pos, is);

      else if (token == "setoption")
          set_option(is);

      else if (token == "perft")
          perft(pos, is);

      else if (token == "d")
          pos.print();

#ifndef GPSFISH
      else if (token == "flip")
          pos.flip_me();

      else if (token == "eval")
          cout << Eval::trace(pos) << endl;
#endif

      else if (token == "key")
#ifdef GPSFISH
          cout << "key: " << hex     << pos.key() << endl;
#else
          cout << "key: " << hex     << pos.key()
               << "\nmaterial key: " << pos.material_key()
               << "\npawn key: "     << pos.pawn_key() << endl;
#endif

#ifdef GPSFISH
      else if ( token == "ignore_moves"){
          ignore_moves.clear();
          while(is >> token) ignore_moves.push_back(move_from_uci(pos, token));
      }
#endif

#ifdef GPSFISH
      else if (token == "usi")
#else
      else if (token == "uci")
#endif
          cout << "id name "     << engine_info(true)
#ifdef GPSFISH
               << Options
               << "\nusiok"      << endl;
#else
               << "\n"           << Options
               << "\nuciok"      << endl;
#endif

#ifdef GPSFISH
      else if (token == "stop"){
      }
      else if (token == "echo"){
          is >> token;
          cout << token << endl;
      }
      else if (token == "show_tree"){
          show_tree(pos);
      }
#endif

      else
          cout << "Unknown command: " << cmd << endl;
  }
}


namespace {

  // set_position() is called when engine receives the "position" UCI
  // command. The function sets up the position described in the given
  // fen string ("fen") or the starting position ("startpos") and then
  // makes the moves given in the following move list ("moves").

  void set_position(Position& pos, istringstream& is) {

    Move m;
    string token, fen;

#ifdef GPSFISH
    ignore_moves.clear();
#endif
    is >> token;

    if (token == "startpos")
    {
        fen = StartFEN;
        is >> token; // Consume "moves" token if any
    }
#ifdef GPSFISH
    else if (token == "sfen")
#else
    else if (token == "fen")
#endif
        while (is >> token && token != "moves")
            fen += token + " ";
    else
        return;

#ifdef GPSFISH
    pos.from_fen(fen, false);
#else
    pos.from_fen(fen, Options["UCI_Chess960"]);
#endif

    // Parse move list (if any)
    while (is >> token && (m = move_from_uci(pos, token)) != MOVE_NONE)
    {
        pos.do_move(m, *SetupState);

        // Increment pointer to StateRingBuf circular buffer
        if (++SetupState - StateRingBuf >= 102)
            SetupState = StateRingBuf;
    }

#ifdef GPSFISH
    assert(pos.eval_is_ok());
#endif
  }


  // set_option() is called when engine receives the "setoption" UCI command. The
  // function updates the UCI option ("name") to the given value ("value").

  void set_option(istringstream& is) {

    string token, name, value;

    is >> token; // Consume "name" token

    // Read option name (can contain spaces)
    while (is >> token && token != "value")
        name += string(" ", !name.empty()) + token;

    // Read option value (can contain spaces)
    while (is >> token)
        value += string(" ", !value.empty()) + token;

    if (Options.count(name))
        Options[name] = value;
    else
        cout << "No such option: " << name << endl;
  }


  // go() is called when engine receives the "go" UCI command. The function sets
  // the thinking time and other parameters from the input string, and then starts
  // the search.

  void go(Position& pos, istringstream& is) {

    Search::LimitsType limits;
    std::set<Move> searchMoves;
<<<<<<< HEAD

#ifdef GPSFISH
    osl::CArray<int,2> time={{0,0}},inc={{0,0}};
#else
    int time[] = { 0, 0 }, inc[] = { 0, 0 };
#endif
=======
    string token;
>>>>>>> 4124c945

    while (is >> token)
    {
        if (token == "wtime")
            is >> limits.times[WHITE];
        else if (token == "btime")
            is >> limits.times[BLACK];
        else if (token == "winc")
            is >> limits.incs[WHITE];
        else if (token == "binc")
            is >> limits.incs[BLACK];
        else if (token == "movestogo")
            is >> limits.movestogo;
        else if (token == "depth")
            is >> limits.depth;
        else if (token == "nodes")
<<<<<<< HEAD
            is >> limits.maxNodes;
#ifdef GPSFISH
        else if (token == "mate"){
            int mateTime;
            is >> mateTime;
            do_checkmate(pos, mateTime);
            return;
        }
        else if (token == "movetime" || token=="byoyomi")
#else
        else if (token == "movetime")
#endif
            is >> limits.maxTime;
=======
            is >> limits.nodes;
        else if (token == "movetime")
            is >> limits.movetime;
        else if (token == "infinite")
            limits.infinite = true;
        else if (token == "ponder")
            limits.ponder = true;
>>>>>>> 4124c945
        else if (token == "searchmoves")
            while (is >> token)
                searchMoves.insert(move_from_uci(pos, token));
    }

<<<<<<< HEAD
#if 0 //def GPSFISH
    if(searchMoves == cur && !ignore_moves.empty()){
        MoveStack mlist[MAX_MOVES];
        MoveStack* last = pos.in_check() ? generate<MV_EVASION>(pos, mlist)
                                         : generate<MV_NON_EVASION>(pos, mlist);

        for(MoveStack* mp=mlist;mp<last;mp++){
            if(find(ignore_moves.begin(),ignore_moves.end(),mp->move)==ignore_moves.end()){
                *cur++= mp->move;
            }
        }
        *cur = MOVE_NONE;
    }
    ignore_moves.clear();
    if(!using_tcp_connection
            && osl::EnterKing::canDeclareWin(pos.osl_state)){
        cout << "bestmove win" << endl;
        return true;
    }
#endif

    limits.time = time[pos.side_to_move()];
    limits.increment = inc[pos.side_to_move()];

=======
>>>>>>> 4124c945
    Threads.start_searching(pos, limits, searchMoves);
  }


  // perft() is called when engine receives the "perft" command. The function
  // calls perft() with the required search depth then prints counted leaf nodes
  // and elapsed time.

  void perft(Position& pos, istringstream& is) {

    int depth;

    if (!(is >> depth))
        return;

    Time time = Time::current_time();

    int64_t n = Search::perft(pos, depth * ONE_PLY);

    int e = time.elapsed();

    std::cout << "\nNodes " << n
              << "\nTime (ms) " << e
              << "\nNodes/second " << int(n / (e / 1000.0)) << std::endl;
  }
}<|MERGE_RESOLUTION|>--- conflicted
+++ resolved
@@ -282,16 +282,14 @@
 
     Search::LimitsType limits;
     std::set<Move> searchMoves;
-<<<<<<< HEAD
 
 #ifdef GPSFISH
     osl::CArray<int,2> time={{0,0}},inc={{0,0}};
 #else
     int time[] = { 0, 0 }, inc[] = { 0, 0 };
 #endif
-=======
+
     string token;
->>>>>>> 4124c945
 
     while (is >> token)
     {
@@ -308,8 +306,7 @@
         else if (token == "depth")
             is >> limits.depth;
         else if (token == "nodes")
-<<<<<<< HEAD
-            is >> limits.maxNodes;
+            is >> limits.nodes;
 #ifdef GPSFISH
         else if (token == "mate"){
             int mateTime;
@@ -321,22 +318,16 @@
 #else
         else if (token == "movetime")
 #endif
-            is >> limits.maxTime;
-=======
-            is >> limits.nodes;
-        else if (token == "movetime")
             is >> limits.movetime;
         else if (token == "infinite")
             limits.infinite = true;
         else if (token == "ponder")
             limits.ponder = true;
->>>>>>> 4124c945
         else if (token == "searchmoves")
             while (is >> token)
                 searchMoves.insert(move_from_uci(pos, token));
     }
 
-<<<<<<< HEAD
 #if 0 //def GPSFISH
     if(searchMoves == cur && !ignore_moves.empty()){
         MoveStack mlist[MAX_MOVES];
@@ -358,11 +349,6 @@
     }
 #endif
 
-    limits.time = time[pos.side_to_move()];
-    limits.increment = inc[pos.side_to_move()];
-
-=======
->>>>>>> 4124c945
     Threads.start_searching(pos, limits, searchMoves);
   }
 
