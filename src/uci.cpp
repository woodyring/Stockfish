--- conflicted
+++ resolved
@@ -309,7 +309,6 @@
         else if (token == "ponder")    limits.ponder = true;
     }
 
-<<<<<<< HEAD
 #if 0 //def GPSFISH
     if(searchMoves == cur && !ignore_moves.empty()){
         MoveStack mlist[MAX_MOVES];
@@ -331,9 +330,6 @@
     }
 #endif
 
-    Threads.start_thinking(pos, limits, searchMoves, SetupStates);
-=======
     Threads.start_thinking(pos, limits, searchMoves, SetupStates, SetupMoves);
->>>>>>> 0d68b523
   }
 }