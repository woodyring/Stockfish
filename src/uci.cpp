--- conflicted
+++ resolved
@@ -106,16 +106,10 @@
       else if (token == "go")
           go(pos, is);
 
-<<<<<<< HEAD
 #ifdef GPSFISH
       else if (token == "usinewgame")
-#else
-      else if (token == "ucinewgame")
-#endif
           pos.from_fen(StartFEN, false);
-
-=======
->>>>>>> 7c8a8e03
+#endif
       else if (token == "isready")
       {
 #ifdef GPSFISH
