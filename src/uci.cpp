--- conflicted
+++ resolved
@@ -300,8 +300,7 @@
   void go(Position& pos, istringstream& is) {
 
     Search::LimitsType limits;
-<<<<<<< HEAD
-    std::set<Move> searchMoves;
+    vector<Move> searchMoves;
 
 #ifdef GPSFISH
     osl::CArray<int,2> time={{0,0}},inc={{0,0}};
@@ -309,9 +308,6 @@
     int time[] = { 0, 0 }, inc[] = { 0, 0 };
 #endif
 
-=======
-    vector<Move> searchMoves;
->>>>>>> 7eb6a488
     string token;
 
     while (is >> token)
