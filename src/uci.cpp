--- conflicted
+++ resolved
@@ -146,14 +146,9 @@
       else if (token == "ucinewgame") TT.clear();
 #endif
       else if (token == "go")         go(pos, is);
-<<<<<<< HEAD
-      else if (token == "position")   set_position(pos, is);
-      else if (token == "setoption")  set_option(is);
-#ifndef GPSFISH
-=======
       else if (token == "position")   position(pos, is);
       else if (token == "setoption")  setoption(is);
->>>>>>> 378bcfe7
+#ifndef GPSFISH
       else if (token == "flip")       pos.flip();
 #endif
       else if (token == "bench")      benchmark(pos, is);
