--- conflicted
+++ resolved
@@ -96,11 +96,7 @@
       else if (token == "go")
           quit = !go(pos, is);
 
-<<<<<<< HEAD
-      if (token == NEWGAME_TOKEN)
-=======
-      else if (token == "ucinewgame")
->>>>>>> 7902d608
+      else if (token == NEWGAME_TOKEN)
           pos.from_fen(StarFEN, false);
 
       else if (token == "isready")
