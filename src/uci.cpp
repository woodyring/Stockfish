--- conflicted
+++ resolved
@@ -146,12 +146,8 @@
           Search::RootColor = pos.side_to_move(); // Ensure it is set
           sync_cout << Eval::trace(pos) << sync_endl;
       }
-<<<<<<< HEAD
-      else if (token == "ucinewgame") { /* Avoid returning "Unknown command" */ }
-#endif
-=======
       else if (token == "ucinewgame") TT.clear();
->>>>>>> 8f5deaea
+#endif
       else if (token == "go")         go(pos, is);
       else if (token == "position")   position(pos, is);
       else if (token == "setoption")  setoption(is);
