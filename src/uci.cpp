--- conflicted
+++ resolved
@@ -28,6 +28,7 @@
 #include "position.h"
 #include "search.h"
 #include "ucioption.h"
+
 #ifdef GPSFISH
 #include "movegen.h"
 #include "osl/misc/carray.h"
@@ -188,14 +189,10 @@
     Move m;
     string token, fen;
 
-<<<<<<< HEAD
 #ifdef GPSFISH
     ignore_moves.clear();
 #endif
-    up >> token; // operator>>() skips any whitespace
-=======
     up >> token;
->>>>>>> 07e0dd27
 
     if (token == "startpos")
     {
