--- conflicted
+++ resolved
@@ -118,16 +118,11 @@
 #ifdef GPSFISH
       else if (token == "usinewgame") {
           pos.from_fen(StartFEN, false, Threads.main_thread());
-          TT.clear();
       }
 #else
       else if (token == "ucinewgame")
-<<<<<<< HEAD
-          TT.clear();
-#endif
-=======
       { /* Avoid returning "Unknown command" */ }
->>>>>>> 0a18adb0
+#endif
 
       else if (token == "isready")
       {
