/*
  Stockfish, a UCI chess playing engine derived from Glaurung 2.1
  Copyright (C) 2004-2008 Tord Romstad (Glaurung author)
  Copyright (C) 2008-2013 Marco Costalba, Joona Kiiski, Tord Romstad

  Stockfish is free software: you can redistribute it and/or modify
  it under the terms of the GNU General Public License as published by
  the Free Software Foundation, either version 3 of the License, or
  (at your option) any later version.

  Stockfish is distributed in the hope that it will be useful,
  but WITHOUT ANY WARRANTY; without even the implied warranty of
  MERCHANTABILITY or FITNESS FOR A PARTICULAR PURPOSE.  See the
  GNU General Public License for more details.

  You should have received a copy of the GNU General Public License
  along with this program.  If not, see <http://www.gnu.org/licenses/>.
*/

#include <algorithm>  // For std::min
#include <cassert>
#include <cstring>

#include "material.h"

using namespace std;

namespace {

  // Values modified by Joona Kiiski
  const Value MidgameLimit = Value(15581);
  const Value EndgameLimit = Value(3998);

  // Scale factors used when one side has no more pawns
  const int NoPawnsSF[4] = { 6, 12, 32 };

  // Polynomial material balance parameters

  //                                  pair  pawn knight bishop rook queen
  const int LinearCoefficients[6] = { 1852, -162, -1122, -183,  249, -52 };

  const int QuadraticCoefficientsSameColor[][PIECE_TYPE_NB] = {
    // pair pawn knight bishop rook queen
<<<<<<< HEAD
    {  30                               }, // Bishop pair
=======
    {   0                               }, // Bishop pair
>>>>>>> a518d5d3
    {  39,    2                         }, // Pawn
    {  35,  271,  -4                    }, // Knight
    {   0,  105,   4,    0              }, // Bishop
    { -27,   -2,  46,   100,  -141      }, // Rook
    {  58,   29,  83,   148,  -163,   0 }  // Queen
  };

  const int QuadraticCoefficientsOppositeColor[][PIECE_TYPE_NB] = {
    //           THEIR PIECES
    // pair pawn knight bishop rook queen
    {   0                               }, // Bishop pair
    {  37,    0                         }, // Pawn
    {  10,   62,   0                    }, // Knight      OUR PIECES
    {  57,   64,  39,     0             }, // Bishop
    {  50,   40,  23,   -22,    0       }, // Rook
    { 106,  101,   3,   151,  171,    0 }  // Queen
  };

  // Endgame evaluation and scaling functions accessed direcly and not through
  // the function maps because correspond to more then one material hash key.
  Endgame<KmmKm> EvaluateKmmKm[] = { Endgame<KmmKm>(WHITE), Endgame<KmmKm>(BLACK) };
  Endgame<KXK>   EvaluateKXK[]   = { Endgame<KXK>(WHITE),   Endgame<KXK>(BLACK) };

  Endgame<KBPsK>  ScaleKBPsK[]  = { Endgame<KBPsK>(WHITE),  Endgame<KBPsK>(BLACK) };
  Endgame<KQKRPs> ScaleKQKRPs[] = { Endgame<KQKRPs>(WHITE), Endgame<KQKRPs>(BLACK) };
  Endgame<KPsK>   ScaleKPsK[]   = { Endgame<KPsK>(WHITE),   Endgame<KPsK>(BLACK) };
  Endgame<KPKP>   ScaleKPKP[]   = { Endgame<KPKP>(WHITE),   Endgame<KPKP>(BLACK) };

  // Helper templates used to detect a given material distribution
  template<Color Us> bool is_KXK(const Position& pos) {
    const Color Them = (Us == WHITE ? BLACK : WHITE);
    return  !pos.count<PAWN>(Them)
          && pos.non_pawn_material(Them) == VALUE_ZERO
          && pos.non_pawn_material(Us) >= RookValueMg;
  }

  template<Color Us> bool is_KBPsKs(const Position& pos) {
    return   pos.non_pawn_material(Us) == BishopValueMg
          && pos.count<BISHOP>(Us) == 1
          && pos.count<PAWN  >(Us) >= 1;
  }

  template<Color Us> bool is_KQKRPs(const Position& pos) {
    const Color Them = (Us == WHITE ? BLACK : WHITE);
    return  !pos.count<PAWN>(Us)
          && pos.non_pawn_material(Us) == QueenValueMg
          && pos.count<QUEEN>(Us)  == 1
          && pos.count<ROOK>(Them) == 1
          && pos.count<PAWN>(Them) >= 1;
  }

  /// imbalance() calculates imbalance comparing piece count of each
  /// piece type for both colors.

  template<Color Us>
  int imbalance(const int pieceCount[][PIECE_TYPE_NB]) {

    const Color Them = (Us == WHITE ? BLACK : WHITE);

    int pt1, pt2, pc, v;
    int value = 0;

    // Second-degree polynomial material imbalance by Tord Romstad
    for (pt1 = NO_PIECE_TYPE; pt1 <= QUEEN; ++pt1)
    {
        pc = pieceCount[Us][pt1];
        if (!pc)
            continue;

        v = LinearCoefficients[pt1];

        for (pt2 = NO_PIECE_TYPE; pt2 <= pt1; ++pt2)
            v +=  QuadraticCoefficientsSameColor[pt1][pt2] * pieceCount[Us][pt2]
                + QuadraticCoefficientsOppositeColor[pt1][pt2] * pieceCount[Them][pt2];

        value += pc * v;
    }
    return value;
  }

} // namespace

namespace Material {

/// Material::probe() takes a position object as input, looks up a MaterialEntry
/// object, and returns a pointer to it. If the material configuration is not
/// already present in the table, it is computed and stored there, so we don't
/// have to recompute everything when the same material configuration occurs again.

Entry* probe(const Position& pos, Table& entries, Endgames& endgames) {

  Key key = pos.material_key();
  Entry* e = entries[key];

  // If e->key matches the position's material hash key, it means that we
  // have analysed this material configuration before, and we can simply
  // return the information we found the last time instead of recomputing it.
  if (e->key == key)
      return e;

  std::memset(e, 0, sizeof(Entry));
  e->key = key;
  e->factor[WHITE] = e->factor[BLACK] = (uint8_t)SCALE_FACTOR_NORMAL;
  e->gamePhase = game_phase(pos);

  // Let's look if we have a specialized evaluation function for this
  // particular material configuration. First we look for a fixed
  // configuration one, then a generic one if previous search failed.
  if (endgames.probe(key, e->evaluationFunction))
      return e;

  if (is_KXK<WHITE>(pos))
  {
      e->evaluationFunction = &EvaluateKXK[WHITE];
      return e;
  }

  if (is_KXK<BLACK>(pos))
  {
      e->evaluationFunction = &EvaluateKXK[BLACK];
      return e;
  }

  if (!pos.pieces(PAWN) && !pos.pieces(ROOK) && !pos.pieces(QUEEN))
  {
      // Minor piece endgame with at least one minor piece per side and
      // no pawns. Note that the case KmmK is already handled by KXK.
      assert((pos.pieces(WHITE, KNIGHT) | pos.pieces(WHITE, BISHOP)));
      assert((pos.pieces(BLACK, KNIGHT) | pos.pieces(BLACK, BISHOP)));

      if (   pos.count<BISHOP>(WHITE) + pos.count<KNIGHT>(WHITE) <= 2
          && pos.count<BISHOP>(BLACK) + pos.count<KNIGHT>(BLACK) <= 2)
      {
          e->evaluationFunction = &EvaluateKmmKm[pos.side_to_move()];
          return e;
      }
  }

  // OK, we didn't find any special evaluation function for the current
  // material configuration. Is there a suitable scaling function?
  //
  // We face problems when there are several conflicting applicable
  // scaling functions and we need to decide which one to use.
  EndgameBase<ScaleFactor>* sf;

  if (endgames.probe(key, sf))
  {
      e->scalingFunction[sf->color()] = sf;
      return e;
  }

  // Generic scaling functions that refer to more then one material
  // distribution. Should be probed after the specialized ones.
  // Note that these ones don't return after setting the function.
  if (is_KBPsKs<WHITE>(pos))
      e->scalingFunction[WHITE] = &ScaleKBPsK[WHITE];

  if (is_KBPsKs<BLACK>(pos))
      e->scalingFunction[BLACK] = &ScaleKBPsK[BLACK];

  if (is_KQKRPs<WHITE>(pos))
      e->scalingFunction[WHITE] = &ScaleKQKRPs[WHITE];

  else if (is_KQKRPs<BLACK>(pos))
      e->scalingFunction[BLACK] = &ScaleKQKRPs[BLACK];

  Value npm_w = pos.non_pawn_material(WHITE);
  Value npm_b = pos.non_pawn_material(BLACK);

  if (npm_w + npm_b == VALUE_ZERO)
  {
      if (!pos.count<PAWN>(BLACK))
      {
          assert(pos.count<PAWN>(WHITE) >= 2);
          e->scalingFunction[WHITE] = &ScaleKPsK[WHITE];
      }
      else if (!pos.count<PAWN>(WHITE))
      {
          assert(pos.count<PAWN>(BLACK) >= 2);
          e->scalingFunction[BLACK] = &ScaleKPsK[BLACK];
      }
      else if (pos.count<PAWN>(WHITE) == 1 && pos.count<PAWN>(BLACK) == 1)
      {
          // This is a special case because we set scaling functions
          // for both colors instead of only one.
          e->scalingFunction[WHITE] = &ScaleKPKP[WHITE];
          e->scalingFunction[BLACK] = &ScaleKPKP[BLACK];
      }
  }

  // No pawns makes it difficult to win, even with a material advantage. This
  // catches some trivial draws like KK, KBK and KNK
  if (!pos.count<PAWN>(WHITE) && npm_w - npm_b <= BishopValueMg)
  {
      e->factor[WHITE] = (uint8_t)
      (npm_w == npm_b || npm_w < RookValueMg ? 0 : NoPawnsSF[std::min(pos.count<BISHOP>(WHITE), 2)]);
  }

  if (!pos.count<PAWN>(BLACK) && npm_b - npm_w <= BishopValueMg)
  {
      e->factor[BLACK] = (uint8_t)
      (npm_w == npm_b || npm_b < RookValueMg ? 0 : NoPawnsSF[std::min(pos.count<BISHOP>(BLACK), 2)]);
  }

  // Compute the space weight
  if (npm_w + npm_b >= 2 * QueenValueMg + 4 * RookValueMg + 2 * KnightValueMg)
  {
      int minorPieceCount =  pos.count<KNIGHT>(WHITE) + pos.count<BISHOP>(WHITE)
                           + pos.count<KNIGHT>(BLACK) + pos.count<BISHOP>(BLACK);

      e->spaceWeight = make_score(minorPieceCount * minorPieceCount, 0);
  }

  // Evaluate the material imbalance. We use PIECE_TYPE_NONE as a place holder
  // for the bishop pair "extended piece", this allow us to be more flexible
  // in defining bishop pair bonuses.
  const int pieceCount[COLOR_NB][PIECE_TYPE_NB] = {
  { pos.count<BISHOP>(WHITE) > 1, pos.count<PAWN>(WHITE), pos.count<KNIGHT>(WHITE),
    pos.count<BISHOP>(WHITE)    , pos.count<ROOK>(WHITE), pos.count<QUEEN >(WHITE) },
  { pos.count<BISHOP>(BLACK) > 1, pos.count<PAWN>(BLACK), pos.count<KNIGHT>(BLACK),
    pos.count<BISHOP>(BLACK)    , pos.count<ROOK>(BLACK), pos.count<QUEEN >(BLACK) } };

  e->value = (int16_t)((imbalance<WHITE>(pieceCount) - imbalance<BLACK>(pieceCount)) / 16);
  return e;
}


/// Material::game_phase() calculates the phase given the current
/// position. Because the phase is strictly a function of the material, it
/// is stored in MaterialEntry.

Phase game_phase(const Position& pos) {

  Value npm = pos.non_pawn_material(WHITE) + pos.non_pawn_material(BLACK);

  return  npm >= MidgameLimit ? PHASE_MIDGAME
        : npm <= EndgameLimit ? PHASE_ENDGAME
        : Phase(((npm - EndgameLimit) * 128) / (MidgameLimit - EndgameLimit));
}

} // namespace Material<|MERGE_RESOLUTION|>--- conflicted
+++ resolved
@@ -41,11 +41,7 @@
 
   const int QuadraticCoefficientsSameColor[][PIECE_TYPE_NB] = {
     // pair pawn knight bishop rook queen
-<<<<<<< HEAD
-    {  30                               }, // Bishop pair
-=======
     {   0                               }, // Bishop pair
->>>>>>> a518d5d3
     {  39,    2                         }, // Pawn
     {  35,  271,  -4                    }, // Knight
     {   0,  105,   4,    0              }, // Bishop
