--- conflicted
+++ resolved
@@ -43,12 +43,8 @@
 namespace {
 
 /// 'On change' actions, triggered by an option's value change
-<<<<<<< HEAD
-void on_logger(const UCIOption& opt) { logger_set(opt); }
-#ifndef GPSFISH
-=======
 void on_logger(const UCIOption& opt) { start_logger(opt); }
->>>>>>> 17d19402
+#ifndef GPSFISH
 void on_eval(const UCIOption&) { Eval::init(); }
 #endif
 void on_threads(const UCIOption&) { Threads.read_uci_options(); }
