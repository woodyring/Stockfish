/*
  Stockfish, a UCI chess playing engine derived from Glaurung 2.1
  Copyright (C) 2004-2008 Tord Romstad (Glaurung author)
  Copyright (C) 2008-2014 Marco Costalba, Joona Kiiski, Tord Romstad

  Stockfish is free software: you can redistribute it and/or modify
  it under the terms of the GNU General Public License as published by
  the Free Software Foundation, either version 3 of the License, or
  (at your option) any later version.

  Stockfish is distributed in the hope that it will be useful,
  but WITHOUT ANY WARRANTY; without even the implied warranty of
  MERCHANTABILITY or FITNESS FOR A PARTICULAR PURPOSE.  See the
  GNU General Public License for more details.

  You should have received a copy of the GNU General Public License
  along with this program.  If not, see <http://www.gnu.org/licenses/>.
*/

#include <algorithm>
#include <cassert>
#include <cstdlib>
#include <sstream>

#ifdef GPSFISH
#  include <fstream>
#  ifdef __APPLE__
#    include <sys/sysctl.h>
#  endif
#  ifdef _WIN32
#    include <windows.h>
#  endif
#endif

#include "evaluate.h"
#include "misc.h"
#include "thread.h"
#include "tt.h"
#include "ucioption.h"

using std::string;

UCI::OptionsMap Options; // Global object

namespace UCI {

/// 'On change' actions, triggered by an option's value change
void on_logger(const Option& o) { start_logger(o); }
#ifndef GPSFISH
void on_eval(const Option&) { Eval::init(); }
#endif
void on_threads(const Option&) { Threads.read_uci_options(); }
void on_hash_size(const Option& o) { TT.resize(o); }
void on_clear_hash(const Option&) { TT.clear(); }


/// Our case insensitive less() function as required by UCI protocol
bool ci_less(char c1, char c2) { return tolower(c1) < tolower(c2); }

bool CaseInsensitiveLess::operator() (const string& s1, const string& s2) const {
  return std::lexicographical_compare(s1.begin(), s1.end(), s2.begin(), s2.end(), ci_less);
}


#ifdef GPSFISH
static size_t get_memory()
{
  size_t memory = 32;
#  ifdef __APPLE__
  {
    int mib[2];
    size_t usermem;
    size_t len=sizeof(usermem);
    mib[0] = CTL_HW;
    mib[1] = HW_USERMEM;
    if (sysctl(mib, 2, &usermem, &len, NULL, 0) == 0
       && len == sizeof(usermem)) {
      memory = std::min((size_t)2048, usermem/1024/1024/4);
    }
  }
#  elif defined (_WIN32)
  {
    MEMORYSTATUSEX statex;
    statex.dwLength = sizeof(statex);
    GlobalMemoryStatusEx(&statex);
    const size_t bytes = statex.ullTotalPhys; // in bytes
    memory = std::min((size_t)2048, std::max(memory, bytes/1024/1024/4));
  }
#  else
  {
    std::string name, unit;
    size_t value;
    std::ifstream is("/proc/meminfo");
    if (is >> name >> value >> unit
       && name == "MemTotal:" && unit == "kB")
      memory = std::min((size_t)2048, std::max(memory, value/1024/4));
  }
#  endif

  return memory;
}
#endif

/// init() initializes the UCI options to their hard-coded default values

void init(OptionsMap& o) {

  o["Write Debug Log"]          << Option(false, on_logger);
  o["Write Search Log"]         << Option(false);
  o["Search Log Filename"]      << Option("SearchLog.txt");
#ifndef GPSFISH
  o["Book File"]                << Option("book.bin");
#endif
  o["Best Book Move"]           << Option(false);

#ifndef GPSFISH
  o["Contempt Factor"]          << Option(0, -50,  50);
  o["Mobility (Midgame)"]       << Option(100, 0, 200, on_eval);
  o["Mobility (Endgame)"]       << Option(100, 0, 200, on_eval);
  o["Pawn Structure (Midgame)"] << Option(100, 0, 200, on_eval);
  o["Pawn Structure (Endgame)"] << Option(100, 0, 200, on_eval);
  o["Passed Pawns (Midgame)"]   << Option(100, 0, 200, on_eval);
  o["Passed Pawns (Endgame)"]   << Option(100, 0, 200, on_eval);
  o["Space"]                    << Option(100, 0, 200, on_eval);
<<<<<<< HEAD
  o["King Safety"]              << Option(100, 0, 200, on_eval);
#endif
=======
  o["Aggressiveness"]           << Option(100, 0, 200, on_eval);
  o["Cowardice"]                << Option(100, 0, 200, on_eval);
>>>>>>> ad937d0b
  o["Min Split Depth"]          << Option(0, 0, 12, on_threads);
  o["Threads"]                  << Option(1, 1, MAX_THREADS, on_threads);

#ifdef GPSFISH
  o["Hash"]                     << Option(get_memory(), 1, 16384, on_hash_size);
#else
  o["Hash"]                     << Option(32, 1, 16384, on_hash_size);
#endif
  o["Clear Hash"]               << Option(on_clear_hash);
#ifdef GPSFISH
  o["Ponder"]                   << Option(false);
  o["OwnBook"]                  << Option(true);
#else
  o["Ponder"]                   << Option(true);
  o["OwnBook"]                  << Option(false);
#endif

  o["MultiPV"]                  << Option(1, 1, 500);
  o["Skill Level"]              << Option(20, 0, 20);
#ifdef GPSFISH
  o["Emergency Move Horizon"]   << Option(50, 0, 60);
  o["Emergency Base Time"]      << Option(20000, 0, 30000);
  o["Emergency Move Time"]      << Option(1000, 0, 5000);
#else
  o["Emergency Move Horizon"]   << Option(40, 0, 50);
  o["Emergency Base Time"]      << Option(60, 0, 30000);
  o["Emergency Move Time"]      << Option(30, 0, 5000);

#endif
  o["Minimum Thinking Time"]    << Option(20, 0, 5000);
  o["Slow Mover"]               << Option(80, 10, 1000);
#ifndef GPSFISH
  o["UCI_Chess960"]             << Option(false);
#endif

#ifdef GPSFISH
  o["DrawValue"]                << Option(0, -30000, 30000);
  o["Resign"]                   << Option(32765, 1000, 32765);
#endif
}

#ifdef GPSFISH
std::string strReplace (const std::string& orig, const std::string& from, const std::string& to) {
  std::string str(orig);
  std::string::size_type pos = 0;
  while(pos = str.find(from, pos), pos != std::string::npos) {
      str.replace(pos, from.length(), to);
      pos += to.length();
  }
  return str;
}
#endif

/// operator<<() is used to print all the options default values in chronological
/// insertion order (the idx field) and in the format defined by the UCI protocol.

std::ostream& operator<<(std::ostream& os, const OptionsMap& om) {

  for (size_t idx = 0; idx < om.size(); ++idx)
      for (OptionsMap::const_iterator it = om.begin(); it != om.end(); ++it)
          if (it->second.idx == idx)
          {
              const Option& o = it->second;
#ifdef GPSFISH
              // shogidokoro hack
              std::string str = strReplace(it->first," ","_");
              os << "\noption name " << str << " type " << o.type;
#else
              os << "\noption name " << it->first << " type " << o.type;
#endif

              if (o.type != "button")
                  os << " default " << o.defaultValue;

              if (o.type == "spin")
                  os << " min " << o.min << " max " << o.max;

              break;
          }
  return os;
}


/// Option class constructors and conversion operators

Option::Option(const char* v, OnChange f) : type("string"), min(0), max(0), on_change(f)
{ defaultValue = currentValue = v; }

Option::Option(bool v, OnChange f) : type("check"), min(0), max(0), on_change(f)
{ defaultValue = currentValue = (v ? "true" : "false"); }

Option::Option(OnChange f) : type("button"), min(0), max(0), on_change(f)
{}

Option::Option(int v, int minv, int maxv, OnChange f) : type("spin"), min(minv), max(maxv), on_change(f)
{ std::ostringstream ss; ss << v; defaultValue = currentValue = ss.str(); }


Option::operator int() const {
  assert(type == "check" || type == "spin");
  return (type == "spin" ? atoi(currentValue.c_str()) : currentValue == "true");
}

Option::operator std::string() const {
  assert(type == "string");
  return currentValue;
}


/// operator<<() inits options and assigns idx in the correct printing order

void Option::operator<<(const Option& o) {

  static size_t insert_order = 0;

  *this = o;
  idx = insert_order++;
}


/// operator=() updates currentValue and triggers on_change() action. It's up to
/// the GUI to check for option's limits, but we could receive the new value from
/// the user by console window, so let's check the bounds anyway.

Option& Option::operator=(const string& v) {

  assert(!type.empty());

  if (   (type != "button" && v.empty())
      || (type == "check" && v != "true" && v != "false")
      || (type == "spin" && (atoi(v.c_str()) < min || atoi(v.c_str()) > max)))
      return *this;

  if (type != "button")
      currentValue = v;

  if (on_change)
      on_change(*this);

  return *this;
}

} // namespace UCI<|MERGE_RESOLUTION|>--- conflicted
+++ resolved
@@ -122,13 +122,9 @@
   o["Passed Pawns (Midgame)"]   << Option(100, 0, 200, on_eval);
   o["Passed Pawns (Endgame)"]   << Option(100, 0, 200, on_eval);
   o["Space"]                    << Option(100, 0, 200, on_eval);
-<<<<<<< HEAD
-  o["King Safety"]              << Option(100, 0, 200, on_eval);
-#endif
-=======
   o["Aggressiveness"]           << Option(100, 0, 200, on_eval);
   o["Cowardice"]                << Option(100, 0, 200, on_eval);
->>>>>>> ad937d0b
+#endif
   o["Min Split Depth"]          << Option(0, 0, 12, on_threads);
   o["Threads"]                  << Option(1, 1, MAX_THREADS, on_threads);
 
