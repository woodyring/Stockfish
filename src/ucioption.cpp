--- conflicted
+++ resolved
@@ -152,15 +152,10 @@
   o["Emergency Move Time"]         = Option(1000, 0, 5000);
 #else
   o["Emergency Move Horizon"]      = Option(40, 0, 50);
-<<<<<<< HEAD
-  o["Emergency Base Time"]         = Option(200, 0, 30000);
-  o["Emergency Move Time"]         = Option(70, 0, 5000);
-
-#endif
-=======
   o["Emergency Base Time"]         = Option(60, 0, 30000);
   o["Emergency Move Time"]         = Option(30, 0, 5000);
->>>>>>> d7f5f15d
+
+#endif
   o["Minimum Thinking Time"]       = Option(20, 0, 5000);
   o["Slow Mover"]                  = Option(50, 10, 1000);
 #ifndef GPSFISH
