--- conflicted
+++ resolved
@@ -127,14 +127,10 @@
 #endif
   o["Min Split Depth"]          << Option(0, 0, 12, on_threads);
   o["Threads"]                  << Option(1, 1, MAX_THREADS, on_threads);
-<<<<<<< HEAD
-  o["Idle Threads Sleep"]       << Option(true);
 
 #ifdef GPSFISH
   o["Hash"]                     << Option(get_memory(), 1, 16384, on_hash_size);
 #else
-=======
->>>>>>> 9f843adf
   o["Hash"]                     << Option(32, 1, 16384, on_hash_size);
 #endif
   o["Clear Hash"]               << Option(on_clear_hash);
