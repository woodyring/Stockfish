/*
  Stockfish, a UCI chess playing engine derived from Glaurung 2.1
  Copyright (C) 2004-2008 Tord Romstad (Glaurung author)
  Copyright (C) 2008-2012 Marco Costalba, Joona Kiiski, Tord Romstad

  Stockfish is free software: you can redistribute it and/or modify
  it under the terms of the GNU General Public License as published by
  the Free Software Foundation, either version 3 of the License, or
  (at your option) any later version.

  Stockfish is distributed in the hope that it will be useful,
  but WITHOUT ANY WARRANTY; without even the implied warranty of
  MERCHANTABILITY or FITNESS FOR A PARTICULAR PURPOSE.  See the
  GNU General Public License for more details.

  You should have received a copy of the GNU General Public License
  along with this program.  If not, see <http://www.gnu.org/licenses/>.
*/

#include <algorithm>
#include <cassert>
#include <cstdlib>
#include <sstream>

#ifdef GPSFISH
#  include <fstream>
#  ifdef __APPLE__
#    include <sys/sysctl.h>
#  endif
#  ifdef _WIN32
#    include <windows.h>
#  endif
#endif

#include "evaluate.h"
#include "misc.h"
#include "thread.h"
#include "tt.h"
#include "ucioption.h"

using std::string;

UCI::OptionsMap Options; // Global object

namespace UCI {

/// 'On change' actions, triggered by an option's value change
void on_logger(const Option& o) { start_logger(o); }
#ifndef GPSFISH
void on_eval(const Option&) { Eval::init(); }
#endif
void on_threads(const Option&) { Threads.read_uci_options(); }
void on_hash_size(const Option& o) { TT.set_size(o); }
void on_clear_hash(const Option&) { TT.clear(); }


/// Our case insensitive less() function as required by UCI protocol
bool ci_less(char c1, char c2) { return tolower(c1) < tolower(c2); }

bool CaseInsensitiveLess::operator() (const string& s1, const string& s2) const {
  return std::lexicographical_compare(s1.begin(), s1.end(), s2.begin(), s2.end(), ci_less);
}


#ifdef GPSFISH
static size_t get_memory()
{
  size_t memory = 32;
#  ifdef __APPLE__
  {
    int mib[2];
    size_t usermem;
    size_t len=sizeof(usermem);
    mib[0] = CTL_HW;
    mib[1] = HW_USERMEM;
    if (sysctl(mib, 2, &usermem, &len, NULL, 0) == 0
       && len == sizeof(usermem)) {
      memory = std::min((size_t)2048, usermem/1024/1024/4);
    }
  }
#  elif defined (_WIN32)
  {
    MEMORYSTATUSEX statex;
    statex.dwLength = sizeof(statex);
    GlobalMemoryStatusEx(&statex);
    const size_t bytes = statex.ullTotalPhys; // in bytes
    memory = std::min((size_t)2048, std::max(memory, bytes/1024/1024/4));
  }
#  else
  {
    std::string name, unit;
    size_t value;
    std::ifstream is("/proc/meminfo");
    if (is >> name >> value >> unit
       && name == "MemTotal:" && unit == "kB")
      memory = std::min((size_t)2048, std::max(memory, value/1024/4));
  }
#  endif

  return memory;
}
#endif

/// init() initializes the UCI options to their hard coded default values
/// and initializes the default value of "Threads" and "Min Split Depth"
/// parameters according to the number of CPU cores detected.

void init(OptionsMap& o) {

  int cpus = std::min(cpu_count(), MAX_THREADS);
  int msd = cpus < 8 ? 4 : 7;

  o["Use Debug Log"]               = Option(false, on_logger);
  o["Use Search Log"]              = Option(false);
  o["Search Log Filename"]         = Option("SearchLog.txt");
#ifndef GPSFISH
  o["Book File"]                   = Option("book.bin");
#endif
  o["Best Book Move"]              = Option(false);
<<<<<<< HEAD

#ifndef GPSFISH
  o["Contempt Factor"]             = Option(0, -50,  50, on_eval);
=======
  o["Contempt Factor"]             = Option(0, -50,  50);
>>>>>>> eb1a4f11
  o["Mobility (Middle Game)"]      = Option(100, 0, 200, on_eval);
  o["Mobility (Endgame)"]          = Option(100, 0, 200, on_eval);
  o["Passed Pawns (Middle Game)"]  = Option(100, 0, 200, on_eval);
  o["Passed Pawns (Endgame)"]      = Option(100, 0, 200, on_eval);
  o["Space"]                       = Option(100, 0, 200, on_eval);
  o["Aggressiveness"]              = Option(100, 0, 200, on_eval);
  o["Cowardice"]                   = Option(100, 0, 200, on_eval);
#endif
  o["Min Split Depth"]             = Option(msd, 4, 7, on_threads);
  o["Max Threads per Split Point"] = Option(5, 4, 8, on_threads);
  o["Threads"]                     = Option(cpus, 1, MAX_THREADS, on_threads);
  o["Use Sleeping Threads"]        = Option(true, on_threads);

#ifdef GPSFISH
  o["Hash"]                        = Option(get_memory(), 4, 8192, on_hash_size);
#else
  o["Hash"]                        = Option(32, 4, 8192, on_hash_size);
#endif
  o["Clear Hash"]                  = Option(on_clear_hash);
#ifdef GPSFISH
  o["Ponder"]                      = Option(false);
  o["OwnBook"]                     = Option(true);
#else
  o["Ponder"]                      = Option(true);
  o["OwnBook"]                     = Option(false);
#endif

  o["MultiPV"]                     = Option(1, 1, 500);
  o["Skill Level"]                 = Option(20, 0, 20);
#ifdef GPSFISH
  o["Emergency Move Horizon"]      = Option(50, 0, 60);
  o["Emergency Base Time"]         = Option(20000, 0, 30000);
  o["Emergency Move Time"]         = Option(1000, 0, 5000);
#else
  o["Emergency Move Horizon"]      = Option(40, 0, 50);
  o["Emergency Base Time"]         = Option(200, 0, 30000);
  o["Emergency Move Time"]         = Option(70, 0, 5000);

#endif
  o["Minimum Thinking Time"]       = Option(20, 0, 5000);
  o["Slow Mover"]                  = Option(100, 10, 1000);
#ifndef GPSFISH
  o["UCI_Chess960"]                = Option(false);
  o["UCI_AnalyseMode"]             = Option(false, on_eval);
#endif

#ifdef GPSFISH
  o["DrawValue"]                   = Option(0, -30000, 30000);
#endif
}


/// operator<<() is used to print all the options default values in chronological
/// insertion order (the idx field) and in the format defined by the UCI protocol.

std::ostream& operator<<(std::ostream& os, const OptionsMap& om) {

  for (size_t idx = 0; idx < om.size(); idx++)
      for (OptionsMap::const_iterator it = om.begin(); it != om.end(); ++it)
          if (it->second.idx == idx)
          {
              const Option& o = it->second;
              os << "\noption name " << it->first << " type " << o.type;

              if (o.type != "button")
                  os << " default " << o.defaultValue;

              if (o.type == "spin")
                  os << " min " << o.min << " max " << o.max;

              break;
          }
  return os;
}


/// Option c'tors and conversion operators

Option::Option(const char* v, Fn* f) : type("string"), min(0), max(0), idx(Options.size()), on_change(f)
{ defaultValue = currentValue = v; }

Option::Option(bool v, Fn* f) : type("check"), min(0), max(0), idx(Options.size()), on_change(f)
{ defaultValue = currentValue = (v ? "true" : "false"); }

Option::Option(Fn* f) : type("button"), min(0), max(0), idx(Options.size()), on_change(f)
{}

Option::Option(int v, int minv, int maxv, Fn* f) : type("spin"), min(minv), max(maxv), idx(Options.size()), on_change(f)
{ std::ostringstream ss; ss << v; defaultValue = currentValue = ss.str(); }


Option::operator int() const {
  assert(type == "check" || type == "spin");
  return (type == "spin" ? atoi(currentValue.c_str()) : currentValue == "true");
}

Option::operator std::string() const {
  assert(type == "string");
  return currentValue;
}


/// operator=() updates currentValue and triggers on_change() action. It's up to
/// the GUI to check for option's limits, but we could receive the new value from
/// the user by console window, so let's check the bounds anyway.

Option& Option::operator=(const string& v) {

  assert(!type.empty());

  if (   (type != "button" && v.empty())
      || (type == "check" && v != "true" && v != "false")
      || (type == "spin" && (atoi(v.c_str()) < min || atoi(v.c_str()) > max)))
      return *this;

  if (type != "button")
      currentValue = v;

  if (on_change)
      (*on_change)(*this);

  return *this;
}

} // namespace UCI<|MERGE_RESOLUTION|>--- conflicted
+++ resolved
@@ -117,13 +117,9 @@
   o["Book File"]                   = Option("book.bin");
 #endif
   o["Best Book Move"]              = Option(false);
-<<<<<<< HEAD
-
-#ifndef GPSFISH
-  o["Contempt Factor"]             = Option(0, -50,  50, on_eval);
-=======
+
+#ifndef GPSFISH
   o["Contempt Factor"]             = Option(0, -50,  50);
->>>>>>> eb1a4f11
   o["Mobility (Middle Game)"]      = Option(100, 0, 200, on_eval);
   o["Mobility (Endgame)"]          = Option(100, 0, 200, on_eval);
   o["Passed Pawns (Middle Game)"]  = Option(100, 0, 200, on_eval);
