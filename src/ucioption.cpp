/*
  Stockfish, a UCI chess playing engine derived from Glaurung 2.1
  Copyright (C) 2004-2008 Tord Romstad (Glaurung author)
  Copyright (C) 2008-2013 Marco Costalba, Joona Kiiski, Tord Romstad

  Stockfish is free software: you can redistribute it and/or modify
  it under the terms of the GNU General Public License as published by
  the Free Software Foundation, either version 3 of the License, or
  (at your option) any later version.

  Stockfish is distributed in the hope that it will be useful,
  but WITHOUT ANY WARRANTY; without even the implied warranty of
  MERCHANTABILITY or FITNESS FOR A PARTICULAR PURPOSE.  See the
  GNU General Public License for more details.

  You should have received a copy of the GNU General Public License
  along with this program.  If not, see <http://www.gnu.org/licenses/>.
*/

#include <algorithm>
#include <cassert>
#include <cstdlib>
#include <sstream>

#ifdef GPSFISH
#  include <fstream>
#  ifdef __APPLE__
#    include <sys/sysctl.h>
#  endif
#  ifdef _WIN32
#    include <windows.h>
#  endif
#endif

#include "evaluate.h"
#include "misc.h"
#include "thread.h"
#include "tt.h"
#include "ucioption.h"

using std::string;

UCI::OptionsMap Options; // Global object

namespace UCI {

/// 'On change' actions, triggered by an option's value change
void on_logger(const Option& o) { start_logger(o); }
#ifndef GPSFISH
void on_eval(const Option&) { Eval::init(); }
#endif
void on_threads(const Option&) { Threads.read_uci_options(); }
void on_hash_size(const Option& o) { TT.set_size(o); }
void on_clear_hash(const Option&) { TT.clear(); }


/// Our case insensitive less() function as required by UCI protocol
bool ci_less(char c1, char c2) { return tolower(c1) < tolower(c2); }

bool CaseInsensitiveLess::operator() (const string& s1, const string& s2) const {
  return std::lexicographical_compare(s1.begin(), s1.end(), s2.begin(), s2.end(), ci_less);
}


#ifdef GPSFISH
static size_t get_memory()
{
  size_t memory = 32;
#  ifdef __APPLE__
  {
    int mib[2];
    size_t usermem;
    size_t len=sizeof(usermem);
    mib[0] = CTL_HW;
    mib[1] = HW_USERMEM;
    if (sysctl(mib, 2, &usermem, &len, NULL, 0) == 0
       && len == sizeof(usermem)) {
      memory = std::min((size_t)2048, usermem/1024/1024/4);
    }
  }
#  elif defined (_WIN32)
  {
    MEMORYSTATUSEX statex;
    statex.dwLength = sizeof(statex);
    GlobalMemoryStatusEx(&statex);
    const size_t bytes = statex.ullTotalPhys; // in bytes
    memory = std::min((size_t)2048, std::max(memory, bytes/1024/1024/4));
  }
#  else
  {
    std::string name, unit;
    size_t value;
    std::ifstream is("/proc/meminfo");
    if (is >> name >> value >> unit
       && name == "MemTotal:" && unit == "kB")
      memory = std::min((size_t)2048, std::max(memory, value/1024/4));
  }
#  endif

  return memory;
}
#endif

/// init() initializes the UCI options to their hard coded default values

void init(OptionsMap& o) {

  o["Write Debug Log"]             = Option(false, on_logger);
  o["Write Search Log"]            = Option(false);
  o["Search Log Filename"]         = Option("SearchLog.txt");
#ifndef GPSFISH
  o["Book File"]                   = Option("book.bin");
#endif
  o["Best Book Move"]              = Option(false);

#ifndef GPSFISH
  o["Contempt Factor"]             = Option(0, -50,  50);
  o["Mobility (Midgame)"]          = Option(100, 0, 200, on_eval);
  o["Mobility (Endgame)"]          = Option(100, 0, 200, on_eval);
  o["Pawn Structure (Midgame)"]    = Option(100, 0, 200, on_eval);
  o["Pawn Structure (Endgame)"]    = Option(100, 0, 200, on_eval);
  o["Passed Pawns (Midgame)"]      = Option(100, 0, 200, on_eval);
  o["Passed Pawns (Endgame)"]      = Option(100, 0, 200, on_eval);
  o["Space"]                       = Option(100, 0, 200, on_eval);
  o["Aggressiveness"]              = Option(100, 0, 200, on_eval);
  o["Cowardice"]                   = Option(100, 0, 200, on_eval);
#endif
  o["Min Split Depth"]             = Option(0, 0, 12, on_threads);
  o["Max Threads per Split Point"] = Option(5, 4,  8, on_threads);
  o["Threads"]                     = Option(1, 1, MAX_THREADS, on_threads);
  o["Idle Threads Sleep"]          = Option(true);

#ifdef GPSFISH
  o["Hash"]                        = Option(get_memory(), 1, 8192, on_hash_size);
#else
  o["Hash"]                        = Option(32, 1, 8192, on_hash_size);
#endif
  o["Clear Hash"]                  = Option(on_clear_hash);
#ifdef GPSFISH
  o["Ponder"]                      = Option(false);
  o["OwnBook"]                     = Option(true);
#else
  o["Ponder"]                      = Option(true);
  o["OwnBook"]                     = Option(false);
#endif

  o["MultiPV"]                     = Option(1, 1, 500);
  o["Skill Level"]                 = Option(20, 0, 20);
#ifdef GPSFISH
  o["Emergency Move Horizon"]      = Option(50, 0, 60);
  o["Emergency Base Time"]         = Option(20000, 0, 30000);
  o["Emergency Move Time"]         = Option(1000, 0, 5000);
#else
  o["Emergency Move Horizon"]      = Option(40, 0, 50);
  o["Emergency Base Time"]         = Option(200, 0, 30000);
  o["Emergency Move Time"]         = Option(70, 0, 5000);

#endif
  o["Minimum Thinking Time"]       = Option(20, 0, 5000);
<<<<<<< HEAD
  o["Slow Mover"]                  = Option(100, 10, 1000);
#ifndef GPSFISH
=======
  o["Slow Mover"]                  = Option(50, 10, 1000);
>>>>>>> e6482b7d
  o["UCI_Chess960"]                = Option(false);
  o["UCI_AnalyseMode"]             = Option(false, on_eval);
#endif

#ifdef GPSFISH
  o["DrawValue"]                   = Option(0, -30000, 30000);
#endif
}

#ifdef GPSFISH
std::string strReplace (const std::string& orig, const std::string& from, const std::string& to) {
  std::string str(orig);
  std::string::size_type pos = 0;
  while(pos = str.find(from, pos), pos != std::string::npos) {
      str.replace(pos, from.length(), to);
      pos += to.length();
  }
  return str;
}
#endif

/// operator<<() is used to print all the options default values in chronological
/// insertion order (the idx field) and in the format defined by the UCI protocol.

std::ostream& operator<<(std::ostream& os, const OptionsMap& om) {

  for (size_t idx = 0; idx < om.size(); idx++)
      for (OptionsMap::const_iterator it = om.begin(); it != om.end(); ++it)
          if (it->second.idx == idx)
          {
              const Option& o = it->second;
#ifdef GPSFISH
              // shogidokoro hack
              std::string str = strReplace(it->first," ","_");
              os << "\noption name " << str << " type " << o.type;
#else
              os << "\noption name " << it->first << " type " << o.type;
#endif

              if (o.type != "button")
                  os << " default " << o.defaultValue;

              if (o.type == "spin")
                  os << " min " << o.min << " max " << o.max;

              break;
          }
  return os;
}


/// Option c'tors and conversion operators

Option::Option(const char* v, Fn* f) : type("string"), min(0), max(0), idx(Options.size()), on_change(f)
{ defaultValue = currentValue = v; }

Option::Option(bool v, Fn* f) : type("check"), min(0), max(0), idx(Options.size()), on_change(f)
{ defaultValue = currentValue = (v ? "true" : "false"); }

Option::Option(Fn* f) : type("button"), min(0), max(0), idx(Options.size()), on_change(f)
{}

Option::Option(int v, int minv, int maxv, Fn* f) : type("spin"), min(minv), max(maxv), idx(Options.size()), on_change(f)
{ std::ostringstream ss; ss << v; defaultValue = currentValue = ss.str(); }


Option::operator int() const {
  assert(type == "check" || type == "spin");
  return (type == "spin" ? atoi(currentValue.c_str()) : currentValue == "true");
}

Option::operator std::string() const {
  assert(type == "string");
  return currentValue;
}


/// operator=() updates currentValue and triggers on_change() action. It's up to
/// the GUI to check for option's limits, but we could receive the new value from
/// the user by console window, so let's check the bounds anyway.

Option& Option::operator=(const string& v) {

  assert(!type.empty());

  if (   (type != "button" && v.empty())
      || (type == "check" && v != "true" && v != "false")
      || (type == "spin" && (atoi(v.c_str()) < min || atoi(v.c_str()) > max)))
      return *this;

  if (type != "button")
      currentValue = v;

  if (on_change)
      (*on_change)(*this);

  return *this;
}

} // namespace UCI<|MERGE_RESOLUTION|>--- conflicted
+++ resolved
@@ -157,12 +157,8 @@
 
 #endif
   o["Minimum Thinking Time"]       = Option(20, 0, 5000);
-<<<<<<< HEAD
-  o["Slow Mover"]                  = Option(100, 10, 1000);
-#ifndef GPSFISH
-=======
   o["Slow Mover"]                  = Option(50, 10, 1000);
->>>>>>> e6482b7d
+#ifndef GPSFISH
   o["UCI_Chess960"]                = Option(false);
   o["UCI_AnalyseMode"]             = Option(false, on_eval);
 #endif
