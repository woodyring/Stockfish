--- conflicted
+++ resolved
@@ -45,38 +45,9 @@
 }
 
 
-/// OptionsMap c'tor initializes the UCI options to their hard coded default
-/// values and initializes the default value of "Threads" and "Minimum Split Depth"
-/// parameters according to the number of CPU cores detected.
-
-OptionsMap::OptionsMap() {
-
-  int cpus = std::min(cpu_count(), MAX_THREADS);
-  int msd = cpus < 8 ? 4 : 7;
-  OptionsMap& o = *this;
-
-<<<<<<< HEAD
-  o["Use Search Log"] = UCIOption(false);
-  o["Search Log Filename"] = UCIOption("SearchLog.txt");
-#ifndef GPSFISH
-  o["Book File"] = UCIOption("book.bin");
-#endif
-  o["Best Book Move"] = UCIOption(false);
-#ifndef GPSFISH
-  o["Mobility (Middle Game)"] = UCIOption(100, 0, 200);
-  o["Mobility (Endgame)"] = UCIOption(100, 0, 200);
-  o["Passed Pawns (Middle Game)"] = UCIOption(100, 0, 200);
-  o["Passed Pawns (Endgame)"] = UCIOption(100, 0, 200);
-  o["Space"] = UCIOption(100, 0, 200);
-  o["Aggressiveness"] = UCIOption(100, 0, 200);
-  o["Cowardice"] = UCIOption(100, 0, 200);
-#endif
-  o["Minimum Split Depth"] = UCIOption(4, 4, 7);
-  o["Maximum Number of Threads per Split Point"] = UCIOption(5, 4, 8);
-  o["Threads"] = UCIOption(1, 1, MAX_THREADS);
-  o["Use Sleeping Threads"] = UCIOption(true);
-
-#ifdef GPSFISH
+#ifdef GPSFISH
+static size_t get_memory()
+{
   size_t memory = 32;
 #  ifdef __APPLE__
   {
@@ -109,50 +80,27 @@
   }
 #  endif
 
-  o["Hash"] = UCIOption(memory, 4, 8192);
-#else
-  o["Hash"] = UCIOption(32, 4, 8192);
-#endif
-  o["Clear Hash"] = UCIOption(false, "button");
-#ifdef GPSFISH
-  o["Ponder"] = UCIOption(false);
-#else
-  o["Ponder"] = UCIOption(true);
-#endif
-  o["OwnBook"] = UCIOption(true);
-  o["MultiPV"] = UCIOption(1, 1, 500);
-  o["Skill Level"] = UCIOption(20, 0, 20);
-#ifdef GPSFISH
-  o["Emergency Move Horizon"] = UCIOption(50, 0, 60);
-  o["Emergency Base Time"] = UCIOption(20000, 0, 30000);
-  o["Emergency Move Time"] = UCIOption(1000, 0, 5000);
-#else
-  o["Emergency Move Horizon"] = UCIOption(40, 0, 50);
-  o["Emergency Base Time"] = UCIOption(200, 0, 30000);
-  o["Emergency Move Time"] = UCIOption(70, 0, 5000);
-#endif
-  o["Minimum Thinking Time"] = UCIOption(20, 0, 5000);
-#ifndef GPSFISH
-  o["UCI_Chess960"] = UCIOption(false);
-  o["UCI_AnalyseMode"] = UCIOption(false);
-#endif
-#ifdef GPSFISH
-  o["DrawValue"] = UCIOption(0, -30000, 30000);
-#endif
-
-  // Set some SMP parameters accordingly to the detected CPU count
-  UCIOption& thr = o["Threads"];
-  UCIOption& msd = o["Minimum Split Depth"];
-
-  thr.defaultValue = thr.currentValue = int_to_string(cpu_count());
-
-  if (cpu_count() >= 8)
-      msd.defaultValue = msd.currentValue = int_to_string(7);
-=======
+  return memory;
+}
+#endif
+
+/// OptionsMap c'tor initializes the UCI options to their hard coded default
+/// values and initializes the default value of "Threads" and "Minimum Split Depth"
+/// parameters according to the number of CPU cores detected.
+
+OptionsMap::OptionsMap() {
+
+  int cpus = std::min(cpu_count(), MAX_THREADS);
+  int msd = cpus < 8 ? 4 : 7;
+  OptionsMap& o = *this;
+
   o["Use Search Log"]              = UCIOption(false);
   o["Search Log Filename"]         = UCIOption("SearchLog.txt");
+#ifndef GPSFISH
   o["Book File"]                   = UCIOption("book.bin");
+#endif
   o["Best Book Move"]              = UCIOption(false);
+#ifndef GPSFISH
   o["Mobility (Middle Game)"]      = UCIOption(100, 0, 200);
   o["Mobility (Endgame)"]          = UCIOption(100, 0, 200);
   o["Passed Pawns (Middle Game)"]  = UCIOption(100, 0, 200);
@@ -160,23 +108,45 @@
   o["Space"]                       = UCIOption(100, 0, 200);
   o["Aggressiveness"]              = UCIOption(100, 0, 200);
   o["Cowardice"]                   = UCIOption(100, 0, 200);
+#endif
   o["Min Split Depth"]             = UCIOption(msd, 4, 7);
   o["Max Threads per Split Point"] = UCIOption(5, 4, 8);
   o["Threads"]                     = UCIOption(cpus, 1, MAX_THREADS);
   o["Use Sleeping Threads"]        = UCIOption(true);
+
+#ifdef GPSFISH
+  o["Hash"]                        = UCIOption(get_memory(), 4, 8192);
+#else
   o["Hash"]                        = UCIOption(32, 4, 8192);
+#endif
   o["Clear Hash"]                  = UCIOption(false, "button");
+#ifdef GPSFISH
+  o["Ponder"]                      = UCIOption(false);
+#else
   o["Ponder"]                      = UCIOption(true);
+#endif
+
   o["OwnBook"]                     = UCIOption(true);
   o["MultiPV"]                     = UCIOption(1, 1, 500);
   o["Skill Level"]                 = UCIOption(20, 0, 20);
+#ifdef GPSFISH
+  o["Emergency Move Horizon"]      = UCIOption(50, 0, 60);
+  o["Emergency Base Time"]         = UCIOption(20000, 0, 30000);
+  o["Emergency Move Time"]         = UCIOption(1000, 0, 5000);
+#else
   o["Emergency Move Horizon"]      = UCIOption(40, 0, 50);
   o["Emergency Base Time"]         = UCIOption(200, 0, 30000);
   o["Emergency Move Time"]         = UCIOption(70, 0, 5000);
+
+#endif
   o["Minimum Thinking Time"]       = UCIOption(20, 0, 5000);
+#ifndef GPSFISH
   o["UCI_Chess960"]                = UCIOption(false);
   o["UCI_AnalyseMode"]             = UCIOption(false);
->>>>>>> 87b483f9
+#endif
+#ifdef GPSFISH
+  o["DrawValue"]                   = UCIOption(0, -30000, 30000);
+#endif
 }
 
 
