--- conflicted
+++ resolved
@@ -112,15 +112,11 @@
   o["Min Split Depth"]             = UCIOption(msd, 4, 7);
   o["Max Threads per Split Point"] = UCIOption(5, 4, 8);
   o["Threads"]                     = UCIOption(cpus, 1, MAX_THREADS);
-<<<<<<< HEAD
-  o["Use Sleeping Threads"]        = UCIOption(true);
+  o["Use Sleeping Threads"]        = UCIOption(false);
 
 #ifdef GPSFISH
   o["Hash"]                        = UCIOption(get_memory(), 4, 8192);
 #else
-=======
-  o["Use Sleeping Threads"]        = UCIOption(false);
->>>>>>> 9db9e4f7
   o["Hash"]                        = UCIOption(32, 4, 8192);
 #endif
   o["Clear Hash"]                  = UCIOption(false, "button");
