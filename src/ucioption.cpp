--- conflicted
+++ resolved
@@ -160,16 +160,12 @@
   o["Slow Mover"]                  = Option(80, 10, 1000);
 #ifndef GPSFISH
   o["UCI_Chess960"]                = Option(false);
-<<<<<<< HEAD
-  o["UCI_AnalyseMode"]             = Option(false, on_eval);
 #endif
 
 #ifdef GPSFISH
   o["DrawValue"]                   = Option(0, -30000, 30000);
   o["Resign"]                      = Option(32765, 1000, 32765);
 #endif
-=======
->>>>>>> 9f0485e3
 }
 
 #ifdef GPSFISH
