/*
  Stockfish, a UCI chess playing engine derived from Glaurung 2.1
  Copyright (C) 2004-2008 Tord Romstad (Glaurung author)
  Copyright (C) 2008-2013 Marco Costalba, Joona Kiiski, Tord Romstad

  Stockfish is free software: you can redistribute it and/or modify
  it under the terms of the GNU General Public License as published by
  the Free Software Foundation, either version 3 of the License, or
  (at your option) any later version.

  Stockfish is distributed in the hope that it will be useful,
  but WITHOUT ANY WARRANTY; without even the implied warranty of
  MERCHANTABILITY or FITNESS FOR A PARTICULAR PURPOSE.  See the
  GNU General Public License for more details.

  You should have received a copy of the GNU General Public License
  along with this program.  If not, see <http://www.gnu.org/licenses/>.
*/

#include <algorithm>
#include <cassert>
#include <cstdlib>
#include <sstream>

#ifdef GPSFISH
#  include <fstream>
#  ifdef __APPLE__
#    include <sys/sysctl.h>
#  endif
#  ifdef _WIN32
#    include <windows.h>
#  endif
#endif

#include "evaluate.h"
#include "misc.h"
#include "thread.h"
#include "tt.h"
#include "ucioption.h"

using std::string;

UCI::OptionsMap Options; // Global object

namespace UCI {

/// 'On change' actions, triggered by an option's value change
void on_logger(const Option& o) { start_logger(o); }
#ifndef GPSFISH
void on_eval(const Option&) { Eval::init(); }
#endif
void on_threads(const Option&) { Threads.read_uci_options(); }
void on_hash_size(const Option& o) { TT.set_size(o); }
void on_clear_hash(const Option&) { TT.clear(); }


/// Our case insensitive less() function as required by UCI protocol
bool ci_less(char c1, char c2) { return tolower(c1) < tolower(c2); }

bool CaseInsensitiveLess::operator() (const string& s1, const string& s2) const {
  return std::lexicographical_compare(s1.begin(), s1.end(), s2.begin(), s2.end(), ci_less);
}


#ifdef GPSFISH
static size_t get_memory()
{
  size_t memory = 32;
#  ifdef __APPLE__
  {
    int mib[2];
    size_t usermem;
    size_t len=sizeof(usermem);
    mib[0] = CTL_HW;
    mib[1] = HW_USERMEM;
    if (sysctl(mib, 2, &usermem, &len, NULL, 0) == 0
       && len == sizeof(usermem)) {
      memory = std::min((size_t)2048, usermem/1024/1024/4);
    }
  }
#  elif defined (_WIN32)
  {
    MEMORYSTATUSEX statex;
    statex.dwLength = sizeof(statex);
    GlobalMemoryStatusEx(&statex);
    const size_t bytes = statex.ullTotalPhys; // in bytes
    memory = std::min((size_t)2048, std::max(memory, bytes/1024/1024/4));
  }
#  else
  {
    std::string name, unit;
    size_t value;
    std::ifstream is("/proc/meminfo");
    if (is >> name >> value >> unit
       && name == "MemTotal:" && unit == "kB")
      memory = std::min((size_t)2048, std::max(memory, value/1024/4));
  }
#  endif

  return memory;
}
#endif

/// init() initializes the UCI options to their hard coded default values
/// and initializes the default value of "Threads" and "Min Split Depth"
/// parameters according to the number of CPU cores detected.

void init(OptionsMap& o) {

  int cpus = std::min(cpu_count(), MAX_THREADS);
  int msd = cpus < 8 ? 4 : 7;

  o["Use Debug Log"]               = Option(false, on_logger);
  o["Use Search Log"]              = Option(false);
  o["Search Log Filename"]         = Option("SearchLog.txt");
#ifndef GPSFISH
  o["Book File"]                   = Option("book.bin");
#endif
  o["Best Book Move"]              = Option(false);

#ifndef GPSFISH
  o["Contempt Factor"]             = Option(0, -50,  50);
  o["Mobility (Middle Game)"]      = Option(100, 0, 200, on_eval);
  o["Mobility (Endgame)"]          = Option(100, 0, 200, on_eval);
  o["Passed Pawns (Middle Game)"]  = Option(100, 0, 200, on_eval);
  o["Passed Pawns (Endgame)"]      = Option(100, 0, 200, on_eval);
  o["Space"]                       = Option(100, 0, 200, on_eval);
#endif
  o["Min Split Depth"]             = Option(msd, 4, 12, on_threads);
  o["Max Threads per Split Point"] = Option(5, 4, 8, on_threads);
  o["Threads"]                     = Option(cpus, 1, MAX_THREADS, on_threads);
  o["Use Sleeping Threads"]        = Option(true);
<<<<<<< HEAD

#ifdef GPSFISH
  o["Hash"]                        = Option(get_memory(), 4, 8192, on_hash_size);
#else
  o["Hash"]                        = Option(32, 4, 8192, on_hash_size);
#endif
=======
  o["Hash"]                        = Option(32, 1, 8192, on_hash_size);
>>>>>>> 0c1b40c5
  o["Clear Hash"]                  = Option(on_clear_hash);
#ifdef GPSFISH
  o["Ponder"]                      = Option(false);
  o["OwnBook"]                     = Option(true);
#else
  o["Ponder"]                      = Option(true);
  o["OwnBook"]                     = Option(false);
#endif

  o["MultiPV"]                     = Option(1, 1, 500);
  o["Skill Level"]                 = Option(20, 0, 20);
#ifdef GPSFISH
  o["Emergency Move Horizon"]      = Option(50, 0, 60);
  o["Emergency Base Time"]         = Option(20000, 0, 30000);
  o["Emergency Move Time"]         = Option(1000, 0, 5000);
#else
  o["Emergency Move Horizon"]      = Option(40, 0, 50);
  o["Emergency Base Time"]         = Option(200, 0, 30000);
  o["Emergency Move Time"]         = Option(70, 0, 5000);

#endif
  o["Minimum Thinking Time"]       = Option(20, 0, 5000);
  o["Slow Mover"]                  = Option(100, 10, 1000);
#ifndef GPSFISH
  o["UCI_Chess960"]                = Option(false);
  o["UCI_AnalyseMode"]             = Option(false, on_eval);
#endif

#ifdef GPSFISH
  o["DrawValue"]                   = Option(0, -30000, 30000);
#endif
}


/// operator<<() is used to print all the options default values in chronological
/// insertion order (the idx field) and in the format defined by the UCI protocol.

std::ostream& operator<<(std::ostream& os, const OptionsMap& om) {

  for (size_t idx = 0; idx < om.size(); idx++)
      for (OptionsMap::const_iterator it = om.begin(); it != om.end(); ++it)
          if (it->second.idx == idx)
          {
              const Option& o = it->second;
              os << "\noption name " << it->first << " type " << o.type;

              if (o.type != "button")
                  os << " default " << o.defaultValue;

              if (o.type == "spin")
                  os << " min " << o.min << " max " << o.max;

              break;
          }
  return os;
}


/// Option c'tors and conversion operators

Option::Option(const char* v, Fn* f) : type("string"), min(0), max(0), idx(Options.size()), on_change(f)
{ defaultValue = currentValue = v; }

Option::Option(bool v, Fn* f) : type("check"), min(0), max(0), idx(Options.size()), on_change(f)
{ defaultValue = currentValue = (v ? "true" : "false"); }

Option::Option(Fn* f) : type("button"), min(0), max(0), idx(Options.size()), on_change(f)
{}

Option::Option(int v, int minv, int maxv, Fn* f) : type("spin"), min(minv), max(maxv), idx(Options.size()), on_change(f)
{ std::ostringstream ss; ss << v; defaultValue = currentValue = ss.str(); }


Option::operator int() const {
  assert(type == "check" || type == "spin");
  return (type == "spin" ? atoi(currentValue.c_str()) : currentValue == "true");
}

Option::operator std::string() const {
  assert(type == "string");
  return currentValue;
}


/// operator=() updates currentValue and triggers on_change() action. It's up to
/// the GUI to check for option's limits, but we could receive the new value from
/// the user by console window, so let's check the bounds anyway.

Option& Option::operator=(const string& v) {

  assert(!type.empty());

  if (   (type != "button" && v.empty())
      || (type == "check" && v != "true" && v != "false")
      || (type == "spin" && (atoi(v.c_str()) < min || atoi(v.c_str()) > max)))
      return *this;

  if (type != "button")
      currentValue = v;

  if (on_change)
      (*on_change)(*this);

  return *this;
}

} // namespace UCI<|MERGE_RESOLUTION|>--- conflicted
+++ resolved
@@ -130,16 +130,12 @@
   o["Max Threads per Split Point"] = Option(5, 4, 8, on_threads);
   o["Threads"]                     = Option(cpus, 1, MAX_THREADS, on_threads);
   o["Use Sleeping Threads"]        = Option(true);
-<<<<<<< HEAD
-
-#ifdef GPSFISH
-  o["Hash"]                        = Option(get_memory(), 4, 8192, on_hash_size);
+
+#ifdef GPSFISH
+  o["Hash"]                        = Option(get_memory(), 1, 8192, on_hash_size);
 #else
-  o["Hash"]                        = Option(32, 4, 8192, on_hash_size);
-#endif
-=======
   o["Hash"]                        = Option(32, 1, 8192, on_hash_size);
->>>>>>> 0c1b40c5
+#endif
   o["Clear Hash"]                  = Option(on_clear_hash);
 #ifdef GPSFISH
   o["Ponder"]                      = Option(false);
