/*
  Stockfish, a UCI chess playing engine derived from Glaurung 2.1
  Copyright (C) 2004-2008 Tord Romstad (Glaurung author)
  Copyright (C) 2008-2012 Marco Costalba, Joona Kiiski, Tord Romstad

  Stockfish is free software: you can redistribute it and/or modify
  it under the terms of the GNU General Public License as published by
  the Free Software Foundation, either version 3 of the License, or
  (at your option) any later version.

  Stockfish is distributed in the hope that it will be useful,
  but WITHOUT ANY WARRANTY; without even the implied warranty of
  MERCHANTABILITY or FITNESS FOR A PARTICULAR PURPOSE.  See the
  GNU General Public License for more details.

  You should have received a copy of the GNU General Public License
  along with this program.  If not, see <http://www.gnu.org/licenses/>.
*/

#include <algorithm>
#include <sstream>
<<<<<<< HEAD
#ifdef GPSFISH
#  include <fstream>
#  ifdef __APPLE__
#    include <sys/sysctl.h>
#  endif
#  ifdef _WIN32
#    include <windows.h>
#  endif
#endif
=======

#include "evaluate.h"
>>>>>>> d8e56cbe
#include "misc.h"
#include "thread.h"
#include "tt.h"
#include "ucioption.h"

using std::string;

OptionsMap Options; // Global object

namespace {

/// 'On change' actions, triggered by an option's value change
void on_eval(UCIOption&) { eval_init(); }
void on_threads(UCIOption&) { Threads.read_uci_options(); }
void on_hash_size(UCIOption& o) { TT.set_size(o); }
void on_clear_hash(UCIOption& o) { TT.clear(); o = false; } // UCI button

/// Our case insensitive less() function as required by UCI protocol
bool ci_less(char c1, char c2) { return tolower(c1) < tolower(c2); }

}

bool CaseInsensitiveLess::operator() (const string& s1, const string& s2) const {
  return lexicographical_compare(s1.begin(), s1.end(), s2.begin(), s2.end(), ci_less);
}


#ifdef GPSFISH
static size_t get_memory()
{
  size_t memory = 32;
#  ifdef __APPLE__
  {
    int mib[2];
    size_t usermem;
    size_t len=sizeof(usermem);
    mib[0] = CTL_HW;
    mib[1] = HW_USERMEM;
    if (sysctl(mib, 2, &usermem, &len, NULL, 0) == 0
       && len == sizeof(usermem)) {
      memory = std::min((size_t)2048, usermem/1024/1024/4);
    }
  }
#  elif defined (_WIN32)
  {
    MEMORYSTATUSEX statex;
    statex.dwLength = sizeof(statex);
    GlobalMemoryStatusEx(&statex);
    const size_t bytes = statex.ullTotalPhys; // in bytes
    memory = std::min((size_t)2048, std::max(memory, bytes/1024/1024/4));
  }
#  else
  {
    std::string name, unit;
    size_t value;
    std::ifstream is("/proc/meminfo");
    if (is >> name >> value >> unit
       && name == "MemTotal:" && unit == "kB")
      memory = std::min((size_t)2048, std::max(memory, value/1024/4));
  }
#  endif

  return memory;
}
#endif

/// OptionsMap c'tor initializes the UCI options to their hard coded default
/// values and initializes the default value of "Threads" and "Min Split Depth"
/// parameters according to the number of CPU cores detected.

OptionsMap::OptionsMap() {

  int cpus = std::min(cpu_count(), MAX_THREADS);
  int msd = cpus < 8 ? 4 : 7;
  OptionsMap& o = *this;

  o["Use Search Log"]              = UCIOption(false);
  o["Search Log Filename"]         = UCIOption("SearchLog.txt");
#ifndef GPSFISH
  o["Book File"]                   = UCIOption("book.bin");
#endif
  o["Best Book Move"]              = UCIOption(false);
<<<<<<< HEAD
#ifndef GPSFISH
  o["Mobility (Middle Game)"]      = UCIOption(100, 0, 200);
  o["Mobility (Endgame)"]          = UCIOption(100, 0, 200);
  o["Passed Pawns (Middle Game)"]  = UCIOption(100, 0, 200);
  o["Passed Pawns (Endgame)"]      = UCIOption(100, 0, 200);
  o["Space"]                       = UCIOption(100, 0, 200);
  o["Aggressiveness"]              = UCIOption(100, 0, 200);
  o["Cowardice"]                   = UCIOption(100, 0, 200);
#endif
=======
  o["Mobility (Middle Game)"]      = UCIOption(100, 0, 200, on_eval);
  o["Mobility (Endgame)"]          = UCIOption(100, 0, 200, on_eval);
  o["Passed Pawns (Middle Game)"]  = UCIOption(100, 0, 200, on_eval);
  o["Passed Pawns (Endgame)"]      = UCIOption(100, 0, 200, on_eval);
  o["Space"]                       = UCIOption(100, 0, 200, on_eval);
  o["Aggressiveness"]              = UCIOption(100, 0, 200, on_eval);
  o["Cowardice"]                   = UCIOption(100, 0, 200, on_eval);
>>>>>>> d8e56cbe
  o["Min Split Depth"]             = UCIOption(msd, 4, 7, on_threads);
  o["Max Threads per Split Point"] = UCIOption(5, 4, 8, on_threads);
  o["Threads"]                     = UCIOption(cpus, 1, MAX_THREADS);
  o["Use Sleeping Threads"]        = UCIOption(true, on_threads);

#ifdef GPSFISH
  o["Hash"]                        = UCIOption(get_memory(), 4, 8192, on_hash_size);
#else
  o["Hash"]                        = UCIOption(32, 4, 8192, on_hash_size);
#endif
  o["Clear Hash"]                  = UCIOption(false, on_clear_hash);
#ifdef GPSFISH
  o["Ponder"]                      = UCIOption(false);
#else
  o["Ponder"]                      = UCIOption(true);
#endif

  o["OwnBook"]                     = UCIOption(true);
  o["MultiPV"]                     = UCIOption(1, 1, 500);
  o["Skill Level"]                 = UCIOption(20, 0, 20);
#ifdef GPSFISH
  o["Emergency Move Horizon"]      = UCIOption(50, 0, 60);
  o["Emergency Base Time"]         = UCIOption(20000, 0, 30000);
  o["Emergency Move Time"]         = UCIOption(1000, 0, 5000);
#else
  o["Emergency Move Horizon"]      = UCIOption(40, 0, 50);
  o["Emergency Base Time"]         = UCIOption(200, 0, 30000);
  o["Emergency Move Time"]         = UCIOption(70, 0, 5000);

#endif
  o["Minimum Thinking Time"]       = UCIOption(20, 0, 5000);
  o["Slow Mover"]                  = UCIOption(100, 10, 1000);
#ifndef GPSFISH
  o["UCI_Chess960"]                = UCIOption(false);
<<<<<<< HEAD
  o["UCI_AnalyseMode"]             = UCIOption(false);
#endif
#ifdef GPSFISH
  o["DrawValue"]                   = UCIOption(0, -30000, 30000);
#endif
=======
  o["UCI_AnalyseMode"]             = UCIOption(false, on_eval);
>>>>>>> d8e56cbe
}


/// operator<<() is used to output all the UCI options in chronological insertion
/// order (the idx field) and in the format defined by the UCI protocol.

std::ostream& operator<<(std::ostream& os, const OptionsMap& om) {

  for (size_t idx = 0; idx < om.size(); idx++)
      for (OptionsMap::const_iterator it = om.begin(); it != om.end(); ++it)
          if (it->second.idx == idx)
          {
              const UCIOption& o = it->second;
              os << "\noption name " << it->first << " type " << o.type;

              if (o.type != "button")
                  os << " default " << o.defaultValue;

              if (o.type == "spin")
                  os << " min " << o.min << " max " << o.max;

              break;
          }
  return os;
}


/// UCIOption class c'tors

UCIOption::UCIOption(const char* v, Fn* f) : type("string"), min(0), max(0), idx(Options.size()), on_change(f)
{ defaultValue = currentValue = v; }

UCIOption::UCIOption(bool v, Fn* f) : type("check"), min(0), max(0), idx(Options.size()), on_change(f)
{ defaultValue = currentValue = (v ? "true" : "false"); }

UCIOption::UCIOption(int v, int minv, int maxv, Fn* f) : type("spin"), min(minv), max(maxv), idx(Options.size()), on_change(f)
{ std::ostringstream ss; ss << v; defaultValue = currentValue = ss.str(); }


/// UCIOption::operator=() updates currentValue. Normally it's up to the GUI to
/// check for option's limits, but we could receive the new value directly from
/// the user by console window, so let's check the bounds anyway.

void UCIOption::operator=(const string& v) {

  assert(!type.empty());

  if (   !v.empty()
      && (type == "check") == (v == "true" || v == "false")
      && (type != "spin" || (atoi(v.c_str()) >= min && atoi(v.c_str()) <= max)))
  {
      currentValue = v;

      if (on_change)
          (*on_change)(*this);
  }
}<|MERGE_RESOLUTION|>--- conflicted
+++ resolved
@@ -19,7 +19,7 @@
 
 #include <algorithm>
 #include <sstream>
-<<<<<<< HEAD
+
 #ifdef GPSFISH
 #  include <fstream>
 #  ifdef __APPLE__
@@ -29,10 +29,8 @@
 #    include <windows.h>
 #  endif
 #endif
-=======
 
 #include "evaluate.h"
->>>>>>> d8e56cbe
 #include "misc.h"
 #include "thread.h"
 #include "tt.h"
@@ -45,7 +43,9 @@
 namespace {
 
 /// 'On change' actions, triggered by an option's value change
+#ifndef GPSFISH
 void on_eval(UCIOption&) { eval_init(); }
+#endif
 void on_threads(UCIOption&) { Threads.read_uci_options(); }
 void on_hash_size(UCIOption& o) { TT.set_size(o); }
 void on_clear_hash(UCIOption& o) { TT.clear(); o = false; } // UCI button
@@ -115,17 +115,8 @@
   o["Book File"]                   = UCIOption("book.bin");
 #endif
   o["Best Book Move"]              = UCIOption(false);
-<<<<<<< HEAD
-#ifndef GPSFISH
-  o["Mobility (Middle Game)"]      = UCIOption(100, 0, 200);
-  o["Mobility (Endgame)"]          = UCIOption(100, 0, 200);
-  o["Passed Pawns (Middle Game)"]  = UCIOption(100, 0, 200);
-  o["Passed Pawns (Endgame)"]      = UCIOption(100, 0, 200);
-  o["Space"]                       = UCIOption(100, 0, 200);
-  o["Aggressiveness"]              = UCIOption(100, 0, 200);
-  o["Cowardice"]                   = UCIOption(100, 0, 200);
-#endif
-=======
+
+#ifndef GPSFISH
   o["Mobility (Middle Game)"]      = UCIOption(100, 0, 200, on_eval);
   o["Mobility (Endgame)"]          = UCIOption(100, 0, 200, on_eval);
   o["Passed Pawns (Middle Game)"]  = UCIOption(100, 0, 200, on_eval);
@@ -133,7 +124,7 @@
   o["Space"]                       = UCIOption(100, 0, 200, on_eval);
   o["Aggressiveness"]              = UCIOption(100, 0, 200, on_eval);
   o["Cowardice"]                   = UCIOption(100, 0, 200, on_eval);
->>>>>>> d8e56cbe
+#endif
   o["Min Split Depth"]             = UCIOption(msd, 4, 7, on_threads);
   o["Max Threads per Split Point"] = UCIOption(5, 4, 8, on_threads);
   o["Threads"]                     = UCIOption(cpus, 1, MAX_THREADS);
@@ -168,15 +159,12 @@
   o["Slow Mover"]                  = UCIOption(100, 10, 1000);
 #ifndef GPSFISH
   o["UCI_Chess960"]                = UCIOption(false);
-<<<<<<< HEAD
-  o["UCI_AnalyseMode"]             = UCIOption(false);
-#endif
+  o["UCI_AnalyseMode"]             = UCIOption(false, on_eval);
+#endif
+
 #ifdef GPSFISH
   o["DrawValue"]                   = UCIOption(0, -30000, 30000);
 #endif
-=======
-  o["UCI_AnalyseMode"]             = UCIOption(false, on_eval);
->>>>>>> d8e56cbe
 }
 
 
