/*
  Stockfish, a UCI chess playing engine derived from Glaurung 2.1
  Copyright (C) 2004-2008 Tord Romstad (Glaurung author)
  Copyright (C) 2008-2013 Marco Costalba, Joona Kiiski, Tord Romstad

  Stockfish is free software: you can redistribute it and/or modify
  it under the terms of the GNU General Public License as published by
  the Free Software Foundation, either version 3 of the License, or
  (at your option) any later version.

  Stockfish is distributed in the hope that it will be useful,
  but WITHOUT ANY WARRANTY; without even the implied warranty of
  MERCHANTABILITY or FITNESS FOR A PARTICULAR PURPOSE.  See the
  GNU General Public License for more details.

  You should have received a copy of the GNU General Public License
  along with this program.  If not, see <http://www.gnu.org/licenses/>.
*/

#include <algorithm>
#include <cassert>
#include <cstdlib>
#include <sstream>

#ifdef GPSFISH
#  include <fstream>
#  ifdef __APPLE__
#    include <sys/sysctl.h>
#  endif
#  ifdef _WIN32
#    include <windows.h>
#  endif
#endif

#include "evaluate.h"
#include "misc.h"
#include "thread.h"
#include "tt.h"
#include "ucioption.h"

using std::string;

UCI::OptionsMap Options; // Global object

namespace UCI {

/// 'On change' actions, triggered by an option's value change
void on_logger(const Option& o) { start_logger(o); }
#ifndef GPSFISH
void on_eval(const Option&) { Eval::init(); }
#endif
void on_threads(const Option&) { Threads.read_uci_options(); }
void on_hash_size(const Option& o) { TT.set_size(o); }
void on_clear_hash(const Option&) { TT.clear(); }


/// Our case insensitive less() function as required by UCI protocol
bool ci_less(char c1, char c2) { return tolower(c1) < tolower(c2); }

bool CaseInsensitiveLess::operator() (const string& s1, const string& s2) const {
  return std::lexicographical_compare(s1.begin(), s1.end(), s2.begin(), s2.end(), ci_less);
}


#ifdef GPSFISH
static size_t get_memory()
{
  size_t memory = 32;
#  ifdef __APPLE__
  {
    int mib[2];
    size_t usermem;
    size_t len=sizeof(usermem);
    mib[0] = CTL_HW;
    mib[1] = HW_USERMEM;
    if (sysctl(mib, 2, &usermem, &len, NULL, 0) == 0
       && len == sizeof(usermem)) {
      memory = std::min((size_t)2048, usermem/1024/1024/4);
    }
  }
#  elif defined (_WIN32)
  {
    MEMORYSTATUSEX statex;
    statex.dwLength = sizeof(statex);
    GlobalMemoryStatusEx(&statex);
    const size_t bytes = statex.ullTotalPhys; // in bytes
    memory = std::min((size_t)2048, std::max(memory, bytes/1024/1024/4));
  }
#  else
  {
    std::string name, unit;
    size_t value;
    std::ifstream is("/proc/meminfo");
    if (is >> name >> value >> unit
       && name == "MemTotal:" && unit == "kB")
      memory = std::min((size_t)2048, std::max(memory, value/1024/4));
  }
#  endif

  return memory;
}
#endif

/// init() initializes the UCI options to their hard coded default values

void init(OptionsMap& o) {

  o["Write Debug Log"]             = Option(false, on_logger);
  o["Write Search Log"]            = Option(false);
  o["Search Log Filename"]         = Option("SearchLog.txt");
#ifndef GPSFISH
  o["Book File"]                   = Option("book.bin");
#endif
  o["Best Book Move"]              = Option(false);

#ifndef GPSFISH
  o["Contempt Factor"]             = Option(0, -50,  50);
  o["Mobility (Midgame)"]          = Option(100, 0, 200, on_eval);
  o["Mobility (Endgame)"]          = Option(100, 0, 200, on_eval);
  o["Pawn Structure (Midgame)"]    = Option(100, 0, 200, on_eval);
  o["Pawn Structure (Endgame)"]    = Option(100, 0, 200, on_eval);
  o["Passed Pawns (Midgame)"]      = Option(100, 0, 200, on_eval);
  o["Passed Pawns (Endgame)"]      = Option(100, 0, 200, on_eval);
  o["Space"]                       = Option(100, 0, 200, on_eval);
  o["Aggressiveness"]              = Option(100, 0, 200, on_eval);
  o["Cowardice"]                   = Option(100, 0, 200, on_eval);
#endif
  o["Min Split Depth"]             = Option(0, 0, 12, on_threads);
  o["Max Threads per Split Point"] = Option(5, 4,  8, on_threads);
  o["Threads"]                     = Option(1, 1, MAX_THREADS, on_threads);
<<<<<<< HEAD
  o["Idle Threads Sleep"]          = Option(false);

#ifdef GPSFISH
  o["Hash"]                        = Option(get_memory(), 1, 8192, on_hash_size);
#else
=======
  o["Idle Threads Sleep"]          = Option(true);
>>>>>>> f39cf1b0
  o["Hash"]                        = Option(32, 1, 8192, on_hash_size);
#endif
  o["Clear Hash"]                  = Option(on_clear_hash);
#ifdef GPSFISH
  o["Ponder"]                      = Option(false);
  o["OwnBook"]                     = Option(true);
#else
  o["Ponder"]                      = Option(true);
  o["OwnBook"]                     = Option(false);
#endif

  o["MultiPV"]                     = Option(1, 1, 500);
  o["Skill Level"]                 = Option(20, 0, 20);
#ifdef GPSFISH
  o["Emergency Move Horizon"]      = Option(50, 0, 60);
  o["Emergency Base Time"]         = Option(20000, 0, 30000);
  o["Emergency Move Time"]         = Option(1000, 0, 5000);
#else
  o["Emergency Move Horizon"]      = Option(40, 0, 50);
  o["Emergency Base Time"]         = Option(200, 0, 30000);
  o["Emergency Move Time"]         = Option(70, 0, 5000);

#endif
  o["Minimum Thinking Time"]       = Option(20, 0, 5000);
  o["Slow Mover"]                  = Option(100, 10, 1000);
#ifndef GPSFISH
  o["UCI_Chess960"]                = Option(false);
  o["UCI_AnalyseMode"]             = Option(false, on_eval);
#endif

#ifdef GPSFISH
  o["DrawValue"]                   = Option(0, -30000, 30000);
#endif
}

#ifdef GPSFISH
std::string strReplace (const std::string& orig, const std::string& from, const std::string& to) {
  std::string str(orig);
  std::string::size_type pos = 0;
  while(pos = str.find(from, pos), pos != std::string::npos) {
      str.replace(pos, from.length(), to);
      pos += to.length();
  }
  return str;
}
#endif

/// operator<<() is used to print all the options default values in chronological
/// insertion order (the idx field) and in the format defined by the UCI protocol.

std::ostream& operator<<(std::ostream& os, const OptionsMap& om) {

  for (size_t idx = 0; idx < om.size(); idx++)
      for (OptionsMap::const_iterator it = om.begin(); it != om.end(); ++it)
          if (it->second.idx == idx)
          {
              const Option& o = it->second;
#ifdef GPSFISH
              // shogidokoro hack
              std::string str = strReplace(it->first," ","_");
              os << "\noption name " << str << " type " << o.type;
#else
              os << "\noption name " << it->first << " type " << o.type;
#endif

              if (o.type != "button")
                  os << " default " << o.defaultValue;

              if (o.type == "spin")
                  os << " min " << o.min << " max " << o.max;

              break;
          }
  return os;
}


/// Option c'tors and conversion operators

Option::Option(const char* v, Fn* f) : type("string"), min(0), max(0), idx(Options.size()), on_change(f)
{ defaultValue = currentValue = v; }

Option::Option(bool v, Fn* f) : type("check"), min(0), max(0), idx(Options.size()), on_change(f)
{ defaultValue = currentValue = (v ? "true" : "false"); }

Option::Option(Fn* f) : type("button"), min(0), max(0), idx(Options.size()), on_change(f)
{}

Option::Option(int v, int minv, int maxv, Fn* f) : type("spin"), min(minv), max(maxv), idx(Options.size()), on_change(f)
{ std::ostringstream ss; ss << v; defaultValue = currentValue = ss.str(); }


Option::operator int() const {
  assert(type == "check" || type == "spin");
  return (type == "spin" ? atoi(currentValue.c_str()) : currentValue == "true");
}

Option::operator std::string() const {
  assert(type == "string");
  return currentValue;
}


/// operator=() updates currentValue and triggers on_change() action. It's up to
/// the GUI to check for option's limits, but we could receive the new value from
/// the user by console window, so let's check the bounds anyway.

Option& Option::operator=(const string& v) {

  assert(!type.empty());

  if (   (type != "button" && v.empty())
      || (type == "check" && v != "true" && v != "false")
      || (type == "spin" && (atoi(v.c_str()) < min || atoi(v.c_str()) > max)))
      return *this;

  if (type != "button")
      currentValue = v;

  if (on_change)
      (*on_change)(*this);

  return *this;
}

} // namespace UCI<|MERGE_RESOLUTION|>--- conflicted
+++ resolved
@@ -128,15 +128,11 @@
   o["Min Split Depth"]             = Option(0, 0, 12, on_threads);
   o["Max Threads per Split Point"] = Option(5, 4,  8, on_threads);
   o["Threads"]                     = Option(1, 1, MAX_THREADS, on_threads);
-<<<<<<< HEAD
-  o["Idle Threads Sleep"]          = Option(false);
+  o["Idle Threads Sleep"]          = Option(true);
 
 #ifdef GPSFISH
   o["Hash"]                        = Option(get_memory(), 1, 8192, on_hash_size);
 #else
-=======
-  o["Idle Threads Sleep"]          = Option(true);
->>>>>>> f39cf1b0
   o["Hash"]                        = Option(32, 1, 8192, on_hash_size);
 #endif
   o["Clear Hash"]                  = Option(on_clear_hash);
