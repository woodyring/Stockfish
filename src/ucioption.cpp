--- conflicted
+++ resolved
@@ -140,11 +140,8 @@
 
 #endif
   o["Minimum Thinking Time"]       = UCIOption(20, 0, 5000);
-<<<<<<< HEAD
+  o["Slow Mover"]                  = UCIOption(100, 10, 1000);
 #ifndef GPSFISH
-=======
-  o["Slow Mover"]                  = UCIOption(100, 10, 1000);
->>>>>>> 40e93942
   o["UCI_Chess960"]                = UCIOption(false);
   o["UCI_AnalyseMode"]             = UCIOption(false);
 #endif
