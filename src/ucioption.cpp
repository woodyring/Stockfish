--- conflicted
+++ resolved
@@ -125,12 +125,8 @@
   o["Passed Pawns (Middle Game)"]  = Option(100, 0, 200, on_eval);
   o["Passed Pawns (Endgame)"]      = Option(100, 0, 200, on_eval);
   o["Space"]                       = Option(100, 0, 200, on_eval);
-<<<<<<< HEAD
-#endif
-  o["Min Split Depth"]             = Option(msd, 4, 7, on_threads);
-=======
+#endif
   o["Min Split Depth"]             = Option(msd, 4, 12, on_threads);
->>>>>>> f2638816
   o["Max Threads per Split Point"] = Option(5, 4, 8, on_threads);
   o["Threads"]                     = Option(cpus, 1, MAX_THREADS, on_threads);
   o["Use Sleeping Threads"]        = Option(true);
