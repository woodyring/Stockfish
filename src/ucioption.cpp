/*
  Stockfish, a UCI chess playing engine derived from Glaurung 2.1
  Copyright (C) 2004-2008 Tord Romstad (Glaurung author)
  Copyright (C) 2008-2014 Marco Costalba, Joona Kiiski, Tord Romstad

  Stockfish is free software: you can redistribute it and/or modify
  it under the terms of the GNU General Public License as published by
  the Free Software Foundation, either version 3 of the License, or
  (at your option) any later version.

  Stockfish is distributed in the hope that it will be useful,
  but WITHOUT ANY WARRANTY; without even the implied warranty of
  MERCHANTABILITY or FITNESS FOR A PARTICULAR PURPOSE.  See the
  GNU General Public License for more details.

  You should have received a copy of the GNU General Public License
  along with this program.  If not, see <http://www.gnu.org/licenses/>.
*/

#include <algorithm>
#include <cassert>
#include <cstdlib>
#include <sstream>

#ifdef GPSFISH
#  include <fstream>
#  ifdef __APPLE__
#    include <sys/sysctl.h>
#  endif
#  ifdef _WIN32
#    include <windows.h>
#  endif
#endif

#include "evaluate.h"
#include "misc.h"
#include "thread.h"
#include "tt.h"
#include "ucioption.h"

using std::string;

UCI::OptionsMap Options; // Global object

namespace UCI {

/// 'On change' actions, triggered by an option's value change
void on_logger(const Option& o) { start_logger(o); }
#ifndef GPSFISH
void on_eval(const Option&) { Eval::init(); }
#endif
void on_threads(const Option&) { Threads.read_uci_options(); }
void on_hash_size(const Option& o) { TT.resize(o); }
void on_clear_hash(const Option&) { TT.clear(); }


/// Our case insensitive less() function as required by UCI protocol
bool ci_less(char c1, char c2) { return tolower(c1) < tolower(c2); }

bool CaseInsensitiveLess::operator() (const string& s1, const string& s2) const {
  return std::lexicographical_compare(s1.begin(), s1.end(), s2.begin(), s2.end(), ci_less);
}


#ifdef GPSFISH
static size_t get_memory()
{
  size_t memory = 32;
#  ifdef __APPLE__
  {
    int mib[2];
    size_t usermem;
    size_t len=sizeof(usermem);
    mib[0] = CTL_HW;
    mib[1] = HW_USERMEM;
    if (sysctl(mib, 2, &usermem, &len, NULL, 0) == 0
       && len == sizeof(usermem)) {
      memory = std::min((size_t)2048, usermem/1024/1024/4);
    }
  }
#  elif defined (_WIN32)
  {
    MEMORYSTATUSEX statex;
    statex.dwLength = sizeof(statex);
    GlobalMemoryStatusEx(&statex);
    const size_t bytes = statex.ullTotalPhys; // in bytes
    memory = std::min((size_t)2048, std::max(memory, bytes/1024/1024/4));
  }
#  else
  {
    std::string name, unit;
    size_t value;
    std::ifstream is("/proc/meminfo");
    if (is >> name >> value >> unit
       && name == "MemTotal:" && unit == "kB")
      memory = std::min((size_t)2048, std::max(memory, value/1024/4));
  }
#  endif

  return memory;
}
#endif

/// init() initializes the UCI options to their hard-coded default values

void init(OptionsMap& o) {

<<<<<<< HEAD
  o["Write Debug Log"]          = Option(false, on_logger);
  o["Write Search Log"]         = Option(false);
  o["Search Log Filename"]      = Option("SearchLog.txt");
#ifndef GPSFISH
  o["Book File"]                = Option("book.bin");
#endif
  o["Best Book Move"]           = Option(false);

#ifndef GPSFISH
  o["Contempt Factor"]          = Option(0, -50,  50);
  o["Mobility (Midgame)"]       = Option(100, 0, 200, on_eval);
  o["Mobility (Endgame)"]       = Option(100, 0, 200, on_eval);
  o["Pawn Structure (Midgame)"] = Option(100, 0, 200, on_eval);
  o["Pawn Structure (Endgame)"] = Option(100, 0, 200, on_eval);
  o["Passed Pawns (Midgame)"]   = Option(100, 0, 200, on_eval);
  o["Passed Pawns (Endgame)"]   = Option(100, 0, 200, on_eval);
  o["Space"]                    = Option(100, 0, 200, on_eval);
  o["Aggressiveness"]           = Option(100, 0, 200, on_eval);
  o["Cowardice"]                = Option(100, 0, 200, on_eval);
#endif
  o["Min Split Depth"]          = Option(0, 0, 12, on_threads);
  o["Threads"]                  = Option(1, 1, MAX_THREADS, on_threads);
  o["Idle Threads Sleep"]       = Option(true);

#ifdef GPSFISH
  o["Hash"]                     = Option(get_memory(), 1, 16384, on_hash_size);
#else
  o["Hash"]                     = Option(32, 1, 16384, on_hash_size);
#endif
  o["Clear Hash"]               = Option(on_clear_hash);
#ifdef GPSFISH
  o["Ponder"]                   = Option(false);
  o["OwnBook"]                  = Option(true);
#else
  o["Ponder"]                   = Option(true);
  o["OwnBook"]                  = Option(false);
#endif

  o["MultiPV"]                  = Option(1, 1, 500);
  o["Skill Level"]              = Option(20, 0, 20);
#ifdef GPSFISH
  o["Emergency Move Horizon"]   = Option(50, 0, 60);
  o["Emergency Base Time"]      = Option(20000, 0, 30000);
  o["Emergency Move Time"]      = Option(1000, 0, 5000);
#else
  o["Emergency Move Horizon"]   = Option(40, 0, 50);
  o["Emergency Base Time"]      = Option(60, 0, 30000);
  o["Emergency Move Time"]      = Option(30, 0, 5000);

#endif
  o["Minimum Thinking Time"]    = Option(20, 0, 5000);
  o["Slow Mover"]               = Option(80, 10, 1000);
#ifndef GPSFISH
  o["UCI_Chess960"]             = Option(false);
#endif

#ifdef GPSFISH
  o["DrawValue"]                = Option(0, -30000, 30000);
  o["Resign"]                   = Option(32765, 1000, 32765);
#endif
=======
  o["Write Debug Log"]          << Option(false, on_logger);
  o["Write Search Log"]         << Option(false);
  o["Search Log Filename"]      << Option("SearchLog.txt");
  o["Book File"]                << Option("book.bin");
  o["Best Book Move"]           << Option(false);
  o["Contempt Factor"]          << Option(0, -50,  50);
  o["Mobility (Midgame)"]       << Option(100, 0, 200, on_eval);
  o["Mobility (Endgame)"]       << Option(100, 0, 200, on_eval);
  o["Pawn Structure (Midgame)"] << Option(100, 0, 200, on_eval);
  o["Pawn Structure (Endgame)"] << Option(100, 0, 200, on_eval);
  o["Passed Pawns (Midgame)"]   << Option(100, 0, 200, on_eval);
  o["Passed Pawns (Endgame)"]   << Option(100, 0, 200, on_eval);
  o["Space"]                    << Option(100, 0, 200, on_eval);
  o["Aggressiveness"]           << Option(100, 0, 200, on_eval);
  o["Cowardice"]                << Option(100, 0, 200, on_eval);
  o["Min Split Depth"]          << Option(0, 0, 12, on_threads);
  o["Threads"]                  << Option(1, 1, MAX_THREADS, on_threads);
  o["Idle Threads Sleep"]       << Option(true);
  o["Hash"]                     << Option(32, 1, 16384, on_hash_size);
  o["Clear Hash"]               << Option(on_clear_hash);
  o["Ponder"]                   << Option(true);
  o["OwnBook"]                  << Option(false);
  o["MultiPV"]                  << Option(1, 1, 500);
  o["Skill Level"]              << Option(20, 0, 20);
  o["Emergency Move Horizon"]   << Option(40, 0, 50);
  o["Emergency Base Time"]      << Option(60, 0, 30000);
  o["Emergency Move Time"]      << Option(30, 0, 5000);
  o["Minimum Thinking Time"]    << Option(20, 0, 5000);
  o["Slow Mover"]               << Option(80, 10, 1000);
  o["UCI_Chess960"]             << Option(false);
>>>>>>> d2caba1f
}

#ifdef GPSFISH
std::string strReplace (const std::string& orig, const std::string& from, const std::string& to) {
  std::string str(orig);
  std::string::size_type pos = 0;
  while(pos = str.find(from, pos), pos != std::string::npos) {
      str.replace(pos, from.length(), to);
      pos += to.length();
  }
  return str;
}
#endif

/// operator<<() is used to print all the options default values in chronological
/// insertion order (the idx field) and in the format defined by the UCI protocol.

std::ostream& operator<<(std::ostream& os, const OptionsMap& om) {

  for (size_t idx = 0; idx < om.size(); ++idx)
      for (OptionsMap::const_iterator it = om.begin(); it != om.end(); ++it)
          if (it->second.idx == idx)
          {
              const Option& o = it->second;
#ifdef GPSFISH
              // shogidokoro hack
              std::string str = strReplace(it->first," ","_");
              os << "\noption name " << str << " type " << o.type;
#else
              os << "\noption name " << it->first << " type " << o.type;
#endif

              if (o.type != "button")
                  os << " default " << o.defaultValue;

              if (o.type == "spin")
                  os << " min " << o.min << " max " << o.max;

              break;
          }
  return os;
}


/// Option class constructors and conversion operators

Option::Option(const char* v, OnChange f) : type("string"), min(0), max(0), on_change(f)
{ defaultValue = currentValue = v; }

Option::Option(bool v, OnChange f) : type("check"), min(0), max(0), on_change(f)
{ defaultValue = currentValue = (v ? "true" : "false"); }

Option::Option(OnChange f) : type("button"), min(0), max(0), on_change(f)
{}

Option::Option(int v, int minv, int maxv, OnChange f) : type("spin"), min(minv), max(maxv), on_change(f)
{ std::ostringstream ss; ss << v; defaultValue = currentValue = ss.str(); }


Option::operator int() const {
  assert(type == "check" || type == "spin");
  return (type == "spin" ? atoi(currentValue.c_str()) : currentValue == "true");
}

Option::operator std::string() const {
  assert(type == "string");
  return currentValue;
}


/// operator<<() inits options and assigns idx in the correct printing order

Option& Option::operator<<(const Option& o) {

  static size_t index = 0;

  *this = o;
  idx = index++;
  return *this;
}


/// operator=() updates currentValue and triggers on_change() action. It's up to
/// the GUI to check for option's limits, but we could receive the new value from
/// the user by console window, so let's check the bounds anyway.

Option& Option::operator=(const string& v) {

  assert(!type.empty());

  if (   (type != "button" && v.empty())
      || (type == "check" && v != "true" && v != "false")
      || (type == "spin" && (atoi(v.c_str()) < min || atoi(v.c_str()) > max)))
      return *this;

  if (type != "button")
      currentValue = v;

  if (on_change)
      on_change(*this);

  return *this;
}

} // namespace UCI<|MERGE_RESOLUTION|>--- conflicted
+++ resolved
@@ -105,73 +105,15 @@
 
 void init(OptionsMap& o) {
 
-<<<<<<< HEAD
-  o["Write Debug Log"]          = Option(false, on_logger);
-  o["Write Search Log"]         = Option(false);
-  o["Search Log Filename"]      = Option("SearchLog.txt");
-#ifndef GPSFISH
-  o["Book File"]                = Option("book.bin");
-#endif
-  o["Best Book Move"]           = Option(false);
-
-#ifndef GPSFISH
-  o["Contempt Factor"]          = Option(0, -50,  50);
-  o["Mobility (Midgame)"]       = Option(100, 0, 200, on_eval);
-  o["Mobility (Endgame)"]       = Option(100, 0, 200, on_eval);
-  o["Pawn Structure (Midgame)"] = Option(100, 0, 200, on_eval);
-  o["Pawn Structure (Endgame)"] = Option(100, 0, 200, on_eval);
-  o["Passed Pawns (Midgame)"]   = Option(100, 0, 200, on_eval);
-  o["Passed Pawns (Endgame)"]   = Option(100, 0, 200, on_eval);
-  o["Space"]                    = Option(100, 0, 200, on_eval);
-  o["Aggressiveness"]           = Option(100, 0, 200, on_eval);
-  o["Cowardice"]                = Option(100, 0, 200, on_eval);
-#endif
-  o["Min Split Depth"]          = Option(0, 0, 12, on_threads);
-  o["Threads"]                  = Option(1, 1, MAX_THREADS, on_threads);
-  o["Idle Threads Sleep"]       = Option(true);
-
-#ifdef GPSFISH
-  o["Hash"]                     = Option(get_memory(), 1, 16384, on_hash_size);
-#else
-  o["Hash"]                     = Option(32, 1, 16384, on_hash_size);
-#endif
-  o["Clear Hash"]               = Option(on_clear_hash);
-#ifdef GPSFISH
-  o["Ponder"]                   = Option(false);
-  o["OwnBook"]                  = Option(true);
-#else
-  o["Ponder"]                   = Option(true);
-  o["OwnBook"]                  = Option(false);
-#endif
-
-  o["MultiPV"]                  = Option(1, 1, 500);
-  o["Skill Level"]              = Option(20, 0, 20);
-#ifdef GPSFISH
-  o["Emergency Move Horizon"]   = Option(50, 0, 60);
-  o["Emergency Base Time"]      = Option(20000, 0, 30000);
-  o["Emergency Move Time"]      = Option(1000, 0, 5000);
-#else
-  o["Emergency Move Horizon"]   = Option(40, 0, 50);
-  o["Emergency Base Time"]      = Option(60, 0, 30000);
-  o["Emergency Move Time"]      = Option(30, 0, 5000);
-
-#endif
-  o["Minimum Thinking Time"]    = Option(20, 0, 5000);
-  o["Slow Mover"]               = Option(80, 10, 1000);
-#ifndef GPSFISH
-  o["UCI_Chess960"]             = Option(false);
-#endif
-
-#ifdef GPSFISH
-  o["DrawValue"]                = Option(0, -30000, 30000);
-  o["Resign"]                   = Option(32765, 1000, 32765);
-#endif
-=======
   o["Write Debug Log"]          << Option(false, on_logger);
   o["Write Search Log"]         << Option(false);
   o["Search Log Filename"]      << Option("SearchLog.txt");
+#ifndef GPSFISH
   o["Book File"]                << Option("book.bin");
+#endif
   o["Best Book Move"]           << Option(false);
+
+#ifndef GPSFISH
   o["Contempt Factor"]          << Option(0, -50,  50);
   o["Mobility (Midgame)"]       << Option(100, 0, 200, on_eval);
   o["Mobility (Endgame)"]       << Option(100, 0, 200, on_eval);
@@ -182,22 +124,47 @@
   o["Space"]                    << Option(100, 0, 200, on_eval);
   o["Aggressiveness"]           << Option(100, 0, 200, on_eval);
   o["Cowardice"]                << Option(100, 0, 200, on_eval);
+#endif
   o["Min Split Depth"]          << Option(0, 0, 12, on_threads);
   o["Threads"]                  << Option(1, 1, MAX_THREADS, on_threads);
   o["Idle Threads Sleep"]       << Option(true);
+
+#ifdef GPSFISH
+  o["Hash"]                     << Option(get_memory(), 1, 16384, on_hash_size);
+#else
   o["Hash"]                     << Option(32, 1, 16384, on_hash_size);
+#endif
   o["Clear Hash"]               << Option(on_clear_hash);
+#ifdef GPSFISH
+  o["Ponder"]                   << Option(false);
+  o["OwnBook"]                  << Option(true);
+#else
   o["Ponder"]                   << Option(true);
   o["OwnBook"]                  << Option(false);
+#endif
+
   o["MultiPV"]                  << Option(1, 1, 500);
   o["Skill Level"]              << Option(20, 0, 20);
+#ifdef GPSFISH
+  o["Emergency Move Horizon"]   << Option(50, 0, 60);
+  o["Emergency Base Time"]      << Option(20000, 0, 30000);
+  o["Emergency Move Time"]      << Option(1000, 0, 5000);
+#else
   o["Emergency Move Horizon"]   << Option(40, 0, 50);
   o["Emergency Base Time"]      << Option(60, 0, 30000);
   o["Emergency Move Time"]      << Option(30, 0, 5000);
+
+#endif
   o["Minimum Thinking Time"]    << Option(20, 0, 5000);
   o["Slow Mover"]               << Option(80, 10, 1000);
+#ifndef GPSFISH
   o["UCI_Chess960"]             << Option(false);
->>>>>>> d2caba1f
+#endif
+
+#ifdef GPSFISH
+  o["DrawValue"]                << Option(0, -30000, 30000);
+  o["Resign"]                   << Option(32765, 1000, 32765);
+#endif
 }
 
 #ifdef GPSFISH
