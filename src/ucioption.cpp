/*
  Stockfish, a UCI chess playing engine derived from Glaurung 2.1
  Copyright (C) 2004-2008 Tord Romstad (Glaurung author)
  Copyright (C) 2008-2013 Marco Costalba, Joona Kiiski, Tord Romstad

  Stockfish is free software: you can redistribute it and/or modify
  it under the terms of the GNU General Public License as published by
  the Free Software Foundation, either version 3 of the License, or
  (at your option) any later version.

  Stockfish is distributed in the hope that it will be useful,
  but WITHOUT ANY WARRANTY; without even the implied warranty of
  MERCHANTABILITY or FITNESS FOR A PARTICULAR PURPOSE.  See the
  GNU General Public License for more details.

  You should have received a copy of the GNU General Public License
  along with this program.  If not, see <http://www.gnu.org/licenses/>.
*/

#include <algorithm>
#include <cassert>
#include <cstdlib>
#include <sstream>

#ifdef GPSFISH
#  include <fstream>
#  ifdef __APPLE__
#    include <sys/sysctl.h>
#  endif
#  ifdef _WIN32
#    include <windows.h>
#  endif
#endif

#include "evaluate.h"
#include "misc.h"
#include "thread.h"
#include "tt.h"
#include "ucioption.h"

using std::string;

UCI::OptionsMap Options; // Global object

namespace UCI {

/// 'On change' actions, triggered by an option's value change
void on_logger(const Option& o) { start_logger(o); }
#ifndef GPSFISH
void on_eval(const Option&) { Eval::init(); }
#endif
void on_threads(const Option&) { Threads.read_uci_options(); }
void on_hash_size(const Option& o) { TT.set_size(o); }
void on_clear_hash(const Option&) { TT.clear(); }


/// Our case insensitive less() function as required by UCI protocol
bool ci_less(char c1, char c2) { return tolower(c1) < tolower(c2); }

bool CaseInsensitiveLess::operator() (const string& s1, const string& s2) const {
  return std::lexicographical_compare(s1.begin(), s1.end(), s2.begin(), s2.end(), ci_less);
}


#ifdef GPSFISH
static size_t get_memory()
{
  size_t memory = 32;
#  ifdef __APPLE__
  {
    int mib[2];
    size_t usermem;
    size_t len=sizeof(usermem);
    mib[0] = CTL_HW;
    mib[1] = HW_USERMEM;
    if (sysctl(mib, 2, &usermem, &len, NULL, 0) == 0
       && len == sizeof(usermem)) {
      memory = std::min((size_t)2048, usermem/1024/1024/4);
    }
  }
#  elif defined (_WIN32)
  {
    MEMORYSTATUSEX statex;
    statex.dwLength = sizeof(statex);
    GlobalMemoryStatusEx(&statex);
    const size_t bytes = statex.ullTotalPhys; // in bytes
    memory = std::min((size_t)2048, std::max(memory, bytes/1024/1024/4));
  }
#  else
  {
    std::string name, unit;
    size_t value;
    std::ifstream is("/proc/meminfo");
    if (is >> name >> value >> unit
       && name == "MemTotal:" && unit == "kB")
      memory = std::min((size_t)2048, std::max(memory, value/1024/4));
  }
#  endif

  return memory;
}
#endif

/// init() initializes the UCI options to their hard coded default values
/// and initializes the default value of "Threads" and "Min Split Depth"
/// parameters according to the number of CPU cores detected.

void init(OptionsMap& o) {

  int cpus = std::min(cpu_count(), MAX_THREADS);
  int msd = cpus < 8 ? 4 : 7;

  o["Write Debug Log"]             = Option(false, on_logger);
  o["Write Search Log"]            = Option(false);
  o["Search Log Filename"]         = Option("SearchLog.txt");
#ifndef GPSFISH
  o["Book File"]                   = Option("book.bin");
#endif
  o["Best Book Move"]              = Option(false);

#ifndef GPSFISH
  o["Contempt Factor"]             = Option(0, -50,  50);
  o["Mobility (Midgame)"]          = Option(100, 0, 200, on_eval);
  o["Mobility (Endgame)"]          = Option(100, 0, 200, on_eval);
  o["Pawn Structure (Midgame)"]    = Option(100, 0, 200, on_eval);
  o["Pawn Structure (Endgame)"]    = Option(100, 0, 200, on_eval);
  o["Passed Pawns (Midgame)"]      = Option(100, 0, 200, on_eval);
  o["Passed Pawns (Endgame)"]      = Option(100, 0, 200, on_eval);
  o["Space"]                       = Option(100, 0, 200, on_eval);
  o["Aggressiveness"]              = Option(100, 0, 200, on_eval);
  o["Cowardice"]                   = Option(100, 0, 200, on_eval);
#endif
  o["Min Split Depth"]             = Option(msd, 4, 12, on_threads);
  o["Max Threads per Split Point"] = Option(5, 4, 8, on_threads);
  o["Threads"]                     = Option(cpus, 1, MAX_THREADS, on_threads);
<<<<<<< HEAD
  o["Use Sleeping Threads"]        = Option(true);

#ifdef GPSFISH
  o["Hash"]                        = Option(get_memory(), 1, 8192, on_hash_size);
#else
=======
  o["Idle Threads Sleep"]          = Option(true);
>>>>>>> c1264e46
  o["Hash"]                        = Option(32, 1, 8192, on_hash_size);
#endif
  o["Clear Hash"]                  = Option(on_clear_hash);
#ifdef GPSFISH
  o["Ponder"]                      = Option(false);
  o["OwnBook"]                     = Option(true);
#else
  o["Ponder"]                      = Option(true);
  o["OwnBook"]                     = Option(false);
#endif

  o["MultiPV"]                     = Option(1, 1, 500);
  o["Skill Level"]                 = Option(20, 0, 20);
#ifdef GPSFISH
  o["Emergency Move Horizon"]      = Option(50, 0, 60);
  o["Emergency Base Time"]         = Option(20000, 0, 30000);
  o["Emergency Move Time"]         = Option(1000, 0, 5000);
#else
  o["Emergency Move Horizon"]      = Option(40, 0, 50);
  o["Emergency Base Time"]         = Option(200, 0, 30000);
  o["Emergency Move Time"]         = Option(70, 0, 5000);

#endif
  o["Minimum Thinking Time"]       = Option(20, 0, 5000);
  o["Slow Mover"]                  = Option(100, 10, 1000);
#ifndef GPSFISH
  o["UCI_Chess960"]                = Option(false);
  o["UCI_AnalyseMode"]             = Option(false, on_eval);
#endif

#ifdef GPSFISH
  o["DrawValue"]                   = Option(0, -30000, 30000);
#endif
}

#ifdef GPSFISH
std::string strReplace (const std::string& orig, const std::string& from, const std::string& to) {
  std::string str(orig);
  std::string::size_type pos = 0;
  while(pos = str.find(from, pos), pos != std::string::npos) {
      str.replace(pos, from.length(), to);
      pos += to.length();
  }
  return str;
}
#endif

/// operator<<() is used to print all the options default values in chronological
/// insertion order (the idx field) and in the format defined by the UCI protocol.

std::ostream& operator<<(std::ostream& os, const OptionsMap& om) {

  for (size_t idx = 0; idx < om.size(); idx++)
      for (OptionsMap::const_iterator it = om.begin(); it != om.end(); ++it)
          if (it->second.idx == idx)
          {
              const Option& o = it->second;
#ifdef GPSFISH
              // shogidokoro hack
              std::string str = strReplace(it->first," ","_");
              os << "\noption name " << str << " type " << o.type;
#else
              os << "\noption name " << it->first << " type " << o.type;
#endif

              if (o.type != "button")
                  os << " default " << o.defaultValue;

              if (o.type == "spin")
                  os << " min " << o.min << " max " << o.max;

              break;
          }
  return os;
}


/// Option c'tors and conversion operators

Option::Option(const char* v, Fn* f) : type("string"), min(0), max(0), idx(Options.size()), on_change(f)
{ defaultValue = currentValue = v; }

Option::Option(bool v, Fn* f) : type("check"), min(0), max(0), idx(Options.size()), on_change(f)
{ defaultValue = currentValue = (v ? "true" : "false"); }

Option::Option(Fn* f) : type("button"), min(0), max(0), idx(Options.size()), on_change(f)
{}

Option::Option(int v, int minv, int maxv, Fn* f) : type("spin"), min(minv), max(maxv), idx(Options.size()), on_change(f)
{ std::ostringstream ss; ss << v; defaultValue = currentValue = ss.str(); }


Option::operator int() const {
  assert(type == "check" || type == "spin");
  return (type == "spin" ? atoi(currentValue.c_str()) : currentValue == "true");
}

Option::operator std::string() const {
  assert(type == "string");
  return currentValue;
}


/// operator=() updates currentValue and triggers on_change() action. It's up to
/// the GUI to check for option's limits, but we could receive the new value from
/// the user by console window, so let's check the bounds anyway.

Option& Option::operator=(const string& v) {

  assert(!type.empty());

  if (   (type != "button" && v.empty())
      || (type == "check" && v != "true" && v != "false")
      || (type == "spin" && (atoi(v.c_str()) < min || atoi(v.c_str()) > max)))
      return *this;

  if (type != "button")
      currentValue = v;

  if (on_change)
      (*on_change)(*this);

  return *this;
}

} // namespace UCI<|MERGE_RESOLUTION|>--- conflicted
+++ resolved
@@ -133,15 +133,11 @@
   o["Min Split Depth"]             = Option(msd, 4, 12, on_threads);
   o["Max Threads per Split Point"] = Option(5, 4, 8, on_threads);
   o["Threads"]                     = Option(cpus, 1, MAX_THREADS, on_threads);
-<<<<<<< HEAD
-  o["Use Sleeping Threads"]        = Option(true);
+  o["Idle Threads Sleep"]          = Option(true);
 
 #ifdef GPSFISH
   o["Hash"]                        = Option(get_memory(), 1, 8192, on_hash_size);
 #else
-=======
-  o["Idle Threads Sleep"]          = Option(true);
->>>>>>> c1264e46
   o["Hash"]                        = Option(32, 1, 8192, on_hash_size);
 #endif
   o["Clear Hash"]                  = Option(on_clear_hash);
