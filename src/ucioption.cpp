--- conflicted
+++ resolved
@@ -117,12 +117,9 @@
   o["Book File"]                   = Option("book.bin");
 #endif
   o["Best Book Move"]              = Option(false);
-<<<<<<< HEAD
-
-#ifndef GPSFISH
-=======
+
+#ifndef GPSFISH
   o["Contempt Factor"]             = Option(0, -50,  50, on_eval);
->>>>>>> c9f9262a
   o["Mobility (Middle Game)"]      = Option(100, 0, 200, on_eval);
   o["Mobility (Endgame)"]          = Option(100, 0, 200, on_eval);
   o["Passed Pawns (Middle Game)"]  = Option(100, 0, 200, on_eval);
