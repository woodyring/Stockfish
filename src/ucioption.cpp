/*
  Stockfish, a UCI chess playing engine derived from Glaurung 2.1
  Copyright (C) 2004-2008 Tord Romstad (Glaurung author)
  Copyright (C) 2008-2012 Marco Costalba, Joona Kiiski, Tord Romstad

  Stockfish is free software: you can redistribute it and/or modify
  it under the terms of the GNU General Public License as published by
  the Free Software Foundation, either version 3 of the License, or
  (at your option) any later version.

  Stockfish is distributed in the hope that it will be useful,
  but WITHOUT ANY WARRANTY; without even the implied warranty of
  MERCHANTABILITY or FITNESS FOR A PARTICULAR PURPOSE.  See the
  GNU General Public License for more details.

  You should have received a copy of the GNU General Public License
  along with this program.  If not, see <http://www.gnu.org/licenses/>.
*/

#include <algorithm>
#include <sstream>
#ifdef GPSFISH
#  include <fstream>
#  ifdef __APPLE__
#    include <sys/sysctl.h>
#  endif
#  ifdef _WIN32
#    include <windows.h>
#  endif
#endif
#include "misc.h"
#include "thread.h"
#include "ucioption.h"

using std::string;

OptionsMap Options; // Global object


/// Our case insensitive less() function as required by UCI protocol
static bool ci_less(char c1, char c2) { return tolower(c1) < tolower(c2); }

bool CaseInsensitiveLess::operator() (const string& s1, const string& s2) const {
  return lexicographical_compare(s1.begin(), s1.end(), s2.begin(), s2.end(), ci_less);
}


#ifdef GPSFISH
static size_t get_memory()
{
  size_t memory = 32;
#  ifdef __APPLE__
  {
    int mib[2];
    size_t usermem;
    size_t len=sizeof(usermem);
    mib[0] = CTL_HW;
    mib[1] = HW_USERMEM;
    if (sysctl(mib, 2, &usermem, &len, NULL, 0) == 0
       && len == sizeof(usermem)) {
      memory = std::min((size_t)2048, usermem/1024/1024/4);
    }
  }
#  elif defined (_WIN32)
  {
    MEMORYSTATUSEX statex;
    statex.dwLength = sizeof(statex);
    GlobalMemoryStatusEx(&statex);
    const size_t bytes = statex.ullTotalPhys; // in bytes
    memory = std::min((size_t)2048, std::max(memory, bytes/1024/1024/4));
  }
#  else
  {
    std::string name, unit;
    size_t value;
    std::ifstream is("/proc/meminfo");
    if (is >> name >> value >> unit
       && name == "MemTotal:" && unit == "kB")
      memory = std::min((size_t)2048, std::max(memory, value/1024/4));
  }
#  endif

  return memory;
}
#endif

/// OptionsMap c'tor initializes the UCI options to their hard coded default
/// values and initializes the default value of "Threads" and "Min Split Depth"
/// parameters according to the number of CPU cores detected.

OptionsMap::OptionsMap() {

  int cpus = std::min(cpu_count(), MAX_THREADS);
  int msd = cpus < 8 ? 4 : 7;
  OptionsMap& o = *this;

  o["Use Search Log"]              = UCIOption(false);
  o["Search Log Filename"]         = UCIOption("SearchLog.txt");
#ifndef GPSFISH
  o["Book File"]                   = UCIOption("book.bin");
#endif
  o["Best Book Move"]              = UCIOption(false);
#ifndef GPSFISH
  o["Mobility (Middle Game)"]      = UCIOption(100, 0, 200);
  o["Mobility (Endgame)"]          = UCIOption(100, 0, 200);
  o["Passed Pawns (Middle Game)"]  = UCIOption(100, 0, 200);
  o["Passed Pawns (Endgame)"]      = UCIOption(100, 0, 200);
  o["Space"]                       = UCIOption(100, 0, 200);
  o["Aggressiveness"]              = UCIOption(100, 0, 200);
  o["Cowardice"]                   = UCIOption(100, 0, 200);
#endif
  o["Min Split Depth"]             = UCIOption(msd, 4, 7);
  o["Max Threads per Split Point"] = UCIOption(5, 4, 8);
  o["Threads"]                     = UCIOption(cpus, 1, MAX_THREADS);
  o["Use Sleeping Threads"]        = UCIOption(true);

#ifdef GPSFISH
  o["Hash"]                        = UCIOption(get_memory(), 4, 8192);
#else
  o["Hash"]                        = UCIOption(32, 4, 8192);
#endif
  o["Clear Hash"]                  = UCIOption(false, "button");
#ifdef GPSFISH
  o["Ponder"]                      = UCIOption(false);
#else
  o["Ponder"]                      = UCIOption(true);
#endif

  o["OwnBook"]                     = UCIOption(true);
  o["MultiPV"]                     = UCIOption(1, 1, 500);
  o["Skill Level"]                 = UCIOption(20, 0, 20);
<<<<<<< HEAD
#ifdef GPSFISH
  o["Emergency Move Horizon"]      = UCIOption(50, 0, 60);
  o["Emergency Base Time"]         = UCIOption(20000, 0, 30000);
  o["Emergency Move Time"]         = UCIOption(1000, 0, 5000);
#else
  o["Emergency Move Horizon"]      = UCIOption(40, 0, 50);
=======
  o["Emergency Move Horizon"]      = UCIOption(30, 0, 50);
>>>>>>> f80c50bc
  o["Emergency Base Time"]         = UCIOption(200, 0, 30000);
  o["Emergency Move Time"]         = UCIOption(70, 0, 5000);

#endif
  o["Minimum Thinking Time"]       = UCIOption(20, 0, 5000);
#ifndef GPSFISH
  o["UCI_Chess960"]                = UCIOption(false);
  o["UCI_AnalyseMode"]             = UCIOption(false);
#endif
#ifdef GPSFISH
  o["DrawValue"]                   = UCIOption(0, -30000, 30000);
#endif
}


/// operator<<() is used to output all the UCI options in chronological insertion
/// order (the idx field) and in the format defined by the UCI protocol.
std::ostream& operator<<(std::ostream& os, const OptionsMap& om) {

  for (size_t idx = 0; idx < om.size(); idx++)
      for (OptionsMap::const_iterator it = om.begin(); it != om.end(); ++it)
          if (it->second.idx == idx)
          {
              const UCIOption& o = it->second;
              os << "\noption name " << it->first << " type " << o.type;

              if (o.type != "button")
                  os << " default " << o.defaultValue;

              if (o.type == "spin")
                  os << " min " << o.min << " max " << o.max;

              break;
          }
  return os;
}


/// UCIOption class c'tors

UCIOption::UCIOption(const char* v) : type("string"), min(0), max(0), idx(Options.size())
{ defaultValue = currentValue = v; }

UCIOption::UCIOption(bool v, string t) : type(t), min(0), max(0), idx(Options.size())
{ defaultValue = currentValue = (v ? "true" : "false"); }

UCIOption::UCIOption(int v, int minv, int maxv) : type("spin"), min(minv), max(maxv), idx(Options.size())
{ std::ostringstream ss; ss << v; defaultValue = currentValue = ss.str(); }


/// UCIOption::operator=() updates currentValue. Normally it's up to the GUI to
/// check for option's limits, but we could receive the new value directly from
/// the user by teminal window, so let's check the bounds anyway.

void UCIOption::operator=(const string& v) {

  assert(!type.empty());

  if (   !v.empty()
      && (type == "check" || type == "button") == (v == "true" || v == "false")
      && (type != "spin" || (atoi(v.c_str()) >= min && atoi(v.c_str()) <= max)))
      currentValue = v;
}<|MERGE_RESOLUTION|>--- conflicted
+++ resolved
@@ -129,16 +129,12 @@
   o["OwnBook"]                     = UCIOption(true);
   o["MultiPV"]                     = UCIOption(1, 1, 500);
   o["Skill Level"]                 = UCIOption(20, 0, 20);
-<<<<<<< HEAD
 #ifdef GPSFISH
   o["Emergency Move Horizon"]      = UCIOption(50, 0, 60);
   o["Emergency Base Time"]         = UCIOption(20000, 0, 30000);
   o["Emergency Move Time"]         = UCIOption(1000, 0, 5000);
 #else
-  o["Emergency Move Horizon"]      = UCIOption(40, 0, 50);
-=======
   o["Emergency Move Horizon"]      = UCIOption(30, 0, 50);
->>>>>>> f80c50bc
   o["Emergency Base Time"]         = UCIOption(200, 0, 30000);
   o["Emergency Move Time"]         = UCIOption(70, 0, 5000);
 
