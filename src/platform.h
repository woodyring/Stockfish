/*
  Stockfish, a UCI chess playing engine derived from Glaurung 2.1
  Copyright (C) 2004-2008 Tord Romstad (Glaurung author)
  Copyright (C) 2008-2012 Marco Costalba, Joona Kiiski, Tord Romstad

  Stockfish is free software: you can redistribute it and/or modify
  it under the terms of the GNU General Public License as published by
  the Free Software Foundation, either version 3 of the License, or
  (at your option) any later version.

  Stockfish is distributed in the hope that it will be useful,
  but WITHOUT ANY WARRANTY; without even the implied warranty of
  MERCHANTABILITY or FITNESS FOR A PARTICULAR PURPOSE.  See the
  GNU General Public License for more details.

  You should have received a copy of the GNU General Public License
  along with this program.  If not, see <http://www.gnu.org/licenses/>.
*/

#if !defined(PLATFORM_H_INCLUDED)
#define PLATFORM_H_INCLUDED

#if defined(_MSC_VER)

// Disable some silly and noisy warning from MSVC compiler
#pragma warning(disable: 4127) // Conditional expression is constant
#pragma warning(disable: 4146) // Unary minus operator applied to unsigned type
#pragma warning(disable: 4800) // Forcing value to bool 'true' or 'false'
#pragma warning(disable: 4996) // Function _ftime() may be unsafe

// MSVC does not support <inttypes.h>
typedef   signed __int8    int8_t;
typedef unsigned __int8   uint8_t;
typedef   signed __int16  int16_t;
typedef unsigned __int16 uint16_t;
typedef   signed __int32  int32_t;
typedef unsigned __int32 uint32_t;
typedef   signed __int64  int64_t;
typedef unsigned __int64 uint64_t;

#else
#  include <inttypes.h>
#endif

#if !defined(_WIN32) && !defined(_WIN64) // Linux - Unix

#  include <sys/time.h>
typedef timeval sys_time_t;

inline void system_time(sys_time_t* t) { gettimeofday(t, NULL); }
inline uint64_t time_to_msec(const sys_time_t& t) { return t.tv_sec * 1000LL + t.tv_usec / 1000; }

#  include <pthread.h>
typedef pthread_mutex_t Lock;
typedef pthread_cond_t WaitCondition;
typedef pthread_t NativeHandle;
typedef void*(*pt_start_fn)(void*);

#  define lock_init(x) pthread_mutex_init(&(x), NULL)
#  define lock_grab(x) pthread_mutex_lock(&(x))
#  define lock_release(x) pthread_mutex_unlock(&(x))
#  define lock_destroy(x) pthread_mutex_destroy(&(x))
#  define cond_destroy(x) pthread_cond_destroy(&(x))
#  define cond_init(x) pthread_cond_init(&(x), NULL)
#  define cond_signal(x) pthread_cond_signal(&(x))
#  define cond_wait(x,y) pthread_cond_wait(&(x),&(y))
#  define cond_timedwait(x,y,z) pthread_cond_timedwait(&(x),&(y),z)
<<<<<<< HEAD
#ifdef GPSFISH
#  define thread_create(x,f,t) { \
    pthread_attr_t attr; \
    pthread_attr_init(&attr); \
    pthread_attr_setstacksize(&attr,1024*1024*16); \
    !pthread_create(&(x),NULL,(start_fn)f,t) \
}
#else
#  define thread_create(x,f,t) !pthread_create(&(x),NULL,(start_fn)f,t)
#endif
=======
#  define thread_create(x,f,t) !pthread_create(&(x),NULL,(pt_start_fn)f,t)
>>>>>>> b978eb05
#  define thread_join(x) pthread_join(x, NULL)

#else // Windows and MinGW

#  include <sys/timeb.h>
typedef _timeb sys_time_t;

inline void system_time(sys_time_t* t) { _ftime(t); }
inline uint64_t time_to_msec(const sys_time_t& t) { return t.time * 1000LL + t.millitm; }

#if !defined(NOMINMAX)
#  define NOMINMAX // disable macros min() and max()
#endif

#ifndef WIN32_LEAN_AND_MEAN
#define WIN32_LEAN_AND_MEAN
#endif

#include <windows.h>
#undef WIN32_LEAN_AND_MEAN
#undef NOMINMAX

// We use critical sections on Windows to support Windows XP and older versions,
// unfortunatly cond_wait() is racy between lock_release() and WaitForSingleObject()
// but apart from this they have the same speed performance of SRW locks.
typedef CRITICAL_SECTION Lock;
typedef HANDLE WaitCondition;
typedef HANDLE NativeHandle;

#  define lock_init(x) InitializeCriticalSection(&(x))
#  define lock_grab(x) EnterCriticalSection(&(x))
#  define lock_release(x) LeaveCriticalSection(&(x))
#  define lock_destroy(x) DeleteCriticalSection(&(x))
#  define cond_init(x) { x = CreateEvent(0, FALSE, FALSE, 0); }
#  define cond_destroy(x) CloseHandle(x)
#  define cond_signal(x) SetEvent(x)
#  define cond_wait(x,y) { lock_release(y); WaitForSingleObject(x, INFINITE); lock_grab(y); }
#  define cond_timedwait(x,y,z) { lock_release(y); WaitForSingleObject(x,z); lock_grab(y); }
#ifdef GPSFISH
#  define thread_create(x,f,t) (x = CreateThread(NULL,16*1024*1024,(LPTHREAD_START_ROUTINE)f,t,0,NULL), x != NULL)
#else
#  define thread_create(x,f,t) (x = CreateThread(NULL,0,(LPTHREAD_START_ROUTINE)f,t,0,NULL), x != NULL)
#endif
#  define thread_join(x) { WaitForSingleObject(x, INFINITE); CloseHandle(x); }

#endif

#endif // !defined(PLATFORM_H_INCLUDED)<|MERGE_RESOLUTION|>--- conflicted
+++ resolved
@@ -65,20 +65,16 @@
 #  define cond_signal(x) pthread_cond_signal(&(x))
 #  define cond_wait(x,y) pthread_cond_wait(&(x),&(y))
 #  define cond_timedwait(x,y,z) pthread_cond_timedwait(&(x),&(y),z)
-<<<<<<< HEAD
 #ifdef GPSFISH
 #  define thread_create(x,f,t) { \
     pthread_attr_t attr; \
     pthread_attr_init(&attr); \
     pthread_attr_setstacksize(&attr,1024*1024*16); \
-    !pthread_create(&(x),NULL,(start_fn)f,t) \
+    !pthread_create(&(x),NULL,(pt_start_fn)f,t) \
 }
 #else
-#  define thread_create(x,f,t) !pthread_create(&(x),NULL,(start_fn)f,t)
+#  define thread_create(x,f,t) !pthread_create(&(x),NULL,(pt_start_fn)f,t)
 #endif
-=======
-#  define thread_create(x,f,t) !pthread_create(&(x),NULL,(pt_start_fn)f,t)
->>>>>>> b978eb05
 #  define thread_join(x) pthread_join(x, NULL)
 
 #else // Windows and MinGW
