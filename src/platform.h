/*
  Stockfish, a UCI chess playing engine derived from Glaurung 2.1
  Copyright (C) 2004-2008 Tord Romstad (Glaurung author)
  Copyright (C) 2008-2013 Marco Costalba, Joona Kiiski, Tord Romstad

  Stockfish is free software: you can redistribute it and/or modify
  it under the terms of the GNU General Public License as published by
  the Free Software Foundation, either version 3 of the License, or
  (at your option) any later version.

  Stockfish is distributed in the hope that it will be useful,
  but WITHOUT ANY WARRANTY; without even the implied warranty of
  MERCHANTABILITY or FITNESS FOR A PARTICULAR PURPOSE.  See the
  GNU General Public License for more details.

  You should have received a copy of the GNU General Public License
  along with this program.  If not, see <http://www.gnu.org/licenses/>.
*/

#ifndef PLATFORM_H_INCLUDED
#define PLATFORM_H_INCLUDED

#ifdef _MSC_VER

// Disable some silly and noisy warning from MSVC compiler
#pragma warning(disable: 4127) // Conditional expression is constant
#pragma warning(disable: 4146) // Unary minus operator applied to unsigned type
#pragma warning(disable: 4800) // Forcing value to bool 'true' or 'false'
#pragma warning(disable: 4996) // Function _ftime() may be unsafe

// MSVC does not support <inttypes.h>
typedef   signed __int8    int8_t;
typedef unsigned __int8   uint8_t;
typedef   signed __int16  int16_t;
typedef unsigned __int16 uint16_t;
typedef   signed __int32  int32_t;
typedef unsigned __int32 uint32_t;
typedef   signed __int64  int64_t;
typedef unsigned __int64 uint64_t;

#else
#  include <inttypes.h>
#  include <unistd.h>  // Used by sysconf(_SC_NPROCESSORS_ONLN)
#endif

#ifndef _WIN32 // Linux - Unix

#  include <sys/time.h>
typedef timeval sys_time_t;

inline void system_time(sys_time_t* t) { gettimeofday(t, NULL); }
inline int64_t time_to_msec(const sys_time_t& t) { return t.tv_sec * 1000LL + t.tv_usec / 1000; }

#  include <pthread.h>
typedef pthread_mutex_t Lock;
typedef pthread_cond_t WaitCondition;
typedef pthread_t NativeHandle;
typedef void*(*pt_start_fn)(void*);

#  define lock_init(x) pthread_mutex_init(&(x), NULL)
#  define lock_grab(x) pthread_mutex_lock(&(x))
#  define lock_release(x) pthread_mutex_unlock(&(x))
#  define lock_destroy(x) pthread_mutex_destroy(&(x))
#  define cond_destroy(x) pthread_cond_destroy(&(x))
#  define cond_init(x) pthread_cond_init(&(x), NULL)
#  define cond_signal(x) pthread_cond_signal(&(x))
#  define cond_wait(x,y) pthread_cond_wait(&(x),&(y))
#  define cond_timedwait(x,y,z) pthread_cond_timedwait(&(x),&(y),z)
<<<<<<< HEAD
#ifdef GPSFISH
#  define thread_create(x,f,t) { \
    pthread_attr_t attr; \
    pthread_attr_init(&attr); \
    pthread_attr_setstacksize(&attr,1024*1024*16); \
    !pthread_create(&(x),NULL,(pt_start_fn)f,t) \
}
#else
#  define thread_create(x,f,t) !pthread_create(&(x),NULL,(pt_start_fn)f,t)
#endif
=======
#  define thread_create(x,f,t) pthread_create(&(x),NULL,(pt_start_fn)f,t)
>>>>>>> 4d46d29e
#  define thread_join(x) pthread_join(x, NULL)

#else // Windows and MinGW

#  include <sys/timeb.h>
typedef _timeb sys_time_t;

inline void system_time(sys_time_t* t) { _ftime(t); }
inline int64_t time_to_msec(const sys_time_t& t) { return t.time * 1000LL + t.millitm; }

#ifndef NOMINMAX
#  define NOMINMAX // disable macros min() and max()
#endif

#ifndef WIN32_LEAN_AND_MEAN
#define WIN32_LEAN_AND_MEAN
#endif

#include <windows.h>
#undef WIN32_LEAN_AND_MEAN
#undef NOMINMAX

// We use critical sections on Windows to support Windows XP and older versions,
// unfortunatly cond_wait() is racy between lock_release() and WaitForSingleObject()
// but apart from this they have the same speed performance of SRW locks.
typedef CRITICAL_SECTION Lock;
typedef HANDLE WaitCondition;
typedef HANDLE NativeHandle;

// On Windows 95 and 98 parameter lpThreadId my not be null
inline DWORD* dwWin9xKludge() { static DWORD dw; return &dw; }

#  define lock_init(x) InitializeCriticalSection(&(x))
#  define lock_grab(x) EnterCriticalSection(&(x))
#  define lock_release(x) LeaveCriticalSection(&(x))
#  define lock_destroy(x) DeleteCriticalSection(&(x))
#  define cond_init(x) { x = CreateEvent(0, FALSE, FALSE, 0); }
#  define cond_destroy(x) CloseHandle(x)
#  define cond_signal(x) SetEvent(x)
#  define cond_wait(x,y) { lock_release(y); WaitForSingleObject(x, INFINITE); lock_grab(y); }
#  define cond_timedwait(x,y,z) { lock_release(y); WaitForSingleObject(x,z); lock_grab(y); }
<<<<<<< HEAD
#ifdef GPSFISH
#  define thread_create(x,f,t) (x = CreateThread(NULL,16*1024*1024,(LPTHREAD_START_ROUTINE)f,t,0,dwWin9xKludge()), x != NULL)
#else
#  define thread_create(x,f,t) (x = CreateThread(NULL,0,(LPTHREAD_START_ROUTINE)f,t,0,dwWin9xKludge()), x != NULL)
#endif
=======
#  define thread_create(x,f,t) (x = CreateThread(NULL,0,(LPTHREAD_START_ROUTINE)f,t,0,dwWin9xKludge()))
>>>>>>> 4d46d29e
#  define thread_join(x) { WaitForSingleObject(x, INFINITE); CloseHandle(x); }

#endif

#endif // #ifndef PLATFORM_H_INCLUDED<|MERGE_RESOLUTION|>--- conflicted
+++ resolved
@@ -66,20 +66,16 @@
 #  define cond_signal(x) pthread_cond_signal(&(x))
 #  define cond_wait(x,y) pthread_cond_wait(&(x),&(y))
 #  define cond_timedwait(x,y,z) pthread_cond_timedwait(&(x),&(y),z)
-<<<<<<< HEAD
 #ifdef GPSFISH
 #  define thread_create(x,f,t) { \
     pthread_attr_t attr; \
     pthread_attr_init(&attr); \
     pthread_attr_setstacksize(&attr,1024*1024*16); \
-    !pthread_create(&(x),NULL,(pt_start_fn)f,t) \
+    pthread_create(&(x),NULL,(pt_start_fn)f,t) \
 }
 #else
-#  define thread_create(x,f,t) !pthread_create(&(x),NULL,(pt_start_fn)f,t)
+#  define thread_create(x,f,t) pthread_create(&(x),NULL,(pt_start_fn)f,t)
 #endif
-=======
-#  define thread_create(x,f,t) pthread_create(&(x),NULL,(pt_start_fn)f,t)
->>>>>>> 4d46d29e
 #  define thread_join(x) pthread_join(x, NULL)
 
 #else // Windows and MinGW
@@ -121,15 +117,11 @@
 #  define cond_signal(x) SetEvent(x)
 #  define cond_wait(x,y) { lock_release(y); WaitForSingleObject(x, INFINITE); lock_grab(y); }
 #  define cond_timedwait(x,y,z) { lock_release(y); WaitForSingleObject(x,z); lock_grab(y); }
-<<<<<<< HEAD
 #ifdef GPSFISH
-#  define thread_create(x,f,t) (x = CreateThread(NULL,16*1024*1024,(LPTHREAD_START_ROUTINE)f,t,0,dwWin9xKludge()), x != NULL)
+#  define thread_create(x,f,t) (x = CreateThread(NULL,16*1024*1024,(LPTHREAD_START_ROUTINE)f,t,0,dwWin9xKludge()))
 #else
-#  define thread_create(x,f,t) (x = CreateThread(NULL,0,(LPTHREAD_START_ROUTINE)f,t,0,dwWin9xKludge()), x != NULL)
+#  define thread_create(x,f,t) (x = CreateThread(NULL,0,(LPTHREAD_START_ROUTINE)f,t,0,dwWin9xKludge()))
 #endif
-=======
-#  define thread_create(x,f,t) (x = CreateThread(NULL,0,(LPTHREAD_START_ROUTINE)f,t,0,dwWin9xKludge()))
->>>>>>> 4d46d29e
 #  define thread_join(x) { WaitForSingleObject(x, INFINITE); CloseHandle(x); }
 
 #endif
