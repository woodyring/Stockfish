--- conflicted
+++ resolved
@@ -32,14 +32,9 @@
   const int MoveHorizon  = 60;    // Plan time management at most this many moves ahead
 #else
   const int MoveHorizon  = 50;    // Plan time management at most this many moves ahead
-<<<<<<< HEAD
 #endif
-  const float MaxRatio   = 7.0f;  // When in trouble, we can step over reserved time with this ratio
-  const float StealRatio = 0.33f; // However we must not steal time from remaining moves over this ratio
-=======
   const double MaxRatio   = 7.0;  // When in trouble, we can step over reserved time with this ratio
   const double StealRatio = 0.33; // However we must not steal time from remaining moves over this ratio
->>>>>>> a0cc15cc
 
 
   // MoveImportance[] is based on naive statistical analysis of "how many games are still undecided
