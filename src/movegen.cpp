--- conflicted
+++ resolved
@@ -40,13 +40,9 @@
 
 /// Version used for pawns, where the 'from' square is given as a delta from the 'to' square
 #define SERIALIZE_PAWNS(b, d) while (b) { Square to = pop_lsb(&b); \
-<<<<<<< HEAD
-                                         (*mlist++).move = make_move(to - (d), to); }
-#endif
-
-=======
                                          (mlist++)->move = make_move(to - (d), to); }
->>>>>>> 73131e7c
+#endif
+
 namespace {
 
 #ifndef GPSFISH
