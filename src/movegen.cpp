--- conflicted
+++ resolved
@@ -35,14 +35,9 @@
 #include "movegen.h"
 #include "position.h"
 
-<<<<<<< HEAD
 #ifndef GPSFISH
-// Simple macro to wrap a very common while loop, no facny, no flexibility,
-// hardcoded list name 'mlist' and from square 'from'.
-=======
 /// Simple macro to wrap a very common while loop, no facny, no flexibility,
 /// hardcoded names 'mlist' and 'from'.
->>>>>>> 9c8c4ff4
 #define SERIALIZE_MOVES(b) while (b) (*mlist++).move = make_move(from, pop_1st_bit(&b))
 
 /// Version used for pawns, where the 'from' square is given as a delta from the 'to' square
