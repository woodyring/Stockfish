--- conflicted
+++ resolved
@@ -44,12 +44,8 @@
 
 namespace {
 
-<<<<<<< HEAD
 #ifndef GPSFISH
-  template<CastlingSide Side, bool Checks, bool Chess960>
-=======
   template<CastlingFlag Cf, bool Checks, bool Chess960>
->>>>>>> 708cb311
   ExtMove* generate_castling(const Position& pos, ExtMove* mlist, Color us, const CheckInfo* ci) {
 
     static const bool KingSide = (Cf == WHITE_OO || Cf == BLACK_OO);
