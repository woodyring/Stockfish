--- conflicted
+++ resolved
@@ -351,13 +351,9 @@
   assert(pos.is_ok());
 
   MoveStack *last, *cur = mlist;
-<<<<<<< HEAD
 #ifndef GPSFISH
-  Bitboard pinned = pos.pinned_pieces(pos.side_to_move());
-#endif
-=======
   Bitboard pinned = pos.pinned_pieces();
->>>>>>> 69f4954d
+#endif
 
   last = pos.in_check() ? generate<MV_EVASION>(pos, mlist)
                         : generate<MV_NON_EVASION>(pos, mlist);
