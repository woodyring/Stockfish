--- conflicted
+++ resolved
@@ -304,13 +304,12 @@
 /// generate<NON_EVASIONS> generates all pseudo-legal captures and
 /// non-captures. Returns a pointer to the end of the move list.
 
-<<<<<<< HEAD
 #ifdef GPSFISH
 #include "movegen_gps.h"
 #endif
 
 #ifdef GPSFISH
-template<MoveType Type>
+template<GenType Type>
 MoveStack* generate(const Position& pos, MoveStack* mlist) {
   if(pos.side_to_move()==BLACK)
     return generateC<BLACK,Type>(pos,mlist);
@@ -318,10 +317,7 @@
     return generateC<WHITE,Type>(pos,mlist);
 }
 #else
-template<MoveType Type>
-=======
 template<GenType Type>
->>>>>>> dc7fd868
 MoveStack* generate(const Position& pos, MoveStack* mlist) {
 
   assert(Type == CAPTURES || Type == QUIETS || Type == NON_EVASIONS);
@@ -359,25 +355,16 @@
 #endif
 
 // Explicit template instantiations
-<<<<<<< HEAD
-template MoveStack* generate<MV_CAPTURE>(const Position& pos, MoveStack* mlist);
-template MoveStack* generate<MV_QUIET>(const Position& pos, MoveStack* mlist);
-template MoveStack* generate<MV_NON_EVASION>(const Position& pos, MoveStack* mlist);
-#ifdef GPSFISH
-template MoveStack* generate<MV_QUIET_CHECK>(const Position& pos, MoveStack* mlist);
-template MoveStack* generate<MV_EVASION>(const Position& pos, MoveStack* mlist);
-#endif
-
-#ifndef GPSFISH
-/// generate<MV_QUIET_CHECK> generates all pseudo-legal non-captures and knight
-=======
 template MoveStack* generate<CAPTURES>(const Position& pos, MoveStack* mlist);
 template MoveStack* generate<QUIETS>(const Position& pos, MoveStack* mlist);
 template MoveStack* generate<NON_EVASIONS>(const Position& pos, MoveStack* mlist);
-
-
+#ifdef GPSFISH
+template MoveStack* generate<QUIET_CHECKS>(const Position& pos, MoveStack* mlist);
+template MoveStack* generate<EVASIONS>(const Position& pos, MoveStack* mlist);
+#endif
+
+#ifndef GPSFISH
 /// generate<QUIET_CHECKS> generates all pseudo-legal non-captures and knight
->>>>>>> dc7fd868
 /// underpromotions that give check. Returns a pointer to the end of the move list.
 template<>
 MoveStack* generate<QUIET_CHECKS>(const Position& pos, MoveStack* mlist) {
