/*
  Stockfish, a UCI chess playing engine derived from Glaurung 2.1
  Copyright (C) 2004-2008 Tord Romstad (Glaurung author)
  Copyright (C) 2008-2012 Marco Costalba, Joona Kiiski, Tord Romstad

  Stockfish is free software: you can redistribute it and/or modify
  it under the terms of the GNU General Public License as published by
  the Free Software Foundation, either version 3 of the License, or
  (at your option) any later version.

  Stockfish is distributed in the hope that it will be useful,
  but WITHOUT ANY WARRANTY; without even the implied warranty of
  MERCHANTABILITY or FITNESS FOR A PARTICULAR PURPOSE.  See the
  GNU General Public License for more details.

  You should have received a copy of the GNU General Public License
  along with this program.  If not, see <http://www.gnu.org/licenses/>.
*/

#include <algorithm>
#include <cassert>

#ifdef GPSFISH
#include "osl/move_generator/allMoves.tcc"
#include "osl/move_generator/capture_.tcc"
#include "osl/move_generator/promote_.tcc"
#include "osl/move_generator/escape_.tcc"
#include "osl/move_generator/addEffectWithEffect.tcc"
#include "osl/move_generator/drop.tcc"
#include "osl/move_action/notKingOpenFilter.h"
#include "osl/player.h"
#endif

#include "movegen.h"
#include "position.h"

#ifndef GPSFISH
/// Simple macro to wrap a very common while loop, no facny, no flexibility,
/// hardcoded names 'mlist' and 'from'.
#define SERIALIZE(b) while (b) (*mlist++).move = make_move(from, pop_1st_bit(&b))

/// Version used for pawns, where the 'from' square is given as a delta from the 'to' square
#define SERIALIZE_PAWNS(b, d) while (b) { Square to = pop_1st_bit(&b); \
                                         (*mlist++).move = make_move(to - (d), to); }
#endif

namespace {

<<<<<<< HEAD
#ifndef GPSFISH
  enum CastlingSide { KING_SIDE, QUEEN_SIDE };

=======
>>>>>>> e56342ed
  template<CastlingSide Side, bool OnlyChecks>
  MoveStack* generate_castle(const Position& pos, MoveStack* mlist, Color us) {

    CastleRight cr = CastleRight((Side == KING_SIDE ? WHITE_OO : WHITE_OOO) << us);

    if (pos.castle_impeded(us, Side) || !pos.can_castle(cr))
        return mlist;

    // After castling, the rook and king final positions are the same in Chess960
    // as they would be in standard chess.
    Square kfrom = pos.king_square(us);
    Square kto = relative_square(us, Side == KING_SIDE ? SQ_G1 : SQ_C1);
    Square rfrom = pos.castle_rook_square(us, Side);
    Bitboard enemies = pos.pieces(~us);

    assert(!pos.in_check());

    for (Square s = std::min(kfrom, kto), e = std::max(kfrom, kto); s <= e; s++)
        if (    s != kfrom // We are not in check
            && (pos.attackers_to(s) & enemies))
            return mlist;

    // Because we generate only legal castling moves we need to verify that
    // when moving the castling rook we do not discover some hidden checker.
    // For instance an enemy queen in SQ_A1 when castling rook is in SQ_B1.
    if (    pos.is_chess960()
        && (pos.attackers_to(kto, pos.pieces() ^ rfrom) & enemies))
            return mlist;

    (*mlist++).move = make_castle(kfrom, rfrom);

    if (OnlyChecks && !pos.move_gives_check((mlist - 1)->move, CheckInfo(pos)))
        mlist--;

    return mlist;
  }


  template<Square Delta>
  inline Bitboard move_pawns(Bitboard p) {

    return  Delta == DELTA_N  ?  p << 8
          : Delta == DELTA_S  ?  p >> 8
          : Delta == DELTA_NE ? (p & ~FileHBB) << 9
          : Delta == DELTA_SE ? (p & ~FileHBB) >> 7
          : Delta == DELTA_NW ? (p & ~FileABB) << 7
          : Delta == DELTA_SW ? (p & ~FileABB) >> 9 : 0;
  }


  template<MoveType Type, Square Delta>
  inline MoveStack* generate_promotions(MoveStack* mlist, Bitboard pawnsOn7, Bitboard target, Square ksq) {

    Bitboard b = move_pawns<Delta>(pawnsOn7) & target;

    while (b)
    {
        Square to = pop_1st_bit(&b);

        if (Type == MV_CAPTURE || Type == MV_EVASION || Type == MV_NON_EVASION)
            (*mlist++).move = make_promotion(to - Delta, to, QUEEN);

        if (Type == MV_QUIET || Type == MV_EVASION || Type == MV_NON_EVASION)
        {
            (*mlist++).move = make_promotion(to - Delta, to, ROOK);
            (*mlist++).move = make_promotion(to - Delta, to, BISHOP);
            (*mlist++).move = make_promotion(to - Delta, to, KNIGHT);
        }

        // Knight-promotion is the only one that can give a direct check not
        // already included in the queen-promotion.
        if (Type == MV_QUIET_CHECK && (StepAttacksBB[W_KNIGHT][to] & ksq))
            (*mlist++).move = make_promotion(to - Delta, to, KNIGHT);
        else
            (void)ksq; // Silence a warning under MSVC
    }

    return mlist;
  }


  template<Color Us, MoveType Type>
  MoveStack* generate_pawn_moves(const Position& pos, MoveStack* mlist, Bitboard target, Square ksq = SQ_NONE) {

    // Compute our parametrized parameters at compile time, named according to
    // the point of view of white side.
    const Color    Them     = (Us == WHITE ? BLACK    : WHITE);
    const Bitboard TRank8BB = (Us == WHITE ? Rank8BB  : Rank1BB);
    const Bitboard TRank7BB = (Us == WHITE ? Rank7BB  : Rank2BB);
    const Bitboard TRank3BB = (Us == WHITE ? Rank3BB  : Rank6BB);
    const Square   UP       = (Us == WHITE ? DELTA_N  : DELTA_S);
    const Square   RIGHT    = (Us == WHITE ? DELTA_NE : DELTA_SW);
    const Square   LEFT     = (Us == WHITE ? DELTA_NW : DELTA_SE);

    Bitboard b1, b2, dc1, dc2, emptySquares;

    Bitboard pawnsOn7    = pos.pieces(PAWN, Us) &  TRank7BB;
    Bitboard pawnsNotOn7 = pos.pieces(PAWN, Us) & ~TRank7BB;

    Bitboard enemies = (Type == MV_EVASION ? pos.pieces(Them) & target:
                        Type == MV_CAPTURE ? target : pos.pieces(Them));

    // Single and double pawn pushes, no promotions
    if (Type != MV_CAPTURE)
    {
        emptySquares = (Type == MV_QUIET ? target : ~pos.pieces());

        b1 = move_pawns<UP>(pawnsNotOn7)   & emptySquares;
        b2 = move_pawns<UP>(b1 & TRank3BB) & emptySquares;

        if (Type == MV_EVASION) // Consider only blocking squares
        {
            b1 &= target;
            b2 &= target;
        }

        if (Type == MV_QUIET_CHECK)
        {
            b1 &= pos.attacks_from<PAWN>(ksq, Them);
            b2 &= pos.attacks_from<PAWN>(ksq, Them);

            // Add pawn pushes which give discovered check. This is possible only
            // if the pawn is not on the same file as the enemy king, because we
            // don't generate captures. Note that a possible discovery check
            // promotion has been already generated among captures.
            if (pawnsNotOn7 & target) // Target is dc bitboard
            {
                dc1 = move_pawns<UP>(pawnsNotOn7 & target) & emptySquares & ~file_bb(ksq);
                dc2 = move_pawns<UP>(dc1 & TRank3BB) & emptySquares;

                b1 |= dc1;
                b2 |= dc2;
            }
        }

        SERIALIZE_PAWNS(b1, UP);
        SERIALIZE_PAWNS(b2, UP + UP);
    }

    // Promotions and underpromotions
    if (pawnsOn7 && (Type != MV_EVASION || (target & TRank8BB)))
    {
        if (Type == MV_CAPTURE)
            emptySquares = ~pos.pieces();

        if (Type == MV_EVASION)
            emptySquares &= target;

        mlist = generate_promotions<Type, RIGHT>(mlist, pawnsOn7, enemies, ksq);
        mlist = generate_promotions<Type, LEFT>(mlist, pawnsOn7, enemies, ksq);
        mlist = generate_promotions<Type, UP>(mlist, pawnsOn7, emptySquares, ksq);
    }

    // Standard and en-passant captures
    if (Type == MV_CAPTURE || Type == MV_EVASION || Type == MV_NON_EVASION)
    {
        b1 = move_pawns<RIGHT>(pawnsNotOn7) & enemies;
        b2 = move_pawns<LEFT >(pawnsNotOn7) & enemies;

        SERIALIZE_PAWNS(b1, RIGHT);
        SERIALIZE_PAWNS(b2, LEFT);

        if (pos.ep_square() != SQ_NONE)
        {
            assert(rank_of(pos.ep_square()) == relative_rank(Us, RANK_6));

            // An en passant capture can be an evasion only if the checking piece
            // is the double pushed pawn and so is in the target. Otherwise this
            // is a discovery check and we are forced to do otherwise.
            if (Type == MV_EVASION && !(target & (pos.ep_square() - UP)))
                return mlist;

            b1 = pawnsNotOn7 & pos.attacks_from<PAWN>(pos.ep_square(), Them);

            assert(b1);

            while (b1)
                (*mlist++).move = make_enpassant(pop_1st_bit(&b1), pos.ep_square());
        }
    }

    return mlist;
  }


  template<PieceType Pt>
  inline MoveStack* generate_direct_checks(const Position& pos, MoveStack* mlist,
                                           Color us, const CheckInfo& ci) {
    assert(Pt != KING && Pt != PAWN);

    Bitboard b, target;
    Square from;
    const Square* pl = pos.piece_list(us, Pt);

    if (*pl != SQ_NONE)
    {
        target = ci.checkSq[Pt] & ~pos.pieces(); // Non capture checks only

        do {
            from = *pl;

            if (    (Pt == BISHOP || Pt == ROOK || Pt == QUEEN)
                && !(PseudoAttacks[Pt][from] & target))
                continue;

            if (ci.dcCandidates && (ci.dcCandidates & from))
                continue;

            b = pos.attacks_from<Pt>(from) & target;
            SERIALIZE(b);
        } while (*++pl != SQ_NONE);
    }

    return mlist;
  }


  template<PieceType Pt>
  FORCE_INLINE MoveStack* generate_moves(const Position& pos, MoveStack* mlist,
                                         Color us, Bitboard target) {
    assert(Pt != KING && Pt != PAWN);

    Bitboard b;
    Square from;
    const Square* pl = pos.piece_list(us, Pt);

    if (*pl != SQ_NONE)
        do {
            from = *pl;
            b = pos.attacks_from<Pt>(from) & target;
            SERIALIZE(b);
        } while (*++pl != SQ_NONE);

    return mlist;
  }


  template<>
  FORCE_INLINE MoveStack* generate_moves<KING>(const Position& pos, MoveStack* mlist,
                                               Color us, Bitboard target) {
    Square from = pos.king_square(us);
    Bitboard b = pos.attacks_from<KING>(from) & target;
    SERIALIZE(b);
    return mlist;
  }
#endif
} // namespace


/// generate<MV_CAPTURE> generates all pseudo-legal captures and queen
/// promotions. Returns a pointer to the end of the move list.
///
/// generate<MV_QUIET> generates all pseudo-legal non-captures and
/// underpromotions. Returns a pointer to the end of the move list.
///
/// generate<MV_NON_EVASION> generates all pseudo-legal captures and
/// non-captures. Returns a pointer to the end of the move list.

#ifdef GPSFISH
#include "movegen_gps.h"
#endif

#ifdef GPSFISH
template<MoveType Type>
MoveStack* generate(const Position& pos, MoveStack* mlist) {
  if(pos.side_to_move()==BLACK)
    return generateC<BLACK,Type>(pos,mlist);
  else
    return generateC<WHITE,Type>(pos,mlist);
}
#else
template<MoveType Type>
MoveStack* generate(const Position& pos, MoveStack* mlist) {

  assert(Type == MV_CAPTURE || Type == MV_QUIET || Type == MV_NON_EVASION);
  assert(!pos.in_check());

  Color us = pos.side_to_move();
  Bitboard target;

  if (Type == MV_CAPTURE)
      target = pos.pieces(~us);

  else if (Type == MV_QUIET)
      target = ~pos.pieces();

  else if (Type == MV_NON_EVASION)
      target = ~pos.pieces(us);

  mlist = (us == WHITE ? generate_pawn_moves<WHITE, Type>(pos, mlist, target)
                       : generate_pawn_moves<BLACK, Type>(pos, mlist, target));

  mlist = generate_moves<KNIGHT>(pos, mlist, us, target);
  mlist = generate_moves<BISHOP>(pos, mlist, us, target);
  mlist = generate_moves<ROOK>(pos, mlist, us, target);
  mlist = generate_moves<QUEEN>(pos, mlist, us, target);
  mlist = generate_moves<KING>(pos, mlist, us, target);

  if (Type != MV_CAPTURE && pos.can_castle(us))
  {
      mlist = generate_castle<KING_SIDE, false>(pos, mlist, us);
      mlist = generate_castle<QUEEN_SIDE, false>(pos, mlist, us);
  }

  return mlist;
}
#endif

// Explicit template instantiations
template MoveStack* generate<MV_CAPTURE>(const Position& pos, MoveStack* mlist);
template MoveStack* generate<MV_QUIET>(const Position& pos, MoveStack* mlist);
template MoveStack* generate<MV_NON_EVASION>(const Position& pos, MoveStack* mlist);
#ifdef GPSFISH
template MoveStack* generate<MV_QUIET_CHECK>(const Position& pos, MoveStack* mlist);
template MoveStack* generate<MV_EVASION>(const Position& pos, MoveStack* mlist);
#endif

#ifndef GPSFISH
/// generate<MV_QUIET_CHECK> generates all pseudo-legal non-captures and knight
/// underpromotions that give check. Returns a pointer to the end of the move list.
template<>
MoveStack* generate<MV_QUIET_CHECK>(const Position& pos, MoveStack* mlist) {

  assert(!pos.in_check());

  Color us = pos.side_to_move();
  CheckInfo ci(pos);
  Bitboard dc = ci.dcCandidates;

  while (dc)
  {
     Square from = pop_1st_bit(&dc);
     PieceType pt = type_of(pos.piece_on(from));

     if (pt == PAWN)
         continue; // Will be generated togheter with direct checks

     Bitboard b = pos.attacks_from(Piece(pt), from) & ~pos.pieces();

     if (pt == KING)
         b &= ~PseudoAttacks[QUEEN][ci.ksq];

     SERIALIZE(b);
  }

  mlist = (us == WHITE ? generate_pawn_moves<WHITE, MV_QUIET_CHECK>(pos, mlist, ci.dcCandidates, ci.ksq)
                       : generate_pawn_moves<BLACK, MV_QUIET_CHECK>(pos, mlist, ci.dcCandidates, ci.ksq));

  mlist = generate_direct_checks<KNIGHT>(pos, mlist, us, ci);
  mlist = generate_direct_checks<BISHOP>(pos, mlist, us, ci);
  mlist = generate_direct_checks<ROOK>(pos, mlist, us, ci);
  mlist = generate_direct_checks<QUEEN>(pos, mlist, us, ci);

  if (pos.can_castle(us))
  {
      mlist = generate_castle<KING_SIDE, true>(pos, mlist, us);
      mlist = generate_castle<QUEEN_SIDE, true>(pos, mlist, us);
  }

  return mlist;
}


/// generate<MV_EVASION> generates all pseudo-legal check evasions when the side
/// to move is in check. Returns a pointer to the end of the move list.
template<>
MoveStack* generate<MV_EVASION>(const Position& pos, MoveStack* mlist) {

  assert(pos.in_check());

  Bitboard b, target;
  Square from, checksq;
  int checkersCnt = 0;
  Color us = pos.side_to_move();
  Square ksq = pos.king_square(us);
  Bitboard sliderAttacks = 0;
  Bitboard checkers = pos.checkers();

  assert(checkers);

  // Find squares attacked by slider checkers, we will remove them from the king
  // evasions so to skip known illegal moves avoiding useless legality check later.
  b = checkers;
  do
  {
      checkersCnt++;
      checksq = pop_1st_bit(&b);

      assert(color_of(pos.piece_on(checksq)) == ~us);

      switch (type_of(pos.piece_on(checksq)))
      {
      case BISHOP: sliderAttacks |= PseudoAttacks[BISHOP][checksq]; break;
      case ROOK:   sliderAttacks |= PseudoAttacks[ROOK][checksq];   break;
      case QUEEN:
          // If queen and king are far or not on a diagonal line we can safely
          // remove all the squares attacked in the other direction becuase are
          // not reachable by the king anyway.
          if (squares_between(ksq, checksq) || !(PseudoAttacks[BISHOP][checksq] & ksq))
              sliderAttacks |= PseudoAttacks[QUEEN][checksq];

          // Otherwise we need to use real rook attacks to check if king is safe
          // to move in the other direction. For example: king in B2, queen in A1
          // a knight in B1, and we can safely move to C1.
          else
              sliderAttacks |= PseudoAttacks[BISHOP][checksq] | pos.attacks_from<ROOK>(checksq);

      default:
          break;
      }
  } while (b);

  // Generate evasions for king, capture and non capture moves
  b = pos.attacks_from<KING>(ksq) & ~pos.pieces(us) & ~sliderAttacks;
  from = ksq;
  SERIALIZE(b);

  // Generate evasions for other pieces only if not under a double check
  if (checkersCnt > 1)
      return mlist;

  // Blocking evasions or captures of the checking piece
  target = squares_between(checksq, ksq) | checkers;

  mlist = (us == WHITE ? generate_pawn_moves<WHITE, MV_EVASION>(pos, mlist, target)
                       : generate_pawn_moves<BLACK, MV_EVASION>(pos, mlist, target));

  mlist = generate_moves<KNIGHT>(pos, mlist, us, target);
  mlist = generate_moves<BISHOP>(pos, mlist, us, target);
  mlist = generate_moves<ROOK>(pos, mlist, us, target);
  return  generate_moves<QUEEN>(pos, mlist, us, target);
}
#endif


/// generate<MV_LEGAL> generates all the legal moves in the given position

template<>
MoveStack* generate<MV_LEGAL>(const Position& pos, MoveStack* mlist) {

  MoveStack *last, *cur = mlist;
  Bitboard pinned = pos.pinned_pieces();

  last = pos.in_check() ? generate<MV_EVASION>(pos, mlist)
                        : generate<MV_NON_EVASION>(pos, mlist);
  while (cur != last)
      if (!pos.pl_move_is_legal(cur->move, pinned))
          cur->move = (--last)->move;
      else
          cur++;

  return last;
}
<|MERGE_RESOLUTION|>--- conflicted
+++ resolved
@@ -46,12 +46,8 @@
 
 namespace {
 
-<<<<<<< HEAD
 #ifndef GPSFISH
-  enum CastlingSide { KING_SIDE, QUEEN_SIDE };
-
-=======
->>>>>>> e56342ed
+
   template<CastlingSide Side, bool OnlyChecks>
   MoveStack* generate_castle(const Position& pos, MoveStack* mlist, Color us) {
 
