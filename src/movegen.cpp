/*
  Stockfish, a UCI chess playing engine derived from Glaurung 2.1
  Copyright (C) 2004-2008 Tord Romstad (Glaurung author)
  Copyright (C) 2008-2013 Marco Costalba, Joona Kiiski, Tord Romstad

  Stockfish is free software: you can redistribute it and/or modify
  it under the terms of the GNU General Public License as published by
  the Free Software Foundation, either version 3 of the License, or
  (at your option) any later version.

  Stockfish is distributed in the hope that it will be useful,
  but WITHOUT ANY WARRANTY; without even the implied warranty of
  MERCHANTABILITY or FITNESS FOR A PARTICULAR PURPOSE.  See the
  GNU General Public License for more details.

  You should have received a copy of the GNU General Public License
  along with this program.  If not, see <http://www.gnu.org/licenses/>.
*/

#include <cassert>

#ifdef GPSFISH
#include "osl/move_generator/allMoves.tcc"
#include "osl/move_generator/capture_.tcc"
#include "osl/move_generator/promote_.tcc"
#include "osl/move_generator/escape_.tcc"
#include "osl/move_generator/addEffectWithEffect.tcc"
#include "osl/move_generator/drop.tcc"
#include "osl/move_generator/move_action.h"
#endif

#include "movegen.h"
#include "position.h"

<<<<<<< HEAD
#ifndef GPSFISH
/// Simple macro to wrap a very common while loop, no facny, no flexibility,
=======
/// Simple macro to wrap a very common while loop, no fancy, no flexibility,
>>>>>>> 431c3ac4
/// hardcoded names 'mlist' and 'from'.
#define SERIALIZE(b) while (b) (mlist++)->move = make_move(from, pop_lsb(&b))

/// Version used for pawns, where the 'from' square is given as a delta from the 'to' square
#define SERIALIZE_PAWNS(b, d) while (b) { Square to = pop_lsb(&b); \
                                         (mlist++)->move = make_move(to - (d), to); }
#endif

namespace {

#ifndef GPSFISH
  template<CastlingSide Side, bool Checks, bool Chess960>
  ExtMove* generate_castling(const Position& pos, ExtMove* mlist, Color us) {

    if (pos.castling_impeded(us, Side) || !pos.can_castle(make_castling_flag(us, Side)))
        return mlist;

    // After castling, the rook and king final positions are the same in Chess960
    // as they would be in standard chess.
    Square kfrom = pos.king_square(us);
    Square rfrom = pos.castling_rook_square(us, Side);
    Square kto = relative_square(us, Side == KING_SIDE ? SQ_G1 : SQ_C1);
    Bitboard enemies = pos.pieces(~us);

    assert(!pos.checkers());

    const int K = Chess960 ? kto > kfrom ? -1 : 1
                           : Side == KING_SIDE ? -1 : 1;

    for (Square s = kto; s != kfrom; s += (Square)K)
        if (pos.attackers_to(s) & enemies)
            return mlist;

    // Because we generate only legal castling moves we need to verify that
    // when moving the castling rook we do not discover some hidden checker.
    // For instance an enemy queen in SQ_A1 when castling rook is in SQ_B1.
    if (Chess960 && (attacks_bb<ROOK>(kto, pos.pieces() ^ rfrom) & pos.pieces(~us, ROOK, QUEEN)))
        return mlist;

    (mlist++)->move = make<CASTLING>(kfrom, rfrom);

    if (Checks && !pos.gives_check((mlist - 1)->move, CheckInfo(pos)))
        --mlist;

    return mlist;
  }


  template<GenType Type, Square Delta>
  inline ExtMove* generate_promotions(ExtMove* mlist, Bitboard pawnsOn7,
                                      Bitboard target, const CheckInfo* ci) {

    Bitboard b = shift_bb<Delta>(pawnsOn7) & target;

    while (b)
    {
        Square to = pop_lsb(&b);

        if (Type == CAPTURES || Type == EVASIONS || Type == NON_EVASIONS)
            (mlist++)->move = make<PROMOTION>(to - Delta, to, QUEEN);

        if (Type == QUIETS || Type == EVASIONS || Type == NON_EVASIONS)
        {
            (mlist++)->move = make<PROMOTION>(to - Delta, to, ROOK);
            (mlist++)->move = make<PROMOTION>(to - Delta, to, BISHOP);
            (mlist++)->move = make<PROMOTION>(to - Delta, to, KNIGHT);
        }

        // Knight promotion is the only promotion that can give a direct check
        // that's not already included in the queen promotion.
        if (Type == QUIET_CHECKS && (StepAttacksBB[W_KNIGHT][to] & ci->ksq))
            (mlist++)->move = make<PROMOTION>(to - Delta, to, KNIGHT);
        else
            (void)ci; // Silence a warning under MSVC
    }

    return mlist;
  }


  template<Color Us, GenType Type>
  ExtMove* generate_pawn_moves(const Position& pos, ExtMove* mlist,
                               Bitboard target, const CheckInfo* ci) {

    // Compute our parametrized parameters at compile time, named according to
    // the point of view of white side.
    const Color    Them     = (Us == WHITE ? BLACK    : WHITE);
    const Bitboard TRank8BB = (Us == WHITE ? Rank8BB  : Rank1BB);
    const Bitboard TRank7BB = (Us == WHITE ? Rank7BB  : Rank2BB);
    const Bitboard TRank3BB = (Us == WHITE ? Rank3BB  : Rank6BB);
    const Square   Up       = (Us == WHITE ? DELTA_N  : DELTA_S);
    const Square   Right    = (Us == WHITE ? DELTA_NE : DELTA_SW);
    const Square   Left     = (Us == WHITE ? DELTA_NW : DELTA_SE);

    Bitboard b1, b2, dc1, dc2, emptySquares;

    Bitboard pawnsOn7    = pos.pieces(Us, PAWN) &  TRank7BB;
    Bitboard pawnsNotOn7 = pos.pieces(Us, PAWN) & ~TRank7BB;

    Bitboard enemies = (Type == EVASIONS ? pos.pieces(Them) & target:
                        Type == CAPTURES ? target : pos.pieces(Them));

    // Single and double pawn pushes, no promotions
    if (Type != CAPTURES)
    {
        emptySquares = (Type == QUIETS || Type == QUIET_CHECKS ? target : ~pos.pieces());

        b1 = shift_bb<Up>(pawnsNotOn7)   & emptySquares;
        b2 = shift_bb<Up>(b1 & TRank3BB) & emptySquares;

        if (Type == EVASIONS) // Consider only blocking squares
        {
            b1 &= target;
            b2 &= target;
        }

        if (Type == QUIET_CHECKS)
        {
            b1 &= pos.attacks_from<PAWN>(ci->ksq, Them);
            b2 &= pos.attacks_from<PAWN>(ci->ksq, Them);

            // Add pawn pushes which give discovered check. This is possible only
            // if the pawn is not on the same file as the enemy king, because we
            // don't generate captures. Note that a possible discovery check
            // promotion has been already generated amongst the captures.
            if (pawnsNotOn7 & ci->dcCandidates)
            {
                dc1 = shift_bb<Up>(pawnsNotOn7 & ci->dcCandidates) & emptySquares & ~file_bb(ci->ksq);
                dc2 = shift_bb<Up>(dc1 & TRank3BB) & emptySquares;

                b1 |= dc1;
                b2 |= dc2;
            }
        }

        SERIALIZE_PAWNS(b1, Up);
        SERIALIZE_PAWNS(b2, Up + Up);
    }

    // Promotions and underpromotions
    if (pawnsOn7 && (Type != EVASIONS || (target & TRank8BB)))
    {
        if (Type == CAPTURES)
            emptySquares = ~pos.pieces();

        if (Type == EVASIONS)
            emptySquares &= target;

        mlist = generate_promotions<Type, Right>(mlist, pawnsOn7, enemies, ci);
        mlist = generate_promotions<Type, Left >(mlist, pawnsOn7, enemies, ci);
        mlist = generate_promotions<Type, Up>(mlist, pawnsOn7, emptySquares, ci);
    }

    // Standard and en-passant captures
    if (Type == CAPTURES || Type == EVASIONS || Type == NON_EVASIONS)
    {
        b1 = shift_bb<Right>(pawnsNotOn7) & enemies;
        b2 = shift_bb<Left >(pawnsNotOn7) & enemies;

        SERIALIZE_PAWNS(b1, Right);
        SERIALIZE_PAWNS(b2, Left);

        if (pos.ep_square() != SQ_NONE)
        {
            assert(rank_of(pos.ep_square()) == relative_rank(Us, RANK_6));

            // An en passant capture can be an evasion only if the checking piece
            // is the double pushed pawn and so is in the target. Otherwise this
            // is a discovery check and we are forced to do otherwise.
            if (Type == EVASIONS && !(target & (pos.ep_square() - Up)))
                return mlist;

            b1 = pawnsNotOn7 & pos.attacks_from<PAWN>(pos.ep_square(), Them);

            assert(b1);

            while (b1)
                (mlist++)->move = make<ENPASSANT>(pop_lsb(&b1), pos.ep_square());
        }
    }

    return mlist;
  }


  template<PieceType Pt, bool Checks> FORCE_INLINE
  ExtMove* generate_moves(const Position& pos, ExtMove* mlist, Color us,
                          Bitboard target, const CheckInfo* ci) {

    assert(Pt != KING && Pt != PAWN);

    const Square* pl = pos.list<Pt>(us);

    for (Square from = *pl; from != SQ_NONE; from = *++pl)
    {
        if (Checks)
        {
            if (    (Pt == BISHOP || Pt == ROOK || Pt == QUEEN)
                && !(PseudoAttacks[Pt][from] & target & ci->checkSq[Pt]))
                continue;

            if (unlikely(ci->dcCandidates) && (ci->dcCandidates & from))
                continue;
        }

        Bitboard b = pos.attacks_from<Pt>(from) & target;

        if (Checks)
            b &= ci->checkSq[Pt];

        SERIALIZE(b);
    }

    return mlist;
  }


  template<Color Us, GenType Type> FORCE_INLINE
  ExtMove* generate_all(const Position& pos, ExtMove* mlist, Bitboard target,
                        const CheckInfo* ci = NULL) {

    const bool Checks = Type == QUIET_CHECKS;

    mlist = generate_pawn_moves<Us, Type>(pos, mlist, target, ci);
    mlist = generate_moves<KNIGHT, Checks>(pos, mlist, Us, target, ci);
    mlist = generate_moves<BISHOP, Checks>(pos, mlist, Us, target, ci);
    mlist = generate_moves<  ROOK, Checks>(pos, mlist, Us, target, ci);
    mlist = generate_moves< QUEEN, Checks>(pos, mlist, Us, target, ci);

    if (Type != QUIET_CHECKS && Type != EVASIONS)
    {
        Square from = pos.king_square(Us);
        Bitboard b = pos.attacks_from<KING>(from) & target;
        SERIALIZE(b);
    }

    if (Type != CAPTURES && Type != EVASIONS && pos.can_castle(Us))
    {
        if (pos.is_chess960())
        {
            mlist = generate_castling< KING_SIDE, Checks, true>(pos, mlist, Us);
            mlist = generate_castling<QUEEN_SIDE, Checks, true>(pos, mlist, Us);
        }
        else
        {
            mlist = generate_castling< KING_SIDE, Checks, false>(pos, mlist, Us);
            mlist = generate_castling<QUEEN_SIDE, Checks, false>(pos, mlist, Us);
        }
    }

    return mlist;
  }

#endif

} // namespace


/// generate<CAPTURES> generates all pseudo-legal captures and queen
/// promotions. Returns a pointer to the end of the move list.
///
/// generate<QUIETS> generates all pseudo-legal non-captures and
/// underpromotions. Returns a pointer to the end of the move list.
///
/// generate<NON_EVASIONS> generates all pseudo-legal captures and
/// non-captures. Returns a pointer to the end of the move list.

#ifdef GPSFISH
#include "movegen_gps.h"
#endif

#ifdef GPSFISH
template<GenType Type>
ExtMove* generate(const Position& pos, ExtMove* mlist) {
  if(pos.side_to_move()==BLACK)
    return generateC<BLACK,Type>(pos,mlist);
  else
    return generateC<WHITE,Type>(pos,mlist);
}
#else
template<GenType Type>
ExtMove* generate(const Position& pos, ExtMove* mlist) {

  assert(Type == CAPTURES || Type == QUIETS || Type == NON_EVASIONS);
  assert(!pos.checkers());

  Color us = pos.side_to_move();

  Bitboard target = Type == CAPTURES     ?  pos.pieces(~us)
                  : Type == QUIETS       ? ~pos.pieces()
                  : Type == NON_EVASIONS ? ~pos.pieces(us) : 0;

  return us == WHITE ? generate_all<WHITE, Type>(pos, mlist, target)
                     : generate_all<BLACK, Type>(pos, mlist, target);
}
#endif

// Explicit template instantiations
template ExtMove* generate<CAPTURES>(const Position&, ExtMove*);
template ExtMove* generate<QUIETS>(const Position&, ExtMove*);
template ExtMove* generate<NON_EVASIONS>(const Position&, ExtMove*);
#ifdef GPSFISH
template ExtMove* generate<QUIET_CHECKS>(const Position&, ExtMove*);
template ExtMove* generate<EVASIONS>(const Position&, ExtMove*);
#endif

#ifndef GPSFISH
/// generate<QUIET_CHECKS> generates all pseudo-legal non-captures and knight
/// underpromotions that give check. Returns a pointer to the end of the move list.
template<>
ExtMove* generate<QUIET_CHECKS>(const Position& pos, ExtMove* mlist) {

  assert(!pos.checkers());

  Color us = pos.side_to_move();
  CheckInfo ci(pos);
  Bitboard dc = ci.dcCandidates;

  while (dc)
  {
     Square from = pop_lsb(&dc);
     PieceType pt = type_of(pos.piece_on(from));

     if (pt == PAWN)
         continue; // Will be generated together with direct checks

     Bitboard b = pos.attacks_from(Piece(pt), from) & ~pos.pieces();

     if (pt == KING)
         b &= ~PseudoAttacks[QUEEN][ci.ksq];

     SERIALIZE(b);
  }

  return us == WHITE ? generate_all<WHITE, QUIET_CHECKS>(pos, mlist, ~pos.pieces(), &ci)
                     : generate_all<BLACK, QUIET_CHECKS>(pos, mlist, ~pos.pieces(), &ci);
}


/// generate<EVASIONS> generates all pseudo-legal check evasions when the side
/// to move is in check. Returns a pointer to the end of the move list.
template<>
ExtMove* generate<EVASIONS>(const Position& pos, ExtMove* mlist) {

  assert(pos.checkers());

  int checkersCnt = 0;
  Color us = pos.side_to_move();
  Square ksq = pos.king_square(us), from = ksq /* For SERIALIZE */, checksq;
  Bitboard sliderAttacks = 0;
  Bitboard b = pos.checkers();

  assert(pos.checkers());

  // Find all the squares attacked by slider checkers. We will remove them from
  // the king evasions in order to skip known illegal moves, which avoids any
  // useless legality checks later on.
  do
  {
      ++checkersCnt;
      checksq = pop_lsb(&b);

      assert(color_of(pos.piece_on(checksq)) == ~us);

      if (type_of(pos.piece_on(checksq)) > KNIGHT) // A slider
          sliderAttacks |= LineBB[checksq][ksq] ^ checksq;

  } while (b);

  // Generate evasions for king, capture and non capture moves
  b = pos.attacks_from<KING>(ksq) & ~pos.pieces(us) & ~sliderAttacks;
  SERIALIZE(b);

  if (checkersCnt > 1)
      return mlist; // Double check, only a king move can save the day

  // Generate blocking evasions or captures of the checking piece
  Bitboard target = between_bb(checksq, ksq) | checksq;

  return us == WHITE ? generate_all<WHITE, EVASIONS>(pos, mlist, target)
                     : generate_all<BLACK, EVASIONS>(pos, mlist, target);
}
#endif


/// generate<LEGAL> generates all the legal moves in the given position

template<>
ExtMove* generate<LEGAL>(const Position& pos, ExtMove* mlist) {

  ExtMove *end, *cur = mlist;
  Bitboard pinned = pos.pinned_pieces(pos.side_to_move());
  Square ksq = pos.king_square(pos.side_to_move());

  end = pos.checkers() ? generate<EVASIONS>(pos, mlist)
                       : generate<NON_EVASIONS>(pos, mlist);
  while (cur != end)
      if (   (pinned || from_sq(cur->move) == ksq || type_of(cur->move) == ENPASSANT)
          && !pos.legal(cur->move, pinned))
          cur->move = (--end)->move;
      else
          ++cur;

  return end;
}
<|MERGE_RESOLUTION|>--- conflicted
+++ resolved
@@ -32,12 +32,8 @@
 #include "movegen.h"
 #include "position.h"
 
-<<<<<<< HEAD
 #ifndef GPSFISH
-/// Simple macro to wrap a very common while loop, no facny, no flexibility,
-=======
 /// Simple macro to wrap a very common while loop, no fancy, no flexibility,
->>>>>>> 431c3ac4
 /// hardcoded names 'mlist' and 'from'.
 #define SERIALIZE(b) while (b) (mlist++)->move = make_move(from, pop_lsb(&b))
 
