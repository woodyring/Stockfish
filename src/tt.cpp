--- conflicted
+++ resolved
@@ -30,23 +30,6 @@
 
 TranspositionTable TT; // Our global transposition table
 
-<<<<<<< HEAD
-TranspositionTable::TranspositionTable() {
-
-  size = generation = 0;
-  entries = NULL;
-#ifdef GPSFISH
-  used = 0;
-#endif
-}
-
-TranspositionTable::~TranspositionTable() {
-
-  delete [] entries;
-}
-
-=======
->>>>>>> fe335266
 
 /// TranspositionTable::set_size() sets the size of the transposition table,
 /// measured in megabytes. Transposition table consists of a power of 2 number
@@ -54,22 +37,18 @@
 
 void TranspositionTable::set_size(size_t mbSize) {
 
-<<<<<<< HEAD
 #ifdef GPSFISH
   size_t newSize = 1024;
-  while (2ULL * newSize * sizeof(TTCluster) <= (mbSize << 20))
+  while (2ULL * newSize * sizeof(TTEntry[ClusterSize]) <= (mbSize << 20))
       newSize *= 2;
 #else
-  size_t newSize = 1ULL << msb((mbSize << 20) / sizeof(TTCluster));
+  size_t newSize = 1ULL << msb((mbSize << 20) / sizeof(TTEntry[ClusterSize]));
 #endif
 #if 1
   std::cout << "info string mbsize " << mbSize
             << " shift " << (mbSize<<20)
             << " msb " << msb((mbSize<<20)) << " newSize " << newSize << std::endl;
 #endif
-=======
-  size_t newSize = 1ULL << msb((mbSize << 20) / sizeof(TTEntry[ClusterSize]));
->>>>>>> fe335266
 
   if (newSize == size)
       return;
@@ -95,14 +74,10 @@
 
 void TranspositionTable::clear() {
 
-<<<<<<< HEAD
-  memset(entries, 0, size * sizeof(TTCluster));
+  memset(entries, 0, size * sizeof(TTEntry[ClusterSize]));
 #ifdef GPSFISH
   used = 0;
 #endif
-=======
-  memset(entries, 0, size * sizeof(TTEntry[ClusterSize]));
->>>>>>> fe335266
 }
 
 
