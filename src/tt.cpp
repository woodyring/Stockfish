/*
  Stockfish, a UCI chess playing engine derived from Glaurung 2.1
  Copyright (C) 2004-2008 Tord Romstad (Glaurung author)
  Copyright (C) 2008-2012 Marco Costalba, Joona Kiiski, Tord Romstad

  Stockfish is free software: you can redistribute it and/or modify
  it under the terms of the GNU General Public License as published by
  the Free Software Foundation, either version 3 of the License, or
  (at your option) any later version.

  Stockfish is distributed in the hope that it will be useful,
  but WITHOUT ANY WARRANTY; without even the implied warranty of
  MERCHANTABILITY or FITNESS FOR A PARTICULAR PURPOSE.  See the
  GNU General Public License for more details.

  You should have received a copy of the GNU General Public License
  along with this program.  If not, see <http://www.gnu.org/licenses/>.
*/

#include <cstring>
#include <iostream>

#ifdef GPSFISH
#include "types.h"
#include "bitops.h"
#else
#include "bitboard.h"
#endif
#include "tt.h"

TranspositionTable TT; // Our global transposition table


/// TranspositionTable::set_size() sets the size of the transposition table,
/// measured in megabytes. Transposition table consists of a power of 2 number
/// of clusters and each cluster consists of ClusterSize number of TTEntry.

void TranspositionTable::set_size(size_t mbSize) {

  assert(msb((mbSize << 20) / sizeof(TTEntry)) < 32);

<<<<<<< HEAD
#ifdef GPSFISH
  size_t size = 1024;
  while (2ULL * size * sizeof(TTEntry[ClusterSize]) <= (mbSize << 20))
      size *= 2;
#else
  uint32_t size = 1 << msb((mbSize << 20) / sizeof(TTEntry[ClusterSize]));
#endif
#if 1
  std::cout << "info string mbsize " << mbSize
            << " shift " << (mbSize<<20)
            << " msb " << msb((mbSize<<20)) << " size " << size << std::endl;
#endif

=======
  uint32_t size = ClusterSize << msb((mbSize << 20) / sizeof(TTEntry[ClusterSize]));
>>>>>>> 733d0099

  if (hashMask == size - ClusterSize)
      return;

  hashMask = size - ClusterSize;
  delete [] table;
  table = new (std::nothrow) TTEntry[size];

  if (!table)
  {
      std::cerr << "Failed to allocate " << mbSize
                << "MB for transposition table." << std::endl;
      exit(EXIT_FAILURE);
  }

  clear(); // Operator new is not guaranteed to initialize memory to zero
}


/// TranspositionTable::clear() overwrites the entire transposition table
/// with zeroes. It is called whenever the table is resized, or when the
/// user asks the program to clear the table (from the UCI interface).

void TranspositionTable::clear() {

<<<<<<< HEAD
  memset(entries, 0, (clusterMask + 1) * sizeof(TTEntry[ClusterSize]));
#ifdef GPSFISH
  used = 0;
#endif
=======
  memset(table, 0, (hashMask + ClusterSize) * sizeof(TTEntry));
>>>>>>> 733d0099
}


/// TranspositionTable::store() writes a new entry containing position key and
/// valuable information of current position. The lowest order bits of position
/// key are used to decide on which cluster the position will be placed.
/// When a new entry is written and there are no empty entries available in cluster,
/// it replaces the least valuable of entries. A TTEntry t1 is considered to be
/// more valuable than a TTEntry t2 if t1 is from the current search and t2 is from
/// a previous search, or if the depth of t1 is bigger than the depth of t2.

#ifdef GPSFISH
void TranspositionTable::store(const Key key, Value v, Bound b, Depth d, Move m, Value statV, Value kingD) {
  store(key,v,b,d,toMove16(m),statV,kingD);
}

void TranspositionTable::store(const Key key, Value v, Bound t, Depth d, Move16 m, Value statV, Value kingD) {
#else
void TranspositionTable::store(const Key key, Value v, Bound t, Depth d, Move m, Value statV, Value kingD) {
#endif

  int c1, c2, c3;
  TTEntry *tte, *replace;
  uint32_t key32 = key >> 32; // Use the high 32 bits as key inside the cluster

  tte = replace = first_entry(key);

  for (unsigned i = 0; i < ClusterSize; i++, tte++)
  {
      if (!tte->key() || tte->key() == key32) // Empty or overwrite old
      {
          // Preserve any existing ttMove
#ifdef GPSFISH
          if (m == MOVE16_NONE) {
              m = tte->move16Val();
              used++;
          }
#else
          if (m == MOVE_NONE)
              m = tte->move();
#endif

          tte->save(key32, v, t, d, m, generation, statV, kingD);
          return;
      }

      // Implement replace strategy
      c1 = (replace->generation() == generation ?  2 : 0);
      c2 = (tte->generation() == generation || tte->type() == BOUND_EXACT ? -2 : 0);
      c3 = (tte->depth() < replace->depth() ?  1 : 0);

      if (c1 + c2 + c3 > 0)
          replace = tte;
  }
  replace->save(key32, v, t, d, m, generation, statV, kingD);
}


/// TranspositionTable::probe() looks up the current position in the
/// transposition table. Returns a pointer to the TTEntry or NULL if
/// position is not found.

TTEntry* TranspositionTable::probe(const Key key) const {

  TTEntry* tte = first_entry(key);
  uint32_t key32 = key >> 32;

  for (unsigned i = 0; i < ClusterSize; i++, tte++)
      if (tte->key() == key32)
          return tte;

  return NULL;
}<|MERGE_RESOLUTION|>--- conflicted
+++ resolved
@@ -39,13 +39,12 @@
 
   assert(msb((mbSize << 20) / sizeof(TTEntry)) < 32);
 
-<<<<<<< HEAD
 #ifdef GPSFISH
-  size_t size = 1024;
-  while (2ULL * size * sizeof(TTEntry[ClusterSize]) <= (mbSize << 20))
+  size = 1024;
+  while (1ULL * size * sizeof(TTEntry[ClusterSize]) <= (mbSize << 20))
       size *= 2;
 #else
-  uint32_t size = 1 << msb((mbSize << 20) / sizeof(TTEntry[ClusterSize]));
+  uint32_t size = ClusterSize << msb((mbSize << 20) / sizeof(TTEntry[ClusterSize]));
 #endif
 #if 1
   std::cout << "info string mbsize " << mbSize
@@ -53,9 +52,6 @@
             << " msb " << msb((mbSize<<20)) << " size " << size << std::endl;
 #endif
 
-=======
-  uint32_t size = ClusterSize << msb((mbSize << 20) / sizeof(TTEntry[ClusterSize]));
->>>>>>> 733d0099
 
   if (hashMask == size - ClusterSize)
       return;
@@ -81,14 +77,10 @@
 
 void TranspositionTable::clear() {
 
-<<<<<<< HEAD
-  memset(entries, 0, (clusterMask + 1) * sizeof(TTEntry[ClusterSize]));
+  memset(table, 0, (hashMask + ClusterSize) * sizeof(TTEntry));
 #ifdef GPSFISH
   used = 0;
 #endif
-=======
-  memset(table, 0, (hashMask + ClusterSize) * sizeof(TTEntry));
->>>>>>> 733d0099
 }
 
 
