--- conflicted
+++ resolved
@@ -124,21 +124,15 @@
   {
       if (!tte->key() || tte->key() == key32) // Empty or overwrite old
       {
-<<<<<<< HEAD
-          // Preserve any existing ttMove
 #ifdef GPSFISH
           if (m == MOVE16_NONE) {
               m = tte->move16Val();
               used++;
           }
 #else
-          if (m == MOVE_NONE)
-              m = tte->move();
-#endif
-=======
           if (!m)
               m = tte->move(); // Preserve any existing ttMove
->>>>>>> 203fdc9a
+#endif
 
           replace = tte;
           break;
