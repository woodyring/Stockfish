--- conflicted
+++ resolved
@@ -95,13 +95,9 @@
 #elif defined(_MSC_VER) && defined(__INTEL_COMPILER)
 
   return _mm_popcnt_u64(b);
-<<<<<<< HEAD
+
 #elif defined(_MSC_VER) || defined(_WIN32)
-=======
 
-#elif defined(_MSC_VER)
-
->>>>>>> e9296d69
   return (int)__popcnt64(b);
 
 #else
