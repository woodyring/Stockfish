--- conflicted
+++ resolved
@@ -41,16 +41,11 @@
 
 const string move_to_uci(Move m, bool chess960) {
 
-<<<<<<< HEAD
 #ifdef GPSFISH
   return osl::record::usi::show(m);
 #else
-  Square from = move_from(m);
-  Square to = move_to(m);
-=======
   Square from = from_sq(m);
   Square to = to_sq(m);
->>>>>>> 67338e6f
   string promotion;
 
   if (m == MOVE_NONE)
