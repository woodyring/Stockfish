--- conflicted
+++ resolved
@@ -57,18 +57,12 @@
 using namespace std;
 
 
-<<<<<<< HEAD
-#ifdef GPSFISH
-static const string AppName = "GPSfish " + gpsshogi::gpsshogi_revision + " Stockfish";
-#else
-static const string AppName = "Stockfish";
-#endif
-static const string EngineVersion = "";
-static const string AppTag  = "";
-=======
+#ifdef GPSFISH
+static const string AppName = "GPSfish " + gpsshogi::gpsshogi_revision + " Stockfish ";
+#endif
+
 /// Version number. If Version is left empty, then Tag plus current
 /// date (in the format YYMMDD) is used as a version number.
->>>>>>> ad43ce14
 
 static const string Version = "";
 static const string Tag  = "";
@@ -92,26 +86,30 @@
   {
       date >> month >> day >> year;
 
+#ifdef GPSFISH
+      s << AppName << Tag
+#else
       s << "Stockfish " << Tag
+#endif
         << setfill('0') << " " << year.substr(2)
         << setw(2) << (1 + months.find(month) / 4)
         << setw(2) << day << cpu64 << popcnt;
   }
   else
+#ifdef GPSFISH
+      s << AppName << Version << cpu64 << popcnt;
+#else
       s << "Stockfish " << Version << cpu64 << popcnt;
+#endif
 
   s << (to_uci ? "\nid author ": " by ")
+#ifdef GPSFISH
+    << "Team GPS (GPSshogi) / Tord Romstad, Marco Costalba and Joona Kiiski (Stockfish)";
+#else
     << "Tord Romstad, Marco Costalba and Joona Kiiski";
-
-<<<<<<< HEAD
-#ifdef GPSFISH
-  return "Team GPS (GPSshogi) / Tord Romstad, Marco Costalba and Joona Kiiski (Stockfish)";
-#else
-  return "Tord Romstad, Marco Costalba and Joona Kiiski";
-#endif
-=======
+#endif
+
   return s.str();
->>>>>>> ad43ce14
 }
 
 
