--- conflicted
+++ resolved
@@ -34,18 +34,11 @@
 
 using namespace std;
 
-<<<<<<< HEAD
-#ifdef GPSFISH
-static const string AppName = "GPSfish " + gpsshogi::gpsshogi_revision + " Stockfish ";
-#endif
-
-/// Version number. If Version is left empty, then Tag plus current
-/// date, in the format DD-MM-YY, are used as a version number.
-
-=======
+#ifdef GPSFISH
+#endif
+
 /// Version number. If Version is left empty, then compile date, in the
 /// format DD-MM-YY, is shown in engine_info.
->>>>>>> 5b7b3306
 static const string Version = "";
 
 
@@ -60,15 +53,11 @@
   string month, day, year;
   stringstream s, date(__DATE__); // From compiler, format is "Sep 21 2008"
 
-<<<<<<< HEAD
-#ifdef GPSFISH
-  s << AppName << Version;
-#else
-  s << "Stockfish " << Version;
-#endif
-=======
+#ifdef GPSFISH
+  s << "GPSfish " << Version << "+" << gpsshogi::gpsshogi_revision;
+#else
   s << "Stockfish " << Version << setfill('0');
->>>>>>> 5b7b3306
+#endif
 
   if (Version.empty())
   {
