--- conflicted
+++ resolved
@@ -44,14 +44,10 @@
 #include <iostream>
 #include <sstream>
 
-<<<<<<< HEAD
-#ifndef GPSFISH
-#include "bitcount.h"
-#else
+#ifdef GPSFISH
 # include "gpsshogi/revision.h"
 #endif
-=======
->>>>>>> 2a21543c
+
 #include "misc.h"
 #include "thread.h"
 
