/*
  Stockfish, a UCI chess playing engine derived from Glaurung 2.1
  Copyright (C) 2004-2008 Tord Romstad (Glaurung author)
  Copyright (C) 2008-2014 Marco Costalba, Joona Kiiski, Tord Romstad

  Stockfish is free software: you can redistribute it and/or modify
  it under the terms of the GNU General Public License as published by
  the Free Software Foundation, either version 3 of the License, or
  (at your option) any later version.

  Stockfish is distributed in the hope that it will be useful,
  but WITHOUT ANY WARRANTY; without even the implied warranty of
  MERCHANTABILITY or FITNESS FOR A PARTICULAR PURPOSE.  See the
  GNU General Public License for more details.

  You should have received a copy of the GNU General Public License
  along with this program.  If not, see <http://www.gnu.org/licenses/>.
*/

#include <iomanip>
#include <iostream>
#include <sstream>

#ifdef GPSFISH
# include "gpsshogi/revision.h"
#endif

#include "misc.h"
#include "thread.h"

using namespace std;

/// Version number. If Version is left empty, then compile date in the format
/// DD-MM-YY and show in engine_info.
static const string Version = "";


/// engine_info() returns the full name of the current Stockfish version. This
/// will be either "Stockfish <Tag> DD-MM-YY" (where DD-MM-YY is the date when
/// the program was compiled) or "Stockfish <Version>", depending on whether
/// Version is empty.

const string engine_info(bool to_uci) {

  const string months("Jan Feb Mar Apr May Jun Jul Aug Sep Oct Nov Dec");
  string month, day, year;
  stringstream ss, date(__DATE__); // From compiler, format is "Sep 21 2008"

<<<<<<< HEAD
#ifdef GPSFISH
  s << "GPSfish " << Version << " + " << gpsshogi::gpsshogi_revision << " " << setfill('0');
#else
  s << "Stockfish " << Version << setfill('0');
#endif
=======
  ss << "Stockfish " << Version << setfill('0');
>>>>>>> 64d29a63

  if (Version.empty())
  {
      date >> month >> day >> year;
      ss << setw(2) << day << setw(2) << (1 + months.find(month) / 4) << year.substr(2);
  }

<<<<<<< HEAD
  s << (Is64Bit ? " 64" : "")
    << (HasPopCnt ? " SSE4.2" : "")
    << (to_uci ? "\nid author ": " by ")
#ifdef GPSFISH
    << "Team GPS (GPSshogi) / Tord Romstad, Marco Costalba and Joona Kiiski (Stockfish)";
#else
    << "Tord Romstad, Marco Costalba and Joona Kiiski";
#endif
=======
  ss << (Is64Bit ? " 64" : "")
     << (HasPopCnt ? " SSE4.2" : "")
     << (to_uci ? "\nid author ": " by ")
     << "Tord Romstad, Marco Costalba and Joona Kiiski";
>>>>>>> 64d29a63

  return ss.str();
}


/// Debug functions used mainly to collect run-time statistics

static int64_t hits[2], means[2];

void dbg_hit_on(bool b) { ++hits[0]; if (b) ++hits[1]; }
void dbg_hit_on_c(bool c, bool b) { if (c) dbg_hit_on(b); }
void dbg_mean_of(int v) { ++means[0]; means[1] += v; }

void dbg_print() {

  if (hits[0])
      cerr << "Total " << hits[0] << " Hits " << hits[1]
           << " hit rate (%) " << 100 * hits[1] / hits[0] << endl;

  if (means[0])
      cerr << "Total " << means[0] << " Mean "
           << (double)means[1] / means[0] << endl;
}


/// Our fancy logging facility. The trick here is to replace cin.rdbuf() and
/// cout.rdbuf() with two Tie objects that tie cin and cout to a file stream. We
/// can toggle the logging of std::cout and std:cin at runtime whilst preserving
/// usual i/o functionality, all without changing a single line of code!
/// Idea from http://groups.google.com/group/comp.lang.c++/msg/1d941c0f26ea0d81

struct Tie: public streambuf { // MSVC requires splitted streambuf for cin and cout

  Tie(streambuf* b, ofstream* f) : buf(b), file(f) {}

  int sync() { return file->rdbuf()->pubsync(), buf->pubsync(); }
  int overflow(int c) { return log(buf->sputc((char)c), "<< "); }
  int underflow() { return buf->sgetc(); }
  int uflow() { return log(buf->sbumpc(), ">> "); }

  streambuf* buf;
  ofstream* file;

  int log(int c, const char* prefix) {

    static int last = '\n';

    if (last == '\n')
        file->rdbuf()->sputn(prefix, 3);

    return last = file->rdbuf()->sputc((char)c);
  }
};

class Logger {

  Logger() : in(cin.rdbuf(), &file), out(cout.rdbuf(), &file) {}
 ~Logger() { start(false); }

  ofstream file;
  Tie in, out;

public:
  static void start(bool b) {

    static Logger l;

    if (b && !l.file.is_open())
    {
        l.file.open("io_log.txt", ifstream::out | ifstream::app);
        cin.rdbuf(&l.in);
        cout.rdbuf(&l.out);
    }
    else if (!b && l.file.is_open())
    {
        cout.rdbuf(l.out.buf);
        cin.rdbuf(l.in.buf);
        l.file.close();
    }
  }
};


/// Used to serialize access to std::cout to avoid multiple threads writing at
/// the same time.

std::ostream& operator<<(std::ostream& os, SyncCout sc) {

  static Mutex m;

  if (sc == IO_LOCK)
      m.lock();

  if (sc == IO_UNLOCK)
      m.unlock();

  return os;
}


/// Trampoline helper to avoid moving Logger to misc.h
void start_logger(bool b) { Logger::start(b); }


/// timed_wait() waits for msec milliseconds. It is mainly a helper to wrap
/// the conversion from milliseconds to struct timespec, as used by pthreads.

void timed_wait(WaitCondition& sleepCond, Lock& sleepLock, int msec) {

#ifdef _WIN32
  int tm = msec;
#else
  timespec ts, *tm = &ts;
  uint64_t ms = Time::now() + msec;

  ts.tv_sec = ms / 1000;
  ts.tv_nsec = (ms % 1000) * 1000000LL;
#endif

  cond_timedwait(sleepCond, sleepLock, tm);
}


/// prefetch() preloads the given address in L1/L2 cache. This is a non-blocking
/// function that doesn't stall the CPU waiting for data to be loaded from memory,
/// which can be quite slow.
#ifdef NO_PREFETCH

void prefetch(char*) {}

#else

void prefetch(char* addr) {

#  if defined(__INTEL_COMPILER)
   // This hack prevents prefetches from being optimized away by
   // Intel compiler. Both MSVC and gcc seem not be affected by this.
   __asm__ ("");
#  endif

#  if defined(__INTEL_COMPILER) || defined(_MSC_VER)
  _mm_prefetch(addr, _MM_HINT_T0);
#  else
  __builtin_prefetch(addr);
#  endif
}

#endif<|MERGE_RESOLUTION|>--- conflicted
+++ resolved
@@ -46,15 +46,11 @@
   string month, day, year;
   stringstream ss, date(__DATE__); // From compiler, format is "Sep 21 2008"
 
-<<<<<<< HEAD
 #ifdef GPSFISH
-  s << "GPSfish " << Version << " + " << gpsshogi::gpsshogi_revision << " " << setfill('0');
-#else
-  s << "Stockfish " << Version << setfill('0');
-#endif
-=======
+  ss << "GPSfish " << Version << " + " << gpsshogi::gpsshogi_revision << " " << setfill('0');
+#else
   ss << "Stockfish " << Version << setfill('0');
->>>>>>> 64d29a63
+#endif
 
   if (Version.empty())
   {
@@ -62,21 +58,14 @@
       ss << setw(2) << day << setw(2) << (1 + months.find(month) / 4) << year.substr(2);
   }
 
-<<<<<<< HEAD
-  s << (Is64Bit ? " 64" : "")
-    << (HasPopCnt ? " SSE4.2" : "")
-    << (to_uci ? "\nid author ": " by ")
-#ifdef GPSFISH
-    << "Team GPS (GPSshogi) / Tord Romstad, Marco Costalba and Joona Kiiski (Stockfish)";
-#else
-    << "Tord Romstad, Marco Costalba and Joona Kiiski";
-#endif
-=======
   ss << (Is64Bit ? " 64" : "")
      << (HasPopCnt ? " SSE4.2" : "")
      << (to_uci ? "\nid author ": " by ")
+#ifdef GPSFISH
+     << "Team GPS (GPSshogi) / Tord Romstad, Marco Costalba and Joona Kiiski (Stockfish)";
+#else
      << "Tord Romstad, Marco Costalba and Joona Kiiski";
->>>>>>> 64d29a63
+#endif
 
   return ss.str();
 }
