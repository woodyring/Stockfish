/*
  Stockfish, a UCI chess playing engine derived from Glaurung 2.1
  Copyright (C) 2004-2008 Tord Romstad (Glaurung author)
  Copyright (C) 2008-2010 Marco Costalba, Joona Kiiski, Tord Romstad

  Stockfish is free software: you can redistribute it and/or modify
  it under the terms of the GNU General Public License as published by
  the Free Software Foundation, either version 3 of the License, or
  (at your option) any later version.

  Stockfish is distributed in the hope that it will be useful,
  but WITHOUT ANY WARRANTY; without even the implied warranty of
  MERCHANTABILITY or FITNESS FOR A PARTICULAR PURPOSE.  See the
  GNU General Public License for more details.

  You should have received a copy of the GNU General Public License
  along with this program.  If not, see <http://www.gnu.org/licenses/>.
*/

#if !defined(_MSC_VER) && !defined(_WIN32)

#  include <sys/time.h>
#  include <sys/types.h>
#  include <unistd.h>
#  if defined(__hpux)
#     include <sys/pstat.h>
#  endif

#else

#define _CRT_SECURE_NO_DEPRECATE
#include <windows.h>
#include <sys/timeb.h>

#endif

#if !defined(NO_PREFETCH)
#  include <xmmintrin.h>
#endif

#include <cassert>
#include <cstdio>
#include <iomanip>
#include <iostream>
#include <sstream>

#ifndef GPSFISH
#include "bitcount.h"
#else
# include "gpsshogi/revision.h"
#endif
#include "misc.h"
#include "thread.h"

using namespace std;

/// Version number. If EngineVersion is left empty, then AppTag plus
/// current date (in the format YYMMDD) is used as a version number.

#ifdef GPSFISH
static const string AppName = "GPSfish " + gpsshogi::gpsshogi_revision + " Stockfish";
#else
static const string AppName = "Stockfish";
<<<<<<< HEAD
#endif
static const string EngineVersion = "2.1";
=======
static const string EngineVersion = "2.1.1";
>>>>>>> e3b23eb8
static const string AppTag  = "";


/// engine_name() returns the full name of the current Stockfish version.
/// This will be either "Stockfish YYMMDD" (where YYMMDD is the date when
/// the program was compiled) or "Stockfish <version number>", depending
/// on whether the constant EngineVersion is empty.

const string engine_name() {

  const string months("Jan Feb Mar Apr May Jun Jul Aug Sep Oct Nov Dec");
  const string cpu64(CpuIs64Bit ? " 64bit" : "");

  if (!EngineVersion.empty())
      return AppName + " " + EngineVersion + cpu64;

  stringstream s, date(__DATE__); // From compiler, format is "Sep 21 2008"
  string month, day, year;

  date >> month >> day >> year;

  s << setfill('0') << AppName + " " + AppTag + " "
    << year.substr(2, 2) << setw(2)
    << (1 + months.find(month) / 4) << setw(2)
    << day << cpu64;

  return s.str();
}


/// Our brave developers! Required by UCI

const string engine_authors() {

#ifdef GPSFISH
  return "Team GPS (GPSshogi) / Tord Romstad, Marco Costalba and Joona Kiiski (Stockfish)";
#else
  return "Tord Romstad, Marco Costalba and Joona Kiiski";
#endif
}


/// Debug stuff. Helper functions used mainly for debugging purposes

static uint64_t dbg_hit_cnt0;
static uint64_t dbg_hit_cnt1;
static uint64_t dbg_mean_cnt0;
static uint64_t dbg_mean_cnt1;

void dbg_print_hit_rate() {

  if (dbg_hit_cnt0)
      cout << "Total " << dbg_hit_cnt0 << " Hit " << dbg_hit_cnt1
           << " hit rate (%) " << 100 * dbg_hit_cnt1 / dbg_hit_cnt0 << endl;
}

void dbg_print_mean() {

  if (dbg_mean_cnt0)
      cout << "Total " << dbg_mean_cnt0 << " Mean "
           << (float)dbg_mean_cnt1 / dbg_mean_cnt0 << endl;
}

void dbg_mean_of(int v) {

  dbg_mean_cnt0++;
  dbg_mean_cnt1 += v;
}

void dbg_hit_on(bool b) {

  dbg_hit_cnt0++;
  if (b)
      dbg_hit_cnt1++;
}

void dbg_hit_on_c(bool c, bool b) { if (c) dbg_hit_on(b); }
void dbg_before() { dbg_hit_on(false); }
void dbg_after()  { dbg_hit_on(true); dbg_hit_cnt0--; }


/// get_system_time() returns the current system time, measured in milliseconds

int get_system_time() {

#if defined(_MSC_VER) || defined(_WIN32)
  struct _timeb t;
  _ftime(&t);
  return int(t.time * 1000 + t.millitm);
#else
  struct timeval t;
  gettimeofday(&t, NULL);
  return t.tv_sec * 1000 + t.tv_usec / 1000;
#endif
}


/// cpu_count() tries to detect the number of CPU cores

int cpu_count() {

#if defined(_MSC_VER) || defined(_WIN32)
  SYSTEM_INFO s;
  GetSystemInfo(&s);
  return Min(s.dwNumberOfProcessors, MAX_THREADS);
#else

#  if defined(_SC_NPROCESSORS_ONLN)
  return Min(sysconf(_SC_NPROCESSORS_ONLN), MAX_THREADS);
#  elif defined(__hpux)
  struct pst_dynamic psd;
  if (pstat_getdynamic(&psd, sizeof(psd), (size_t)1, 0) == -1)
      return 1;
  return Min(psd.psd_proc_cnt, MAX_THREADS);
#  else
  return 1;
#  endif

#endif
}


/// Check for console input. Original code from Beowulf, Olithink and Greko

#ifndef _WIN32

int input_available() {

  fd_set readfds;
  struct timeval  timeout;

  FD_ZERO(&readfds);
  FD_SET(fileno(stdin), &readfds);
  timeout.tv_sec = 0; // Set to timeout immediately
  timeout.tv_usec = 0;
  select(16, &readfds, 0, 0, &timeout);

  return (FD_ISSET(fileno(stdin), &readfds));
}

#else

int input_available() {

  static HANDLE inh = NULL;
  static bool usePipe = false;
  INPUT_RECORD rec[256];
  DWORD nchars, recCnt;

  if (!inh)
  {
      inh = GetStdHandle(STD_INPUT_HANDLE);
      if (GetConsoleMode(inh, &nchars))
      {
          SetConsoleMode(inh, nchars & ~(ENABLE_MOUSE_INPUT | ENABLE_WINDOW_INPUT));
          FlushConsoleInputBuffer(inh);
      } else
          usePipe = true;
  }

  // When using Standard C input functions, also check if there
  // is anything in the buffer. After a call to such functions,
  // the input waiting in the pipe will be copied to the buffer,
  // and the call to PeekNamedPipe can indicate no input available.
  // Setting stdin to unbuffered was not enough. [from Greko]
  if (stdin->_cnt > 0)
      return 1;

  // When running under a GUI the input commands are sent to us
  // directly over the internal pipe. If PeekNamedPipe() returns 0
  // then something went wrong. Probably the parent program exited.
  // Returning 1 will make the next call to the input function
  // return EOF, where this should be catched then.
  if (usePipe)
      return PeekNamedPipe(inh, NULL, 0, NULL, &nchars, NULL) ? nchars : 1;

  // Count the number of unread input records, including keyboard,
  // mouse, and window-resizing input records.
  GetNumberOfConsoleInputEvents(inh, &nchars);

  // Read data from console without removing it from the buffer
  if (nchars <= 0 || !PeekConsoleInput(inh, rec, Min(nchars, 256), &recCnt))
      return 0;

  // Search for at least one keyboard event
  for (DWORD i = 0; i < recCnt; i++)
      if (rec[i].EventType == KEY_EVENT)
          return 1;

  return 0;
}

#endif


/// prefetch() preloads the given address in L1/L2 cache. This is a non
/// blocking function and do not stalls the CPU waiting for data to be
/// loaded from memory, that can be quite slow.
#if defined(NO_PREFETCH)

void prefetch(char*) {}

#else

void prefetch(char* addr) {

#if defined(__INTEL_COMPILER) || defined(__ICL)
   // This hack prevents prefetches to be optimized away by
   // Intel compiler. Both MSVC and gcc seems not affected.
   __asm__ ("");
#endif

  _mm_prefetch(addr, _MM_HINT_T2);
  _mm_prefetch(addr+64, _MM_HINT_T2); // 64 bytes ahead
}

#endif<|MERGE_RESOLUTION|>--- conflicted
+++ resolved
@@ -61,12 +61,8 @@
 static const string AppName = "GPSfish " + gpsshogi::gpsshogi_revision + " Stockfish";
 #else
 static const string AppName = "Stockfish";
-<<<<<<< HEAD
-#endif
-static const string EngineVersion = "2.1";
-=======
+#endif
 static const string EngineVersion = "2.1.1";
->>>>>>> e3b23eb8
 static const string AppTag  = "";
 
 
