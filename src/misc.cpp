--- conflicted
+++ resolved
@@ -17,11 +17,7 @@
   along with this program.  If not, see <http://www.gnu.org/licenses/>.
 */
 
-<<<<<<< HEAD
-#if !defined(_MSC_VER) && !defined(_WIN32)
-=======
-#if defined(_WIN32) || defined(_WIN64)
->>>>>>> a189a5f0
+#if defined(_WIN32) || defined(_WIN64)
 
 #define _CRT_SECURE_NO_DEPRECATE
 #define NOMINMAX // disable macros min() and max()
@@ -137,11 +133,7 @@
 
 int system_time() {
 
-<<<<<<< HEAD
-#if defined(_MSC_VER) || defined(_WIN32)
-=======
-#if defined(_WIN32) || defined(_WIN64)
->>>>>>> a189a5f0
+#if defined(_WIN32) || defined(_WIN64)
   struct _timeb t;
   _ftime(&t);
   return int(t.time * 1000 + t.millitm);
@@ -157,11 +149,7 @@
 
 int cpu_count() {
 
-<<<<<<< HEAD
-#if defined(_MSC_VER) || defined(_WIN32)
-=======
-#if defined(_WIN32) || defined(_WIN64)
->>>>>>> a189a5f0
+#if defined(_WIN32) || defined(_WIN64)
   SYSTEM_INFO s;
   GetSystemInfo(&s);
   return std::min(int(s.dwNumberOfProcessors), MAX_THREADS);
@@ -187,11 +175,7 @@
 
 void timed_wait(WaitCondition& sleepCond, Lock& sleepLock, int msec) {
 
-<<<<<<< HEAD
-#if defined(_MSC_VER) || defined(_WIN32)
-=======
-#if defined(_WIN32) || defined(_WIN64)
->>>>>>> a189a5f0
+#if defined(_WIN32) || defined(_WIN64)
   int tm = msec;
 #else
   struct timeval t;
