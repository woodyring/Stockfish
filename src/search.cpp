--- conflicted
+++ resolved
@@ -1938,8 +1938,8 @@
       {
 #ifdef GPSFISH
           futilityValue =  futilityBase
-                         + pos.endgame_value_of_piece_on(move_to(move))
-                         + (move_is_promotion(move) ? pos.promote_value_of_piece_on(move_from(move)) : VALUE_ZERO);
+                         + piece_value_endgame(pos.piece_on(move_to(move)))
+                         + (move_is_promotion(move) ? promote_value_of_piece_on(pos.piece_on(move_from(move))) : VALUE_ZERO);
 #else
           futilityValue =  futilityBase
                          + piece_value_endgame(pos.piece_on(move_to(move)))
@@ -2274,15 +2274,11 @@
     // Case 2: If the threatened piece has value less than or equal to the
     // value of the threatening piece, don't prune moves which defend it.
     if (   pos.move_is_capture(threat)
-<<<<<<< HEAD
-        && (   pos.midgame_value_of_piece_on(tfrom) >= pos.midgame_value_of_piece_on(tto)
+        && (   piece_value_midgame(pos.piece_on(tfrom)) >= piece_value_midgame(pos.piece_on(tto))
 #ifdef GPSFISH
             || pos.type_of_piece_on(tfrom) == osl::KING)
         && pos.osl_state.hasEffectIf(m.ptypeO(), m.to(), tto))
 #else
-=======
-        && (   piece_value_midgame(pos.piece_on(tfrom)) >= piece_value_midgame(pos.piece_on(tto))
->>>>>>> 351ef5c8
             || pos.type_of_piece_on(tfrom) == KING)
         && pos.move_attacks_square(m, tto))
 #endif
