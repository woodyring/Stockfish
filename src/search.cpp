--- conflicted
+++ resolved
@@ -1229,8 +1229,8 @@
           splitPoint->mutex.unlock();
       }
       else
-<<<<<<< HEAD
-          moveCount++;
+          ++moveCount;
+
 #ifdef MOVE_STACK_REJECTIONS
       if(!Root && move_stack_rejections_probe(move,pos,ss,alpha)) {
           if (SpNode)
@@ -1238,9 +1238,6 @@
           continue;
       }
 #endif
-=======
-          ++moveCount;
->>>>>>> 7f142d68
 
       if (RootNode)
       {
@@ -1483,22 +1480,8 @@
               // iteration. This information is used for time management: When
               // the best move changes frequently, we allocate some more time.
               if (!pvMove)
-<<<<<<< HEAD
-                  BestMoveChanges++;
-
-#if 0 //def GPSFISH
-              if (depth >= 5*ONE_PLY
-                      && (!isPvMove || current_search_time() >= 5000))
-                  cout << "info"
-                      << depth_to_uci(depth)
-                      << score_to_uci(rm->score, alpha, beta)
-                      << speed_to_uci(pos.nodes_searched())
-                      << pv_to_uci(&rm->pv[0], 0 + 1, false) << endl;
-#endif
-
-=======
                   ++BestMoveChanges;
->>>>>>> 7f142d68
+
           }
           else
               // All other moves but the PV are set to the lowest value, this
