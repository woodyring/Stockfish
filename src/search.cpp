/*
  Stockfish, a UCI chess playing engine derived from Glaurung 2.1
  Copyright (C) 2004-2008 Tord Romstad (Glaurung author)
  Copyright (C) 2008-2012 Marco Costalba, Joona Kiiski, Tord Romstad

  Stockfish is free software: you can redistribute it and/or modify
  it under the terms of the GNU General Public License as published by
  the Free Software Foundation, either version 3 of the License, or
  (at your option) any later version.

  Stockfish is distributed in the hope that it will be useful,
  but WITHOUT ANY WARRANTY; without even the implied warranty of
  MERCHANTABILITY or FITNESS FOR A PARTICULAR PURPOSE.  See the
  GNU General Public License for more details.

  You should have received a copy of the GNU General Public License
  along with this program.  If not, see <http://www.gnu.org/licenses/>.
*/

#include <algorithm>
#include <cassert>
#include <cmath>
#include <cstring>
#include <iostream>
#include <sstream>

#include "book.h"
#include "evaluate.h"
#include "history.h"
#include "movegen.h"
#include "movepick.h"
#include "notation.h"
#include "search.h"
#include "timeman.h"
#include "thread.h"
#include "tt.h"
#include "ucioption.h"

#ifdef GPSFISH
#include "bitops.h"
#include "position.tcc"
#include "osl/boardTable.h"
using osl::Board_Table;
#include "osl/ptypeTable.h"
using osl::Ptype_Table;
#include "osl/offset32.h"
using osl::Offset32;
#include "osl/checkmate/immediateCheckmate.h"
#include "osl/checkmate/fixedDepthSearcher.h"
#include "osl/checkmate/dfpn.h"
using osl::checkmate::ImmediateCheckmate;
using std::string;
#include "osl/enter_king/enterKing.h"
#include "osl/misc/milliSeconds.h"
#include "osl/checkmate/dfpn.h"
#include "osl/checkmate/dfpnParallel.h"
#include "osl/hash/hashKey.h"
#endif
#ifdef MOVE_STACK_REJECTIONS
#include "osl/search/moveStackRejections.h"
#endif

#ifdef GPSFISH
# define GPSFISH_CHECKMATE3
# define GPSFISH_CHECKMATE3_QUIESCE
# define GPSFISH_DFPN
#endif

namespace Search {

  volatile SignalsType Signals;
  LimitsType Limits;
  std::vector<RootMove> RootMoves;
  Position RootPos;
  Color RootColor;
  Time::point SearchTime;
  StateStackPtr SetupStates;
}

using std::string;
using Eval::evaluate;
using namespace Search;

namespace {

  // Set to true to force running with one thread. Used for debugging
  const bool FakeSplit = false;

  // This is the minimum interval in msec between two check_time() calls
  const int TimerResolution = 5;

  // Different node types, used as template parameter
  enum NodeType { Root, PV, NonPV, SplitPointRoot, SplitPointPV, SplitPointNonPV };

  // Dynamic razoring margin based on depth
  inline Value razor_margin(Depth d) { return Value(512 + 16 * int(d)); }

  // Futility lookup tables (initialized at startup) and their access functions
  Value FutilityMargins[16][64]; // [depth][moveNumber]
  int FutilityMoveCounts[32];    // [depth]

  inline Value futility_margin(Depth d, int mn) {

    return d < 7 * ONE_PLY ? FutilityMargins[std::max(int(d), 1)][std::min(mn, 63)]
                           : 2 * VALUE_INFINITE;
  }

  // Reduction lookup tables (initialized at startup) and their access function
  int8_t Reductions[2][64][64]; // [pv][depth][moveNumber]

  template <bool PvNode> inline Depth reduction(Depth d, int mn) {

    return (Depth) Reductions[PvNode][std::min(int(d) / ONE_PLY, 63)][std::min(mn, 63)];
  }

  size_t PVSize, PVIdx;
  TimeManager TimeMgr;
  int BestMoveChanges;
  Value DrawValue[COLOR_NB];
  History H;

  template <NodeType NT>
  Value search(Position& pos, Stack* ss, Value alpha, Value beta, Depth depth);

  template <NodeType NT, bool InCheck>
  Value qsearch(Position& pos, Stack* ss, Value alpha, Value beta, Depth depth);

  void id_loop(Position& pos);
  Value value_to_tt(Value v, int ply);
  Value value_from_tt(Value v, int ply);
  bool check_is_dangerous(Position& pos, Move move, Value futilityBase, Value beta);
  bool yields_to_threat(const Position& pos, Move move, Move threat);
  bool prevents_threat(const Position& pos, Move move, Move threat);
  string uci_pv(const Position& pos, int depth, Value alpha, Value beta);

  struct Skill {
    Skill(int l) : level(l), best(MOVE_NONE) {}
   ~Skill() {
      if (enabled()) // Swap best PV line with the sub-optimal one
          std::swap(RootMoves[0], *std::find(RootMoves.begin(),
                    RootMoves.end(), best ? best : pick_move()));
    }

    bool enabled() const { return level < 20; }
    bool time_to_pick(int depth) const { return depth == 1 + level; }
    Move pick_move();

    int level;
    Move best;
  };

#ifdef GPSFISH
  void show_tree_rec(Position &pos){
    TTEntry* tte;
    StateInfo st;
    if ((tte = TT.probe(pos.key())) != NULL){
      std::cerr << "tte->value=" << tte->value() << std::endl;
      std::cerr << "tte->type=" << tte->type() << std::endl;
      std::cerr << "tte->generation=" << tte->generation() << std::endl;
      std::cerr << "tte->depth=" << tte->depth() << std::endl;
      std::cerr << "tte->static_value=" << tte->static_value() << std::endl;
      Move m=tte->move(pos);
      int dummy;
      if(m != MOVE_NONE
              && pos.is_pseudo_legal(m)
              && !pos.is_draw(dummy)) {
          std::cerr << "move=" << m << std::endl;
          pos.do_undo_move(m,st,
                  [&](osl::Square){ show_tree_rec(pos); }
                  );
      }
    }
  }

  inline Value value_draw(Position const& pos) {
    return DrawValue[pos.side_to_move()];
  }

  bool can_capture_king(Position const& pos){
    Color us=pos.side_to_move();
    Color them=~us;
    const osl::Square king = pos.king_square(them);
    return pos.osl_state.hasEffectAt(us, king);
  }

#endif
#ifdef MOVE_STACK_REJECTIONS
  osl::container::MoveStack moveStacks[MAX_THREADS];
  bool move_stack_rejections_probe(osl::Move m, Position const &pos,SearchStack* ss,Value alpha){
    if(DrawValue!=0) return false;
    int i=std::min(7,std::min(ss->ply,pos.pliesFromNull()+1));
    if(i<3) return false;
    osl::state::NumEffectState const& state=pos.osl_state;
    osl::container::MoveStack &moveStack=moveStacks[pos.thread()];
    moveStack.clear();
    while(--i>0) moveStack.push((ss-i)->currentMove);
    osl::Player player=m.player();
    int checkCountOfAltP=pos.continuous_check[osl::alt(player)];
    bool ret=false;
    if(m.player()==osl::BLACK){
      ret=osl::search::MoveStackRejections::probe<osl::BLACK>(state,moveStack,ss->ply,m,alpha,checkCountOfAltP);
    }
    else {
      ret=osl::search::MoveStackRejections::probe<osl::WHITE>(state,moveStack,ss->ply,m,-alpha,checkCountOfAltP);
    }
    return ret;
  }
#endif
} // namespace


/// Search::init() is called during startup to initialize various lookup tables

void Search::init() {

  int d;  // depth (ONE_PLY == 2)
  int hd; // half depth (ONE_PLY == 1)
  int mc; // moveCount

  // Init reductions array
  for (hd = 1; hd < 64; hd++) for (mc = 1; mc < 64; mc++)
  {
      double    pvRed = log(double(hd)) * log(double(mc)) / 3.0;
      double nonPVRed = 0.33 + log(double(hd)) * log(double(mc)) / 2.25;
      Reductions[1][hd][mc] = (int8_t) (   pvRed >= 1.0 ? floor(   pvRed * int(ONE_PLY)) : 0);
      Reductions[0][hd][mc] = (int8_t) (nonPVRed >= 1.0 ? floor(nonPVRed * int(ONE_PLY)) : 0);
  }

  // Init futility margins array
  for (d = 1; d < 16; d++) for (mc = 0; mc < 64; mc++)
      FutilityMargins[d][mc] = Value(112 * int(log(double(d * d) / 2) / log(2.0) + 1.001) - 8 * mc + 45);

  // Init futility move count array
  for (d = 0; d < 32; d++)
      FutilityMoveCounts[d] = int(3.001 + 0.25 * pow(double(d), 2.0));
}


/// Search::perft() is our utility to verify move generation. All the leaf nodes
/// up to the given depth are generated and counted and the sum returned.

size_t Search::perft(Position& pos, Depth depth) {

  // At the last ply just return the number of legal moves (leaf nodes)
  if (depth == ONE_PLY)
      return MoveList<LEGAL>(pos).size();

  StateInfo st;
  size_t cnt = 0;
  CheckInfo ci(pos);

  for (MoveList<LEGAL> ml(pos); !ml.end(); ++ml)
  {
#ifdef GPSFISH
      pos.do_undo_move(ml.move(),st,
              [&](osl::Square){
              assert(pos.is_ok());
#else
      pos.do_move(ml.move(), st, ci, pos.move_gives_check(ml.move(), ci));
#endif
      cnt += perft(pos, depth - ONE_PLY);
#ifdef GPSFISH
      } );
#else
      pos.undo_move(ml.move());
#endif
  }

  return cnt;
}

/// Search::think() is the external interface to Stockfish's search, and is
/// called by the main thread when the program receives the UCI 'go' command. It
/// searches from RootPos and at the end prints the "bestmove" to output.

void Search::think() {

  static PolyglotBook book; // Defined static to initialize the PRNG only once

  RootColor = RootPos.side_to_move();
  TimeMgr.init(Limits, RootPos.startpos_ply_counter(), RootColor);

#ifdef GPSFISH
  const Value VALUE_DRAW = value_draw(RootPos);
#endif


  if (RootMoves.empty())
  {
      RootMoves.push_back(MOVE_NONE);
      sync_cout << "info depth 0 score "
                << score_to_uci(RootPos.in_check() ? -VALUE_MATE : VALUE_DRAW)
                << sync_endl;

      goto finalize;
  }

  if (Options["OwnBook"] && !Limits.infinite)
  {
      Move bookMove = book.probe(RootPos, Options["Book File"], Options["Best Book Move"]);

      if (bookMove && std::count(RootMoves.begin(), RootMoves.end(), bookMove))
      {
          std::swap(RootMoves[0], *std::find(RootMoves.begin(), RootMoves.end(), bookMove));
          goto finalize;
      }
  }

#ifdef GPSFISH
  DrawValue[BLACK] =  VALUE_DRAW;
  DrawValue[WHITE] = -VALUE_DRAW;
#else
  if (Options["Contempt Factor"] && !Options["UCI_AnalyseMode"])
  {
      int cf = Options["Contempt Factor"] * PawnValueMg / 100; // From centipawns
      cf = cf * MaterialTable::game_phase(RootPos) / PHASE_MIDGAME; // Scale down with phase
      DrawValue[ RootColor] = VALUE_DRAW - Value(cf);
      DrawValue[~RootColor] = VALUE_DRAW + Value(cf);
  }
  else
      DrawValue[WHITE] = DrawValue[BLACK] = VALUE_DRAW;
#endif

  if (Options["Use Search Log"])
  {
      Log log(Options["Search Log Filename"]);
      log << "\nSearching: "  << RootPos.fen()
          << "\ninfinite: "   << Limits.infinite
          << " ponder: "      << Limits.ponder
          << " time: "        << Limits.time[RootColor]
          << " increment: "   << Limits.inc[RootColor]
          << " moves to go: " << Limits.movestogo
          << std::endl;
  }

  Threads.wake_up();

  // Set best timer interval to avoid lagging under time pressure. Timer is
  // used to check for remaining available thinking time.
  if (Limits.use_time_management())
      Threads.set_timer(std::min(100, std::max(TimeMgr.available_time() / 16,
                                               TimerResolution)));
  else if (Limits.nodes)
      Threads.set_timer(2 * TimerResolution);
  else
      Threads.set_timer(100);

  id_loop(RootPos); // Let's start searching !

  Threads.set_timer(0); // Stop timer
  Threads.sleep();

  if (Options["Use Search Log"])
  {
      Time::point elapsed = Time::now() - SearchTime + 1;

      Log log(Options["Search Log Filename"]);
      log << "Nodes: "          << RootPos.nodes_searched()
          << "\nNodes/second: " << RootPos.nodes_searched() * 1000 / elapsed
          << "\nBest move: "    << move_to_san(RootPos, RootMoves[0].pv[0]);

      StateInfo st;
#ifdef GPSFISH
      if(RootMoves[0].pv[0].isNormal())
          RootPos.do_undo_move(RootMoves[0].pv[0],st,
                  [&](osl::Square){
                  assert(pos.is_ok());
#else
      RootPos.do_move(RootMoves[0].pv[0], st);
#endif
      log << "\nPonder move: " << move_to_san(RootPos, RootMoves[0].pv[1]) << std::endl;
#ifdef GPSFISH
      } );
#else
      RootPos.undo_move(RootMoves[0].pv[0]);
#endif
  }

finalize:

  // When we reach max depth we arrive here even without Signals.stop is raised,
  // but if we are pondering or in infinite search, we shouldn't print the best
  // move before we are told to do so.
  if (!Signals.stop && (Limits.ponder || Limits.infinite))
      RootPos.this_thread()->wait_for_stop_or_ponderhit();

  // Best move could be MOVE_NONE when searching on a stalemate position
  sync_cout << "bestmove " << move_to_uci(RootMoves[0].pv[0], RootPos.is_chess960())
#ifdef GPSFISH
            << (RootMoves[0].pv[1].isNormal() ? " ponder " + move_to_uci(RootMoves[0].pv[1], RootPos.is_chess960()) : "" )
#else
            << " ponder "  << move_to_uci(RootMoves[0].pv[1], RootPos.is_chess960())
#endif
            << sync_endl;
}

#ifdef GPSFISH_DFPN
struct CheckmateSolver
{
    osl::checkmate::DfpnTable table_black;
    osl::checkmate::DfpnTable table_white;
    osl::checkmate::Dfpn dfpn[2];
    CheckmateSolver()
    {
        table_black.setAttack(osl::BLACK);
        table_white.setAttack(osl::WHITE);
        dfpn[playerToIndex(osl::BLACK)].setTable(&table_black);
        dfpn[playerToIndex(osl::WHITE)].setTable(&table_white);
    }
    Move hasCheckmate(Position& pos, size_t nodes)
    {
        const Depth CheckmateDepth = ONE_PLY*100;
        TTEntry* tte = TT.probe(pos.key());
        if (tte && tte->type() == BOUND_EXACT
                && tte->depth() >= CheckmateDepth) {
            Value v = value_from_tt(tte->value(), 0);
            if (v >= VALUE_MATE_IN_MAX_PLY || v < VALUE_MATED_IN_MAX_PLY)
                return Move();		// mate or mated
        }

        osl::PathEncoding path(pos.osl_state.turn());
        osl::Move checkmate_move;
        osl::NumEffectState& state = pos.osl_state;
        osl::stl::vector<osl::Move> pv;
        osl::checkmate::ProofDisproof result
            = dfpn[playerToIndex(state.turn())].
            hasCheckmateMove(state, osl::HashKey(state), path, nodes,
                    checkmate_move, Move(), &pv);
        if (result.isCheckmateSuccess()) {
            TT.store(pos.key(), mate_in(pv.size()),
                    BOUND_EXACT, CheckmateDepth, checkmate_move,
                    VALUE_NONE, VALUE_NONE);
            return checkmate_move;
        }
        return Move();
    }
    void clear()
    {
        dfpn[0].clear();
        dfpn[1].clear();
        table_black.clear();
        table_white.clear();
    }
};
struct TestCheckmate
{
    CheckmateSolver *solver;
    Position *pos;
    osl::Move *result;
    uint64_t nodes;
    const Move *moves;
    int first, last;
    TestCheckmate(CheckmateSolver& s, Position& p, osl::Move& r, uint64_t n,
            const Move *pv, int f, int l)
        : solver(&s), pos(&p), result(&r), nodes(n),
        moves(pv), first(f), last(l)
    {
    }
    void operator()(osl::Square) const
    {
        *result = Move();
        if (nodes < (1<<18))
            *result = solver->hasCheckmate(*pos, nodes);
        if (result->isNormal()) {
            if (first > 0)
                sync_cout << "info string checkmate in future (" << first
                    << ") " << move_to_uci(moves[first],false)
                    << " by " << move_to_uci(*result,false) << sync_endl;
        }
        else if (! Signals.stop) {
            Move move;
            TestCheckmate next = *this;
            next.first++;
            next.nodes /= 2;
            next.result = &move;
            if (next.first < last && pos->is_pseudo_legal(moves[next.first])
                    && next.nodes >= 1024) {
                StateInfo st;
                pos->do_undo_move(moves[next.first], st, next);
            }
        }
    }
};

void run_checkmate(int depth, uint64_t nodes, Position& pos)
{
    static boost::scoped_ptr<CheckmateSolver> solver(new CheckmateSolver);
    StateInfo st;
    nodes /= 16;
    int mated = 0;
    for (size_t i=0; i<RootMoves.size() && nodes >= 1024 && !Signals.stop; ++i) {
        osl::Move win_move;
        TestCheckmate function(*solver, pos, win_move, nodes,
                &RootMoves[i].pv[0], 0, (i==0) ? depth/2 : 1);
        pos.do_undo_move(RootMoves[i].pv[0], st, function);
        if (! win_move.isNormal())
            nodes /= 4;
        else {
            ++mated;
            RootMoves[i].score = -VALUE_INFINITE;
            //RootMoves[i].non_pv_score = VALUE_MATED_IN_MAX_PLY;
            sync_cout << "info string losing move " << i << "th "
                << move_to_uci(RootMoves[i].pv[0],false)
                << " by " << move_to_uci(win_move,false) << sync_endl;
        }
    }
    solver->clear();
}
#endif

namespace {

  // id_loop() is the main iterative deepening loop. It calls search() repeatedly
  // with increasing depth until the allocated thinking time has been consumed,
  // user stops the search, or the maximum search depth is reached.

  void id_loop(Position& pos) {

    Stack ss[MAX_PLY_PLUS_2];
#ifdef GPSFISH
    uint64_t es_base[(MAX_PLY_PLUS_2*sizeof(eval_t)+sizeof(uint64_t)-1)/sizeof(uint64_t)]
#ifdef __GNUC__
      __attribute__((aligned(16)))
#endif
	;
    eval_t *es=(eval_t *)&es_base[0];
#endif

    int depth, prevBestMoveChanges;
    Value bestValue, alpha, beta, delta;
    bool bestMoveNeverChanged = true;

    memset(ss, 0, 4 * sizeof(Stack));
    depth = BestMoveChanges = 0;
    bestValue = delta = -VALUE_INFINITE;
#ifdef GPSFISH
    ss->currentMove = osl::Move::PASS(pos.side_to_move()); // Hack to skip update_gains
#else
    ss->currentMove = MOVE_NULL; // Hack to skip update gains
#endif
    TT.new_search();
    H.clear();

    PVSize = Options["MultiPV"];
    Skill skill(Options["Skill Level"]);

    // Do we have to play with skill handicap? In this case enable MultiPV search
    // that we will use behind the scenes to retrieve a set of possible moves.
    if (skill.enabled() && PVSize < 4)
        PVSize = 4;

    PVSize = std::min(PVSize, RootMoves.size());

#ifdef GPSFISH
    pos.eval= &es[0];
    *(pos.eval)=eval_t(pos.osl_state,false);
#endif

#ifdef GPSFISH_DFPN
    uint64_t next_checkmate = 1<<18;
#endif

    // Iterative deepening loop until requested to stop or target depth reached
    while (++depth <= MAX_PLY && !Signals.stop && (!Limits.depth || depth <= Limits.depth))
    {
        // Save last iteration's scores before first PV line is searched and all
        // the move scores but the (new) PV are set to -VALUE_INFINITE.
        for (size_t i = 0; i < RootMoves.size(); i++)
            RootMoves[i].prevScore = RootMoves[i].score;

        prevBestMoveChanges = BestMoveChanges; // Only sensible when PVSize == 1
        BestMoveChanges = 0;

#ifdef GPSFISH_DFPN
        if ((uint64_t)pos.nodes_searched() > next_checkmate
                && ((Time::now() - SearchTime + 1000)
                   < std::max(Limits.movetime,TimeMgr.maximum_time())*4/5) ) {
            run_checkmate(depth, next_checkmate, pos);
            next_checkmate *= 2;
            if (RootMoves[0].score <= VALUE_MATED_IN_MAX_PLY) {
                depth -= std::min(4, (int)depth/2);
                alpha = std::max(alpha - delta*63, -VALUE_INFINITE);
                beta  = std::min(beta  + delta*63,  VALUE_INFINITE);
            }
        }
#endif

        // MultiPV loop. We perform a full root search for each PV line
        for (PVIdx = 0; PVIdx < PVSize; PVIdx++)
        {
            // Set aspiration window default width
            if (depth >= 5 && abs(RootMoves[PVIdx].prevScore) < VALUE_KNOWN_WIN)
            {
                delta = Value(16);
                alpha = RootMoves[PVIdx].prevScore - delta;
                beta  = RootMoves[PVIdx].prevScore + delta;
            }
            else
            {
                alpha = -VALUE_INFINITE;
                beta  =  VALUE_INFINITE;
            }

            // Start with a small aspiration window and, in case of fail high/low,
            // research with bigger window until not failing high/low anymore.
            while (true)
            {
                // Search starts from ss+1 to allow referencing (ss-1). This is
                // needed by update gains and ss copy when splitting at Root.
                bestValue = search<Root>(pos, ss+1, alpha, beta, depth * ONE_PLY);

                // Bring to front the best move. It is critical that sorting is
                // done with a stable algorithm because all the values but the first
                // and eventually the new best one are set to -VALUE_INFINITE and
                // we want to keep the same order for all the moves but the new
                // PV that goes to the front. Note that in case of MultiPV search
                // the already searched PV lines are preserved.
                sort<RootMove>(RootMoves.begin() + PVIdx, RootMoves.end());

                // Write PV back to transposition table in case the relevant
                // entries have been overwritten during the search.
                for (size_t i = 0; i <= PVIdx; i++)
                    RootMoves[i].insert_pv_in_tt(pos);

                // If search has been stopped return immediately. Sorting and
                // writing PV back to TT is safe becuase RootMoves is still
                // valid, although refers to previous iteration.
                if (Signals.stop)
                    return;

                // In case of failing high/low increase aspiration window and
                // research, otherwise exit the loop.
                if (bestValue > alpha && bestValue < beta)
                    break;

                // Give some update (without cluttering the UI) before to research
                if (Time::now() - SearchTime > 3000)
                    sync_cout << uci_pv(pos, depth, alpha, beta) << sync_endl;

                if (abs(bestValue) >= VALUE_KNOWN_WIN)
                {
                    alpha = -VALUE_INFINITE;
                    beta  =  VALUE_INFINITE;
                }
                else if (bestValue >= beta)
                {
                    beta += delta;
                    delta += delta / 2;
                }
                else
                {
                    Signals.failedLowAtRoot = true;
                    Signals.stopOnPonderhit = false;

                    alpha -= delta;
                    delta += delta / 2;
                }

                assert(alpha >= -VALUE_INFINITE && beta <= VALUE_INFINITE);
            }

            // Sort the PV lines searched so far and update the GUI
            sort<RootMove>(RootMoves.begin(), RootMoves.begin() + PVIdx + 1);
            if (PVIdx + 1 == PVSize || Time::now() - SearchTime > 3000)
                sync_cout << uci_pv(pos, depth, alpha, beta) << sync_endl;
        }

        // Do we need to pick now the sub-optimal best move ?
        if (skill.enabled() && skill.time_to_pick(depth))
            skill.pick_move();

        if (Options["Use Search Log"])
        {
            Log log(Options["Search Log Filename"]);
            log << pretty_pv(pos, depth, bestValue, Time::now() - SearchTime, &RootMoves[0].pv[0])
                << std::endl;
        }

        // Filter out startup noise when monitoring best move stability
        if (depth > 2 && BestMoveChanges)
            bestMoveNeverChanged = false;

        // Do we have time for the next iteration? Can we stop searching now?
        if (Limits.use_time_management() && !Signals.stopOnPonderhit)
        {
            bool stop = false; // Local variable, not the volatile Signals.stop

            // Take in account some extra time if the best move has changed
            if (depth > 4 && depth < 50 &&  PVSize == 1)
                TimeMgr.pv_instability(BestMoveChanges, prevBestMoveChanges);

            // Stop search if most of available time is already consumed. We
            // probably don't have enough time to search the first move at the
            // next iteration anyway.
            if (Time::now() - SearchTime > (TimeMgr.available_time() * 62) / 100)
                stop = true;

            // Stop search early if one move seems to be much better than others
            if (    depth >= 12
                && !stop
                &&  PVSize == 1
                && (   (bestMoveNeverChanged &&  pos.captured_piece_type())
                    || Time::now() - SearchTime > (TimeMgr.available_time() * 40) / 100))
            {
                Value rBeta = bestValue - 2 * PawnValueMg;
                (ss+1)->excludedMove = RootMoves[0].pv[0];
                (ss+1)->skipNullMove = true;
                Value v = search<NonPV>(pos, ss+1, rBeta - 1, rBeta, (depth - 3) * ONE_PLY);
                (ss+1)->skipNullMove = false;
                (ss+1)->excludedMove = MOVE_NONE;

                if (v < rBeta)
                    stop = true;
            }

            if (stop)
            {
                // If we are allowed to ponder do not stop the search now but
                // keep pondering until GUI sends "ponderhit" or "stop".
                if (Limits.ponder)
                    Signals.stopOnPonderhit = true;
                else
                    Signals.stop = true;
            }
        }
    }
  }


  // search<>() is the main search function for both PV and non-PV nodes and for
  // normal and SplitPoint nodes. When called just after a split point the search
  // is simpler because we have already probed the hash table, done a null move
  // search, and searched the first move before splitting, we don't have to repeat
  // all this work again. We also don't need to store anything to the hash table
  // here: This is taken care of after we return from the split point.

  template <NodeType NT>
  Value search(Position& pos, Stack* ss, Value alpha, Value beta, Depth depth) {

    const bool PvNode   = (NT == PV || NT == Root || NT == SplitPointPV || NT == SplitPointRoot);
    const bool SpNode   = (NT == SplitPointPV || NT == SplitPointNonPV || NT == SplitPointRoot);
    const bool RootNode = (NT == Root || NT == SplitPointRoot);

    assert(alpha >= -VALUE_INFINITE && alpha < beta && beta <= VALUE_INFINITE);
    assert(PvNode || (alpha == beta - 1));
    assert(depth > DEPTH_ZERO);

    Move movesSearched[64];
    StateInfo st;
    const TTEntry *tte;
    SplitPoint* sp;
    Key posKey;
    Move ttMove, move, excludedMove, bestMove, threatMove;
    Depth ext, newDepth;
    Value bestValue, value, ttValue;
    Value eval, nullValue, futilityValue;
    bool inCheck, givesCheck, pvMove, singularExtensionNode;
    bool captureOrPromotion, dangerous, doFullDepthSearch;
    int moveCount, playedMoveCount;

    // Step 1. Initialize node
    Thread* thisThread = pos.this_thread();
    moveCount = playedMoveCount = 0;

#ifdef GPSFISH
    int repeat_check = 0;
    const Value VALUE_DRAW = value_draw(pos);

    if(can_capture_king(pos)){
        return mate_in(0);
    }
#endif

    inCheck = pos.in_check();

    if (SpNode)
    {
        sp = ss->sp;
        bestMove   = sp->bestMove;
        threatMove = sp->threatMove;
        bestValue  = sp->bestValue;
        tte = NULL;
        ttMove = excludedMove = MOVE_NONE;
        ttValue = VALUE_NONE;

        assert(sp->bestValue > -VALUE_INFINITE && sp->moveCount > 0);

        goto split_point_start;
    }

    bestValue = -VALUE_INFINITE;
    ss->currentMove = threatMove = (ss+1)->excludedMove = bestMove = MOVE_NONE;
    ss->ply = (ss-1)->ply + 1;
    (ss+1)->skipNullMove = false; (ss+1)->reduction = DEPTH_ZERO;
    (ss+2)->killers[0] = (ss+2)->killers[1] = MOVE_NONE;

    // Used to send selDepth info to GUI
    if (PvNode && thisThread->maxPly < ss->ply)
        thisThread->maxPly = ss->ply;

#ifdef GPSFISH
    // Step X. Check for aborted search and immediate draw
    // Check for an instant draw or maximum ply reached
    if (Signals.stop || ss->ply > MAX_PLY || pos.is_draw(repeat_check))
        return VALUE_DRAW;

    if(repeat_check<0)
        return mated_in(ss->ply+1);
    else if(repeat_check>0)
        return mate_in(ss->ply);

    // Step 2. Check for aborted search and immediate draw
    if ((   Signals.stop
         || pos.is_draw<true,PvNode>()
         || ss->ply > MAX_PLY) && !RootNode)
        return VALUE_DRAW;

    if ( !Root ){
        if(repeat_check<0)
            return mated_in(ss->ply);
        else if(repeat_check>0)
            return mate_in(ss->ply);
        else if(osl::EnterKing::canDeclareWin(pos.osl_state))
            return mate_in(ss->ply+1);
    }

    if (!ss->checkmateTested) {
        ss->checkmateTested = true;
        if(!pos.osl_state.inCheck()
                && ImmediateCheckmate::hasCheckmateMove
                (pos.side_to_move(),pos.osl_state,bestMove)) {
            return mate_in(ss->ply);
        }
#  ifdef GPSFISH_CHECKMATE3
        if ((! (ss-1)->currentMove.isNormal()
            || (ss-1)->currentMove.ptype() == osl::KING)) {
            osl::checkmate::King8Info king8=pos.osl_state.king8Info(alt(pos.side_to_move()));
            assert(king8.uint64Value() == osl::checkmate::King8Info::make(pos.side_to_move(), pos.osl_state).uint64Value());
            bool in_danger = king8.dropCandidate() | king8.moveCandidate2();
            if (in_danger) {
                osl::checkmate::FixedDepthSearcher solver(pos.osl_state);
                if (solver.hasCheckmateMoveOfTurn(2,bestMove)
                        .isCheckmateSuccess()) {
                    return mate_in(ss->ply+2);;
                }
            }
        }
#  endif
    }
#endif

    if (!RootNode)
    {
        // Step 2. Check for aborted search and immediate draw
        if (Signals.stop || pos.is_draw<true, PvNode>() || ss->ply > MAX_PLY)
            return DrawValue[pos.side_to_move()];

        // Step 3. Mate distance pruning. Even if we mate at the next move our score
        // would be at best mate_in(ss->ply+1), but if alpha is already bigger because
        // a shorter mate was found upward in the tree then there is no need to search
        // further, we will never beat current alpha. Same logic but with reversed signs
        // applies also in the opposite condition of being mated instead of giving mate,
        // in this case return a fail-high score.
        alpha = std::max(mated_in(ss->ply), alpha);
        beta = std::min(mate_in(ss->ply+1), beta);
        if (alpha >= beta)
            return alpha;
    }

    // Step 4. Transposition table lookup
    // We don't want the score of a partial search to overwrite a previous full search
    // TT value, so we use a different position key in case of an excluded move.
    excludedMove = ss->excludedMove;
#ifdef GPSFISH
    posKey = excludedMove!=MOVE_NONE ? pos.exclusion_key() : pos.key();
#else
    posKey = excludedMove ? pos.exclusion_key() : pos.key();
#endif

    tte = TT.probe(posKey);
#ifdef GPSFISH
    ttMove = RootNode ? RootMoves[PVIdx].pv[0] : tte ? tte->move(pos) : MOVE_NONE;
#else
    ttMove = RootNode ? RootMoves[PVIdx].pv[0] : tte ? tte->move() : MOVE_NONE;
#endif
    ttValue = tte ? value_from_tt(tte->value(), ss->ply) : VALUE_NONE;

    // At PV nodes we check for exact scores, while at non-PV nodes we check for
    // a fail high/low. Biggest advantage at probing at PV nodes is to have a
    // smooth experience in analysis mode. We don't probe at Root nodes otherwise
    // we should also update RootMoveList to avoid bogus output.
    if (   !RootNode
        && tte
        && tte->depth() >= depth
        && ttValue != VALUE_NONE // Only in case of TT access race
        && (           PvNode ?  tte->type() == BOUND_EXACT
            : ttValue >= beta ? (tte->type() & BOUND_LOWER)
                              : (tte->type() & BOUND_UPPER)))
    {
        TT.refresh(tte);
        ss->currentMove = ttMove; // Can be MOVE_NONE

        if (    ttValue >= beta
            &&  ttMove
            && !pos.is_capture_or_promotion(ttMove)
            &&  ttMove != ss->killers[0])
        {
            ss->killers[1] = ss->killers[0];
            ss->killers[0] = ttMove;
        }
        return ttValue;
    }

    // Step 5. Evaluate the position statically and update parent's gain statistics
    if (inCheck)
        ss->staticEval = ss->evalMargin = eval = VALUE_NONE;

    else if (tte)
    {
        // Following asserts are valid only in single thread condition because
        // TT access is always racy and its contents cannot be trusted.
        assert(tte->static_value() != VALUE_NONE || Threads.size() > 1);
        assert(ttValue != VALUE_NONE || tte->type() == BOUND_NONE || Threads.size() > 1);

        ss->staticEval = eval = tte->static_value();
        ss->evalMargin = tte->static_value_margin();

        if (eval == VALUE_NONE || ss->evalMargin == VALUE_NONE) // Due to a race
            eval = ss->staticEval = evaluate(pos, ss->evalMargin);

        // Can ttValue be used as a better position evaluation?
        if (ttValue != VALUE_NONE)
            if (   ((tte->type() & BOUND_LOWER) && ttValue > eval)
                || ((tte->type() & BOUND_UPPER) && ttValue < eval))
                eval = ttValue;
    }
    else
    {
        eval = ss->staticEval = evaluate(pos, ss->evalMargin);
        TT.store(posKey, VALUE_NONE, BOUND_NONE, DEPTH_NONE, MOVE_NONE,
                 ss->staticEval, ss->evalMargin);
    }

    // Update gain for the parent non-capture move given the static position
    // evaluation before and after the move.
#ifdef GPSFISH
    if (  !(move = (ss-1)->currentMove).isPass()
#else
    if (   (move = (ss-1)->currentMove) != MOVE_NULL
#endif
        && (ss-1)->staticEval != VALUE_NONE
        &&  ss->staticEval != VALUE_NONE
        && !pos.captured_piece_type()
        &&  type_of(move) == NORMAL)
    {
        Square to = to_sq(move);
#ifdef GPSFISH
        //H.update_gain(m.ptypeO(), to_sq(m), -(before + after));
        H.update_gain(move.ptypeO(), to, -(ss-1)->staticEval - ss->staticEval);
#else
        H.update_gain(pos.piece_on(to), to, -(ss-1)->staticEval - ss->staticEval);
#endif
    }

    // Step 6. Razoring (is omitted in PV nodes)
    if (   !PvNode
        &&  depth < 4 * ONE_PLY
        && !inCheck
        &&  eval + razor_margin(depth) < beta
        &&  ttMove == MOVE_NONE
        &&  abs(beta) < VALUE_MATE_IN_MAX_PLY
#ifndef GPSFISH
        && !pos.pawn_on_7th(pos.side_to_move()))
#endif
      )
    {
        Value rbeta = beta - razor_margin(depth);
        Value v = qsearch<NonPV, false>(pos, ss, rbeta-1, rbeta, DEPTH_ZERO);
        if (v < rbeta)
            // Logically we should return (v + razor_margin(depth)), but
            // surprisingly this did slightly weaker in tests.
            return v;
    }

    // Step 7. Static null move pruning (is omitted in PV nodes)
    // We're betting that the opponent doesn't have a move that will reduce
    // the score by more than futility_margin(depth) if we do a null move.
    if (   !PvNode
        && !ss->skipNullMove
        &&  depth < 4 * ONE_PLY
        && !inCheck
        &&  eval - FutilityMargins[depth][0] >= beta
        &&  abs(beta) < VALUE_MATE_IN_MAX_PLY
#ifndef GPSFISH
        &&  pos.non_pawn_material(pos.side_to_move())
#endif
	   )
        return eval - FutilityMargins[depth][0];

    // Step 8. Null move search with verification search (is omitted in PV nodes)
    if (   !PvNode
        && !ss->skipNullMove
        &&  depth > ONE_PLY
        && !inCheck
        &&  eval >= beta
        &&  abs(beta) < VALUE_MATE_IN_MAX_PLY
#ifdef GPSFISH
      )
#else
        &&  pos.non_pawn_material(pos.side_to_move()))
#endif
    {
#ifdef GPSFISH
        ss->currentMove = Move::PASS(pos.side_to_move());
#else
        ss->currentMove = MOVE_NULL;
#endif

        // Null move dynamic reduction based on depth
        Depth R = 3 * ONE_PLY + depth / 4;

        // Null move dynamic reduction based on value
        if (eval - PawnValueMg > beta)
            R += ONE_PLY;

#ifdef GPSFISH
        pos.do_undo_null_move(st,
                [&](osl::Square){
                *(pos.eval+1)= *(pos.eval);
                pos.eval++;
                pos.eval->update(pos.osl_state,ss->currentMove);
#else
        pos.do_null_move<true>(st);
#endif
        (ss+1)->skipNullMove = true;
        nullValue = depth-R < ONE_PLY ? -qsearch<NonPV, false>(pos, ss+1, -beta, -alpha, DEPTH_ZERO)
                                      : - search<NonPV>(pos, ss+1, -beta, -alpha, depth-R);
        (ss+1)->skipNullMove = false;
#ifdef GPSFISH
	    --pos.eval;
	  }
	  );
#else
        pos.do_null_move<false>(st);
#endif

        if (nullValue >= beta)
        {
            // Do not return unproven mate scores
            if (nullValue >= VALUE_MATE_IN_MAX_PLY)
                nullValue = beta;

            if (depth < 6 * ONE_PLY)
                return nullValue;

            // Do verification search at high depths
            ss->skipNullMove = true;
            Value v = search<NonPV>(pos, ss, alpha, beta, depth-R);
            ss->skipNullMove = false;

            if (v >= beta)
                return nullValue;
        }
        else
        {
            // The null move failed low, which means that we may be faced with
            // some kind of threat. If the previous move was reduced, check if
            // the move that refuted the null move was somehow connected to the
            // move which was reduced. If a connection is found, return a fail
            // low score (which will cause the reduced move to fail high in the
            // parent node, which will trigger a re-search with full depth).
            threatMove = (ss+1)->currentMove;

            if (   depth < 5 * ONE_PLY
                && (ss-1)->reduction
                && threatMove != MOVE_NONE
                && yields_to_threat(pos, (ss-1)->currentMove, threatMove))
                return beta - 1;
        }
    }

    // Step 9. ProbCut (is omitted in PV nodes)
    // If we have a very good capture (i.e. SEE > seeValues[captured_piece_type])
    // and a reduced search returns a value much above beta, we can (almost) safely
    // prune the previous move.
    if (   !PvNode
        &&  depth >= 5 * ONE_PLY
        && !inCheck
        && !ss->skipNullMove
        &&  excludedMove == MOVE_NONE
        &&  abs(beta) < VALUE_MATE_IN_MAX_PLY)
    {
        Value rbeta = beta + 200;
        Depth rdepth = depth - ONE_PLY - 3 * ONE_PLY;

        assert(rdepth >= ONE_PLY);
        assert((ss-1)->currentMove != MOVE_NONE);
        assert((ss-1)->currentMove != MOVE_NULL);

        MovePicker mp(pos, ttMove, H, pos.captured_piece_type());
        CheckInfo ci(pos);

        while ((move = mp.next_move<false>()) != MOVE_NONE)
            if (pos.pl_move_is_legal(move, ci.pinned))
            {
                ss->currentMove = move;
#ifdef GPSFISH
                pos.do_undo_move(move,st,
                        [&](osl::Square){
                        assert(pos.is_ok());
                        *(pos.eval+1)= *(pos.eval);
                        pos.eval++;
                        pos.eval->update(pos.osl_state,move);
#else
                pos.do_move(move, st, ci, pos.move_gives_check(move, ci));
#endif
                value = -search<NonPV>(pos, ss+1, -rbeta, -rbeta+1, rdepth);
#ifdef GPSFISH
                --pos.eval;
                });
#else
                pos.undo_move(move);
#endif
                if (value >= rbeta)
                    return value;
            }
    }

    // Step 10. Internal iterative deepening
    if (   depth >= (PvNode ? 5 * ONE_PLY : 8 * ONE_PLY)
        && ttMove == MOVE_NONE
        && (PvNode || (!inCheck && ss->staticEval + Value(256) >= beta)))
    {
        Depth d = (PvNode ? depth - 2 * ONE_PLY : depth / 2);

        ss->skipNullMove = true;
        search<PvNode ? PV : NonPV>(pos, ss, alpha, beta, d);
        ss->skipNullMove = false;

        tte = TT.probe(posKey);
#ifdef GPSFISH
        ttMove = tte ? tte->move(pos) : MOVE_NONE;
#else
        ttMove = tte ? tte->move() : MOVE_NONE;
#endif
    }

split_point_start: // At split points actual search starts from here

    MovePicker mp(pos, ttMove, depth, H, ss, PvNode ? -VALUE_INFINITE : beta);
    CheckInfo ci(pos);
    value = bestValue; // Workaround a bogus 'uninitialized' warning under gcc
    singularExtensionNode =   !RootNode
                           && !SpNode
                           &&  depth >= (PvNode ? 6 * ONE_PLY : 8 * ONE_PLY)
                           &&  ttMove != MOVE_NONE
#ifdef GPSFISH
                           && excludedMove==MOVE_NONE // Recursive singular search is not allowed
#else
                           && !excludedMove // Recursive singular search is not allowed
#endif
                           && (tte->type() & BOUND_LOWER)
                           &&  tte->depth() >= depth - 3 * ONE_PLY;

    // Step 11. Loop through moves
    // Loop through all pseudo-legal moves until no moves remain or a beta cutoff occurs
    while ((move = mp.next_move<SpNode>()) != MOVE_NONE)
    {
      assert(is_ok(move));

      if (move == excludedMove)
          continue;

      // At root obey the "searchmoves" option and skip moves not listed in Root
      // Move List, as a consequence any illegal move is also skipped. In MultiPV
      // mode we also skip PV moves which have been already searched.
      if (RootNode && !std::count(RootMoves.begin() + PVIdx, RootMoves.end(), move))
          continue;

      if (SpNode)
      {
          // Shared counter cannot be decremented later if move turns out to be illegal
          if (!pos.pl_move_is_legal(move, ci.pinned))
              continue;

          moveCount = ++sp->moveCount;
          sp->mutex.unlock();
      }
      else
          moveCount++;
#ifdef MOVE_STACK_REJECTIONS
      if(!Root && move_stack_rejections_probe(move,pos,ss,alpha)) {
          if (SpNode)
              lock_grab(&(sp->lock));
          continue;
      }
#endif

      if (RootNode)
      {
          Signals.firstRootMove = (moveCount == 1);

<<<<<<< HEAD
#if 1 //ndef GPSFISH
          if (thisThread == Threads.main_thread() && Time::now() - SearchTime > 2000)
=======
          if (thisThread == Threads.main_thread() && Time::now() - SearchTime > 3000)
>>>>>>> 55df3fa2
              sync_cout << "info depth " << depth / ONE_PLY
                        << " currmove " << move_to_uci(move, pos.is_chess960())
                        << " currmovenumber " << moveCount + PVIdx << sync_endl;
#endif
      }

      ext = DEPTH_ZERO;
      captureOrPromotion = pos.is_capture_or_promotion(move);
      givesCheck = pos.move_gives_check(move, ci);
#ifdef GPSFISH
      dangerous =   givesCheck; // XXX : add other condition ?
#else
      dangerous =   givesCheck
                 || pos.is_passed_pawn_push(move)
                 || type_of(move) == CASTLE
                 || (   captureOrPromotion // Entering a pawn endgame?
                     && type_of(pos.piece_on(to_sq(move))) != PAWN
                     && type_of(move) == NORMAL
                     && (  pos.non_pawn_material(WHITE) + pos.non_pawn_material(BLACK)
                         - PieceValue[MG][pos.piece_on(to_sq(move))] == VALUE_ZERO));
#endif

      // Step 12. Extend checks and, in PV nodes, also dangerous moves
      if (PvNode && dangerous)
          ext = ONE_PLY;

      else if (givesCheck && pos.see_sign(move) >= 0)
          ext = ONE_PLY / 2;

      // Singular extension search. If all moves but one fail low on a search of
      // (alpha-s, beta-s), and just one fails high on (alpha, beta), then that move
      // is singular and should be extended. To verify this we do a reduced search
      // on all the other moves but the ttMove, if result is lower than ttValue minus
      // a margin then we extend ttMove.
      if (    singularExtensionNode
          &&  move == ttMove
          && !ext
          &&  pos.pl_move_is_legal(move, ci.pinned)
          &&  abs(ttValue) < VALUE_KNOWN_WIN)
      {
          assert(ttValue != VALUE_NONE);

          Value rBeta = ttValue - int(depth);
          ss->excludedMove = move;
          ss->skipNullMove = true;
          value = search<NonPV>(pos, ss, rBeta - 1, rBeta, depth / 2);
          ss->skipNullMove = false;
          ss->excludedMove = MOVE_NONE;

          if (value < rBeta)
              ext = rBeta >= beta ? ONE_PLY + ONE_PLY / 2 : ONE_PLY;
      }

      // Update current move (this must be done after singular extension search)
      newDepth = depth - ONE_PLY + ext;

      // Step 13. Futility pruning (is omitted in PV nodes)
      if (   !PvNode
          && !captureOrPromotion
          && !inCheck
          && !dangerous
          &&  move != ttMove
          && (bestValue > VALUE_MATED_IN_MAX_PLY || (   bestValue == -VALUE_INFINITE
                                                     && alpha > VALUE_MATED_IN_MAX_PLY)))
      {
          // Move count based pruning
          if (   depth < 16 * ONE_PLY
              && moveCount >= FutilityMoveCounts[depth]
#ifdef GPSFISH
              && (threatMove==MOVE_NONE || !prevents_threat(pos, move, threatMove)))
#else
              && (!threatMove || !prevents_threat(pos, move, threatMove)))
#endif
          {
              if (SpNode)
                  sp->mutex.lock();

              continue;
          }

          // Value based pruning
          // We illogically ignore reduction condition depth >= 3*ONE_PLY for predicted depth,
          // but fixing this made program slightly weaker.
          Depth predictedDepth = newDepth - reduction<PvNode>(depth, moveCount);
          futilityValue =  ss->staticEval + ss->evalMargin + futility_margin(predictedDepth, moveCount)
#ifdef GPSFISH
                         + H.gain(move.ptypeO(), to_sq(move)); // XXX
#else
                         + H.gain(pos.piece_moved(move), to_sq(move));
#endif

          if (futilityValue < beta)
          {
              if (SpNode)
                  sp->mutex.lock();

              continue;
          }

          // Prune moves with negative SEE at low depths
          if (   predictedDepth < 2 * ONE_PLY
              && pos.see_sign(move) < 0)
          {
              if (SpNode)
                  sp->mutex.lock();

              continue;
          }
      }

      // Check for legality only before to do the move
      if (!pos.pl_move_is_legal(move, ci.pinned))
      {
          moveCount--;
          continue;
      }

      pvMove = PvNode ? moveCount == 1 : false;
      ss->currentMove = move;
      if (!SpNode && !captureOrPromotion && playedMoveCount < 64)
          movesSearched[playedMoveCount++] = move;

#ifdef GPSFISH
      assert(pos.eval->value()==eval_t(pos.osl_state,false).value());
      (ss+1)->checkmateTested = false;
      pos.do_undo_move(move,st,
              [&](osl::Square){
              *(pos.eval+1)= *(pos.eval);
              pos.eval++;
              pos.eval->update(pos.osl_state,move);
              assert(pos.eval->value()==eval_t(pos.osl_state,false).value());

    const bool PvNode   = (NT == PV || NT == Root || NT == SplitPointPV || NT == SplitPointRoot);
    const bool SpNode   = (NT == SplitPointPV || NT == SplitPointNonPV || NT == SplitPointRoot);
    const bool RootNode = (NT == Root || NT == SplitPointRoot);

#else
      // Step 14. Make the move
      pos.do_move(move, st, ci, givesCheck);
#endif

      // Step 15. Reduced depth search (LMR). If the move fails high will be
      // re-searched at full depth.
      if (    depth > 3 * ONE_PLY
          && !pvMove
          && !captureOrPromotion
          && !dangerous
          &&  ss->killers[0] != move
          &&  ss->killers[1] != move)
      {
          ss->reduction = reduction<PvNode>(depth, moveCount);
          Depth d = std::max(newDepth - ss->reduction, ONE_PLY);
          alpha = SpNode ? sp->alpha : alpha;

          value = -search<NonPV>(pos, ss+1, -(alpha+1), -alpha, d);

          doFullDepthSearch = (value > alpha && ss->reduction != DEPTH_ZERO);
          ss->reduction = DEPTH_ZERO;
      }
      else
          doFullDepthSearch = !pvMove;

      // Step 16. Full depth search, when LMR is skipped or fails high
      if (doFullDepthSearch)
      {
          alpha = SpNode ? sp->alpha : alpha;
          value = newDepth < ONE_PLY ?
                          givesCheck ? -qsearch<NonPV,  true>(pos, ss+1, -(alpha+1), -alpha, DEPTH_ZERO)
                                     : -qsearch<NonPV, false>(pos, ss+1, -(alpha+1), -alpha, DEPTH_ZERO)
                                     : - search<NonPV>(pos, ss+1, -(alpha+1), -alpha, newDepth);
      }

      // Only for PV nodes do a full PV search on the first move or after a fail
      // high, in the latter case search only if value < beta, otherwise let the
      // parent node to fail low with value <= alpha and to try another move.
      if (PvNode && (pvMove || (value > alpha && (RootNode || value < beta))))
          value = newDepth < ONE_PLY ?
                          givesCheck ? -qsearch<PV,  true>(pos, ss+1, -beta, -alpha, DEPTH_ZERO)
                                     : -qsearch<PV, false>(pos, ss+1, -beta, -alpha, DEPTH_ZERO)
                                     : - search<PV>(pos, ss+1, -beta, -alpha, newDepth);

#ifdef GPSFISH
      --pos.eval;
      } );
#else
      // Step 17. Undo move
      pos.undo_move(move);
#endif

      assert(value > -VALUE_INFINITE && value < VALUE_INFINITE);

      // Step 18. Check for new best move
      if (SpNode)
      {
          sp->mutex.lock();
          bestValue = sp->bestValue;
          alpha = sp->alpha;
      }

      // Finished searching the move. If Signals.stop is true, the search
      // was aborted because the user interrupted the search or because we
      // ran out of time. In this case, the return value of the search cannot
      // be trusted, and we don't update the best move and/or PV.
      if (Signals.stop || thisThread->cutoff_occurred())
          return value; // To avoid returning VALUE_INFINITE

      if (RootNode)
      {
          RootMove& rm = *std::find(RootMoves.begin(), RootMoves.end(), move);

          // PV move or new best move ?
          if (pvMove || value > alpha)
          {
              rm.score = value;
              rm.extract_pv_from_tt(pos);

              // We record how often the best move has been changed in each
              // iteration. This information is used for time management: When
              // the best move changes frequently, we allocate some more time.
              if (!pvMove)
                  BestMoveChanges++;

#if 0 //def GPSFISH
              if (depth >= 5*ONE_PLY
                      && (!isPvMove || current_search_time() >= 5000))
                  cout << "info"
                      << depth_to_uci(depth)
                      << score_to_uci(rm->score, alpha, beta)
                      << speed_to_uci(pos.nodes_searched())
                      << pv_to_uci(&rm->pv[0], 0 + 1, false) << endl;
#endif

          }
          else
              // All other moves but the PV are set to the lowest value, this
              // is not a problem when sorting becuase sort is stable and move
              // position in the list is preserved, just the PV is pushed up.
              rm.score = -VALUE_INFINITE;
      }

      if (value > bestValue)
      {
          bestValue = value;
          if (SpNode) sp->bestValue = value;

          if (value > alpha)
          {
              bestMove = move;
              if (SpNode) sp->bestMove = move;

              if (PvNode && value < beta)
              {
                  alpha = value; // Update alpha here! Always alpha < beta
                  if (SpNode) sp->alpha = value;
              }
              else
              {
                  assert(value >= beta); // Fail high

                  if (SpNode) sp->cutoff = true;
                  break;
              }
          }
      }

      // Step 19. Check for splitting the search
      if (   !SpNode
          &&  depth >= Threads.min_split_depth()
          &&  bestValue < beta
          &&  Threads.available_slave_exists(thisThread))
      {
          bestValue = Threads.split<FakeSplit>(pos, ss, alpha, beta, bestValue, &bestMove,
                                               depth, threatMove, moveCount, mp, NT);
          if (bestValue >= beta)
              break;
      }
    }

    if (SpNode)
        return bestValue;

    // Step 20. Check for mate and stalemate
    // All legal moves have been searched and if there are no legal moves, it
    // must be mate or stalemate. Note that we can have a false positive in
    // case of Signals.stop or thread.cutoff_occurred() are set, but this is
    // harmless because return value is discarded anyhow in the parent nodes.
    // If we are in a singular extension search then return a fail low score.
    // A split node has at least one move, the one tried before to be splitted.
    if (!moveCount)
#ifdef GPSFISH
        return  (excludedMove != MOVE_NONE) ? alpha
              : (inCheck ? (move_is_pawn_drop((ss-1)->currentMove) ? mate_in(ss->ply) : mated_in(ss->ply) ) : VALUE_DRAW); // XXX : checking checkmate by pawn drop
#else
        return  excludedMove ? alpha
              : inCheck ? mated_in(ss->ply) : DrawValue[pos.side_to_move()];
#endif

    // If we have pruned all the moves without searching return a fail-low score
    if (bestValue == -VALUE_INFINITE)
    {
        assert(!playedMoveCount);

        bestValue = alpha;
    }

    if (bestValue >= beta) // Failed high
    {
        TT.store(posKey, value_to_tt(bestValue, ss->ply), BOUND_LOWER, depth,
                 bestMove, ss->staticEval, ss->evalMargin);

        if (!pos.is_capture_or_promotion(bestMove) && !inCheck)
        {
            if (bestMove != ss->killers[0])
            {
                ss->killers[1] = ss->killers[0];
                ss->killers[0] = bestMove;
            }

            // Increase history value of the cut-off move
            Value bonus = Value(int(depth) * int(depth));
            H.add(pos.piece_moved(bestMove), to_sq(bestMove), bonus);

            // Decrease history of all the other played non-capture moves
            for (int i = 0; i < playedMoveCount - 1; i++)
            {
                Move m = movesSearched[i];
                H.add(pos.piece_moved(m), to_sq(m), -bonus);
            }
        }
    }
    else // Failed low or PV search
        TT.store(posKey, value_to_tt(bestValue, ss->ply),
                 PvNode && bestMove != MOVE_NONE ? BOUND_EXACT : BOUND_UPPER,
                 depth, bestMove, ss->staticEval, ss->evalMargin);

    assert(bestValue > -VALUE_INFINITE && bestValue < VALUE_INFINITE);

    return bestValue;
  }


  // qsearch() is the quiescence search function, which is called by the main
  // search function when the remaining depth is zero (or, to be more precise,
  // less than ONE_PLY).

  template <NodeType NT, bool InCheck>
  Value qsearch(Position& pos, Stack* ss, Value alpha, Value beta, Depth depth) {

    const bool PvNode = (NT == PV);

    assert(NT == PV || NT == NonPV);
    assert(InCheck == pos.in_check());
    assert(alpha >= -VALUE_INFINITE && alpha < beta && beta <= VALUE_INFINITE);
    assert(PvNode || (alpha == beta - 1));
    assert(depth <= DEPTH_ZERO);

    StateInfo st;
    const TTEntry* tte;
    Key posKey;
    Move ttMove, move, bestMove;
    Value bestValue, value, ttValue, futilityValue, futilityBase, oldAlpha;
#ifdef GPSFISH
    bool givesCheck, evasionPrunable, fromNull;
#else
    bool givesCheck, enoughMaterial, evasionPrunable, fromNull;
#endif
    Depth ttDepth;

    // To flag BOUND_EXACT a node with eval above alpha and no available moves
    if (PvNode)
        oldAlpha = alpha;

    ss->currentMove = bestMove = MOVE_NONE;
    ss->ply = (ss-1)->ply + 1;
#ifdef GPSFISH
    fromNull = (ss-1)->currentMove.isPass();
#else
    fromNull = (ss-1)->currentMove == MOVE_NULL;
#endif

    // Check for an instant draw or maximum ply reached
    if (pos.is_draw<false, false>() || ss->ply > MAX_PLY)
        return DrawValue[pos.side_to_move()];

#ifdef GPSFISH
    if(can_capture_king(pos)){
        return mate_in(0);
    }
    if(!pos.osl_state.inCheck()
            && ImmediateCheckmate::hasCheckmateMove
            (pos.side_to_move(),pos.osl_state,bestMove)) {
        return mate_in(ss->ply);
    }
#endif

    // Transposition table lookup. At PV nodes, we don't use the TT for
    // pruning, but only for move ordering.
    posKey = pos.key();
    tte = TT.probe(posKey);
#ifdef GPSFISH
    ttMove = tte ? tte->move(pos) : MOVE_NONE;
#else
    ttMove = tte ? tte->move() : MOVE_NONE;
#endif
    ttValue = tte ? value_from_tt(tte->value(),ss->ply) : VALUE_NONE;

    // Decide whether or not to include checks, this fixes also the type of
    // TT entry depth that we are going to use. Note that in qsearch we use
    // only two types of depth in TT: DEPTH_QS_CHECKS or DEPTH_QS_NO_CHECKS.
    ttDepth = InCheck || depth >= DEPTH_QS_CHECKS ? DEPTH_QS_CHECKS
                                                  : DEPTH_QS_NO_CHECKS;
    if (   tte
        && tte->depth() >= ttDepth
        && ttValue != VALUE_NONE // Only in case of TT access race
        && (           PvNode ?  tte->type() == BOUND_EXACT
            : ttValue >= beta ? (tte->type() & BOUND_LOWER)
                              : (tte->type() & BOUND_UPPER)))
    {
        ss->currentMove = ttMove; // Can be MOVE_NONE
        return ttValue;
    }

    // Evaluate the position statically
    if (InCheck)
    {
        ss->staticEval = ss->evalMargin = VALUE_NONE;
        bestValue = futilityBase = -VALUE_INFINITE;
#ifndef GPSFISH
        enoughMaterial = false;
#endif
    }
    else
    {
        if (fromNull)
        {
            ss->staticEval = bestValue = -(ss-1)->staticEval;
            ss->evalMargin = VALUE_ZERO;
        }
        else if (tte)
        {
            assert(tte->static_value() != VALUE_NONE || Threads.size() > 1);

            ss->staticEval = bestValue = tte->static_value();
            ss->evalMargin = tte->static_value_margin();

            if (ss->staticEval == VALUE_NONE || ss->evalMargin == VALUE_NONE) // Due to a race
                ss->staticEval = bestValue = evaluate(pos, ss->evalMargin);
        }
        else
            ss->staticEval = bestValue = evaluate(pos, ss->evalMargin);

        // Stand pat. Return immediately if static value is at least beta
        if (bestValue >= beta)
        {
            if (!tte)
                TT.store(pos.key(), value_to_tt(bestValue, ss->ply), BOUND_LOWER,
                         DEPTH_NONE, MOVE_NONE, ss->staticEval, ss->evalMargin);

            return bestValue;
        }

        if (PvNode && bestValue > alpha)
            alpha = bestValue;

        futilityBase = ss->staticEval + ss->evalMargin + Value(128);
#ifndef GPSFISH
        enoughMaterial = pos.non_pawn_material(pos.side_to_move()) > RookValueMg;
#endif
    }

    // Initialize a MovePicker object for the current position, and prepare
    // to search the moves. Because the depth is <= 0 here, only captures,
    // queen promotions and checks (only if depth >= DEPTH_QS_CHECKS) will
    // be generated.
    MovePicker mp(pos, ttMove, depth, H, to_sq((ss-1)->currentMove));
    CheckInfo ci(pos);

    // Loop through the moves until no moves remain or a beta cutoff occurs
    while ((move = mp.next_move<false>()) != MOVE_NONE)
    {
      assert(is_ok(move));

#ifdef MOVE_STACK_REJECTIONS
      if(move_stack_rejections_probe(move,pos,ss,alpha)) continue;
#endif

      givesCheck = pos.move_gives_check(move, ci);

      // Futility pruning
      if (   !PvNode
          && !InCheck
          && !givesCheck
          && !fromNull
          &&  move != ttMove
#ifndef GPSFISH
          &&  enoughMaterial
          &&  type_of(move) != PROMOTION
          && !pos.is_passed_pawn_push(move))
#endif
         )
      {
#ifdef GPSFISH
          futilityValue =  futilityBase
                         + PieceValue[EG][pos.piece_on(to_sq(move))]
                         + (type_of(move) == PROMOTION ? promote_value_of_piece_on(pos.piece_on(from_sq(move))) : VALUE_ZERO);
#else
          futilityValue =  futilityBase
                         + PieceValue[EG][pos.piece_on(to_sq(move))]
                         + (type_of(move) == ENPASSANT ? PawnValueEg : VALUE_ZERO);
#endif

          if (futilityValue < beta)
          {
              if (futilityValue > bestValue)
                  bestValue = futilityValue;

              continue;
          }

          // Prune moves with negative or equal SEE
          if (   futilityBase < beta
              && depth < DEPTH_ZERO
              && pos.see(move) <= 0)
              continue;
      }

      // Detect non-capture evasions that are candidate to be pruned
      evasionPrunable =   !PvNode
                       &&  InCheck
                       &&  bestValue > VALUE_MATED_IN_MAX_PLY
                       && !pos.is_capture(move)
#ifndef GPSFISH
                       && !pos.can_castle(pos.side_to_move())
#endif
                       ;

      // Don't search moves with negative SEE values
      if (   !PvNode
          && (!InCheck || evasionPrunable)
          &&  move != ttMove
#ifndef GPSFISH
          &&  type_of(move) != PROMOTION
#endif
          &&  pos.see_sign(move) < 0)
          continue;

      // Don't search useless checks
      if (   !PvNode
          && !InCheck
          &&  givesCheck
          &&  move != ttMove
          && !pos.is_capture_or_promotion(move)
          &&  ss->staticEval + PawnValueMg / 4 < beta
          && !check_is_dangerous(pos, move, futilityBase, beta))
          continue;

      // Check for legality only before to do the move
      if (!pos.pl_move_is_legal(move, ci.pinned))
          continue;

      ss->currentMove = move;

      // Make and search the move
#ifdef GPSFISH
      pos.do_undo_move(move,st,
              [&](osl::Square){
              assert(pos.is_ok());
              *(pos.eval+1)= *(pos.eval);
              pos.eval++;
              pos.eval->update(pos.osl_state,move);
              assert(pos.eval_is_ok());
#else
      pos.do_move(move, st, ci, givesCheck);
#endif
      value = givesCheck ? -qsearch<NT,  true>(pos, ss+1, -beta, -alpha, depth - ONE_PLY)
                         : -qsearch<NT, false>(pos, ss+1, -beta, -alpha, depth - ONE_PLY);
#ifdef GPSFISH
      --pos.eval;
      }
      );
#else
      pos.undo_move(move);
#endif

      assert(value > -VALUE_INFINITE && value < VALUE_INFINITE);

      // Check for new best move
      if (value > bestValue)
      {
          bestValue = value;

          if (value > alpha)
          {
              if (PvNode && value < beta) // Update alpha here! Always alpha < beta
              {
                  alpha = value;
                  bestMove = move;
              }
              else // Fail high
              {
                  TT.store(posKey, value_to_tt(value, ss->ply), BOUND_LOWER,
                           ttDepth, move, ss->staticEval, ss->evalMargin);

                  return value;
              }
          }
       }
    }

#ifdef GPSFISH_CHECKMATE3_QUIESCE
    if (bestValue < beta && depth >= DEPTH_QS_CHECKS
            && (!(ss-1)->currentMove.isNormal()
                || (ss-1)->currentMove.ptype() == osl::KING)) {
        osl::checkmate::King8Info king8=pos.osl_state.king8Info(alt(pos.side_to_move()));
        assert(king8.uint64Value() == osl::checkmate::King8Info::make(pos.side_to_move(), pos.osl_state).uint64Value());
        bool in_danger = king8.dropCandidate() | king8.moveCandidate2();
        if (in_danger) {
            osl::checkmate::FixedDepthSearcher solver(pos.osl_state);
            if (solver.hasCheckmateMoveOfTurn(2,bestMove).isCheckmateSuccess()) {
                return mate_in(ss->ply+2);;
            }
        }
    }
#endif

    // All legal moves have been searched. A special case: If we're in check
    // and no legal moves were found, it is checkmate.
    if (InCheck && bestValue == -VALUE_INFINITE)
#ifdef GPSFISH
        return (move_is_pawn_drop((ss-1)->currentMove) ? mate_in(ss->ply) : mated_in(ss->ply)); // Plies to mate from the root
#else
        return mated_in(ss->ply); // Plies to mate from the root
#endif

    TT.store(posKey, value_to_tt(bestValue, ss->ply),
             PvNode && bestValue > oldAlpha ? BOUND_EXACT : BOUND_UPPER,
             ttDepth, bestMove, ss->staticEval, ss->evalMargin);

    assert(bestValue > -VALUE_INFINITE && bestValue < VALUE_INFINITE);

    return bestValue;
  }


  // value_to_tt() adjusts a mate score from "plies to mate from the root" to
  // "plies to mate from the current position". Non-mate scores are unchanged.
  // The function is called before storing a value to the transposition table.

  Value value_to_tt(Value v, int ply) {

    assert(v != VALUE_NONE);

    return  v >= VALUE_MATE_IN_MAX_PLY  ? v + ply
          : v <= VALUE_MATED_IN_MAX_PLY ? v - ply : v;
  }


  // value_from_tt() is the inverse of value_to_tt(): It adjusts a mate score
  // from the transposition table (where refers to the plies to mate/be mated
  // from current position) to "plies to mate/be mated from the root".

  Value value_from_tt(Value v, int ply) {

    return  v == VALUE_NONE             ? VALUE_NONE
          : v >= VALUE_MATE_IN_MAX_PLY  ? v - ply
          : v <= VALUE_MATED_IN_MAX_PLY ? v + ply : v;
  }


  // check_is_dangerous() tests if a checking move can be pruned in qsearch()

  bool check_is_dangerous(Position& pos, Move move, Value futilityBase, Value beta)
  {
#ifdef GPSFISH
    return false;
#else

    Piece pc = pos.piece_moved(move);
    Square from = from_sq(move);
    Square to = to_sq(move);
    Color them = ~pos.side_to_move();
    Square ksq = pos.king_square(them);
    Bitboard enemies = pos.pieces(them);
    Bitboard kingAtt = pos.attacks_from<KING>(ksq);
    Bitboard occ = pos.pieces() ^ from ^ ksq;
    Bitboard oldAtt = pos.attacks_from(pc, from, occ);
    Bitboard newAtt = pos.attacks_from(pc, to, occ);

    // Checks which give opponent's king at most one escape square are dangerous
    if (!more_than_one(kingAtt & ~(enemies | newAtt | to)))
        return true;

    // Queen contact check is very dangerous
    if (type_of(pc) == QUEEN && (kingAtt & to))
        return true;

    // Creating new double threats with checks is dangerous
    Bitboard b = (enemies ^ ksq) & newAtt & ~oldAtt;
    while (b)
    {
        // Note that here we generate illegal "double move"!
        if (futilityBase + PieceValue[EG][pos.piece_on(pop_lsb(&b))] >= beta)
            return true;
    }

    return false;
#endif
  }


  // yields_to_threat() tests whether the move at previous ply yields to the so
  // called threat move (the best move returned from a null search that fails
  // low). Here 'yields to' means that the move somehow made the threat possible
  // for instance if the moving piece is the same in both moves.

  bool yields_to_threat(const Position& pos, Move move, Move threat) {

    assert(is_ok(move));
    assert(is_ok(threat));
    assert(color_of(pos.piece_on(from_sq(threat))) == ~pos.side_to_move());

    Square mfrom = from_sq(move);
    Square mto = to_sq(move);
    Square tfrom = from_sq(threat);
    Square tto = to_sq(threat);

    // The piece is the same or threat's destination was vacated by the move
    if (mto == tfrom || tto == mfrom)
        return true;

    // Threat moves through the vacated square
#ifdef GPSFISH
    if(!tfrom.isPieceStand() && !mfrom.isPieceStand() &&
       Board_Table.getShortOffset(Offset32(tfrom,tto)) ==
       Board_Table.getShortOffset(Offset32(tfrom,mfrom)) &&
       abs((tfrom-tto).intValue())>abs((tfrom-mfrom).intValue())) return true;
#else
    if (between_bb(tfrom, tto) & mfrom)
      return true;
#endif

    // Threat's destination is defended by the move's piece
#ifdef GPSFISH
    osl::Piece pc=pos.osl_state.pieceAt(mto);
    if (pos.osl_state.hasEffectByPiece(pc,tto))
        return true;
#else
    Bitboard matt = pos.attacks_from(pos.piece_on(mto), mto, pos.pieces() ^ tfrom);
    if (matt & tto)
        return true;
#endif

    // Threat gives a discovered check through the move's checking piece
#ifdef GPSFISH
    pc=pos.osl_state.pieceAt(tto);
    if(pc.isPiece() && pos.osl_state.hasEffectByPiece(pc,tfrom) &&
       Ptype_Table.getEffect(pos.piece_on(mto),mto,pos.king_square(pos.side_to_move())).hasBlockableEffect() &&
       Board_Table.isBetweenSafe(tfrom,mto,pos.king_square(pos.side_to_move())) &&
       !Board_Table.isBetweenSafe(tto,mto,pos.king_square(pos.side_to_move())) &&
       pos.osl_state.pinOrOpen(pos.side_to_move()).test(pos.osl_state.pieceAt(mto).number()))
        return true;
#else
    if (matt & pos.king_square(pos.side_to_move()))
    {
        assert(between_bb(mto, pos.king_square(pos.side_to_move())) & tfrom);
        return true;
    }
#endif

    return false;
  }


  // prevents_threat() tests whether a move is able to defend against the so
  // called threat move (the best move returned from a null search that fails
  // low). In this case will not be pruned.

  bool prevents_threat(const Position& pos, Move move, Move threat) {

    assert(is_ok(move));
    assert(is_ok(threat));
    assert(!pos.is_capture_or_promotion(move));
#ifndef GPSFISH
    assert(!pos.is_passed_pawn_push(m));
    assert(!pos.is_passed_pawn_push(move));
#endif

    Square mfrom = from_sq(move);
    Square mto = to_sq(move);
    Square tfrom = from_sq(threat);
    Square tto = to_sq(threat);

    // Don't prune moves of the threatened piece
    if (mfrom == tto)
        return true;

    // If the threatened piece has value less than or equal to the value of the
    // threat piece, don't prune moves which defend it.
    if (    pos.is_capture(threat)
        && (   PieceValue[MG][pos.piece_on(tfrom)] >= PieceValue[MG][pos.piece_on(tto)]
#ifdef GPSFISH
            || type_of(pos.piece_on(tfrom)) == osl::KING))
#else
            || type_of(pos.piece_on(tfrom)) == KING))
#endif
    {
#ifdef GPSFISH
        if( pos.osl_state.hasEffectIf(move.ptypeO(), move.to(), tto) )
            return true;
#else
        // Update occupancy as if the piece and the threat are moving
        Bitboard occ = pos.pieces() ^ mfrom ^ mto ^ tfrom;
        Piece piece = pos.piece_on(mfrom);

        // The moved piece attacks the square 'tto' ?
        if (pos.attacks_from(piece, mto, occ) & tto)
            return true;

        // Scan for possible X-ray attackers behind the moved piece
        Bitboard xray =  (attacks_bb<  ROOK>(tto, occ) & pos.pieces(color_of(piece), QUEEN, ROOK))
                       | (attacks_bb<BISHOP>(tto, occ) & pos.pieces(color_of(piece), QUEEN, BISHOP));

        // Verify attackers are triggered by our move and not already existing
        if (xray && (xray ^ (xray & pos.attacks_from<QUEEN>(tto))))
            return true;
#endif
    }

    // Don't prune safe moves which block the threat path
#ifdef GPSFISH
    if (   !tfrom.isPieceStand() // XXX : should remove this ?
        && Board_Table.isBetweenSafe(mto,tfrom,tto)
        && pos.see_sign(move) >= 0)
#else
    if ((between_bb(tfrom, tto) & mto) && pos.see_sign(move) >= 0)
#endif
        return true;

    return false;
  }


  // When playing with strength handicap choose best move among the MultiPV set
  // using a statistical rule dependent on 'level'. Idea by Heinz van Saanen.

  Move Skill::pick_move() {

    static RKISS rk;

    // PRNG sequence should be not deterministic
    for (int i = Time::now() % 50; i > 0; i--)
        rk.rand<unsigned>();

    // RootMoves are already sorted by score in descending order
    int variance = std::min(RootMoves[0].score - RootMoves[PVSize - 1].score, PawnValueMg);
    int weakness = 120 - 2 * level;
    int max_s = -VALUE_INFINITE;
    best = MOVE_NONE;

    // Choose best move. For each move score we add two terms both dependent on
    // weakness, one deterministic and bigger for weaker moves, and one random,
    // then we choose the move with the resulting highest score.
    for (size_t i = 0; i < PVSize; i++)
    {
        int s = RootMoves[i].score;

        // Don't allow crazy blunders even at very low skills
        if (i > 0 && RootMoves[i-1].score > s + 2 * PawnValueMg)
            break;

        // This is our magic formula
        s += (  weakness * int(RootMoves[0].score - s)
              + variance * (rk.rand<unsigned>() % weakness)) / 128;

        if (s > max_s)
        {
            max_s = s;
            best = RootMoves[i].pv[0];
        }
    }
    return best;
  }


  // uci_pv() formats PV information according to UCI protocol. UCI requires
  // to send all the PV lines also if are still to be searched and so refer to
  // the previous search score.

  string uci_pv(const Position& pos, int depth, Value alpha, Value beta) {

    std::stringstream s;
    Time::point elaspsed = Time::now() - SearchTime + 1;
    size_t uciPVSize = std::min((size_t)Options["MultiPV"], RootMoves.size());
    int selDepth = 0;

    for (size_t i = 0; i < Threads.size(); i++)
        if (Threads[i].maxPly > selDepth)
            selDepth = Threads[i].maxPly;

    for (size_t i = 0; i < uciPVSize; i++)
    {
        bool updated = (i <= PVIdx);

        if (depth == 1 && !updated)
            continue;

        int d   = updated ? depth : depth - 1;
        Value v = updated ? RootMoves[i].score : RootMoves[i].prevScore;

        if (s.rdbuf()->in_avail()) // Not at first line
            s << "\n";

        s << "info depth " << d
          << " seldepth "  << selDepth
          << " score "     << (i == PVIdx ? score_to_uci(v, alpha, beta) : score_to_uci(v))
          << " nodes "     << pos.nodes_searched()
          << " nps "       << pos.nodes_searched() * 1000 / elaspsed
#ifdef GPSFISH
          //<< " time "      << (t > 0 ? t : 1)
          << " time "      << elaspsed
          << " hashfull "  << TT.get_hashfull()
#else
          << " time "      << elaspsed
          << " multipv "   << i + 1
#endif
          << " pv";

        for (size_t j = 0; RootMoves[i].pv[j] != MOVE_NONE; j++)
            s <<  " " << move_to_uci(RootMoves[i].pv[j], pos.is_chess960());
    }

    return s.str();
  }

} // namespace


/// RootMove::extract_pv_from_tt() builds a PV by adding moves from the TT table.
/// We consider also failing high nodes and not only BOUND_EXACT nodes so to
/// allow to always have a ponder move even when we fail high at root, and a
/// long PV to print that is important for position analysis.

#ifdef GPSFISH
void RootMove::extract_pv_from_tt_rec(Position& pos,int ply) {
  TTEntry* tte;

  if (   (tte = TT.probe(pos.key())) != NULL
          && tte->move(pos) != MOVE_NONE
          && pos.is_pseudo_legal(tte->move(pos))
          && pos.pl_move_is_legal(tte->move(pos), pos.pinned_pieces())
          && ply < MAX_PLY
          && (!pos.is_draw<true,true>() || ply < 2))
  {
      pv.push_back(tte->move(pos));
      StateInfo st;
      pos.do_undo_move(tte->move(pos),st,
              [&](osl::Square){
              assert(pos.is_ok());
              extract_pv_from_tt_rec(pos,ply+1);
      } );
  }

  pv.push_back(MOVE_NONE);
}
#endif

void RootMove::extract_pv_from_tt(Position& pos) {

#ifndef GPSFISH
  StateInfo state[MAX_PLY_PLUS_2], *st = state;
  TTEntry* tte;
  int ply = 0;
#endif
  Move m = pv[0];

  pv.clear();
#ifdef GPSFISH
  pv.push_back(m);

  StateInfo st;
  pos.do_undo_move(pv[0],st,
          [&](osl::Square){
          assert(pos.is_ok());
          extract_pv_from_tt_rec(pos,1);
          } );
#else

  do {
      pv.push_back(m);

      assert(pos.move_is_legal(pv[ply]));
      pos.do_move(pv[ply++], *st++);
      tte = TT.probe(pos.key());

  } while (   tte
           && pos.is_pseudo_legal(m = tte->move()) // Local copy, TT could change
           && pos.pl_move_is_legal(m, pos.pinned_pieces())
           && ply < MAX_PLY
           && (!pos.is_draw<true, true>() || ply < 2));

  pv.push_back(MOVE_NONE); // Must be zero-terminating

  while (ply) pos.undo_move(pv[--ply]);
#endif
}


/// RootMove::insert_pv_in_tt() is called at the end of a search iteration, and
/// inserts the PV back into the TT. This makes sure the old PV moves are searched
/// first, even if the old TT entries have been overwritten.

#ifdef GPSFISH
void RootMove::insert_pv_in_tt_rec(Position& pos,int ply) {
  TTEntry* tte;
  Key k;
  Value v, m = VALUE_NONE;
  k = pos.key();
  tte = TT.probe(k);

  // Don't overwrite existing correct entries
  if (!tte || tte->move(pos) != pv[ply])
  {
      v = (pos.in_check() ? VALUE_NONE : evaluate(pos, m));
      TT.store(k, VALUE_NONE, BOUND_NONE, DEPTH_NONE, pv[ply], v, m);
  }
  if(pv[ply+1]!=MOVE_NONE){
      StateInfo st;
      pos.do_undo_move(pv[ply],st,
              [&](osl::Square){
              assert(pos.is_ok());
              *(pos.eval+1)= *(pos.eval);
              pos.eval++;
              pos.eval->update(pos.osl_state,pv[ply]);
              insert_pv_in_tt_rec(pos,ply+1);
              --pos.eval;
      } );
  }
}
#endif

void RootMove::insert_pv_in_tt(Position& pos) {

#ifdef GPSFISH
  insert_pv_in_tt_rec(pos,0);
#else

  StateInfo state[MAX_PLY_PLUS_2], *st = state;
  TTEntry* tte;
  int ply = 0;
  Value v, m;

  do {
      tte = TT.probe(pos.key());

      if (!tte || tte->move() != pv[ply]) // Don't overwrite correct entries
      {
          if (pos.in_check())
              v = m = VALUE_NONE;
          else
              v = evaluate(pos, m);

          TT.store(pos.key(), VALUE_NONE, BOUND_NONE, DEPTH_NONE, pv[ply], v, m);
      }

      assert(pos.move_is_legal(pv[ply]));
      pos.do_move(pv[ply++], *st++);

  } while (pv[ply] != MOVE_NONE);

  while (ply) pos.undo_move(pv[--ply]);
#endif
}

#ifdef GPSFISH
inline bool single_bit(uint64_t b) {
  return !(b & (b - 1));
}
#endif

/// Thread::idle_loop() is where the thread is parked when it has no work to do

void Thread::idle_loop() {

  // Pointer 'sp_master', if non-NULL, points to the active SplitPoint
  // object for which the thread is the master.
  const SplitPoint* sp_master = splitPointsCnt ? curSplitPoint : NULL;

  assert(!sp_master || (sp_master->master == this && is_searching));

  // If this thread is the master of a split point and all slaves have
  // finished their work at this split point, return from the idle loop.
  while (!sp_master || sp_master->slavesMask)
  {
      // If we are not searching, wait for a condition to be signaled
      // instead of wasting CPU time polling for work.
      while (   do_sleep
             || do_exit
             || (!is_searching && Threads.use_sleeping_threads()))
      {
          if (do_exit)
          {
              assert(!sp_master);
              return;
          }

          // Grab the lock to avoid races with Thread::wake_up()
          mutex.lock();

          // If we are master and all slaves have finished don't go to sleep
          if (sp_master && !sp_master->slavesMask)
          {
              mutex.unlock();
              break;
          }

          // Do sleep after retesting sleep conditions under lock protection, in
          // particular we need to avoid a deadlock in case a master thread has,
          // in the meanwhile, allocated us and sent the wake_up() call before we
          // had the chance to grab the lock.
          if (do_sleep || !is_searching)
              sleepCondition.wait(mutex);

          mutex.unlock();
      }

      // If this thread has been assigned work, launch a search
      if (is_searching)
      {
          assert(!do_sleep && !do_exit);

          Threads.mutex.lock();

          assert(is_searching);

          // Copy split point position and search stack and call search()
#ifdef MOVE_STACK_REJECTIONS
          SearchStack ss_base[MAX_PLY_PLUS_2];
          SplitPoint* tsp = threads[threadID].splitPoint;
          Position pos(*tsp->pos, threadID);
          int ply=tsp->ss->ply;
          assert(0< ply && ply+3<MAX_PLY_PLUS_2);
          for(int i=0;i<ply-1;i++)
              ss_base[i].currentMove=(tsp->ss-ply+i)->currentMove;
          SearchStack *ss= &ss_base[ply-1];
#else
          SplitPoint* sp = curSplitPoint;

          Threads.mutex.unlock();

          Stack ss[MAX_PLY_PLUS_2];
          Position pos(*sp->pos, this);
#endif

          memcpy(ss, sp->ss - 1, 4 * sizeof(Stack));
          (ss+1)->sp = sp;

#ifdef GPSFISH
          uint64_t es_base[(MAX_PLY_PLUS_2*sizeof(eval_t)+sizeof(uint64_t)-1)/sizeof(uint64_t)];
          eval_t *es=(eval_t *)&es_base[0];
          assert(sp->pos->eval);
          es[0]= *(sp->pos->eval);
          pos.eval= &es[0];
#endif

          sp->mutex.lock();

          assert(sp->activePositions[idx] == NULL);

          sp->activePositions[idx] = &pos;

          if (sp->nodeType == Root)
              search<SplitPointRoot>(pos, ss+1, sp->alpha, sp->beta, sp->depth);
          else if (sp->nodeType == PV)
              search<SplitPointPV>(pos, ss+1, sp->alpha, sp->beta, sp->depth);
          else if (sp->nodeType == NonPV)
              search<SplitPointNonPV>(pos, ss+1, sp->alpha, sp->beta, sp->depth);
          else
              assert(false);

          assert(is_searching);

          is_searching = false;
          sp->activePositions[idx] = NULL;
          sp->slavesMask &= ~(1ULL << idx);
          sp->nodes += pos.nodes_searched();

          // Wake up master thread so to allow it to return from the idle loop in
          // case we are the last slave of the split point.
          if (    Threads.use_sleeping_threads()
              &&  this != sp->master
              && !sp->slavesMask)
          {
              assert(!sp->master->is_searching);
              sp->master->wake_up();
          }

          // After releasing the lock we cannot access anymore any SplitPoint
          // related data in a safe way becuase it could have been released under
          // our feet by the sp master. Also accessing other Thread objects is
          // unsafe because if we are exiting there is a chance are already freed.
          sp->mutex.unlock();
      }
  }
}

#ifdef GPSFISHONE
void do_checkmate(Position& pos, int mateTime){
    sync_cout << "checkmate notimplemented";
    return;
}
#else
void do_checkmate(Position& pos, int mateTime){
    Signals.stop=false;
    osl::state::NumEffectState state(pos.osl_state);
#if (! defined ALLOW_KING_ABSENCE)
    if (state.kingSquare(state.turn()).isPieceStand()) {
        sync_cout << "checkmate notimplemented";
        return;
    }
#endif
    osl::checkmate::DfpnTable table(state.turn());
    const osl::PathEncoding path(state.turn());
    osl::Move checkmate_move;
    osl::stl::vector<osl::Move> pv;
    osl::checkmate::ProofDisproof result;
    osl::checkmate::Dfpn dfpn;
    dfpn.setTable(&table);
    double seconds=(double)mateTime/1000.0;
    osl::misc::MilliSeconds start = osl::misc::MilliSeconds::now();
    size_t step = 100000, total = 0;
    double scale = 1.0;
    for (size_t limit = step; true; limit = static_cast<size_t>(step*scale)) {
        result = dfpn.
            hasCheckmateMove(state, osl::hash::HashKey(state), path, limit, checkmate_move, Move(), &pv);
        double elapsed = start.elapsedSeconds();
        double memory = osl::OslConfig::memoryUseRatio();
        uint64_t node_count = dfpn.nodeCount();
        sync_cout << "info time " << static_cast<int>(elapsed*1000) << "nodes " << total+node_count
                  << "nps %d " << static_cast<int>(node_count/elapsed) << "hashfull " << static_cast<int>(memory*1000) << sync_endl;
        //poll(pos);
        if (result.isFinal() || elapsed >= seconds || memory > 0.9 || Signals.stop)
            break;
        total += limit;
        // estimate: total * std::min(seconds/elapsed, 1.0/memory)
        // next: (estimate - total) / 2 + total
        scale = (total * std::min(seconds/elapsed, 1.0/memory) - total) / 2.0 / step;
        scale = std::max(std::min(16.0, scale), 0.1);
    }
    if (! result.isFinal()) {
        sync_cout << "checkmate timeout\n";
        return;
    }
    if (! result.isCheckmateSuccess()) {
        sync_cout << "checkmate nomate\n";
        return;
    }
    std::string msg = "checkmate";
    for (size_t i=0; i<pv.size(); ++i)
        msg += " " + move_to_uci(pv[i],false);
    sync_cout << msg << sync_endl;
}
#endif

#ifdef GPSFISH
void show_tree(Position &pos){
    show_tree_rec(pos);
}
#endif

/// check_time() is called by the timer thread when the timer triggers. It is
/// used to print debug info and, more important, to detect when we are out of
/// available time and so stop the search.

void check_time() {

  static Time::point lastInfoTime = Time::now();
  int64_t nodes = 0; // Workaround silly 'uninitialized' gcc warning

  if (Time::now() - lastInfoTime >= 1000)
  {
      lastInfoTime = Time::now();
      dbg_print();
  }

  if (Limits.ponder)
      return;

  if (Limits.nodes)
  {
      Threads.mutex.lock();

      nodes = RootPos.nodes_searched();

      // Loop across all split points and sum accumulated SplitPoint nodes plus
      // all the currently active slaves positions.
      for (size_t i = 0; i < Threads.size(); i++)
          for (int j = 0; j < Threads[i].splitPointsCnt; j++)
          {
              SplitPoint& sp = Threads[i].splitPoints[j];

              sp.mutex.lock();

              nodes += sp.nodes;
              Bitboard sm = sp.slavesMask;
              while (sm)
              {
                  Position* pos = sp.activePositions[pop_lsb(&sm)];
                  nodes += pos ? pos->nodes_searched() : 0;
              }

              sp.mutex.unlock();
          }

      Threads.mutex.unlock();
  }

  Time::point elapsed = Time::now() - SearchTime;
  bool stillAtFirstMove =    Signals.firstRootMove
                         && !Signals.failedLowAtRoot
                         &&  elapsed > TimeMgr.available_time();

  bool noMoreTime =   elapsed > TimeMgr.maximum_time() - 2 * TimerResolution
                   || stillAtFirstMove;

  if (   (Limits.use_time_management() && noMoreTime)
      || (Limits.movetime && elapsed >= Limits.movetime)
      || (Limits.nodes && nodes >= Limits.nodes))
      Signals.stop = true;
}<|MERGE_RESOLUTION|>--- conflicted
+++ resolved
@@ -1200,12 +1200,8 @@
       {
           Signals.firstRootMove = (moveCount == 1);
 
-<<<<<<< HEAD
 #if 1 //ndef GPSFISH
-          if (thisThread == Threads.main_thread() && Time::now() - SearchTime > 2000)
-=======
           if (thisThread == Threads.main_thread() && Time::now() - SearchTime > 3000)
->>>>>>> 55df3fa2
               sync_cout << "info depth " << depth / ONE_PLY
                         << " currmove " << move_to_uci(move, pos.is_chess960())
                         << " currmovenumber " << moveCount + PVIdx << sync_endl;
