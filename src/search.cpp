--- conflicted
+++ resolved
@@ -1985,17 +1985,16 @@
     // value of the threatening piece, don't prune moves which defend it.
     if (    pos.is_capture(threat)
         && (   PieceValue[MG][pos.piece_on(tfrom)] >= PieceValue[MG][pos.piece_on(tto)]
-<<<<<<< HEAD
-#ifdef GPSFISH
-            || type_of(pos.piece_on(tfrom)) == osl::KING)
-#else
-            || type_of(pos.piece_on(tfrom)) == KING)
-#endif
-        && pos.move_attacks_square(m, tto))
-        return true;
-=======
+#ifdef GPSFISH
+            || type_of(pos.piece_on(tfrom)) == osl::KING))
+#else
             || type_of(pos.piece_on(tfrom)) == KING))
-    {
+#endif
+    {
+#ifdef GPSFISH
+        if( pos.osl_state.hasEffectIf(m.ptypeO(), m.to(), tto) )
+            return true;
+#else
         // Update occupancy as if the piece is moving
         Bitboard occ = pos.pieces() ^ mfrom ^ mto;
         Piece piece = pos.piece_on(mfrom);
@@ -2011,8 +2010,8 @@
         // Verify attackers are triggered by our move and not already existing
         if (xray && (xray ^ (xray & pos.attacks_from<QUEEN>(tto))))
             return true;
-    }
->>>>>>> 4e31c39a
+#endif
+    }
 
     // Case 3: If the moving piece in the threatened move is a slider, don't
     // prune safe moves which block its ray.
