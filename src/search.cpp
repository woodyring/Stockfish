--- conflicted
+++ resolved
@@ -1451,7 +1451,12 @@
           }
       }
 
-<<<<<<< HEAD
+      // Check for legality only before to do the move
+      if (!pos.pl_move_is_legal(move, pinned))
+          continue;
+
+      ss->currentMove = move;
+
 #ifdef GPSFISH
       assert(pos.eval->value()==eval_t(pos.osl_state,false).value());
       (ss+1)->checkmateTested = false;
@@ -1462,14 +1467,6 @@
               pos.eval->update(pos.osl_state,move);
               assert(pos.eval->value()==eval_t(pos.osl_state,false).value());
 #else
-=======
-      // Check for legality only before to do the move
-      if (!pos.pl_move_is_legal(move, pinned))
-          continue;
-
-      ss->currentMove = move;
-
->>>>>>> 98845735
       // Step 13. Make the move
       pos.do_move(move, st, ci, givesCheck);
 #endif
@@ -1845,10 +1842,6 @@
     {
       assert(move_is_ok(move));
 
-<<<<<<< HEAD
-      if (!pos.pl_move_is_legal(move, pinned))
-          continue;
-
 #ifdef MOVE_STACK_REJECTIONS
       if(move_stack_rejections_probe(move,pos,ss,alpha)) continue;
 #endif      
@@ -1856,8 +1849,6 @@
 #ifdef GPSFISH
       givesCheck = pos.move_gives_check(move);
 #else
-=======
->>>>>>> 98845735
       givesCheck = pos.move_gives_check(move, ci);
 #endif
 
