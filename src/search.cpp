/*
  Stockfish, a UCI chess playing engine derived from Glaurung 2.1
  Copyright (C) 2004-2008 Tord Romstad (Glaurung author)
  Copyright (C) 2008-2012 Marco Costalba, Joona Kiiski, Tord Romstad

  Stockfish is free software: you can redistribute it and/or modify
  it under the terms of the GNU General Public License as published by
  the Free Software Foundation, either version 3 of the License, or
  (at your option) any later version.

  Stockfish is distributed in the hope that it will be useful,
  but WITHOUT ANY WARRANTY; without even the implied warranty of
  MERCHANTABILITY or FITNESS FOR A PARTICULAR PURPOSE.  See the
  GNU General Public License for more details.

  You should have received a copy of the GNU General Public License
  along with this program.  If not, see <http://www.gnu.org/licenses/>.
*/

#include <algorithm>
#include <cassert>
#include <cmath>
#include <cstring>
#include <iostream>
#include <sstream>

#include "book.h"
#include "evaluate.h"
#include "history.h"
#include "movegen.h"
#include "movepick.h"
#include "notation.h"
#include "search.h"
#include "timeman.h"
#include "thread.h"
#include "tt.h"
#include "ucioption.h"

#ifdef GPSFISH
#include "bitops.h"
#include "position.tcc"
#include "osl/boardTable.h"
using osl::Board_Table;
#include "osl/ptypeTable.h"
using osl::Ptype_Table;
#include "osl/offset32.h"
using osl::Offset32;
#include "osl/checkmate/immediateCheckmate.h"
#include "osl/checkmate/fixedDepthSearcher.h"
#include "osl/checkmate/dfpn.h"
using osl::checkmate::ImmediateCheckmate;
using std::string;
#include "osl/enter_king/enterKing.h"
#include "osl/misc/milliSeconds.h"
#include "osl/checkmate/dfpn.h"
#include "osl/checkmate/dfpnParallel.h"
#include "osl/hash/hashKey.h"
#endif
#ifdef MOVE_STACK_REJECTIONS
#include "osl/search/moveStackRejections.h"
#endif

#ifdef GPSFISH
# define GPSFISH_CHECKMATE3
# define GPSFISH_CHECKMATE3_QUIESCE
# define GPSFISH_DFPN
#endif

namespace Search {

  volatile SignalsType Signals;
  LimitsType Limits;
  std::vector<RootMove> RootMoves;
  Position RootPosition;
  Color RootColor;
  Time::point SearchTime;
  StateStackPtr SetupStates;
}

using std::string;
using Eval::evaluate;
using namespace Search;

namespace {

  // Set to true to force running with one thread. Used for debugging
  const bool FakeSplit = false;

  // This is the minimum interval in msec between two check_time() calls
  const int TimerResolution = 5;

  // Different node types, used as template parameter
  enum NodeType { Root, PV, NonPV, SplitPointRoot, SplitPointPV, SplitPointNonPV };

  // Lookup table to check if a Piece is a slider and its access function
#ifndef GPSFISH
  const bool Slidings[18] = { 0, 0, 0, 1, 1, 1, 0, 0, 0, 0, 0, 1, 1, 1 };
  inline bool piece_is_slider(Piece p) { return Slidings[p]; }
#endif

  // Dynamic razoring margin based on depth
  inline Value razor_margin(Depth d) { return Value(512 + 16 * int(d)); }

  // Futility lookup tables (initialized at startup) and their access functions
  Value FutilityMargins[16][64]; // [depth][moveNumber]
  int FutilityMoveCounts[32];    // [depth]

  inline Value futility_margin(Depth d, int mn) {

    return d < 7 * ONE_PLY ? FutilityMargins[std::max(int(d), 1)][std::min(mn, 63)]
                           : 2 * VALUE_INFINITE;
  }

  // Reduction lookup tables (initialized at startup) and their access function
  int8_t Reductions[2][64][64]; // [pv][depth][moveNumber]

  template <bool PvNode> inline Depth reduction(Depth d, int mn) {

    return (Depth) Reductions[PvNode][std::min(int(d) / ONE_PLY, 63)][std::min(mn, 63)];
  }

  size_t MultiPV, UCIMultiPV, PVIdx;

  TimeManager TimeMgr;
  int BestMoveChanges;
  int SkillLevel;
  bool SkillLevelEnabled, Chess960;
  Value DrawValue[COLOR_NB];
  History H;

  template <NodeType NT>
  Value search(Position& pos, Stack* ss, Value alpha, Value beta, Depth depth);

  template <NodeType NT>
  Value qsearch(Position& pos, Stack* ss, Value alpha, Value beta, Depth depth);

  void id_loop(Position& pos);
  bool check_is_dangerous(Position &pos, Move move, Value futilityBase, Value beta);
  bool connected_moves(const Position& pos, Move m1, Move m2);
  Value value_to_tt(Value v, int ply);
  Value value_from_tt(Value v, int ply);
  bool connected_threat(const Position& pos, Move m, Move threat);
  Move do_skill_level();
  string uci_pv(const Position& pos, int depth, Value alpha, Value beta);

#ifdef GPSFISH
  void show_tree_rec(Position &pos){
    TTEntry* tte;
    StateInfo st;
    if ((tte = TT.probe(pos.key())) != NULL){
      std::cerr << "tte->value=" << tte->value() << std::endl;
      std::cerr << "tte->type=" << tte->type() << std::endl;
      std::cerr << "tte->generation=" << tte->generation() << std::endl;
      std::cerr << "tte->depth=" << tte->depth() << std::endl;
      std::cerr << "tte->static_value=" << tte->static_value() << std::endl;
      Move m=tte->move(pos);
      int dummy;
      if(m != MOVE_NONE
              && pos.is_pseudo_legal(m)
              && !pos.is_draw(dummy)) {
          std::cerr << "move=" << m << std::endl;
          pos.do_undo_move(m,st,
                  [&](osl::Square){ show_tree_rec(pos); }
                  );
      }
    }
  }

  inline Value value_draw(Position const& pos) {
    return DrawValue[pos.side_to_move()];
  }

  bool can_capture_king(Position const& pos){
    Color us=pos.side_to_move();
    Color them=~us;
    const osl::Square king = pos.king_square(them);
    return pos.osl_state.hasEffectAt(us, king);
  }

#endif
#ifdef MOVE_STACK_REJECTIONS
  osl::container::MoveStack moveStacks[MAX_THREADS];
  bool move_stack_rejections_probe(osl::Move m, Position const &pos,SearchStack* ss,Value alpha){
    if(DrawValue!=0) return false;
    int i=std::min(7,std::min(ss->ply,pos.pliesFromNull()+1));
    if(i<3) return false;
    osl::state::NumEffectState const& state=pos.osl_state;
    osl::container::MoveStack &moveStack=moveStacks[pos.thread()];
    moveStack.clear();
    while(--i>0) moveStack.push((ss-i)->currentMove);
    osl::Player player=m.player();
    int checkCountOfAltP=pos.continuous_check[osl::alt(player)];
    bool ret=false;
    if(m.player()==osl::BLACK){
      ret=osl::search::MoveStackRejections::probe<osl::BLACK>(state,moveStack,ss->ply,m,alpha,checkCountOfAltP);
    }
    else {
      ret=osl::search::MoveStackRejections::probe<osl::WHITE>(state,moveStack,ss->ply,m,-alpha,checkCountOfAltP);
    }
    return ret;
  }
#endif
} // namespace


/// Search::init() is called during startup to initialize various lookup tables

void Search::init() {

  int d;  // depth (ONE_PLY == 2)
  int hd; // half depth (ONE_PLY == 1)
  int mc; // moveCount

  // Init reductions array
  for (hd = 1; hd < 64; hd++) for (mc = 1; mc < 64; mc++)
  {
      double    pvRed = log(double(hd)) * log(double(mc)) / 3.0;
      double nonPVRed = 0.33 + log(double(hd)) * log(double(mc)) / 2.25;
      Reductions[1][hd][mc] = (int8_t) (   pvRed >= 1.0 ? floor(   pvRed * int(ONE_PLY)) : 0);
      Reductions[0][hd][mc] = (int8_t) (nonPVRed >= 1.0 ? floor(nonPVRed * int(ONE_PLY)) : 0);
  }

  // Init futility margins array
  for (d = 1; d < 16; d++) for (mc = 0; mc < 64; mc++)
      FutilityMargins[d][mc] = Value(112 * int(log(double(d * d) / 2) / log(2.0) + 1.001) - 8 * mc + 45);

  // Init futility move count array
  for (d = 0; d < 32; d++)
      FutilityMoveCounts[d] = int(3.001 + 0.25 * pow(double(d), 2.0));
}


/// Search::perft() is our utility to verify move generation. All the leaf nodes
/// up to the given depth are generated and counted and the sum returned.

size_t Search::perft(Position& pos, Depth depth) {

  // At the last ply just return the number of legal moves (leaf nodes)
  if (depth == ONE_PLY)
      return MoveList<LEGAL>(pos).size();

  StateInfo st;
  size_t cnt = 0;
  CheckInfo ci(pos);

  for (MoveList<LEGAL> ml(pos); !ml.end(); ++ml)
  {
#ifdef GPSFISH
      pos.do_undo_move(ml.move(),st,
              [&](osl::Square){
              assert(pos.is_ok());
#else
      pos.do_move(ml.move(), st, ci, pos.move_gives_check(ml.move(), ci));
#endif
      cnt += perft(pos, depth - ONE_PLY);
#ifdef GPSFISH
      } );
#else
      pos.undo_move(ml.move());
#endif
  }

  return cnt;
}


/// Search::think() is the external interface to Stockfish's search, and is
/// called by the main thread when the program receives the UCI 'go' command. It
/// searches from RootPosition and at the end prints the "bestmove" to output.

void Search::think() {

  static PolyglotBook book; // Defined static to initialize the PRNG only once

  Position& pos = RootPosition;
  Chess960 = pos.is_chess960();
  RootColor = pos.side_to_move();
  TimeMgr.init(Limits, pos.startpos_ply_counter(), pos.side_to_move());
  TT.new_search();
  H.clear();

  if (RootMoves.empty())
  {
      sync_cout << "info depth 0 score "
                << score_to_uci(pos.in_check() ? -VALUE_MATE : VALUE_DRAW) << sync_endl;

      RootMoves.push_back(MOVE_NONE);
      goto finalize;
  }

#ifdef GPSFISH
  DrawValue[osl::BLACK] = VALUE_DRAW;
  DrawValue[osl::WHITE] = -VALUE_DRAW;
#else
  if (Options["Contempt Factor"] && !Options["UCI_AnalyseMode"])
  {
      int cf = Options["Contempt Factor"] * PawnValueMg / 100;  // In centipawns
      cf = cf * MaterialTable::game_phase(pos) / PHASE_MIDGAME; // Scale down with phase
      DrawValue[ RootColor] = VALUE_DRAW - Value(cf);
      DrawValue[~RootColor] = VALUE_DRAW + Value(cf);
  }
  else
      DrawValue[WHITE] = DrawValue[BLACK] = VALUE_DRAW;
#endif

  if (Options["OwnBook"] && !Limits.infinite)
  {
      Move bookMove = book.probe(pos, Options["Book File"], Options["Best Book Move"]);

      if (bookMove && std::count(RootMoves.begin(), RootMoves.end(), bookMove))
      {
          std::swap(RootMoves[0], *std::find(RootMoves.begin(), RootMoves.end(), bookMove));
          goto finalize;
      }
  }

  UCIMultiPV = Options["MultiPV"];
  SkillLevel = Options["Skill Level"];

  // Do we have to play with skill handicap? In this case enable MultiPV that
  // we will use behind the scenes to retrieve a set of possible moves.
  SkillLevelEnabled = (SkillLevel < 20);
  MultiPV = (SkillLevelEnabled ? std::max(UCIMultiPV, (size_t)4) : UCIMultiPV);

  if (Options["Use Search Log"])
  {
      Log log(Options["Search Log Filename"]);
      log << "\nSearching: "  << pos.to_fen()
          << "\ninfinite: "   << Limits.infinite
          << " ponder: "      << Limits.ponder
          << " time: "        << Limits.time[pos.side_to_move()]
          << " increment: "   << Limits.inc[pos.side_to_move()]
          << " moves to go: " << Limits.movestogo
          << std::endl;
  }

  Threads.wake_up();

  // Set best timer interval to avoid lagging under time pressure. Timer is
  // used to check for remaining available thinking time.
  if (Limits.use_time_management())
      Threads.set_timer(std::min(100, std::max(TimeMgr.available_time() / 16, TimerResolution)));
  else if (Limits.nodes)
      Threads.set_timer(2 * TimerResolution);
  else
      Threads.set_timer(100);

  // We're ready to start searching. Call the iterative deepening loop function
  id_loop(pos);

  Threads.set_timer(0); // Stop timer
  Threads.sleep();

  if (Options["Use Search Log"])
  {
      Time::point elapsed = Time::now() - SearchTime + 1;

      Log log(Options["Search Log Filename"]);
      log << "Nodes: "          << pos.nodes_searched()
          << "\nNodes/second: " << pos.nodes_searched() * 1000 / elapsed
          << "\nBest move: "    << move_to_san(pos, RootMoves[0].pv[0]);

      StateInfo st;
#ifdef GPSFISH
      if(RootMoves[0].pv[0].isNormal())
          pos.do_undo_move(RootMoves[0].pv[0],st,
                  [&](osl::Square){
                  assert(pos.is_ok());
#else
      pos.do_move(RootMoves[0].pv[0], st);
#endif
      log << "\nPonder move: " << move_to_san(pos, RootMoves[0].pv[1]) << std::endl;
#ifdef GPSFISH
      } );
#else
      pos.undo_move(RootMoves[0].pv[0]);
#endif
  }

finalize:

  // When we reach max depth we arrive here even without Signals.stop is raised,
  // but if we are pondering or in infinite search, we shouldn't print the best
  // move before we are told to do so.
  if (!Signals.stop && (Limits.ponder || Limits.infinite))
      pos.this_thread()->wait_for_stop_or_ponderhit();

  // Best move could be MOVE_NONE when searching on a stalemate position
  sync_cout << "bestmove " << move_to_uci(RootMoves[0].pv[0], Chess960)
#ifdef GPSFISH
            << (RootMoves[0].pv[1].isNormal() ? " ponder " + move_to_uci(RootMoves[0].pv[1], Chess960) : "" ) << sync_endl;
#else
            << " ponder "  << move_to_uci(RootMoves[0].pv[1], Chess960) << sync_endl;
#endif
}

#ifdef GPSFISH_DFPN
struct CheckmateSolver
{
    osl::checkmate::DfpnTable table_black;
    osl::checkmate::DfpnTable table_white;
    osl::checkmate::Dfpn dfpn[2];
    CheckmateSolver()
    {
        table_black.setAttack(osl::BLACK);
        table_white.setAttack(osl::WHITE);
        dfpn[playerToIndex(osl::BLACK)].setTable(&table_black);
        dfpn[playerToIndex(osl::WHITE)].setTable(&table_white);
    }
    Move hasCheckmate(Position& pos, size_t nodes)
    {
        const Depth CheckmateDepth = ONE_PLY*100;
        TTEntry* tte = TT.probe(pos.key());
        if (tte && tte->type() == BOUND_EXACT
                && tte->depth() >= CheckmateDepth) {
            Value v = value_from_tt(tte->value(), 0);
            if (v >= VALUE_MATE_IN_MAX_PLY || v < VALUE_MATED_IN_MAX_PLY)
                return Move();		// mate or mated
        }

        osl::PathEncoding path(pos.osl_state.turn());
        osl::Move checkmate_move;
        osl::NumEffectState& state = pos.osl_state;
        osl::stl::vector<osl::Move> pv;
        osl::checkmate::ProofDisproof result
            = dfpn[playerToIndex(state.turn())].
            hasCheckmateMove(state, osl::HashKey(state), path, nodes,
                    checkmate_move, Move(), &pv);
        if (result.isCheckmateSuccess()) {
            TT.store(pos.key(), mate_in(pv.size()),
                    BOUND_EXACT, CheckmateDepth, checkmate_move,
                    VALUE_NONE, VALUE_NONE);
            return checkmate_move;
        }
        return Move();
    }
    void clear()
    {
        dfpn[0].clear();
        dfpn[1].clear();
        table_black.clear();
        table_white.clear();
    }
};
struct TestCheckmate
{
    CheckmateSolver *solver;
    Position *pos;
    osl::Move *result;
    uint64_t nodes;
    const Move *moves;
    int first, last;
    TestCheckmate(CheckmateSolver& s, Position& p, osl::Move& r, uint64_t n,
            const Move *pv, int f, int l)
        : solver(&s), pos(&p), result(&r), nodes(n),
        moves(pv), first(f), last(l)
    {
    }
    void operator()(osl::Square) const
    {
        *result = Move();
        if (nodes < (1<<18))
            *result = solver->hasCheckmate(*pos, nodes);
        if (result->isNormal()) {
            if (first > 0)
                sync_cout << "info string checkmate in future (" << first
                    << ") " << move_to_uci(moves[first],false)
                    << " by " << move_to_uci(*result,false) << sync_endl;
        }
        else if (! Signals.stop) {
            Move move;
            TestCheckmate next = *this;
            next.first++;
            next.nodes /= 2;
            next.result = &move;
            if (next.first < last && pos->is_pseudo_legal(moves[next.first])
                    && next.nodes >= 1024) {
                StateInfo st;
                pos->do_undo_move(moves[next.first], st, next);
            }
        }
    }
};

void run_checkmate(int depth, uint64_t nodes, Position& pos)
{
    static boost::scoped_ptr<CheckmateSolver> solver(new CheckmateSolver);
    StateInfo st;
    nodes /= 16;
    int mated = 0;
    for (size_t i=0; i<RootMoves.size() && nodes >= 1024 && !Signals.stop; ++i) {
        osl::Move win_move;
        TestCheckmate function(*solver, pos, win_move, nodes,
                &RootMoves[i].pv[0], 0, (i==0) ? depth/2 : 1);
        pos.do_undo_move(RootMoves[i].pv[0], st, function);
        if (! win_move.isNormal())
            nodes /= 4;
        else {
            ++mated;
            RootMoves[i].score = -VALUE_INFINITE;
            //RootMoves[i].non_pv_score = VALUE_MATED_IN_MAX_PLY;
            sync_cout << "info string losing move " << i << "th "
                << move_to_uci(RootMoves[i].pv[0],false)
                << " by " << move_to_uci(win_move,false) << sync_endl;
        }
    }
    solver->clear();
}
#endif

namespace {

  // id_loop() is the main iterative deepening loop. It calls search() repeatedly
  // with increasing depth until the allocated thinking time has been consumed,
  // user stops the search, or the maximum search depth is reached.

  void id_loop(Position& pos) {

    Stack ss[MAX_PLY_PLUS_2];
#ifdef GPSFISH
    uint64_t es_base[(MAX_PLY_PLUS_2*sizeof(eval_t)+sizeof(uint64_t)-1)/sizeof(uint64_t)]
#ifdef __GNUC__
      __attribute__((aligned(16)))
#endif
	;
    eval_t *es=(eval_t *)&es_base[0];
#endif

    int depth, prevBestMoveChanges;
    Value bestValue, alpha, beta, delta;
    bool bestMoveNeverChanged = true;
    Move skillBest = MOVE_NONE;

    memset(ss, 0, 4 * sizeof(Stack));
    depth = BestMoveChanges = 0;
    bestValue = delta = -VALUE_INFINITE;
#ifdef GPSFISH
    ss->currentMove = osl::Move::PASS(pos.side_to_move()); // Hack to skip update_gains
#else
    ss->currentMove = MOVE_NULL; // Hack to skip update gains
#endif

#ifdef GPSFISH
    pos.eval= &es[0];
    *(pos.eval)=eval_t(pos.osl_state,false);
#endif

#ifdef GPSFISH_DFPN
    uint64_t next_checkmate = 1<<18;
#endif
    // Iterative deepening loop until requested to stop or target depth reached
    while (!Signals.stop && ++depth <= MAX_PLY && (!Limits.depth || depth <= Limits.depth))
    {
        // Save last iteration's scores before first PV line is searched and all
        // the move scores but the (new) PV are set to -VALUE_INFINITE.
        for (size_t i = 0; i < RootMoves.size(); i++)
            RootMoves[i].prevScore = RootMoves[i].score;

        prevBestMoveChanges = BestMoveChanges;
        BestMoveChanges = 0;

#ifdef GPSFISH_DFPN
        if ((uint64_t)pos.nodes_searched() > next_checkmate
                && ((Time::now() - SearchTime + 1000)
                   < std::max(Limits.movetime,TimeMgr.maximum_time())*4/5) ) {
            run_checkmate(depth, next_checkmate, pos);
            next_checkmate *= 2;
            if (RootMoves[0].score <= VALUE_MATED_IN_MAX_PLY) {
                depth -= std::min(4, (int)depth/2);
                alpha = std::max(alpha - delta*63, -VALUE_INFINITE);
                beta  = std::min(beta  + delta*63,  VALUE_INFINITE);
            }
        }
#endif

        // MultiPV loop. We perform a full root search for each PV line
        for (PVIdx = 0; PVIdx < std::min(MultiPV, RootMoves.size()); PVIdx++)
        {
            // Set aspiration window default width
            if (depth >= 5 && abs(RootMoves[PVIdx].prevScore) < VALUE_KNOWN_WIN)
            {
                delta = Value(16);
                alpha = RootMoves[PVIdx].prevScore - delta;
                beta  = RootMoves[PVIdx].prevScore + delta;
            }
            else
            {
                alpha = -VALUE_INFINITE;
                beta  =  VALUE_INFINITE;
            }

            // Start with a small aspiration window and, in case of fail high/low,
            // research with bigger window until not failing high/low anymore.
            while (true)
            {
                // Search starts from ss+1 to allow referencing (ss-1). This is
                // needed by update gains and ss copy when splitting at Root.
                bestValue = search<Root>(pos, ss+1, alpha, beta, depth * ONE_PLY);

                // Bring to front the best move. It is critical that sorting is
                // done with a stable algorithm because all the values but the first
                // and eventually the new best one are set to -VALUE_INFINITE and
                // we want to keep the same order for all the moves but the new
                // PV that goes to the front. Note that in case of MultiPV search
                // the already searched PV lines are preserved.
                sort<RootMove>(RootMoves.begin() + PVIdx, RootMoves.end());

                // In case we have found an exact score and we are going to leave
                // the fail high/low loop then reorder the PV moves, otherwise
                // leave the last PV move in its position so to be searched again.
                // Of course this is needed only in MultiPV search.
                if (PVIdx && bestValue > alpha && bestValue < beta)
                    sort<RootMove>(RootMoves.begin(), RootMoves.begin() + PVIdx);

                // Write PV back to transposition table in case the relevant
                // entries have been overwritten during the search.
                for (size_t i = 0; i <= PVIdx; i++)
                    RootMoves[i].insert_pv_in_tt(pos);

                // If search has been stopped exit the aspiration window loop.
                // Sorting and writing PV back to TT is safe becuase RootMoves
                // is still valid, although refers to previous iteration.
                if (Signals.stop)
                    break;

                // Send full PV info to GUI if we are going to leave the loop or
                // if we have a fail high/low and we are deep in the search.
                if ((bestValue > alpha && bestValue < beta) || Time::now() - SearchTime > 2000)
                    sync_cout << uci_pv(pos, depth, alpha, beta) << sync_endl;

                // In case of failing high/low increase aspiration window and
                // research, otherwise exit the fail high/low loop.
                if (bestValue >= beta)
                {
                    beta += delta;
                    delta += delta / 2;
                }
                else if (bestValue <= alpha)
                {
                    Signals.failedLowAtRoot = true;
                    Signals.stopOnPonderhit = false;

                    alpha -= delta;
                    delta += delta / 2;
                }
                else
                    break;

                // Search with full window in case we have a win/mate score
                if (abs(bestValue) >= VALUE_KNOWN_WIN)
                {
                    alpha = -VALUE_INFINITE;
                    beta  =  VALUE_INFINITE;
                }

                assert(alpha >= -VALUE_INFINITE && beta <= VALUE_INFINITE);
            }
        }

        // Skills: Do we need to pick now the best move ?
        if (SkillLevelEnabled && depth == 1 + SkillLevel)
            skillBest = do_skill_level();

        if (!Signals.stop && Options["Use Search Log"])
        {
            Log log(Options["Search Log Filename"]);
            log << pretty_pv(pos, depth, bestValue, Time::now() - SearchTime, &RootMoves[0].pv[0])
                << std::endl;
        }

        // Filter out startup noise when monitoring best move stability
        if (depth > 2 && BestMoveChanges)
            bestMoveNeverChanged = false;

        // Do we have time for the next iteration? Can we stop searching now?
        if (!Signals.stop && !Signals.stopOnPonderhit && Limits.use_time_management())
        {
            bool stop = false; // Local variable, not the volatile Signals.stop

            // Take in account some extra time if the best move has changed
            if (depth > 4 && depth < 50)
                TimeMgr.pv_instability(BestMoveChanges, prevBestMoveChanges);

            // Stop search if most of available time is already consumed. We
            // probably don't have enough time to search the first move at the
            // next iteration anyway.
            if (Time::now() - SearchTime > (TimeMgr.available_time() * 62) / 100)
                stop = true;

            // Stop search early if one move seems to be much better than others
            if (    depth >= 12
                && !stop
                && (   (bestMoveNeverChanged &&  pos.captured_piece_type())
                    || Time::now() - SearchTime > (TimeMgr.available_time() * 40) / 100))
            {
                Value rBeta = bestValue - 2 * PawnValueMg;
                (ss+1)->excludedMove = RootMoves[0].pv[0];
                (ss+1)->skipNullMove = true;
                Value v = search<NonPV>(pos, ss+1, rBeta - 1, rBeta, (depth - 3) * ONE_PLY);
                (ss+1)->skipNullMove = false;
                (ss+1)->excludedMove = MOVE_NONE;

                if (v < rBeta)
                    stop = true;
            }

            if (stop)
            {
                // If we are allowed to ponder do not stop the search now but
                // keep pondering until GUI sends "ponderhit" or "stop".
                if (Limits.ponder)
                    Signals.stopOnPonderhit = true;
                else
                    Signals.stop = true;
            }
        }
    }

    // When using skills swap best PV line with the sub-optimal one
    if (SkillLevelEnabled)
    {
        if (skillBest == MOVE_NONE) // Still unassigned ?
            skillBest = do_skill_level();

        std::swap(RootMoves[0], *std::find(RootMoves.begin(), RootMoves.end(), skillBest));
    }
  }


  // search<>() is the main search function for both PV and non-PV nodes and for
  // normal and SplitPoint nodes. When called just after a split point the search
  // is simpler because we have already probed the hash table, done a null move
  // search, and searched the first move before splitting, we don't have to repeat
  // all this work again. We also don't need to store anything to the hash table
  // here: This is taken care of after we return from the split point.

  template <NodeType NT>
  Value search(Position& pos, Stack* ss, Value alpha, Value beta, Depth depth) {

    const bool PvNode   = (NT == PV || NT == Root || NT == SplitPointPV || NT == SplitPointRoot);
    const bool SpNode   = (NT == SplitPointPV || NT == SplitPointNonPV || NT == SplitPointRoot);
    const bool RootNode = (NT == Root || NT == SplitPointRoot);

    assert(alpha >= -VALUE_INFINITE && alpha < beta && beta <= VALUE_INFINITE);
    assert(PvNode || (alpha == beta - 1));
    assert(depth > DEPTH_ZERO);

    Move movesSearched[64];
    StateInfo st;
    const TTEntry *tte;
    SplitPoint* sp;
    Key posKey;
    Move ttMove, move, excludedMove, bestMove, threatMove;
    Depth ext, newDepth;
    Value bestValue, value, ttValue;
    Value eval, nullValue, futilityValue;
    bool inCheck, givesCheck, pvMove, singularExtensionNode;
    bool captureOrPromotion, dangerous, doFullDepthSearch;
    int moveCount, playedMoveCount;

    // Step 1. Initialize node
    Thread* thisThread = pos.this_thread();
    moveCount = playedMoveCount = 0;

#ifdef GPSFISH
    int repeat_check = 0;

    if(can_capture_king(pos)){
        return mate_in(0);
    }
#endif

    inCheck = pos.in_check();

    if (SpNode)
    {
        sp = ss->sp;
        bestMove   = sp->bestMove;
        threatMove = sp->threatMove;
        bestValue  = sp->bestValue;
        tte = NULL;
        ttMove = excludedMove = MOVE_NONE;
        ttValue = VALUE_NONE;

        assert(sp->bestValue > -VALUE_INFINITE && sp->moveCount > 0);

        goto split_point_start;
    }

    bestValue = -VALUE_INFINITE;
    ss->currentMove = threatMove = (ss+1)->excludedMove = bestMove = MOVE_NONE;
    ss->ply = (ss-1)->ply + 1;
    (ss+1)->skipNullMove = false; (ss+1)->reduction = DEPTH_ZERO;
    (ss+2)->killers[0] = (ss+2)->killers[1] = MOVE_NONE;

    // Used to send selDepth info to GUI
    if (PvNode && thisThread->maxPly < ss->ply)
        thisThread->maxPly = ss->ply;

#ifdef GPSFISH
    // Step X. Check for aborted search and immediate draw
    // Check for an instant draw or maximum ply reached
    if (Signals.stop || ss->ply > MAX_PLY || pos.is_draw(repeat_check))
        return VALUE_DRAW;

    if(repeat_check<0)
        return mated_in(ss->ply+1);
    else if(repeat_check>0)
        return mate_in(ss->ply);

    // Step 2. Check for aborted search and immediate draw
    if ((   Signals.stop
         || pos.is_draw<false>()
         || ss->ply > MAX_PLY) && !RootNode)
        return VALUE_DRAW;

    if ( !Root ){
        if(repeat_check<0)
            return mated_in(ss->ply);
        else if(repeat_check>0)
            return mate_in(ss->ply);
        else if(osl::EnterKing::canDeclareWin(pos.osl_state))
            return mate_in(ss->ply+1);
    }

    if (!ss->checkmateTested) {
        ss->checkmateTested = true;
        if(!pos.osl_state.inCheck()
                && ImmediateCheckmate::hasCheckmateMove
                (pos.side_to_move(),pos.osl_state,bestMove)) {
            return mate_in(ss->ply);
        }
#  ifdef GPSFISH_CHECKMATE3
        if ((! (ss-1)->currentMove.isNormal()
            || (ss-1)->currentMove.ptype() == osl::KING)) {
            osl::checkmate::King8Info king8=pos.osl_state.king8Info(alt(pos.side_to_move()));
            assert(king8.uint64Value() == osl::checkmate::King8Info::make(pos.side_to_move(), pos.osl_state).uint64Value());
            bool in_danger = king8.dropCandidate() | king8.moveCandidate2();
            if (in_danger) {
                osl::checkmate::FixedDepthSearcher solver(pos.osl_state);
                if (solver.hasCheckmateMoveOfTurn(2,bestMove)
                        .isCheckmateSuccess()) {
                    return mate_in(ss->ply+2);;
                }
            }
        }
#  endif
    }
#endif

    if (!RootNode)
    {
        // Step 2. Check for aborted search and immediate draw
        if (Signals.stop || pos.is_draw<false>() || ss->ply > MAX_PLY)
            return DrawValue[pos.side_to_move()];

        // Step 3. Mate distance pruning. Even if we mate at the next move our score
        // would be at best mate_in(ss->ply+1), but if alpha is already bigger because
        // a shorter mate was found upward in the tree then there is no need to search
        // further, we will never beat current alpha. Same logic but with reversed signs
        // applies also in the opposite condition of being mated instead of giving mate,
        // in this case return a fail-high score.
        alpha = std::max(mated_in(ss->ply), alpha);
        beta = std::min(mate_in(ss->ply+1), beta);
        if (alpha >= beta)
            return alpha;
    }

    // Step 4. Transposition table lookup
    // We don't want the score of a partial search to overwrite a previous full search
    // TT value, so we use a different position key in case of an excluded move.
    excludedMove = ss->excludedMove;
#ifdef GPSFISH
    posKey = excludedMove!=MOVE_NONE ? pos.exclusion_key() : pos.key();
#else
    posKey = excludedMove ? pos.exclusion_key() : pos.key();
#endif

    tte = TT.probe(posKey);
#ifdef GPSFISH
    ttMove = RootNode ? RootMoves[PVIdx].pv[0] : tte ? tte->move(pos) : MOVE_NONE;
#else
    ttMove = RootNode ? RootMoves[PVIdx].pv[0] : tte ? tte->move() : MOVE_NONE;
#endif
    ttValue = tte ? value_from_tt(tte->value(), ss->ply) : VALUE_NONE;

    // At PV nodes we check for exact scores, while at non-PV nodes we check for
    // a fail high/low. Biggest advantage at probing at PV nodes is to have a
    // smooth experience in analysis mode. We don't probe at Root nodes otherwise
    // we should also update RootMoveList to avoid bogus output.
    if (   !RootNode
        && tte && tte->depth() >= depth
        && (           PvNode ?  tte->type() == BOUND_EXACT
            : ttValue >= beta ? (tte->type() & BOUND_LOWER)
                              : (tte->type() & BOUND_UPPER)))
    {
        assert(ttValue != VALUE_NONE); // Due to depth > DEPTH_NONE

        TT.refresh(tte);
        ss->currentMove = ttMove; // Can be MOVE_NONE

        if (    ttValue >= beta
            &&  ttMove
            && !pos.is_capture_or_promotion(ttMove)
            &&  ttMove != ss->killers[0])
        {
            ss->killers[1] = ss->killers[0];
            ss->killers[0] = ttMove;
        }
        return ttValue;
    }

    // Step 5. Evaluate the position statically and update parent's gain statistics
    if (inCheck)
        ss->staticEval = ss->evalMargin = eval = VALUE_NONE;

    else if (tte)
    {
        assert(tte->static_value() != VALUE_NONE);
        assert(ttValue != VALUE_NONE || tte->type() == BOUND_NONE);

        ss->staticEval = eval = tte->static_value();
        ss->evalMargin = tte->static_value_margin();

        // Can ttValue be used as a better position evaluation?
        if (   ((tte->type() & BOUND_LOWER) && ttValue > eval)
            || ((tte->type() & BOUND_UPPER) && ttValue < eval))
            eval = ttValue;
    }
    else
    {
        eval = ss->staticEval = evaluate(pos, ss->evalMargin);
        TT.store(posKey, VALUE_NONE, BOUND_NONE, DEPTH_NONE, MOVE_NONE,
                 ss->staticEval, ss->evalMargin);
    }

    // Update gain for the parent non-capture move given the static position
    // evaluation before and after the move.
<<<<<<< HEAD
#ifdef GPSFISH
    if (   !(move = (ss-1)->currentMove).isPass()
#else
    if (    (move = (ss-1)->currentMove) != MOVE_NULL
#endif
        &&  (ss-1)->eval != VALUE_NONE
        &&  ss->eval != VALUE_NONE
=======
    if (   (move = (ss-1)->currentMove) != MOVE_NULL
        && (ss-1)->staticEval != VALUE_NONE
        &&  ss->staticEval != VALUE_NONE
>>>>>>> 70b1b792
        && !pos.captured_piece_type()
        &&  type_of(move) == NORMAL)
    {
        Square to = to_sq(move);
<<<<<<< HEAD
#ifdef GPSFISH
        //H.update_gain(m.ptypeO(), to_sq(m), -(before + after));
        H.update_gain(move.ptypeO(), to, -(ss-1)->eval - ss->eval);
#else
        H.update_gain(pos.piece_on(to), to, -(ss-1)->eval - ss->eval);
#endif
=======
        H.update_gain(pos.piece_on(to), to, -(ss-1)->staticEval - ss->staticEval);
>>>>>>> 70b1b792
    }

    // Step 6. Razoring (is omitted in PV nodes)
    if (   !PvNode
        &&  depth < 4 * ONE_PLY
        && !inCheck
        &&  eval + razor_margin(depth) < beta
        &&  ttMove == MOVE_NONE
        &&  abs(beta) < VALUE_MATE_IN_MAX_PLY
#ifndef GPSFISH
        && !pos.pawn_on_7th(pos.side_to_move()))
#endif
      )
    {
        Value rbeta = beta - razor_margin(depth);
        Value v = qsearch<NonPV>(pos, ss, rbeta-1, rbeta, DEPTH_ZERO);
        if (v < rbeta)
            // Logically we should return (v + razor_margin(depth)), but
            // surprisingly this did slightly weaker in tests.
            return v;
    }

    // Step 7. Static null move pruning (is omitted in PV nodes)
    // We're betting that the opponent doesn't have a move that will reduce
    // the score by more than futility_margin(depth) if we do a null move.
    if (   !PvNode
        && !ss->skipNullMove
        &&  depth < 4 * ONE_PLY
        && !inCheck
        &&  eval - FutilityMargins[depth][0] >= beta
        &&  abs(beta) < VALUE_MATE_IN_MAX_PLY
<<<<<<< HEAD
#ifndef GPSFISH
        &&  pos.non_pawn_material(pos.side_to_move())
#endif
	   )
        return refinedValue - FutilityMargins[depth][0];
=======
        &&  pos.non_pawn_material(pos.side_to_move()))
        return eval - FutilityMargins[depth][0];
>>>>>>> 70b1b792

    // Step 8. Null move search with verification search (is omitted in PV nodes)
    if (   !PvNode
        && !ss->skipNullMove
        &&  depth > ONE_PLY
        && !inCheck
        &&  eval >= beta
        &&  abs(beta) < VALUE_MATE_IN_MAX_PLY
#ifdef GPSFISH
      )
#else
        &&  pos.non_pawn_material(pos.side_to_move()))
#endif
    {
#ifdef GPSFISH
        ss->currentMove = Move::PASS(pos.side_to_move());
#else
        ss->currentMove = MOVE_NULL;
#endif

        // Null move dynamic reduction based on depth
        Depth R = 3 * ONE_PLY + depth / 4;

        // Null move dynamic reduction based on value
        if (eval - PawnValueMg > beta)
            R += ONE_PLY;

#ifdef GPSFISH
        pos.do_undo_null_move(st,
                [&](osl::Square){
                *(pos.eval+1)= *(pos.eval);
                pos.eval++;
                pos.eval->update(pos.osl_state,ss->currentMove);
#else
        pos.do_null_move<true>(st);
#endif
        (ss+1)->skipNullMove = true;
        nullValue = depth-R < ONE_PLY ? -qsearch<NonPV>(pos, ss+1, -beta, -alpha, DEPTH_ZERO)
                                      : - search<NonPV>(pos, ss+1, -beta, -alpha, depth-R);
        (ss+1)->skipNullMove = false;
#ifdef GPSFISH
	    --pos.eval;
	  }
	  );
#else
        pos.do_null_move<false>(st);
#endif

        if (nullValue >= beta)
        {
            // Do not return unproven mate scores
            if (nullValue >= VALUE_MATE_IN_MAX_PLY)
                nullValue = beta;

            if (depth < 6 * ONE_PLY)
                return nullValue;

            // Do verification search at high depths
            ss->skipNullMove = true;
            Value v = search<NonPV>(pos, ss, alpha, beta, depth-R);
            ss->skipNullMove = false;

            if (v >= beta)
                return nullValue;
        }
        else
        {
            // The null move failed low, which means that we may be faced with
            // some kind of threat. If the previous move was reduced, check if
            // the move that refuted the null move was somehow connected to the
            // move which was reduced. If a connection is found, return a fail
            // low score (which will cause the reduced move to fail high in the
            // parent node, which will trigger a re-search with full depth).
            threatMove = (ss+1)->currentMove;

            if (   depth < 5 * ONE_PLY
                && (ss-1)->reduction
                && threatMove != MOVE_NONE
                && connected_moves(pos, (ss-1)->currentMove, threatMove))
                return beta - 1;
        }
    }

    // Step 9. ProbCut (is omitted in PV nodes)
    // If we have a very good capture (i.e. SEE > seeValues[captured_piece_type])
    // and a reduced search returns a value much above beta, we can (almost) safely
    // prune the previous move.
    if (   !PvNode
        &&  depth >= 5 * ONE_PLY
        && !inCheck
        && !ss->skipNullMove
        &&  excludedMove == MOVE_NONE
        &&  abs(beta) < VALUE_MATE_IN_MAX_PLY)
    {
        Value rbeta = beta + 200;
        Depth rdepth = depth - ONE_PLY - 3 * ONE_PLY;

        assert(rdepth >= ONE_PLY);
        assert((ss-1)->currentMove != MOVE_NONE);
        assert((ss-1)->currentMove != MOVE_NULL);

        MovePicker mp(pos, ttMove, H, pos.captured_piece_type());
        CheckInfo ci(pos);

        while ((move = mp.next_move<false>()) != MOVE_NONE)
            if (pos.pl_move_is_legal(move, ci.pinned))
            {
                ss->currentMove = move;
#ifdef GPSFISH
                pos.do_undo_move(move,st,
                        [&](osl::Square){
                        assert(pos.is_ok());
                        *(pos.eval+1)= *(pos.eval);
                        pos.eval++;
                        pos.eval->update(pos.osl_state,move);
#else
                pos.do_move(move, st, ci, pos.move_gives_check(move, ci));
#endif
                value = -search<NonPV>(pos, ss+1, -rbeta, -rbeta+1, rdepth);
#ifdef GPSFISH
                --pos.eval;
                });
#else
                pos.undo_move(move);
#endif
                if (value >= rbeta)
                    return value;
            }
    }

    // Step 10. Internal iterative deepening
    if (   depth >= (PvNode ? 5 * ONE_PLY : 8 * ONE_PLY)
        && ttMove == MOVE_NONE
        && (PvNode || (!inCheck && ss->staticEval + Value(256) >= beta)))
    {
        Depth d = (PvNode ? depth - 2 * ONE_PLY : depth / 2);

        ss->skipNullMove = true;
        search<PvNode ? PV : NonPV>(pos, ss, alpha, beta, d);
        ss->skipNullMove = false;

        tte = TT.probe(posKey);
#ifdef GPSFISH
        ttMove = tte ? tte->move(pos) : MOVE_NONE;
#else
        ttMove = tte ? tte->move() : MOVE_NONE;
#endif
    }

split_point_start: // At split points actual search starts from here

    MovePicker mp(pos, ttMove, depth, H, ss, PvNode ? -VALUE_INFINITE : beta);
    CheckInfo ci(pos);
    value = bestValue; // Workaround a bogus 'uninitialized' warning under gcc
    singularExtensionNode =   !RootNode
                           && !SpNode
                           &&  depth >= (PvNode ? 6 * ONE_PLY : 8 * ONE_PLY)
                           &&  ttMove != MOVE_NONE
#ifdef GPSFISH
                           && excludedMove==MOVE_NONE // Recursive singular search is not allowed
#else
                           && !excludedMove // Recursive singular search is not allowed
#endif
                           && (tte->type() & BOUND_LOWER)
                           &&  tte->depth() >= depth - 3 * ONE_PLY;

    // Step 11. Loop through moves
    // Loop through all pseudo-legal moves until no moves remain or a beta cutoff occurs
    while ((move = mp.next_move<SpNode>()) != MOVE_NONE)
    {
      assert(is_ok(move));

      if (move == excludedMove)
          continue;

      // At root obey the "searchmoves" option and skip moves not listed in Root
      // Move List, as a consequence any illegal move is also skipped. In MultiPV
      // mode we also skip PV moves which have been already searched.
      if (RootNode && !std::count(RootMoves.begin() + PVIdx, RootMoves.end(), move))
          continue;

      if (SpNode)
      {
          // Shared counter cannot be decremented later if move turns out to be illegal
          if (!pos.pl_move_is_legal(move, ci.pinned))
              continue;

          moveCount = ++sp->moveCount;
          sp->mutex.unlock();
      }
      else
          moveCount++;
#ifdef MOVE_STACK_REJECTIONS
      if(!Root && move_stack_rejections_probe(move,pos,ss,alpha)) {
          if (SpNode)
              lock_grab(&(sp->lock));
          continue;
      }
#endif

      if (RootNode)
      {
          Signals.firstRootMove = (moveCount == 1);

#if 1 //ndef GPSFISH
          if (thisThread == Threads.main_thread() && Time::now() - SearchTime > 2000)
              sync_cout << "info depth " << depth / ONE_PLY
                        << " currmove " << move_to_uci(move, Chess960)
                        << " currmovenumber " << moveCount + PVIdx << sync_endl;
#endif
      }

      ext = DEPTH_ZERO;
      captureOrPromotion = pos.is_capture_or_promotion(move);
      givesCheck = pos.move_gives_check(move, ci);
#ifdef GPSFISH
      dangerous =   givesCheck; // XXX : add other condition ?
#else
      dangerous =   givesCheck
                 || pos.is_passed_pawn_push(move)
                 || type_of(move) == CASTLE
                 || (   captureOrPromotion // Entering a pawn endgame?
                     && type_of(pos.piece_on(to_sq(move))) != PAWN
                     && type_of(move) == NORMAL
                     && (  pos.non_pawn_material(WHITE) + pos.non_pawn_material(BLACK)
                         - PieceValue[MG][pos.piece_on(to_sq(move))] == VALUE_ZERO));
#endif

      // Step 12. Extend checks and, in PV nodes, also dangerous moves
      if (PvNode && dangerous)
          ext = ONE_PLY;

      else if (givesCheck && pos.see_sign(move) >= 0)
          ext = ONE_PLY / 2;

      // Singular extension search. If all moves but one fail low on a search of
      // (alpha-s, beta-s), and just one fails high on (alpha, beta), then that move
      // is singular and should be extended. To verify this we do a reduced search
      // on all the other moves but the ttMove, if result is lower than ttValue minus
      // a margin then we extend ttMove.
      if (    singularExtensionNode
          && !ext
          &&  move == ttMove
          &&  pos.pl_move_is_legal(move, ci.pinned)
          &&  abs(ttValue) < VALUE_KNOWN_WIN)
      {
          assert(ttValue != VALUE_NONE);

          Value rBeta = ttValue - int(depth);
          ss->excludedMove = move;
          ss->skipNullMove = true;
          value = search<NonPV>(pos, ss, rBeta - 1, rBeta, depth / 2);
          ss->skipNullMove = false;
          ss->excludedMove = MOVE_NONE;

          if (value < rBeta)
              ext = rBeta >= beta ? ONE_PLY + ONE_PLY / 2 : ONE_PLY;
      }

      // Update current move (this must be done after singular extension search)
      newDepth = depth - ONE_PLY + ext;

      // Step 13. Futility pruning (is omitted in PV nodes)
      if (   !PvNode
          && !captureOrPromotion
          && !inCheck
          && !dangerous
          &&  move != ttMove
          && (bestValue > VALUE_MATED_IN_MAX_PLY || (   bestValue == -VALUE_INFINITE
                                                     && alpha > VALUE_MATED_IN_MAX_PLY)))
      {
          // Move count based pruning
          if (   depth < 16 * ONE_PLY
              && moveCount >= FutilityMoveCounts[depth]
#ifdef GPSFISH
              && (threatMove==MOVE_NONE || !connected_threat(pos, move, threatMove)))
#else
              && (!threatMove || !connected_threat(pos, move, threatMove)))
#endif
          {
              if (SpNode)
                  sp->mutex.lock();

              continue;
          }

          // Value based pruning
          // We illogically ignore reduction condition depth >= 3*ONE_PLY for predicted depth,
          // but fixing this made program slightly weaker.
          Depth predictedDepth = newDepth - reduction<PvNode>(depth, moveCount);
<<<<<<< HEAD
          futilityValue =  ss->eval + ss->evalMargin + futility_margin(predictedDepth, moveCount)
#ifdef GPSFISH
                         + H.gain(move.ptypeO(), to_sq(move)); // XXX
#else
=======
          futilityValue =  ss->staticEval + ss->evalMargin + futility_margin(predictedDepth, moveCount)
>>>>>>> 70b1b792
                         + H.gain(pos.piece_moved(move), to_sq(move));
#endif

          if (futilityValue < beta)
          {
              if (SpNode)
                  sp->mutex.lock();

              continue;
          }

          // Prune moves with negative SEE at low depths
          if (   predictedDepth < 2 * ONE_PLY
              && pos.see_sign(move) < 0)
          {
              if (SpNode)
                  sp->mutex.lock();

              continue;
          }
      }

      // Check for legality only before to do the move
      if (!pos.pl_move_is_legal(move, ci.pinned))
      {
          moveCount--;
          continue;
      }

      pvMove = PvNode ? moveCount == 1 : false;
      ss->currentMove = move;
      if (!SpNode && !captureOrPromotion && playedMoveCount < 64)
          movesSearched[playedMoveCount++] = move;

#ifdef GPSFISH
      assert(pos.eval->value()==eval_t(pos.osl_state,false).value());
      (ss+1)->checkmateTested = false;
      pos.do_undo_move(move,st,
              [&](osl::Square){
              *(pos.eval+1)= *(pos.eval);
              pos.eval++;
              pos.eval->update(pos.osl_state,move);
              assert(pos.eval->value()==eval_t(pos.osl_state,false).value());

    const bool PvNode   = (NT == PV || NT == Root || NT == SplitPointPV || NT == SplitPointRoot);
    const bool SpNode   = (NT == SplitPointPV || NT == SplitPointNonPV || NT == SplitPointRoot);
    const bool RootNode = (NT == Root || NT == SplitPointRoot);

#else
      // Step 14. Make the move
      pos.do_move(move, st, ci, givesCheck);
#endif

      // Step 15. Reduced depth search (LMR). If the move fails high will be
      // re-searched at full depth.
      if (    depth > 3 * ONE_PLY
          && !pvMove
          && !captureOrPromotion
          && !dangerous
          &&  ss->killers[0] != move
          &&  ss->killers[1] != move)
      {
          ss->reduction = reduction<PvNode>(depth, moveCount);
          Depth d = std::max(newDepth - ss->reduction, ONE_PLY);
          alpha = SpNode ? sp->alpha : alpha;

          value = -search<NonPV>(pos, ss+1, -(alpha+1), -alpha, d);

          doFullDepthSearch = (value > alpha && ss->reduction != DEPTH_ZERO);
          ss->reduction = DEPTH_ZERO;
      }
      else
          doFullDepthSearch = !pvMove;

      // Step 16. Full depth search, when LMR is skipped or fails high
      if (doFullDepthSearch)
      {
          alpha = SpNode ? sp->alpha : alpha;
          value = newDepth < ONE_PLY ? -qsearch<NonPV>(pos, ss+1, -(alpha+1), -alpha, DEPTH_ZERO)
                                     : - search<NonPV>(pos, ss+1, -(alpha+1), -alpha, newDepth);
      }

      // Only for PV nodes do a full PV search on the first move or after a fail
      // high, in the latter case search only if value < beta, otherwise let the
      // parent node to fail low with value <= alpha and to try another move.
      if (PvNode && (pvMove || (value > alpha && (RootNode || value < beta))))
          value = newDepth < ONE_PLY ? -qsearch<PV>(pos, ss+1, -beta, -alpha, DEPTH_ZERO)
                                     : - search<PV>(pos, ss+1, -beta, -alpha, newDepth);

#ifdef GPSFISH
      --pos.eval;
      } );
#else
      // Step 17. Undo move
      pos.undo_move(move);
#endif

      assert(value > -VALUE_INFINITE && value < VALUE_INFINITE);

      // Step 18. Check for new best move
      if (SpNode)
      {
          sp->mutex.lock();
          bestValue = sp->bestValue;
          alpha = sp->alpha;
      }

      // Finished searching the move. If Signals.stop is true, the search
      // was aborted because the user interrupted the search or because we
      // ran out of time. In this case, the return value of the search cannot
      // be trusted, and we don't update the best move and/or PV.
      if (Signals.stop || thisThread->cutoff_occurred())
          return bestValue;

      if (RootNode)
      {
          RootMove& rm = *std::find(RootMoves.begin(), RootMoves.end(), move);

          // PV move or new best move ?
          if (pvMove || value > alpha)
          {
              rm.score = value;
              rm.extract_pv_from_tt(pos);

              // We record how often the best move has been changed in each
              // iteration. This information is used for time management: When
              // the best move changes frequently, we allocate some more time.
              if (!pvMove && MultiPV == 1)
                  BestMoveChanges++;

#if 0 //def GPSFISH
              if (depth >= 5*ONE_PLY
                      && (!isPvMove || current_search_time() >= 5000))
                  cout << "info"
                      << depth_to_uci(depth)
                      << score_to_uci(rm->score, alpha, beta)
                      << speed_to_uci(pos.nodes_searched())
                      << pv_to_uci(&rm->pv[0], 0 + 1, false) << endl;
#endif

          }
          else
              // All other moves but the PV are set to the lowest value, this
              // is not a problem when sorting becuase sort is stable and move
              // position in the list is preserved, just the PV is pushed up.
              rm.score = -VALUE_INFINITE;
      }

      if (value > bestValue)
      {
          bestValue = value;
          if (SpNode) sp->bestValue = value;

          if (value > alpha)
          {
              bestMove = move;
              if (SpNode) sp->bestMove = move;

              if (PvNode && value < beta)
              {
                  alpha = value; // Update alpha here! Always alpha < beta
                  if (SpNode) sp->alpha = value;
              }
              else // Fail high
              {
                  if (SpNode) sp->cutoff = true;
                  break;
              }
          }
      }

      // Step 19. Check for splitting the search
      if (   !SpNode
          &&  depth >= Threads.min_split_depth()
          &&  bestValue < beta
          &&  Threads.available_slave_exists(thisThread))
      {
          bestValue = Threads.split<FakeSplit>(pos, ss, alpha, beta, bestValue, &bestMove,
                                               depth, threatMove, moveCount, mp, NT);
          break;
      }
    }

    if (SpNode)
        return bestValue;

    // Step 20. Check for mate and stalemate
    // All legal moves have been searched and if there are no legal moves, it
    // must be mate or stalemate. Note that we can have a false positive in
    // case of Signals.stop or thread.cutoff_occurred() are set, but this is
    // harmless because return value is discarded anyhow in the parent nodes.
    // If we are in a singular extension search then return a fail low score.
    // A split node has at least one move, the one tried before to be splitted.
    if (!moveCount)
#ifdef GPSFISH
        return  (excludedMove != MOVE_NONE) ? alpha
              : (inCheck ? (move_is_pawn_drop((ss-1)->currentMove) ? mate_in(ss->ply) : mated_in(ss->ply) ) : VALUE_DRAW); // XXX : checking checkmate by pawn drop
#else
        return  excludedMove ? alpha
              : inCheck ? mated_in(ss->ply) : DrawValue[pos.side_to_move()];
#endif

    // If we have pruned all the moves without searching return a fail-low score
    if (bestValue == -VALUE_INFINITE)
    {
        assert(!playedMoveCount);

        bestValue = alpha;
    }

    if (bestValue >= beta) // Failed high
    {
        TT.store(posKey, value_to_tt(bestValue, ss->ply), BOUND_LOWER, depth,
                 bestMove, ss->staticEval, ss->evalMargin);

        if (!pos.is_capture_or_promotion(bestMove) && !inCheck)
        {
            if (bestMove != ss->killers[0])
            {
                ss->killers[1] = ss->killers[0];
                ss->killers[0] = bestMove;
            }

            // Increase history value of the cut-off move
            Value bonus = Value(int(depth) * int(depth));
            H.add(pos.piece_moved(bestMove), to_sq(bestMove), bonus);

            // Decrease history of all the other played non-capture moves
            for (int i = 0; i < playedMoveCount - 1; i++)
            {
                Move m = movesSearched[i];
                H.add(pos.piece_moved(m), to_sq(m), -bonus);
            }
        }
    }
    else // Failed low or PV search
        TT.store(posKey, value_to_tt(bestValue, ss->ply),
                 PvNode && bestMove != MOVE_NONE ? BOUND_EXACT : BOUND_UPPER,
                 depth, bestMove, ss->staticEval, ss->evalMargin);

    assert(bestValue > -VALUE_INFINITE && bestValue < VALUE_INFINITE);

    return bestValue;
  }


  // qsearch() is the quiescence search function, which is called by the main
  // search function when the remaining depth is zero (or, to be more precise,
  // less than ONE_PLY).

  template <NodeType NT>
  Value qsearch(Position& pos, Stack* ss, Value alpha, Value beta, Depth depth) {

    const bool PvNode = (NT == PV);

    assert(NT == PV || NT == NonPV);
    assert(alpha >= -VALUE_INFINITE && alpha < beta && beta <= VALUE_INFINITE);
    assert(PvNode || (alpha == beta - 1));
    assert(depth <= DEPTH_ZERO);

    StateInfo st;
    const TTEntry* tte;
    Key posKey;
    Move ttMove, move, bestMove;
    Value bestValue, value, ttValue, futilityValue, futilityBase;
    bool inCheck, givesCheck, enoughMaterial, evasionPrunable;
    Depth ttDepth;

    inCheck = pos.in_check();
    ss->currentMove = bestMove = MOVE_NONE;
    ss->ply = (ss-1)->ply + 1;

    // Check for an instant draw or maximum ply reached
    if (pos.is_draw<true>() || ss->ply > MAX_PLY)
        return DrawValue[pos.side_to_move()];

#ifdef GPSFISH
    if(can_capture_king(pos)){
        return mate_in(0);
    }
    if(!pos.osl_state.inCheck()
            && ImmediateCheckmate::hasCheckmateMove
            (pos.side_to_move(),pos.osl_state,bestMove)) {
        return mate_in(ss->ply);
    }
#endif

    // Transposition table lookup. At PV nodes, we don't use the TT for
    // pruning, but only for move ordering.
    posKey = pos.key();
    tte = TT.probe(posKey);
#ifdef GPSFISH
    ttMove = tte ? tte->move(pos) : MOVE_NONE;
#else
    ttMove = tte ? tte->move() : MOVE_NONE;
#endif
    ttValue = tte ? value_from_tt(tte->value(),ss->ply) : VALUE_NONE;

    // Decide whether or not to include checks, this fixes also the type of
    // TT entry depth that we are going to use. Note that in qsearch we use
    // only two types of depth in TT: DEPTH_QS_CHECKS or DEPTH_QS_NO_CHECKS.
    ttDepth = inCheck || depth >= DEPTH_QS_CHECKS ? DEPTH_QS_CHECKS
                                                  : DEPTH_QS_NO_CHECKS;
    if (   tte && tte->depth() >= ttDepth
        && (           PvNode ?  tte->type() == BOUND_EXACT
            : ttValue >= beta ? (tte->type() & BOUND_LOWER)
                              : (tte->type() & BOUND_UPPER)))
    {
        assert(ttValue != VALUE_NONE); // Due to ttDepth > DEPTH_NONE

        ss->currentMove = ttMove; // Can be MOVE_NONE
        return ttValue;
    }

    // Evaluate the position statically
    if (inCheck)
    {
        ss->staticEval = ss->evalMargin = VALUE_NONE;
        bestValue = futilityBase = -VALUE_INFINITE;
#ifndef GPSFISH
        enoughMaterial = false;
#endif
    }
    else
    {
        if (tte)
        {
            assert(tte->static_value() != VALUE_NONE);

            ss->staticEval = bestValue = tte->static_value();
            ss->evalMargin = tte->static_value_margin();
        }
        else
            ss->staticEval = bestValue = evaluate(pos, ss->evalMargin);

        // Stand pat. Return immediately if static value is at least beta
        if (bestValue >= beta)
        {
            if (!tte)
                TT.store(pos.key(), value_to_tt(bestValue, ss->ply), BOUND_LOWER,
                         DEPTH_NONE, MOVE_NONE, ss->staticEval, ss->evalMargin);

            return bestValue;
        }

        if (PvNode && bestValue > alpha)
            alpha = bestValue;

<<<<<<< HEAD
        futilityBase = ss->eval + ss->evalMargin + Value(128);
#ifndef GPSFISH
=======
        futilityBase = ss->staticEval + ss->evalMargin + Value(128);
>>>>>>> 70b1b792
        enoughMaterial = pos.non_pawn_material(pos.side_to_move()) > RookValueMg;
#endif
    }

    // Initialize a MovePicker object for the current position, and prepare
    // to search the moves. Because the depth is <= 0 here, only captures,
    // queen promotions and checks (only if depth >= DEPTH_QS_CHECKS) will
    // be generated.
    MovePicker mp(pos, ttMove, depth, H, to_sq((ss-1)->currentMove));
    CheckInfo ci(pos);

    // Loop through the moves until no moves remain or a beta cutoff occurs
    while ((move = mp.next_move<false>()) != MOVE_NONE)
    {
      assert(is_ok(move));

#ifdef MOVE_STACK_REJECTIONS
      if(move_stack_rejections_probe(move,pos,ss,alpha)) continue;
#endif

      givesCheck = pos.move_gives_check(move, ci);

      // Futility pruning
      if (   !PvNode
          && !inCheck
          && !givesCheck
          &&  move != ttMove
#ifndef GPSFISH
          &&  enoughMaterial
          &&  type_of(move) != PROMOTION
          && !pos.is_passed_pawn_push(move))
#endif
         )
      {
#ifdef GPSFISH
          futilityValue =  futilityBase
                         + PieceValue[EG][pos.piece_on(to_sq(move))]
                         + (type_of(move) == PROMOTION ? promote_value_of_piece_on(pos.piece_on(from_sq(move))) : VALUE_ZERO);
#else
          futilityValue =  futilityBase
                         + PieceValue[EG][pos.piece_on(to_sq(move))]
                         + (type_of(move) == ENPASSANT ? PawnValueEg : VALUE_ZERO);
#endif

          if (futilityValue < beta)
          {
              if (futilityValue > bestValue)
                  bestValue = futilityValue;

              continue;
          }

          // Prune moves with negative or equal SEE
          if (   futilityBase < beta
              && depth < DEPTH_ZERO
              && pos.see(move) <= 0)
              continue;
      }

      // Detect non-capture evasions that are candidate to be pruned
      evasionPrunable =   !PvNode
                       &&  inCheck
                       &&  bestValue > VALUE_MATED_IN_MAX_PLY
                       && !pos.is_capture(move)
#ifndef GPSFISH
                       && !pos.can_castle(pos.side_to_move())
#endif
                       ;

      // Don't search moves with negative SEE values
      if (   !PvNode
          && (!inCheck || evasionPrunable)
          &&  move != ttMove
#ifndef GPSFISH
          &&  type_of(move) != PROMOTION
#endif
          &&  pos.see_sign(move) < 0)
          continue;

      // Don't search useless checks
      if (   !PvNode
          && !inCheck
          &&  givesCheck
          &&  move != ttMove
          && !pos.is_capture_or_promotion(move)
          &&  ss->staticEval + PawnValueMg / 4 < beta
          && !check_is_dangerous(pos, move, futilityBase, beta))
          continue;

      // Check for legality only before to do the move
      if (!pos.pl_move_is_legal(move, ci.pinned))
          continue;

      ss->currentMove = move;

      // Make and search the move
#ifdef GPSFISH
      pos.do_undo_move(move,st,
              [&](osl::Square){
              assert(pos.is_ok());
              *(pos.eval+1)= *(pos.eval);
              pos.eval++;
              pos.eval->update(pos.osl_state,move);
              assert(pos.eval_is_ok());
#else
      pos.do_move(move, st, ci, givesCheck);
#endif
      value = -qsearch<NT>(pos, ss+1, -beta, -alpha, depth - ONE_PLY);
#ifdef GPSFISH
      --pos.eval;
      }
      );
#else
      pos.undo_move(move);
#endif

      assert(value > -VALUE_INFINITE && value < VALUE_INFINITE);

      // Check for new best move
      if (value > bestValue)
      {
          bestValue = value;

          if (value > alpha)
          {
              if (PvNode && value < beta) // Update alpha here! Always alpha < beta
              {
                  alpha = value;
                  bestMove = move;
              }
              else // Fail high
              {
                  TT.store(posKey, value_to_tt(value, ss->ply), BOUND_LOWER,
                           ttDepth, move, ss->staticEval, ss->evalMargin);

                  return value;
              }
          }
       }
    }

#ifdef GPSFISH_CHECKMATE3_QUIESCE
    if (bestValue < beta && depth >= DEPTH_QS_CHECKS
            && (!(ss-1)->currentMove.isNormal()
                || (ss-1)->currentMove.ptype() == osl::KING)) {
        osl::checkmate::King8Info king8=pos.osl_state.king8Info(alt(pos.side_to_move()));
        assert(king8.uint64Value() == osl::checkmate::King8Info::make(pos.side_to_move(), pos.osl_state).uint64Value());
        bool in_danger = king8.dropCandidate() | king8.moveCandidate2();
        if (in_danger) {
            osl::checkmate::FixedDepthSearcher solver(pos.osl_state);
            if (solver.hasCheckmateMoveOfTurn(2,bestMove).isCheckmateSuccess()) {
                return mate_in(ss->ply+2);;
            }
        }
    }
#endif

    // All legal moves have been searched. A special case: If we're in check
    // and no legal moves were found, it is checkmate.
    if (inCheck && bestValue == -VALUE_INFINITE)
#ifdef GPSFISH
        return (move_is_pawn_drop((ss-1)->currentMove) ? mate_in(ss->ply) : mated_in(ss->ply)); // Plies to mate from the root
#else
        return mated_in(ss->ply); // Plies to mate from the root
#endif

    TT.store(posKey, value_to_tt(bestValue, ss->ply),
             PvNode && bestMove != MOVE_NONE ? BOUND_EXACT : BOUND_UPPER,
             ttDepth, bestMove, ss->staticEval, ss->evalMargin);

    assert(bestValue > -VALUE_INFINITE && bestValue < VALUE_INFINITE);

    return bestValue;
  }


  // check_is_dangerous() tests if a checking move can be pruned in qsearch().
  // bestValue is updated only when returning false because in that case move
  // will be pruned.

  bool check_is_dangerous(Position &pos, Move move, Value futilityBase, Value beta)
  {
#ifdef GPSFISH
    return false;
#else
    Bitboard b, occ, oldAtt, newAtt, kingAtt;
    Square from, to, ksq;
    Piece pc;
    Color them;

    from = from_sq(move);
    to = to_sq(move);
    them = ~pos.side_to_move();
    ksq = pos.king_square(them);
    kingAtt = pos.attacks_from<KING>(ksq);
    pc = pos.piece_moved(move);

    occ = pos.pieces() ^ from ^ ksq;
    oldAtt = pos.attacks_from(pc, from, occ);
    newAtt = pos.attacks_from(pc,   to, occ);

    // Rule 1. Checks which give opponent's king at most one escape square are dangerous
    b = kingAtt & ~pos.pieces(them) & ~newAtt & ~(1ULL << to);

    if (!more_than_one(b))
        return true;

    // Rule 2. Queen contact check is very dangerous
    if (type_of(pc) == QUEEN && (kingAtt & to))
        return true;

    // Rule 3. Creating new double threats with checks
    b = pos.pieces(them) & newAtt & ~oldAtt & ~(1ULL << ksq);
    while (b)
    {
        // Note that here we generate illegal "double move"!
        if (futilityBase + PieceValue[EG][pos.piece_on(pop_lsb(&b))] >= beta)
            return true;
    }

    return false;
#endif
  }


  // connected_moves() tests whether two moves are 'connected' in the sense
  // that the first move somehow made the second move possible (for instance
  // if the moving piece is the same in both moves). The first move is assumed
  // to be the move that was made to reach the current position, while the
  // second move is assumed to be a move from the current position.

  bool connected_moves(const Position& pos, Move m1, Move m2) {

    Square f1, t1, f2, t2;
    Piece p1; //, p2;
    Square ksq;

    assert(is_ok(m1));
    assert(is_ok(m2));

    // Case 1: The moving piece is the same in both moves
    f2 = from_sq(m2);
    t1 = to_sq(m1);
    if (f2 == t1)
        return true;

    // Case 2: The destination square for m2 was vacated by m1
    t2 = to_sq(m2);
    f1 = from_sq(m1);
    if (t2 == f1)
        return true;

    // Case 3: Moving through the vacated square
#ifdef GPSFISH
    if(!f2.isPieceStand() && !f1.isPieceStand() &&
       Board_Table.getShortOffset(Offset32(f2,t2)) ==
       Board_Table.getShortOffset(Offset32(f2,f1)) &&
       abs((f2-t2).intValue())>abs((f2-f1).intValue())) return true;
#else
    p2 = pos.piece_on(f2);
    if (piece_is_slider(p2) && (between_bb(f2, t2) & f1))
      return true;
#endif

    // Case 4: The destination square for m2 is defended by the moving piece in m1
    p1 = pos.piece_on(t1);
#ifdef GPSFISH
    osl::Piece pc=pos.osl_state.pieceAt(t1);
    if(pos.osl_state.hasEffectByPiece(pc,t2)) return true;
#else
    if (pos.attacks_from(p1, t1) & t2)
        return true;
#endif

    // Case 5: Discovered check, checking piece is the piece moved in m1
#ifdef GPSFISH
    pc=pos.osl_state.pieceAt(t2);
    if(pc.isPiece() && pos.osl_state.hasEffectByPiece(pc,f2) &&
       Ptype_Table.getEffect(p1,t1,pos.king_square(pos.side_to_move())).hasBlockableEffect() &&
       Board_Table.isBetweenSafe(f2,t1,pos.king_square(pos.side_to_move())) &&
       !Board_Table.isBetweenSafe(t2,t1,pos.king_square(pos.side_to_move())) &&
       pos.osl_state.pinOrOpen(pos.side_to_move()).test(pos.osl_state.pieceAt(t1).number()))
        return true;
#else
    ksq = pos.king_square(pos.side_to_move());
    if (    piece_is_slider(p1)
        && (between_bb(t1, ksq) & f2)
        && (pos.attacks_from(p1, t1, pos.pieces() ^ f2) & ksq))
        return true;
#endif

    return false;
  }


  // value_to_tt() adjusts a mate score from "plies to mate from the root" to
  // "plies to mate from the current position". Non-mate scores are unchanged.
  // The function is called before storing a value to the transposition table.

  Value value_to_tt(Value v, int ply) {

    assert(v != VALUE_NONE);

    return  v >= VALUE_MATE_IN_MAX_PLY  ? v + ply
          : v <= VALUE_MATED_IN_MAX_PLY ? v - ply : v;
  }


  // value_from_tt() is the inverse of value_to_tt(): It adjusts a mate score
  // from the transposition table (where refers to the plies to mate/be mated
  // from current position) to "plies to mate/be mated from the root".

  Value value_from_tt(Value v, int ply) {

    return  v == VALUE_NONE             ? VALUE_NONE
          : v >= VALUE_MATE_IN_MAX_PLY  ? v - ply
          : v <= VALUE_MATED_IN_MAX_PLY ? v + ply : v;
  }


  // connected_threat() tests whether it is safe to forward prune a move or if
  // is somehow connected to the threat move returned by null search.

  bool connected_threat(const Position& pos, Move m, Move threat) {

    assert(is_ok(m));
    assert(is_ok(threat));
    assert(!pos.is_capture_or_promotion(m));
#ifndef GPSFISH
    assert(!pos.is_passed_pawn_push(m));
#endif

    Square mfrom, mto, tfrom, tto;

    mfrom = from_sq(m);
    mto = to_sq(m);
    tfrom = from_sq(threat);
    tto = to_sq(threat);

    // Case 1: Don't prune moves which move the threatened piece
    if (mfrom == tto)
        return true;

    // Case 2: If the threatened piece has value less than or equal to the
    // value of the threatening piece, don't prune moves which defend it.
    if (   pos.is_capture(threat)
        && (   PieceValue[MG][pos.piece_on(tfrom)] >= PieceValue[MG][pos.piece_on(tto)]
#ifdef GPSFISH
            || type_of(pos.piece_on(tfrom)) == osl::KING)
#else
            || type_of(pos.piece_on(tfrom)) == KING)
#endif
        && pos.move_attacks_square(m, tto))
        return true;

    // Case 3: If the moving piece in the threatened move is a slider, don't
    // prune safe moves which block its ray.
#ifdef GPSFISH
    if (   !tfrom.isPieceStand()
        && Board_Table.isBetweenSafe(mto,tfrom,tto)
        && pos.see_sign(m) >= 0)
        return true;
#else
    if (    piece_is_slider(pos.piece_on(tfrom))
        && (between_bb(tfrom, tto) & mto)
        &&  pos.see_sign(m) >= 0)
        return true;
#endif

    return false;
  }


  // When playing with strength handicap choose best move among the MultiPV set
  // using a statistical rule dependent on SkillLevel. Idea by Heinz van Saanen.

  Move do_skill_level() {

    assert(MultiPV > 1);

    static RKISS rk;

    // PRNG sequence should be not deterministic
    for (int i = Time::now() % 50; i > 0; i--)
        rk.rand<unsigned>();

    // RootMoves are already sorted by score in descending order
    size_t size = std::min(MultiPV, RootMoves.size());
    int variance = std::min(RootMoves[0].score - RootMoves[size - 1].score, PawnValueMg);
    int weakness = 120 - 2 * SkillLevel;
    int max_s = -VALUE_INFINITE;
    Move best = MOVE_NONE;

    // Choose best move. For each move score we add two terms both dependent on
    // weakness, one deterministic and bigger for weaker moves, and one random,
    // then we choose the move with the resulting highest score.
    for (size_t i = 0; i < size; i++)
    {
        int s = RootMoves[i].score;

        // Don't allow crazy blunders even at very low skills
        if (i > 0 && RootMoves[i-1].score > s + 2 * PawnValueMg)
            break;

        // This is our magic formula
        s += (  weakness * int(RootMoves[0].score - s)
              + variance * (rk.rand<unsigned>() % weakness)) / 128;

        if (s > max_s)
        {
            max_s = s;
            best = RootMoves[i].pv[0];
        }
    }
    return best;
  }


  // uci_pv() formats PV information according to UCI protocol. UCI requires
  // to send all the PV lines also if are still to be searched and so refer to
  // the previous search score.

  string uci_pv(const Position& pos, int depth, Value alpha, Value beta) {

    std::stringstream s;
    Time::point elaspsed = Time::now() - SearchTime + 1;
    int selDepth = 0;

    for (size_t i = 0; i < Threads.size(); i++)
        if (Threads[i].maxPly > selDepth)
            selDepth = Threads[i].maxPly;

    for (size_t i = 0; i < std::min(UCIMultiPV, RootMoves.size()); i++)
    {
        bool updated = (i <= PVIdx);

        if (depth == 1 && !updated)
            continue;

        int d = (updated ? depth : depth - 1);
        Value v = (updated ? RootMoves[i].score : RootMoves[i].prevScore);

        if (s.rdbuf()->in_avail())
            s << "\n";

        s << "info depth " << d
          << " seldepth "  << selDepth
          << " score "     << (i == PVIdx ? score_to_uci(v, alpha, beta) : score_to_uci(v))
          << " nodes "     << pos.nodes_searched()
          << " nps "       << pos.nodes_searched() * 1000 / elaspsed
#ifdef GPSFISH
          //<< " time "      << (t > 0 ? t : 1)
          << " time "      << elaspsed
          << " hashfull "  << TT.get_hashfull()
#else
          << " time "      << elaspsed
          << " multipv "   << i + 1
#endif
          << " pv";

        for (size_t j = 0; RootMoves[i].pv[j] != MOVE_NONE; j++)
            s <<  " " << move_to_uci(RootMoves[i].pv[j], Chess960);
    }

    return s.str();
  }

} // namespace


/// RootMove::extract_pv_from_tt() builds a PV by adding moves from the TT table.
/// We consider also failing high nodes and not only BOUND_EXACT nodes so to
/// allow to always have a ponder move even when we fail high at root, and a
/// long PV to print that is important for position analysis.

#ifdef GPSFISH
void RootMove::extract_pv_from_tt_rec(Position& pos,int ply) {
  TTEntry* tte;

  if (   (tte = TT.probe(pos.key())) != NULL
          && tte->move(pos) != MOVE_NONE
          && pos.is_pseudo_legal(tte->move(pos))
          && pos.pl_move_is_legal(tte->move(pos), pos.pinned_pieces())
          && ply < MAX_PLY
          && (!pos.is_draw<false>() || ply < 2))
  {
      pv.push_back(tte->move(pos));
      StateInfo st;
      pos.do_undo_move(tte->move(pos),st,
              [&](osl::Square){
              assert(pos.is_ok());
              extract_pv_from_tt_rec(pos,ply+1);
      } );
  }

  pv.push_back(MOVE_NONE);
}
#endif

void RootMove::extract_pv_from_tt(Position& pos) {

#ifndef GPSFISH
  StateInfo state[MAX_PLY_PLUS_2], *st = state;
  TTEntry* tte;
  int ply = 1;
#endif
  Move m = pv[0];

  assert(m != MOVE_NONE && pos.is_pseudo_legal(m));

  pv.clear();
  pv.push_back(m);
#ifdef GPSFISH
    StateInfo st;
    pos.do_undo_move(pv[0],st,
		     [&](osl::Square){
         assert(pos.is_ok());
         extract_pv_from_tt_rec(pos,1);
    } );
#else
  pos.do_move(m, *st++);

  while (   (tte = TT.probe(pos.key())) != NULL
         && (m = tte->move()) != MOVE_NONE // Local copy, TT entry could change
         && pos.is_pseudo_legal(m)
         && pos.pl_move_is_legal(m, pos.pinned_pieces())
         && ply < MAX_PLY
         && (!pos.is_draw<false>() || ply < 2))
  {
      pv.push_back(m);
      pos.do_move(m, *st++);
      ply++;
  }
  pv.push_back(MOVE_NONE);

  do pos.undo_move(pv[--ply]); while (ply);
#endif
}


/// RootMove::insert_pv_in_tt() is called at the end of a search iteration, and
/// inserts the PV back into the TT. This makes sure the old PV moves are searched
/// first, even if the old TT entries have been overwritten.

#ifdef GPSFISH
void RootMove::insert_pv_in_tt_rec(Position& pos,int ply) {
  TTEntry* tte;
  Key k;
  Value v, m = VALUE_NONE;
  k = pos.key();
  tte = TT.probe(k);

  // Don't overwrite existing correct entries
  if (!tte || tte->move(pos) != pv[ply])
  {
      v = (pos.in_check() ? VALUE_NONE : evaluate(pos, m));
      TT.store(k, VALUE_NONE, BOUND_NONE, DEPTH_NONE, pv[ply], v, m);
  }
  if(pv[ply+1]!=MOVE_NONE){
      StateInfo st;
      pos.do_undo_move(pv[ply],st,
              [&](osl::Square){
              assert(pos.is_ok());
              *(pos.eval+1)= *(pos.eval);
              pos.eval++;
              pos.eval->update(pos.osl_state,pv[ply]);
              insert_pv_in_tt_rec(pos,ply+1);
              --pos.eval;
      } );
  }
}
#endif

void RootMove::insert_pv_in_tt(Position& pos) {

#ifdef GPSFISH
  insert_pv_in_tt_rec(pos,0);
#else

  StateInfo state[MAX_PLY_PLUS_2], *st = state;
  TTEntry* tte;
  Key k;
  Value v, m = VALUE_NONE;
  int ply = 0;

  assert(pv[ply] != MOVE_NONE && pos.is_pseudo_legal(pv[ply]));

  do {
      k = pos.key();
      tte = TT.probe(k);

      // Don't overwrite existing correct entries
      if (!tte || tte->move() != pv[ply])
      {
          v = (pos.in_check() ? VALUE_NONE : evaluate(pos, m));
          TT.store(k, VALUE_NONE, BOUND_NONE, DEPTH_NONE, pv[ply], v, m);
      }
      pos.do_move(pv[ply], *st++);

  } while (pv[++ply] != MOVE_NONE);

  do pos.undo_move(pv[--ply]); while (ply);
#endif
}

#ifdef GPSFISH
inline bool single_bit(uint64_t b) {
  return !(b & (b - 1));
}
#endif

/// Thread::idle_loop() is where the thread is parked when it has no work to do

void Thread::idle_loop() {

  // Pointer 'sp_master', if non-NULL, points to the active SplitPoint
  // object for which the thread is the master.
  const SplitPoint* sp_master = splitPointsCnt ? curSplitPoint : NULL;

  assert(!sp_master || (sp_master->master == this && is_searching));

  // If this thread is the master of a split point and all slaves have
  // finished their work at this split point, return from the idle loop.
  while (!sp_master || sp_master->slavesMask)
  {
      // If we are not searching, wait for a condition to be signaled
      // instead of wasting CPU time polling for work.
      while (   do_sleep
             || do_exit
             || (!is_searching && Threads.use_sleeping_threads()))
      {
          if (do_exit)
          {
              assert(!sp_master);
              return;
          }

          // Grab the lock to avoid races with Thread::wake_up()
          mutex.lock();

          // If we are master and all slaves have finished don't go to sleep
          if (sp_master && !sp_master->slavesMask)
          {
              mutex.unlock();
              break;
          }

          // Do sleep after retesting sleep conditions under lock protection, in
          // particular we need to avoid a deadlock in case a master thread has,
          // in the meanwhile, allocated us and sent the wake_up() call before we
          // had the chance to grab the lock.
          if (do_sleep || !is_searching)
              sleepCondition.wait(mutex);

          mutex.unlock();
      }

      // If this thread has been assigned work, launch a search
      if (is_searching)
      {
          assert(!do_sleep && !do_exit);

          Threads.mutex.lock();

          assert(is_searching);

          // Copy split point position and search stack and call search()
#ifdef MOVE_STACK_REJECTIONS
          SearchStack ss_base[MAX_PLY_PLUS_2];
          SplitPoint* tsp = threads[threadID].splitPoint;
          Position pos(*tsp->pos, threadID);
          int ply=tsp->ss->ply;
          assert(0< ply && ply+3<MAX_PLY_PLUS_2);
          for(int i=0;i<ply-1;i++)
              ss_base[i].currentMove=(tsp->ss-ply+i)->currentMove;
          SearchStack *ss= &ss_base[ply-1];
#else
          SplitPoint* sp = curSplitPoint;

          Threads.mutex.unlock();

          Stack ss[MAX_PLY_PLUS_2];
          Position pos(*sp->pos, this);
#endif

          memcpy(ss, sp->ss - 1, 4 * sizeof(Stack));
          (ss+1)->sp = sp;

#ifdef GPSFISH
          uint64_t es_base[(MAX_PLY_PLUS_2*sizeof(eval_t)+sizeof(uint64_t)-1)/sizeof(uint64_t)];
          eval_t *es=(eval_t *)&es_base[0];
          assert(sp->pos->eval);
          es[0]= *(sp->pos->eval);
          pos.eval= &es[0];
#endif

          sp->mutex.lock();

          assert(sp->activePositions[idx] == NULL);

          sp->activePositions[idx] = &pos;

          if (sp->nodeType == Root)
              search<SplitPointRoot>(pos, ss+1, sp->alpha, sp->beta, sp->depth);
          else if (sp->nodeType == PV)
              search<SplitPointPV>(pos, ss+1, sp->alpha, sp->beta, sp->depth);
          else if (sp->nodeType == NonPV)
              search<SplitPointNonPV>(pos, ss+1, sp->alpha, sp->beta, sp->depth);
          else
              assert(false);

          assert(is_searching);

          is_searching = false;
          sp->activePositions[idx] = NULL;
          sp->slavesMask &= ~(1ULL << idx);
          sp->nodes += pos.nodes_searched();

          // Wake up master thread so to allow it to return from the idle loop in
          // case we are the last slave of the split point.
          if (    Threads.use_sleeping_threads()
              &&  this != sp->master
              && !sp->slavesMask)
          {
              assert(!sp->master->is_searching);
              sp->master->wake_up();
          }

          // After releasing the lock we cannot access anymore any SplitPoint
          // related data in a safe way becuase it could have been released under
          // our feet by the sp master. Also accessing other Thread objects is
          // unsafe because if we are exiting there is a chance are already freed.
          sp->mutex.unlock();
      }
  }
}

#ifdef GPSFISHONE
void do_checkmate(Position& pos, int mateTime){
    sync_cout << "checkmate notimplemented";
    return;
}
#else
void do_checkmate(Position& pos, int mateTime){
    Signals.stop=false;
    osl::state::NumEffectState state(pos.osl_state);
#if (! defined ALLOW_KING_ABSENCE)
    if (state.kingSquare(state.turn()).isPieceStand()) {
        sync_cout << "checkmate notimplemented";
        return;
    }
#endif
    osl::checkmate::DfpnTable table(state.turn());
    const osl::PathEncoding path(state.turn());
    osl::Move checkmate_move;
    osl::stl::vector<osl::Move> pv;
    osl::checkmate::ProofDisproof result;
    osl::checkmate::Dfpn dfpn;
    dfpn.setTable(&table);
    double seconds=(double)mateTime/1000.0;
    osl::misc::MilliSeconds start = osl::misc::MilliSeconds::now();
    size_t step = 100000, total = 0;
    double scale = 1.0;
    for (size_t limit = step; true; limit = static_cast<size_t>(step*scale)) {
        result = dfpn.
            hasCheckmateMove(state, osl::hash::HashKey(state), path, limit, checkmate_move, Move(), &pv);
        double elapsed = start.elapsedSeconds();
        double memory = osl::OslConfig::memoryUseRatio();
        uint64_t node_count = dfpn.nodeCount();
        sync_cout << "info time " << static_cast<int>(elapsed*1000) << "nodes " << total+node_count
                  << "nps %d " << static_cast<int>(node_count/elapsed) << "hashfull " << static_cast<int>(memory*1000) << sync_endl;
        //poll(pos);
        if (result.isFinal() || elapsed >= seconds || memory > 0.9 || Signals.stop)
            break;
        total += limit;
        // estimate: total * std::min(seconds/elapsed, 1.0/memory)
        // next: (estimate - total) / 2 + total
        scale = (total * std::min(seconds/elapsed, 1.0/memory) - total) / 2.0 / step;
        scale = std::max(std::min(16.0, scale), 0.1);
    }
    if (! result.isFinal()) {
        sync_cout << "checkmate timeout\n";
        return;
    }
    if (! result.isCheckmateSuccess()) {
        sync_cout << "checkmate nomate\n";
        return;
    }
    std::string msg = "checkmate";
    for (size_t i=0; i<pv.size(); ++i)
        msg += " " + move_to_uci(pv[i],false);
    sync_cout << msg << sync_endl;
}
#endif

#ifdef GPSFISH
void show_tree(Position &pos){
    show_tree_rec(pos);
}
#endif

/// check_time() is called by the timer thread when the timer triggers. It is
/// used to print debug info and, more important, to detect when we are out of
/// available time and so stop the search.

void check_time() {

  static Time::point lastInfoTime = Time::now();
  int64_t nodes = 0; // Workaround silly 'uninitialized' gcc warning

  if (Time::now() - lastInfoTime >= 1000)
  {
      lastInfoTime = Time::now();
      dbg_print();
  }

  if (Limits.ponder)
      return;

  if (Limits.nodes)
  {
      Threads.mutex.lock();

      nodes = RootPosition.nodes_searched();

      // Loop across all split points and sum accumulated SplitPoint nodes plus
      // all the currently active slaves positions.
      for (size_t i = 0; i < Threads.size(); i++)
          for (int j = 0; j < Threads[i].splitPointsCnt; j++)
          {
              SplitPoint& sp = Threads[i].splitPoints[j];

              sp.mutex.lock();

              nodes += sp.nodes;
              Bitboard sm = sp.slavesMask;
              while (sm)
              {
                  Position* pos = sp.activePositions[pop_lsb(&sm)];
                  nodes += pos ? pos->nodes_searched() : 0;
              }

              sp.mutex.unlock();
          }

      Threads.mutex.unlock();
  }

  Time::point elapsed = Time::now() - SearchTime;
  bool stillAtFirstMove =    Signals.firstRootMove
                         && !Signals.failedLowAtRoot
                         &&  elapsed > TimeMgr.available_time();

  bool noMoreTime =   elapsed > TimeMgr.maximum_time() - 2 * TimerResolution
                   || stillAtFirstMove;

  if (   (Limits.use_time_management() && noMoreTime)
      || (Limits.movetime && elapsed >= Limits.movetime)
      || (Limits.nodes && nodes >= Limits.nodes))
      Signals.stop = true;
}<|MERGE_RESOLUTION|>--- conflicted
+++ resolved
@@ -936,33 +936,23 @@
 
     // Update gain for the parent non-capture move given the static position
     // evaluation before and after the move.
-<<<<<<< HEAD
-#ifdef GPSFISH
-    if (   !(move = (ss-1)->currentMove).isPass()
-#else
-    if (    (move = (ss-1)->currentMove) != MOVE_NULL
-#endif
-        &&  (ss-1)->eval != VALUE_NONE
-        &&  ss->eval != VALUE_NONE
-=======
+#ifdef GPSFISH
+    if (  !(move = (ss-1)->currentMove).isPass()
+#else
     if (   (move = (ss-1)->currentMove) != MOVE_NULL
+#endif
         && (ss-1)->staticEval != VALUE_NONE
         &&  ss->staticEval != VALUE_NONE
->>>>>>> 70b1b792
         && !pos.captured_piece_type()
         &&  type_of(move) == NORMAL)
     {
         Square to = to_sq(move);
-<<<<<<< HEAD
 #ifdef GPSFISH
         //H.update_gain(m.ptypeO(), to_sq(m), -(before + after));
-        H.update_gain(move.ptypeO(), to, -(ss-1)->eval - ss->eval);
-#else
-        H.update_gain(pos.piece_on(to), to, -(ss-1)->eval - ss->eval);
-#endif
-=======
+        H.update_gain(move.ptypeO(), to, -(ss-1)->staticEval - ss->staticEval);
+#else
         H.update_gain(pos.piece_on(to), to, -(ss-1)->staticEval - ss->staticEval);
->>>>>>> 70b1b792
+#endif
     }
 
     // Step 6. Razoring (is omitted in PV nodes)
@@ -994,16 +984,11 @@
         && !inCheck
         &&  eval - FutilityMargins[depth][0] >= beta
         &&  abs(beta) < VALUE_MATE_IN_MAX_PLY
-<<<<<<< HEAD
 #ifndef GPSFISH
         &&  pos.non_pawn_material(pos.side_to_move())
 #endif
 	   )
-        return refinedValue - FutilityMargins[depth][0];
-=======
-        &&  pos.non_pawn_material(pos.side_to_move()))
         return eval - FutilityMargins[depth][0];
->>>>>>> 70b1b792
 
     // Step 8. Null move search with verification search (is omitted in PV nodes)
     if (   !PvNode
@@ -1294,14 +1279,10 @@
           // We illogically ignore reduction condition depth >= 3*ONE_PLY for predicted depth,
           // but fixing this made program slightly weaker.
           Depth predictedDepth = newDepth - reduction<PvNode>(depth, moveCount);
-<<<<<<< HEAD
-          futilityValue =  ss->eval + ss->evalMargin + futility_margin(predictedDepth, moveCount)
+          futilityValue =  ss->staticEval + ss->evalMargin + futility_margin(predictedDepth, moveCount)
 #ifdef GPSFISH
                          + H.gain(move.ptypeO(), to_sq(move)); // XXX
 #else
-=======
-          futilityValue =  ss->staticEval + ss->evalMargin + futility_margin(predictedDepth, moveCount)
->>>>>>> 70b1b792
                          + H.gain(pos.piece_moved(move), to_sq(move));
 #endif
 
@@ -1650,12 +1631,8 @@
         if (PvNode && bestValue > alpha)
             alpha = bestValue;
 
-<<<<<<< HEAD
-        futilityBase = ss->eval + ss->evalMargin + Value(128);
+        futilityBase = ss->staticEval + ss->evalMargin + Value(128);
 #ifndef GPSFISH
-=======
-        futilityBase = ss->staticEval + ss->evalMargin + Value(128);
->>>>>>> 70b1b792
         enoughMaterial = pos.non_pawn_material(pos.side_to_move()) > RookValueMg;
 #endif
     }
