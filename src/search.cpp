/*
  Stockfish, a UCI chess playing engine derived from Glaurung 2.1
  Copyright (C) 2004-2008 Tord Romstad (Glaurung author)
  Copyright (C) 2008-2010 Marco Costalba, Joona Kiiski, Tord Romstad

  Stockfish is free software: you can redistribute it and/or modify
  it under the terms of the GNU General Public License as published by
  the Free Software Foundation, either version 3 of the License, or
  (at your option) any later version.

  Stockfish is distributed in the hope that it will be useful,
  but WITHOUT ANY WARRANTY; without even the implied warranty of
  MERCHANTABILITY or FITNESS FOR A PARTICULAR PURPOSE.  See the
  GNU General Public License for more details.

  You should have received a copy of the GNU General Public License
  along with this program.  If not, see <http://www.gnu.org/licenses/>.
*/

#include <cassert>
#include <cmath>
#include <cstring>
#include <fstream>
#include <iostream>
#include <sstream>
#include <vector>

#include "book.h"
#include "evaluate.h"
#include "history.h"
#include "misc.h"
#include "move.h"
#include "movegen.h"
#include "movepick.h"
#include "search.h"
#include "timeman.h"
#include "thread.h"
#include "tt.h"
#include "ucioption.h"

#ifdef GPSFISH
#include "position.tcc"
#include "osl/boardTable.h"
using osl::Board_Table;
#include "osl/ptypeTable.h"
using osl::Ptype_Table;
#include "osl/offset32.h"
using osl::Offset32;
#include "osl/checkmate/immediateCheckmate.h"
#include "osl/checkmate/fixedDepthSearcher.h"
#include "osl/checkmate/dfpn.h"
using osl::checkmate::ImmediateCheckmate;
using std::string;
#include "osl/enter_king/enterKing.h"
#include "osl/misc/milliSeconds.h"
#include "osl/checkmate/dfpn.h"
#include "osl/checkmate/dfpnParallel.h"
#include "osl/hash/hashKey.h"
#endif
#ifdef MOVE_STACK_REJECTIONS
#include "osl/search/moveStackRejections.h"
#endif

#ifdef GPSFISH
# define GPSFISH_CHECKMATE3
# define GPSFISH_CHECKMATE3_QUIESCE
# define GPSFISH_DFPN
#endif

using std::cout;
using std::endl;

namespace {

  // Set to true to force running with one thread. Used for debugging
  const bool FakeSplit = false;

  // Different node types, used as template parameter
  enum NodeType { Root, PV, NonPV, SplitPointPV, SplitPointNonPV };

  // RootMove struct is used for moves at the root of the tree. For each root
  // move, we store two scores, a node count, and a PV (really a refutation
  // in the case of moves which fail low). Value pv_score is normally set at
  // -VALUE_INFINITE for all non-pv moves, while non_pv_score is computed
  // according to the order in which moves are returned by MovePicker.
  struct RootMove {

    RootMove();
    RootMove(const RootMove& rm) { *this = rm; }
    RootMove& operator=(const RootMove& rm);

    // RootMove::operator<() is the comparison function used when
    // sorting the moves. A move m1 is considered to be better
    // than a move m2 if it has an higher pv_score, or if it has
    // equal pv_score but m1 has the higher non_pv_score. In this way
    // we are guaranteed that PV moves are always sorted as first.
    bool operator<(const RootMove& m) const {
      return pv_score != m.pv_score ? pv_score < m.pv_score
                                    : non_pv_score < m.non_pv_score;
    }

#ifdef GPSFISH
    void extract_pv_from_tt_rec(Position& pos,int ply);
#endif
    void extract_pv_from_tt(Position& pos);
#ifdef GPSFISH
    void insert_pv_in_tt_rec(Position& pos,int ply);
#endif
    void insert_pv_in_tt(Position& pos);
    std::string pv_info_to_uci(Position& pos, int depth, int selDepth,
                               Value alpha, Value beta, int pvIdx);
    int64_t nodes;
    Value pv_score;
    Value non_pv_score;
    Move pv[PLY_MAX_PLUS_2];
  };

  // RootMoveList struct is just a vector of RootMove objects,
  // with an handful of methods above the standard ones.
  struct RootMoveList : public std::vector<RootMove> {

    typedef std::vector<RootMove> Base;

    void init(Position& pos, Move searchMoves[]);
    void sort() { insertion_sort<RootMove, Base::iterator>(begin(), end()); }
    void sort_first(int n) { insertion_sort<RootMove, Base::iterator>(begin(), begin() + n); }

    int bestMoveChanges;
  };


  /// Constants

  // Lookup table to check if a Piece is a slider and its access function
#ifndef GPSFISH
  const bool Slidings[18] = { 0, 0, 0, 1, 1, 1, 0, 0, 0, 0, 0, 1, 1, 1 };
  inline bool piece_is_slider(Piece p) { return Slidings[p]; }
#endif

  // Step 6. Razoring

  // Maximum depth for razoring
  const Depth RazorDepth = 4 * ONE_PLY;

  // Dynamic razoring margin based on depth
  inline Value razor_margin(Depth d) { return Value(0x200 + 0x10 * int(d)); }

  // Maximum depth for use of dynamic threat detection when null move fails low
  const Depth ThreatDepth = 5 * ONE_PLY;

  // Step 9. Internal iterative deepening

  // Minimum depth for use of internal iterative deepening
  const Depth IIDDepth[] = { 8 * ONE_PLY, 5 * ONE_PLY };

  // At Non-PV nodes we do an internal iterative deepening search
  // when the static evaluation is bigger then beta - IIDMargin.
  const Value IIDMargin = Value(0x100);

  // Step 11. Decide the new search depth

  // Extensions. Array index 0 is used for non-PV nodes, index 1 for PV nodes
  const Depth CheckExtension[]         = { ONE_PLY / 2, ONE_PLY / 1 };
#ifndef GPSFISH
  const Depth PawnEndgameExtension[]   = { ONE_PLY / 1, ONE_PLY / 1 };
  const Depth PawnPushTo7thExtension[] = { ONE_PLY / 2, ONE_PLY / 2 };
  const Depth PassedPawnExtension[]    = {  DEPTH_ZERO, ONE_PLY / 2 };
#endif

  // Minimum depth for use of singular extension
  const Depth SingularExtensionDepth[] = { 8 * ONE_PLY, 6 * ONE_PLY };

  // Step 12. Futility pruning

  // Futility margin for quiescence search
  const Value FutilityMarginQS = Value(0x80);

  // Futility lookup tables (initialized at startup) and their access functions
  Value FutilityMargins[16][64]; // [depth][moveNumber]
  int FutilityMoveCounts[32];    // [depth]

  inline Value futility_margin(Depth d, int mn) {

    return d < 7 * ONE_PLY ? FutilityMargins[Max(d, 1)][Min(mn, 63)]
                           : 2 * VALUE_INFINITE;
  }

  inline int futility_move_count(Depth d) {

    return d < 16 * ONE_PLY ? FutilityMoveCounts[d] : MAX_MOVES;
  }

  // Step 14. Reduced search

  // Reduction lookup tables (initialized at startup) and their access function
  int8_t Reductions[2][64][64]; // [pv][depth][moveNumber]

  template <bool PvNode> inline Depth reduction(Depth d, int mn) {

    return (Depth) Reductions[PvNode][Min(d / ONE_PLY, 63)][Min(mn, 63)];
  }

  // Easy move margin. An easy move candidate must be at least this much
  // better than the second best move.
  const Value EasyMoveMargin = Value(0x200);


  /// Namespace variables

  // Root move list
  RootMoveList Rml;

  // MultiPV mode
  int MultiPV, UCIMultiPV;

#ifdef GPSFISH
  Value DrawValue;
#endif
  // Time management variables
  bool StopOnPonderhit, FirstRootMove, StopRequest, QuitRequest, AspirationFailLow;
  TimeManager TimeMgr;
  SearchLimits Limits;

  // Log file
  std::ofstream LogFile;

  // Skill level adjustment
  int SkillLevel;
  bool SkillLevelEnabled;

  // Node counters, used only by thread[0] but try to keep in different cache
  // lines (64 bytes each) from the heavy multi-thread read accessed variables.
  bool SendSearchedNodes;
  int NodesSincePoll;
  int NodesBetweenPolls = 30000;

  // History table
  History H;


  /// Local functions

  Move id_loop(Position& pos, Move searchMoves[], Move* ponderMove);

  template <NodeType NT>
  Value search(Position& pos, SearchStack* ss, Value alpha, Value beta, Depth depth);

  template <NodeType NT>
  Value qsearch(Position& pos, SearchStack* ss, Value alpha, Value beta, Depth depth);

  bool check_is_dangerous(Position &pos, Move move, Value futilityBase, Value beta, Value *bValue);
  bool connected_moves(const Position& pos, Move m1, Move m2);
  Value value_to_tt(Value v, int ply);
  Value value_from_tt(Value v, int ply);
  bool ok_to_use_TT(const TTEntry* tte, Depth depth, Value beta, int ply);
  bool connected_threat(const Position& pos, Move m, Move threat);
  Value refine_eval(const TTEntry* tte, Value defaultEval, int ply);
  void update_history(const Position& pos, Move move, Depth depth, Move movesSearched[], int moveCount);
  void update_gains(const Position& pos, Move move, Value before, Value after);
  void do_skill_level(Move* best, Move* ponder);

  int current_search_time(int set = 0);
  std::string value_to_uci(Value v);
  std::string speed_to_uci(int64_t nodes);
  void poll(const Position& pos);
  void wait_for_stop_or_ponderhit();

  // MovePickerExt template class extends MovePicker and allows to choose at compile
  // time the proper moves source according to the type of node. In the default case
  // we simply create and use a standard MovePicker object.
  template<NodeType> struct MovePickerExt : public MovePicker {

    MovePickerExt(const Position& p, Move ttm, Depth d, const History& h, SearchStack* ss, Value b)
                  : MovePicker(p, ttm, d, h, ss, b) {}

    RootMove& current() { assert(false); return Rml[0]; } // Dummy, needed to compile
  };

  // In case of a SpNode we use split point's shared MovePicker object as moves source
  template<> struct MovePickerExt<SplitPointNonPV> : public MovePickerExt<NonPV> {

    MovePickerExt(const Position& p, Move ttm, Depth d, const History& h, SearchStack* ss, Value b)
                  : MovePickerExt<NonPV>(p, ttm, d, h, ss, b), mp(ss->sp->mp) {}

    Move get_next_move() { return mp->get_next_move(); }
    MovePicker* mp;
  };

  template<> struct MovePickerExt<SplitPointPV> : public MovePickerExt<SplitPointNonPV> {

    MovePickerExt(const Position& p, Move ttm, Depth d, const History& h, SearchStack* ss, Value b)
                  : MovePickerExt<SplitPointNonPV>(p, ttm, d, h, ss, b) {}
  };

  // In case of a Root node we use RootMoveList as moves source
  template<> struct MovePickerExt<Root> : public MovePicker {

    MovePickerExt(const Position&, Move, Depth, const History&, SearchStack*, Value);
    RootMove& current() { return Rml[cur]; }
    Move get_next_move() { return ++cur < (int)Rml.size() ? Rml[cur].pv[0] : MOVE_NONE; }

    int cur;
  };

#ifndef GPSFISH
  // Overload operator<<() to make it easier to print moves in a coordinate
  // notation compatible with UCI protocol.
  std::ostream& operator<<(std::ostream& os, Move m) {

    bool chess960 = (os.iword(0) != 0); // See set960()
    return os << move_to_uci(m, chess960);
  }

  // When formatting a move for std::cout we must know if we are in Chess960
  // or not. To keep using the handy operator<<() on the move the trick is to
  // embed this flag in the stream itself. Function-like named enum set960 is
  // used as a custom manipulator and the stream internal general-purpose array,
  // accessed through ios_base::iword(), is used to pass the flag to the move's
  // operator<<() that will read it to properly format castling moves.
  enum set960 {};

  std::ostream& operator<< (std::ostream& os, const set960& f) {

    os.iword(0) = int(f);
    return os;
  }
#endif

  // extension() decides whether a move should be searched with normal depth,
  // or with extended depth. Certain classes of moves (checking moves, in
  // particular) are searched with bigger depth than ordinary moves and in
  // any case are marked as 'dangerous'. Note that also if a move is not
  // extended, as example because the corresponding UCI option is set to zero,
  // the move is marked as 'dangerous' so, at least, we avoid to prune it.
  template <bool PvNode>
  FORCE_INLINE Depth extension(const Position& pos, Move m, bool captureOrPromotion,
                               bool moveIsCheck, bool* dangerous) {
    assert(m != MOVE_NONE);

    Depth result = DEPTH_ZERO;
    *dangerous = moveIsCheck;

    if (moveIsCheck && pos.see_sign(m) >= 0)
        result += CheckExtension[PvNode];

#ifndef GPSFISH
    if (pos.type_of_piece_on(move_from(m)) == PAWN)
    {
        Color c = pos.side_to_move();
        if (relative_rank(c, move_to(m)) == RANK_7)
        {
            result += PawnPushTo7thExtension[PvNode];
            *dangerous = true;
        }
        if (pos.pawn_is_passed(c, move_to(m)))
        {
            result += PassedPawnExtension[PvNode];
            *dangerous = true;
        }
    }

    if (   captureOrPromotion
        && pos.type_of_piece_on(move_to(m)) != PAWN
        && (  pos.non_pawn_material(WHITE) + pos.non_pawn_material(BLACK)
            - pos.midgame_value_of_piece_on(move_to(m)) == VALUE_ZERO)
        && !move_is_special(m))
    {
        result += PawnEndgameExtension[PvNode];
        *dangerous = true;
    }
#endif

    return Min(result, ONE_PLY);
  }

#ifdef GPSFISH
  void show_tree_rec(Position &pos){
    TTEntry* tte;
    StateInfo st;
    if ((tte = TT.probe(pos.get_key())) != NULL){
      std::cerr << "tte->value=" << tte->value() << std::endl;
      std::cerr << "tte->type=" << tte->type() << std::endl;
      std::cerr << "tte->generation=" << tte->generation() << std::endl;
      std::cerr << "tte->depth=" << tte->depth() << std::endl;
      std::cerr << "tte->static_value=" << tte->static_value() << std::endl;
      Move m=tte->move(pos);
      int dummy;
      if(m != MOVE_NONE
              && pos.move_is_pl(m)
              && !pos.is_draw(dummy)) {
          std::cerr << "move=" << m << std::endl;
          pos.do_undo_move(m,st,
                  [&](osl::Square){ show_tree_rec(pos); }
                  );
      }
    }
  }
#endif
#ifdef GPSFISH
  Value value_draw(Position const& pos){
    if(pos.side_to_move()==osl::BLACK) return DrawValue;
    else return -DrawValue;
  }
#endif  
#ifdef MOVE_STACK_REJECTIONS
  osl::container::MoveStack moveStacks[MAX_THREADS];
  bool move_stack_rejections_probe(osl::Move m, Position const &pos,SearchStack* ss,Value alpha){
    if(DrawValue!=0) return false;
    int i=std::min(7,std::min(ss->ply,pos.pliesFromNull()+1));
    if(i<3) return false;
    osl::state::NumEffectState const& state=pos.osl_state;
    osl::container::MoveStack &moveStack=moveStacks[pos.thread()];
    moveStack.clear();
    while(--i>0) moveStack.push((ss-i)->currentMove);
    osl::Player player=m.player();
    int checkCountOfAltP=pos.continuous_check[osl::alt(player)];
    bool ret=false;
    if(m.player()==osl::BLACK){
      ret=osl::search::MoveStackRejections::probe<osl::BLACK>(state,moveStack,ss->ply,m,alpha,checkCountOfAltP);
    }
    else {
      ret=osl::search::MoveStackRejections::probe<osl::WHITE>(state,moveStack,ss->ply,m,-alpha,checkCountOfAltP);
    }
    return ret;
  }
#endif  
#ifdef GPSFISH
  bool can_capture_king(Position const& pos){
    Color us=pos.side_to_move();
    Color them=opposite_color(us);
    const osl::Square king = pos.king_square(them);
    return pos.osl_state.hasEffectAt(us, king);
  }
#endif  
} // namespace


/// init_search() is called during startup to initialize various lookup tables

void init_search() {

  int d;  // depth (ONE_PLY == 2)
  int hd; // half depth (ONE_PLY == 1)
  int mc; // moveCount

  // Init reductions array
  for (hd = 1; hd < 64; hd++) for (mc = 1; mc < 64; mc++)
  {
      double    pvRed = log(double(hd)) * log(double(mc)) / 3.0;
      double nonPVRed = 0.33 + log(double(hd)) * log(double(mc)) / 2.25;
      Reductions[1][hd][mc] = (int8_t) (   pvRed >= 1.0 ? floor(   pvRed * int(ONE_PLY)) : 0);
      Reductions[0][hd][mc] = (int8_t) (nonPVRed >= 1.0 ? floor(nonPVRed * int(ONE_PLY)) : 0);
  }

  // Init futility margins array
  for (d = 1; d < 16; d++) for (mc = 0; mc < 64; mc++)
      FutilityMargins[d][mc] = Value(112 * int(log(double(d * d) / 2) / log(2.0) + 1.001) - 8 * mc + 45);

  // Init futility move count array
  for (d = 0; d < 32; d++)
      FutilityMoveCounts[d] = int(3.001 + 0.25 * pow(d, 2.0));
}

/// perft() is our utility to verify move generation. All the leaf nodes up to
/// the given depth are generated and counted and the sum returned.

int64_t perft(Position& pos, Depth depth) {

  MoveStack mlist[MAX_MOVES];
  StateInfo st;
  Move m;
  int64_t sum = 0;

  // Generate all legal moves
  MoveStack* last = generate<MV_LEGAL>(pos, mlist);

  // If we are at the last ply we don't need to do and undo
  // the moves, just to count them.
  if (depth <= ONE_PLY)
      return int(last - mlist);

  // Loop through all legal moves
#ifndef GPSFISH
  CheckInfo ci(pos);
#endif
  for (MoveStack* cur = mlist; cur != last; cur++)
  {
      m = cur->move;
#ifdef GPSFISH
      pos.do_undo_move(m,st,
              [&](osl::Square){
              assert(pos.is_ok());
#else
      pos.do_move(m, st, ci, pos.move_gives_check(m, ci));
#endif
      sum += perft(pos, depth - ONE_PLY);
#ifdef GPSFISH
      }
      );
#else
      pos.undo_move(m);
#endif
  }
  return sum;
}

/// think() is the external interface to Stockfish's search, and is called when
/// the program receives the UCI 'go' command. It initializes various global
/// variables, and calls id_loop(). It returns false when a "quit" command is
/// received during the search.

bool think(Position& pos, const SearchLimits& limits, Move searchMoves[]) {

  static Book book;

  // Initialize global search-related variables
  StopOnPonderhit = StopRequest = QuitRequest = AspirationFailLow = SendSearchedNodes = false;
  NodesSincePoll = 0;
  current_search_time(get_system_time());
  Limits = limits;
  TimeMgr.init(Limits, pos.startpos_ply_counter());

  // Set best NodesBetweenPolls interval to avoid lagging under time pressure
  if (Limits.maxNodes)
      NodesBetweenPolls = Min(Limits.maxNodes, 30000);
  else if (Limits.time && Limits.time < 1000)
      NodesBetweenPolls = 1000;
  else if (Limits.time && Limits.time < 5000)
      NodesBetweenPolls = 5000;
  else
      NodesBetweenPolls = 30000;
#ifdef GPSFISH
  NodesBetweenPolls = Min(NodesBetweenPolls, 1000);
#endif

  // Look for a book move
  if (Options["OwnBook"].value<bool>())
  {
#ifndef GPSFISH
      if (Options["Book File"].value<std::string>() != book.name())
          book.open(Options["Book File"].value<std::string>());
#endif

      Move bookMove = book.get_move(pos, Options["Best Book Move"].value<bool>());
      if (bookMove != MOVE_NONE)
      {
          if (Limits.ponder)
              wait_for_stop_or_ponderhit();

#ifdef GPSFISH
          cout << "bestmove " << move_to_uci(bookMove,false) << endl;
#else
          cout << "bestmove " << bookMove << endl;
#endif
          return !QuitRequest;
      }
  }

  // Read UCI options
  UCIMultiPV = Options["MultiPV"].value<int>();
  SkillLevel = Options["Skill Level"].value<int>();
#ifdef GPSFISH
  if(pos.side_to_move()==osl::BLACK)
    DrawValue = (Value)(Options["DrawValue"].value<int>()*2);
  else
    DrawValue = -(Value)(Options["DrawValue"].value<int>()*2);
#endif

  read_evaluation_uci_options(pos.side_to_move());
  Threads.read_uci_options();

  // If needed allocate pawn and material hash tables and adjust TT size
  Threads.init_hash_tables();
  TT.set_size(Options["Hash"].value<int>());

  if (Options["Clear Hash"].value<bool>())
  {
      Options["Clear Hash"].set_value("false");
      TT.clear();
  }

  // Do we have to play with skill handicap? In this case enable MultiPV that
  // we will use behind the scenes to retrieve a set of possible moves.
  SkillLevelEnabled = (SkillLevel < 20);
  MultiPV = (SkillLevelEnabled ? Max(UCIMultiPV, 4) : UCIMultiPV);

  // Wake up needed threads and reset maxPly counter
  for (int i = 0; i < Threads.size(); i++)
  {
      Threads[i].wake_up();
      Threads[i].maxPly = 0;
  }

  // Write to log file and keep it open to be accessed during the search
  if (Options["Use Search Log"].value<bool>())
  {
      std::string name = Options["Search Log Filename"].value<std::string>();
      LogFile.open(name.c_str(), std::ios::out | std::ios::app);

      if (LogFile.is_open())
          LogFile << "\nSearching: "  << pos.to_fen()
                  << "\ninfinite: "   << Limits.infinite
                  << " ponder: "      << Limits.ponder
                  << " time: "        << Limits.time
                  << " increment: "   << Limits.increment
                  << " moves to go: " << Limits.movesToGo
                  << endl;
  }

  // We're ready to start thinking. Call the iterative deepening loop function
  Move ponderMove = MOVE_NONE;
  Move bestMove = id_loop(pos, searchMoves, &ponderMove);

  cout << "info" << speed_to_uci(pos.nodes_searched()) << endl;

  // Write final search statistics and close log file
  if (LogFile.is_open())
  {
      int t = current_search_time();

      LogFile << "Nodes: "          << pos.nodes_searched()
              << "\nNodes/second: " << (t > 0 ? pos.nodes_searched() * 1000 / t : 0)
              << "\nBest move: "    << move_to_san(pos, bestMove);

      StateInfo st;
#ifdef GPSFISH
      if(bestMove.isNormal())
          pos.do_undo_move(bestMove,st,
                  [&](osl::Square){
                  assert(pos.is_ok());
#else
      pos.do_move(bestMove, st);
#endif
      LogFile << "\nPonder move: " << move_to_san(pos, ponderMove) << endl;
#ifdef GPSFISH
                  }
                  );
#else
      pos.undo_move(bestMove); // Return from think() with unchanged position
#endif
      LogFile.close();
  }

  // This makes all the threads to go to sleep
  Threads.set_size(1);

  // If we are pondering or in infinite search, we shouldn't print the
  // best move before we are told to do so.
  if (!StopRequest && (Limits.ponder || Limits.infinite))
      wait_for_stop_or_ponderhit();

  // Could be MOVE_NONE when searching on a stalemate position
#ifdef GPSFISH
  cout << "bestmove " << move_to_uci(bestMove,false);
#else
  cout << "bestmove " << bestMove;
#endif

  // UCI protol is not clear on allowing sending an empty ponder move, instead
  // it is clear that ponder move is optional. So skip it if empty.
#ifdef GPSFISH
  if (ponderMove != MOVE_NONE && Options["Ponder"].value<bool>())
      cout << " ponder " << move_to_uci(ponderMove,false);
#else
  if (ponderMove != MOVE_NONE)
      cout << " ponder " << ponderMove;
#endif

  cout << endl;

  return !QuitRequest;
}

#ifdef GPSFISH_DFPN
struct CheckmateSolver
{
    osl::checkmate::DfpnTable table_black;
    osl::checkmate::DfpnTable table_white;
    osl::checkmate::Dfpn dfpn[2];
    CheckmateSolver() 
    {
        table_black.setAttack(osl::BLACK);
        table_white.setAttack(osl::WHITE);
        dfpn[playerToIndex(osl::BLACK)].setTable(&table_black);
        dfpn[playerToIndex(osl::WHITE)].setTable(&table_white);
    }
    Move hasCheckmate(Position& pos, size_t nodes) 
    {
        const Depth CheckmateDepth = ONE_PLY*100;
        TTEntry* tte = TT.probe(pos.get_key());
        if (tte && tte->type() == VALUE_TYPE_EXACT
                && tte->depth() >= CheckmateDepth) {
            Value v = value_from_tt(tte->value(), 0);
            if (v >= VALUE_MATE_IN_PLY_MAX || v < VALUE_MATED_IN_PLY_MAX)
                return Move();		// mate or mated
        }

        osl::PathEncoding path(pos.osl_state.turn());
        osl::Move checkmate_move;
        osl::NumEffectState& state = pos.osl_state;
        osl::stl::vector<osl::Move> pv;
        osl::checkmate::ProofDisproof result
            = dfpn[playerToIndex(state.turn())].
            hasCheckmateMove(state, osl::HashKey(state), path, nodes,
                    checkmate_move, Move(), &pv);
        if (result.isCheckmateSuccess()) {
            TT.store(pos.get_key(), value_mate_in(pv.size()),
                    VALUE_TYPE_EXACT, CheckmateDepth, checkmate_move,
                    VALUE_NONE, VALUE_NONE);
            return checkmate_move;
        }
        return Move();
    }
    void clear()
    {
        dfpn[0].clear();
        dfpn[1].clear();
        table_black.clear();
        table_white.clear();
    }
};
struct TestCheckmate
{
    CheckmateSolver *solver;
    Position *pos;
    osl::Move *result;
    uint64_t nodes;
    const Move *moves;
    int first, last;
    TestCheckmate(CheckmateSolver& s, Position& p, osl::Move& r, uint64_t n,
            const Move *pv, int f, int l)
        : solver(&s), pos(&p), result(&r), nodes(n),
        moves(pv), first(f), last(l)
    {
    }
    void operator()(osl::Square) const
    {
        *result = Move();
        if (nodes < (1<<18))
            *result = solver->hasCheckmate(*pos, nodes);
        if (result->isNormal()) {
            if (first > 0)
                std::cout << "info string checkmate in future (" << first
                    << ") " << move_to_uci(moves[first],false)
                    << " by " << move_to_uci(*result,false) << '\n';
        }
        else if (! StopRequest) {
            Move move;
            TestCheckmate next = *this;
            next.first++;
            next.nodes /= 2;
            next.result = &move;
            if (next.first < last && pos->move_is_pl(moves[next.first])
                    && next.nodes >= 1024) {
                StateInfo st;
                pos->do_undo_move(moves[next.first], st, next);
            }
        }	
    }
};

void run_checkmate(int depth, uint64_t nodes, Position& pos) 
{
    static boost::scoped_ptr<CheckmateSolver> solver(new CheckmateSolver);
    StateInfo st;
    nodes /= 16;
    int mated = 0;
    for (size_t i=0; i<Rml.size() && nodes >= 1024 && !StopRequest; ++i) {
        osl::Move win_move;
        TestCheckmate function(*solver, pos, win_move, nodes,
                Rml[i].pv, 0, (i==0) ? depth/2 : 1);
        pos.do_undo_move(Rml[i].pv[0], st, function);
        if (! win_move.isNormal())
            nodes /= 4;
        else {
            ++mated;
            Rml[i].pv_score = -VALUE_INFINITE;
            Rml[i].non_pv_score = VALUE_MATED_IN_PLY_MAX;
            std::cout << "info string losing move " << i << "th "
                << move_to_uci(Rml[i].pv[0],false)
                << " by " << move_to_uci(win_move,false) << '\n';
        }
    }
    solver->clear();
}
#endif

namespace {

  // id_loop() is the main iterative deepening loop. It calls search() repeatedly
  // with increasing depth until the allocated thinking time has been consumed,
  // user stops the search, or the maximum search depth is reached.

  Move id_loop(Position& pos, Move searchMoves[], Move* ponderMove) {

    SearchStack ss[PLY_MAX_PLUS_2];
    Value bestValues[PLY_MAX_PLUS_2];
    int bestMoveChanges[PLY_MAX_PLUS_2];
    uint64_t es_base[(PLY_MAX_PLUS_2*sizeof(eval_t)+sizeof(uint64_t)-1)/sizeof(uint64_t)]
#ifdef __GNUC__
      __attribute__((aligned(16)))
#endif
	;
    eval_t *es=(eval_t *)&es_base[0];
    int depth, selDepth, aspirationDelta;
    Value value, alpha, beta;
    Move bestMove, easyMove, skillBest, skillPonder;

    // Initialize stuff before a new search
    memset(ss, 0, 4 * sizeof(SearchStack));
    TT.new_search();
    H.clear();
    *ponderMove = bestMove = easyMove = skillBest = skillPonder = MOVE_NONE;
    depth = aspirationDelta = 0;
    alpha = -VALUE_INFINITE, beta = VALUE_INFINITE;
#ifdef GPSFISH
    ss->currentMove = osl::Move::PASS(pos.side_to_move()); // Hack to skip update_gains()
#else
    ss->currentMove = MOVE_NULL; // Hack to skip update_gains()
#endif
    pos.eval= &es[0];
    *(pos.eval)=eval_t(pos.osl_state,false);

    // Moves to search are verified and copied
    Rml.init(pos, searchMoves);

    // Handle special case of searching on a mate/stalemate position
    if (Rml.size() == 0)
    {
        cout << "info depth 0 score "
             << value_to_uci(pos.in_check() ? value_mated_in(1) : VALUE_DRAW)
             << endl;

        return MOVE_NONE;
    }
#ifdef GPSFISH_DFPN
    uint64_t next_checkmate = 1<<18;
#endif
    // Iterative deepening loop until requested to stop or target depth reached
    while (!StopRequest && ++depth <= PLY_MAX && (!Limits.maxDepth || depth <= Limits.maxDepth))
    {
        Rml.bestMoveChanges = 0;
#ifdef GPSFISH
        cout << "info depth " << depth << endl;
#else
        cout << set960(pos.is_chess960()) << "info depth " << depth << endl;
#endif

        // Calculate dynamic aspiration window based on previous iterations
        if (MultiPV == 1 && depth >= 5 && abs(bestValues[depth - 1]) < VALUE_KNOWN_WIN)
        {
            int prevDelta1 = bestValues[depth - 1] - bestValues[depth - 2];
            int prevDelta2 = bestValues[depth - 2] - bestValues[depth - 3];

            aspirationDelta = Min(Max(abs(prevDelta1) + abs(prevDelta2) / 2, 16), 24);
            aspirationDelta = (aspirationDelta + 7) / 8 * 8; // Round to match grainSize

            alpha = Max(bestValues[depth - 1] - aspirationDelta, -VALUE_INFINITE);
            beta  = Min(bestValues[depth - 1] + aspirationDelta,  VALUE_INFINITE);
        }

#ifdef GPSFISH_DFPN
	if (pos.nodes_searched() > next_checkmate
	    && current_search_time()+1000
	    < std::max(Limits.maxTime,TimeMgr.maximum_time())*4/5) {
	    run_checkmate(depth, next_checkmate, pos);
	    next_checkmate *= 2;
	    if (Rml[0].pv_score <= VALUE_MATED_IN_PLY_MAX) {
		depth -= std::min(4, (int)depth/2);
		alpha = Max(alpha - aspirationDelta*63, -VALUE_INFINITE);
		beta  = Min(beta  + aspirationDelta*63,  VALUE_INFINITE);
	    }
	}
#endif

        // Start with a small aspiration window and, in case of fail high/low,
        // research with bigger window until not failing high/low anymore.
        do {
            // Search starting from ss+1 to allow calling update_gains()
            value = search<Root>(pos, ss+1, alpha, beta, depth * ONE_PLY);

            // Write PV back to transposition table in case the relevant entries
            // have been overwritten during the search.
            for (int i = 0; i < Min(MultiPV, (int)Rml.size()); i++)
                Rml[i].insert_pv_in_tt(pos);

            // Value cannot be trusted. Break out immediately!
            if (StopRequest)
                break;

            // In case of failing high/low increase aspiration window and research,
            // otherwise exit the fail high/low loop.
            if (value >= beta)
            {
                beta = Min(beta + aspirationDelta, VALUE_INFINITE);
                aspirationDelta += aspirationDelta / 2;
            }
            else if (value <= alpha)
            {
                AspirationFailLow = true;
                StopOnPonderhit = false;

                alpha = Max(alpha - aspirationDelta, -VALUE_INFINITE);
                aspirationDelta += aspirationDelta / 2;
            }
            else
                break;

        } while (abs(value) < VALUE_KNOWN_WIN);

        // Collect info about search result
        bestMove = Rml[0].pv[0];
        *ponderMove = Rml[0].pv[1];
        bestValues[depth] = value;
        bestMoveChanges[depth] = Rml.bestMoveChanges;

        // Do we need to pick now the best and the ponder moves ?
        if (SkillLevelEnabled && depth == 1 + SkillLevel)
            do_skill_level(&skillBest, &skillPonder);

        // Retrieve max searched depth among threads
        selDepth = 0;
        for (int i = 0; i < Threads.size(); i++)
            if (Threads[i].maxPly > selDepth)
                selDepth = Threads[i].maxPly;

        // Send PV line to GUI and to log file
        for (int i = 0; i < Min(UCIMultiPV, (int)Rml.size()); i++)
            cout << Rml[i].pv_info_to_uci(pos, depth, selDepth, alpha, beta, i) << endl;

        if (LogFile.is_open())
            LogFile << pretty_pv(pos, depth, value, current_search_time(), Rml[0].pv) << endl;

        // Init easyMove after first iteration or drop if differs from the best move
        if (depth == 1 && (Rml.size() == 1 || Rml[0].pv_score > Rml[1].pv_score + EasyMoveMargin))
            easyMove = bestMove;
        else if (bestMove != easyMove)
            easyMove = MOVE_NONE;

#ifdef GPSFISH
	if (! Limits.ponder
	    && !StopRequest
	    && depth >= 5
	    && abs(bestValues[depth])     >= VALUE_MATE_IN_PLY_MAX
	    && abs(bestValues[depth - 1]) >= VALUE_MATE_IN_PLY_MAX)
	{
	    StopRequest = true;
	}
#endif
        // Check for some early stop condition
        if (!StopRequest && Limits.useTimeManagement())
        {
#ifndef GPSFISH
            // Stop search early when the last two iterations returned a mate score
            if (   depth >= 5
                && abs(bestValues[depth])     >= VALUE_MATE_IN_PLY_MAX
                && abs(bestValues[depth - 1]) >= VALUE_MATE_IN_PLY_MAX)
                StopRequest = true;
#endif
            // Stop search early if one move seems to be much better than the
            // others or if there is only a single legal move. Also in the latter
            // case we search up to some depth anyway to get a proper score.
            if (   depth >= 7
                && easyMove == bestMove
                && (   Rml.size() == 1
                    ||(   Rml[0].nodes > (pos.nodes_searched() * 85) / 100
                       && current_search_time() > TimeMgr.available_time() / 16)
                    ||(   Rml[0].nodes > (pos.nodes_searched() * 98) / 100
                       && current_search_time() > TimeMgr.available_time() / 32)))
                StopRequest = true;

            // Take in account some extra time if the best move has changed
            if (depth > 4 && depth < 50)
                TimeMgr.pv_instability(bestMoveChanges[depth], bestMoveChanges[depth - 1]);

            // Stop search if most of available time is already consumed. We probably don't
            // have enough time to search the first move at the next iteration anyway.
            if (current_search_time() > (TimeMgr.available_time() * 62) / 100)
                StopRequest = true;

            // If we are allowed to ponder do not stop the search now but keep pondering
            if (StopRequest && Limits.ponder)
            {
                StopRequest = false;
                StopOnPonderhit = true;
            }
        }
    }

    // When using skills overwrite best and ponder moves with the sub-optimal ones
    if (SkillLevelEnabled)
    {
        if (skillBest == MOVE_NONE) // Still unassigned ?
            do_skill_level(&skillBest, &skillPonder);

        bestMove = skillBest;
        *ponderMove = skillPonder;
    }

    return bestMove;
  }

  // search<>() is the main search function for both PV and non-PV nodes and for
  // normal and SplitPoint nodes. When called just after a split point the search
  // is simpler because we have already probed the hash table, done a null move
  // search, and searched the first move before splitting, we don't have to repeat
  // all this work again. We also don't need to store anything to the hash table
  // here: This is taken care of after we return from the split point.

  template <NodeType NT>
  Value search(Position& pos, SearchStack* ss, Value alpha, Value beta, Depth depth) {

    const bool PvNode   = (NT == PV || NT == Root || NT == SplitPointPV);
    const bool SpNode   = (NT == SplitPointPV || NT == SplitPointNonPV);
    const bool RootNode = (NT == Root);

    assert(alpha >= -VALUE_INFINITE && alpha <= VALUE_INFINITE);
    assert(beta > alpha && beta <= VALUE_INFINITE);
    assert(PvNode || alpha == beta - 1);
    assert(pos.thread() >= 0 && pos.thread() < Threads.size());

    Move movesSearched[MAX_MOVES];
    int64_t nodes;
    StateInfo st;
    const TTEntry *tte;
    Key posKey;
    Move ttMove, move, excludedMove, threatMove;
    Depth ext, newDepth;
    ValueType vt;
    Value bestValue, value, oldAlpha;
    Value refinedValue, nullValue, futilityBase, futilityValueScaled; // Non-PV specific
    bool isPvMove, inCheck, singularExtensionNode, givesCheck, captureOrPromotion, dangerous;
    int moveCount = 0, playedMoveCount = 0;
    Thread& thread = Threads[pos.thread()];
    SplitPoint* sp = NULL;
#ifdef GPSFISH
    int repeat_check=0;
#endif

#ifdef GPSFISH
    if(can_capture_king(pos)){
      return value_mate_in(0);
    }
#endif
    refinedValue = bestValue = value = -VALUE_INFINITE;
    oldAlpha = alpha;
    inCheck = pos.in_check();
    ss->ply = (ss-1)->ply + 1;

    // Used to send selDepth info to GUI
    if (PvNode && thread.maxPly < ss->ply)
        thread.maxPly = ss->ply;

    if (SpNode)
    {
        sp = ss->sp;
        tte = NULL;
        ttMove = excludedMove = MOVE_NONE;
        threatMove = sp->threatMove;
        goto split_point_start;
    }

    // Step 1. Initialize node and poll. Polling can abort search
    ss->currentMove = ss->bestMove = threatMove = (ss+1)->excludedMove = MOVE_NONE;
    (ss+1)->skipNullMove = false; (ss+1)->reduction = DEPTH_ZERO;
    (ss+2)->killers[0] = (ss+2)->killers[1] = MOVE_NONE;

    if (pos.thread() == 0 && ++NodesSincePoll > NodesBetweenPolls)
    {
        NodesSincePoll = 0;
        poll(pos);
    }

    // Step 2. Check for aborted search and immediate draw
    if ((   StopRequest
#ifdef GPSFISH
         || pos.is_draw(repeat_check)
#else
         || pos.is_draw<false>()
#endif
         || ss->ply > PLY_MAX) && !RootNode)
#ifdef GPSFISH
        return value_draw(pos);
#else
        return VALUE_DRAW;
#endif
#ifdef GPSFISH
    if ( !Root ){
      if(repeat_check<0) 
        return value_mated_in(ss->ply);
      else if(repeat_check>0) 
        return value_mate_in(ss->ply);
      else if(osl::EnterKing::canDeclareWin(pos.osl_state)) 
	return value_mate_in(ss->ply+1);
    }
    if (!ss->checkmateTested) {
      ss->checkmateTested = true;
      if(!pos.osl_state.inCheck()
	 && ImmediateCheckmate::hasCheckmateMove
	 (pos.side_to_move(),pos.osl_state,ss->bestMove)) {
	  return value_mate_in(ss->ply);
      }
#  ifdef GPSFISH_CHECKMATE3
      if ((! (ss-1)->currentMove.isNormal()
	   || (ss-1)->currentMove.ptype() == osl::KING)) {
	  osl::checkmate::King8Info king8=pos.osl_state.king8Info(alt(pos.side_to_move()));
	  assert(king8.uint64Value() == osl::checkmate::King8Info::make(pos.side_to_move(), pos.osl_state).uint64Value());
	  bool in_danger = king8.dropCandidate() | king8.moveCandidate2();
	  if (in_danger) {
	      osl::checkmate::FixedDepthSearcher solver(pos.osl_state);
	      if (solver.hasCheckmateMoveOfTurn(2,ss->bestMove)
		  .isCheckmateSuccess()) {
		  return value_mate_in(ss->ply+2);;
	      }
	  }
      }
#  endif
    }
#endif

    // Step 3. Mate distance pruning
    if (!RootNode)
    {
        alpha = Max(value_mated_in(ss->ply), alpha);
        beta = Min(value_mate_in(ss->ply+1), beta);
        if (alpha >= beta)
            return alpha;
    }

    // Step 4. Transposition table lookup
    // We don't want the score of a partial search to overwrite a previous full search
    // TT value, so we use a different position key in case of an excluded move.
    excludedMove = ss->excludedMove;
#ifdef GPSFISH
    posKey = excludedMove!=MOVE_NONE ? pos.get_exclusion_key() : pos.get_key();
#else
    posKey = excludedMove ? pos.get_exclusion_key() : pos.get_key();
#endif

    tte = TT.probe(posKey);
#ifdef GPSFISH
    ttMove = tte ? tte->move(pos) : MOVE_NONE;
#else
    ttMove = tte ? tte->move() : MOVE_NONE;
#endif

    // At PV nodes we check for exact scores, while at non-PV nodes we check for
    // a fail high/low. Biggest advantage at probing at PV nodes is to have a
    // smooth experience in analysis mode.
    if (tte && (PvNode ? tte->depth() >= depth && tte->type() == VALUE_TYPE_EXACT
                       : ok_to_use_TT(tte, depth, beta, ss->ply)))
    {
        TT.refresh(tte);
        ss->bestMove = ttMove; // Can be MOVE_NONE
        return value_from_tt(tte->value(), ss->ply);
    }

    // Step 5. Evaluate the position statically and update parent's gain statistics
    if (inCheck)
        ss->eval = ss->evalMargin = VALUE_NONE;
    else if (tte)
    {
        assert(tte->static_value() != VALUE_NONE);

        ss->eval = tte->static_value();
        ss->evalMargin = tte->static_value_margin();
        refinedValue = refine_eval(tte, ss->eval, ss->ply);
    }
    else
    {
        refinedValue = ss->eval = evaluate(pos, ss->evalMargin);
        TT.store(posKey, VALUE_NONE, VALUE_TYPE_NONE, DEPTH_NONE, MOVE_NONE, ss->eval, ss->evalMargin);
    }

    // Save gain for the parent non-capture move
    update_gains(pos, (ss-1)->currentMove, (ss-1)->eval, ss->eval);

    // Step 6. Razoring (is omitted in PV nodes)
    if (   !PvNode
        &&  depth < RazorDepth
        && !inCheck
        &&  refinedValue + razor_margin(depth) < beta
        &&  ttMove == MOVE_NONE
        &&  abs(beta) < VALUE_MATE_IN_PLY_MAX
#ifndef GPSFISH
        && !pos.has_pawn_on_7th(pos.side_to_move())
#endif
      )
    {
        Value rbeta = beta - razor_margin(depth);
        Value v = qsearch<NonPV>(pos, ss, rbeta-1, rbeta, DEPTH_ZERO);
        if (v < rbeta)
            // Logically we should return (v + razor_margin(depth)), but
            // surprisingly this did slightly weaker in tests.
            return v;
    }

    // Step 7. Static null move pruning (is omitted in PV nodes)
    // We're betting that the opponent doesn't have a move that will reduce
    // the score by more than futility_margin(depth) if we do a null move.
    if (   !PvNode
        && !ss->skipNullMove
        &&  depth < RazorDepth
        && !inCheck
        &&  refinedValue - futility_margin(depth, 0) >= beta
        &&  abs(beta) < VALUE_MATE_IN_PLY_MAX
#ifndef GPSFISH
        &&  pos.non_pawn_material(pos.side_to_move())
#endif
	   )
        return refinedValue - futility_margin(depth, 0);

    // Step 8. Null move search with verification search (is omitted in PV nodes)
    if (   !PvNode
        && !ss->skipNullMove
        &&  depth > ONE_PLY
        && !inCheck
        &&  refinedValue >= beta
        &&  abs(beta) < VALUE_MATE_IN_PLY_MAX
#ifdef GPSFISH
      )
#else
        &&  pos.non_pawn_material(pos.side_to_move()))
#endif
    {
#ifdef GPSFISH
        ss->currentMove = Move::PASS(pos.side_to_move());
#else
        ss->currentMove = MOVE_NULL;
#endif

        // Null move dynamic reduction based on depth
        int R = 3 + (depth >= 5 * ONE_PLY ? depth / 8 : 0);

        // Null move dynamic reduction based on value
        if (refinedValue - PawnValueMidgame > beta)
            R++;

#ifdef GPSFISH
        pos.do_undo_null_move(st,
                [&](osl::Square){
                *(pos.eval+1)= *(pos.eval);
                pos.eval++;
                pos.eval->update(pos.osl_state,ss->currentMove);
#else
        pos.do_null_move(st);
#endif
        (ss+1)->skipNullMove = true;
        nullValue = depth-R*ONE_PLY < ONE_PLY ? -qsearch<NonPV>(pos, ss+1, -beta, -alpha, DEPTH_ZERO)
                                              : - search<NonPV>(pos, ss+1, -beta, -alpha, depth-R*ONE_PLY);
        (ss+1)->skipNullMove = false;
#ifdef GPSFISH
	    --pos.eval;
	  }
	  );
#else
        pos.undo_null_move();
#endif

        if (nullValue >= beta)
        {
            // Do not return unproven mate scores
            if (nullValue >= VALUE_MATE_IN_PLY_MAX)
                nullValue = beta;

            if (depth < 6 * ONE_PLY)
                return nullValue;

            // Do verification search at high depths
            ss->skipNullMove = true;
            Value v = search<NonPV>(pos, ss, alpha, beta, depth-R*ONE_PLY);
            ss->skipNullMove = false;

            if (v >= beta)
                return nullValue;
        }
        else
        {
            // The null move failed low, which means that we may be faced with
            // some kind of threat. If the previous move was reduced, check if
            // the move that refuted the null move was somehow connected to the
            // move which was reduced. If a connection is found, return a fail
            // low score (which will cause the reduced move to fail high in the
            // parent node, which will trigger a re-search with full depth).
            threatMove = (ss+1)->bestMove;

            if (   depth < ThreatDepth
                && (ss-1)->reduction
                && threatMove != MOVE_NONE
                && connected_moves(pos, (ss-1)->currentMove, threatMove))
                return beta - 1;
        }
    }

    // Step 9. ProbCut (is omitted in PV nodes)
    // If we have a very good capture (i.e. SEE > seeValues[captured_piece_type])
    // and a reduced search returns a value much above beta, we can (almost) safely
    // prune the previous move.
    if (   !PvNode
        &&  depth >= RazorDepth + ONE_PLY
        && !inCheck
        && !ss->skipNullMove
        &&  excludedMove == MOVE_NONE
        &&  abs(beta) < VALUE_MATE_IN_PLY_MAX)
    {
        Value rbeta = beta + 200;
        Depth rdepth = depth - ONE_PLY - 3 * ONE_PLY;

        assert(rdepth >= ONE_PLY);

        MovePicker mp(pos, ttMove, H, Position::see_value(pos.captured_piece_type()));
        CheckInfo ci(pos);

        while ((move = mp.get_next_move()) != MOVE_NONE)
            if (pos.pl_move_is_legal(move, ci.pinned))
            {
#ifdef GPSFISH
                pos.do_undo_move(move,st,
                        [&](osl::Square){
                        assert(pos.is_ok());
                        *(pos.eval+1)= *(pos.eval);
                        pos.eval++;
                        pos.eval->update(pos.osl_state,move);
#else
                pos.do_move(move, st, ci, pos.move_gives_check(move, ci));
#endif
                value = -search<NonPV>(pos, ss+1, -rbeta, -rbeta+1, rdepth);
#ifdef GPSFISH
                --pos.eval;
                });
#else
                pos.undo_move(move);
#endif
                if (value >= rbeta)
                    return value;
            }
    }

    // Step 10. Internal iterative deepening
    if (   depth >= IIDDepth[PvNode]
        && ttMove == MOVE_NONE
        && (PvNode || (!inCheck && ss->eval + IIDMargin >= beta)))
    {
        Depth d = (PvNode ? depth - 2 * ONE_PLY : depth / 2);

        ss->skipNullMove = true;
        search<PvNode ? PV : NonPV>(pos, ss, alpha, beta, d);
        ss->skipNullMove = false;

        tte = TT.probe(posKey);
#ifdef GPSFISH
        ttMove = tte ? tte->move(pos) : MOVE_NONE;
#else
        ttMove = tte ? tte->move() : MOVE_NONE;
#endif
    }

split_point_start: // At split points actual search starts from here

    // Initialize a MovePicker object for the current position
    MovePickerExt<NT> mp(pos, ttMove, depth, H, ss, PvNode ? -VALUE_INFINITE : beta);
    CheckInfo ci(pos);
    ss->bestMove = MOVE_NONE;
    futilityBase = ss->eval + ss->evalMargin;
    singularExtensionNode =   !RootNode
                           && !SpNode
                           && depth >= SingularExtensionDepth[PvNode]
                           && ttMove != MOVE_NONE
#ifdef GPSFISH
                           && excludedMove==MOVE_NONE // Do not allow recursive singular extension search
#else
                           && !excludedMove // Do not allow recursive singular extension search
#endif
                           && (tte->type() & VALUE_TYPE_LOWER)
                           && tte->depth() >= depth - 3 * ONE_PLY;
    if (SpNode)
    {
        lock_grab(&(sp->lock));
        bestValue = sp->bestValue;
    }

    // Step 11. Loop through moves
    // Loop through all pseudo-legal moves until no moves remain or a beta cutoff occurs
    while (   bestValue < beta
           && (move = mp.get_next_move()) != MOVE_NONE
           && !thread.cutoff_occurred())
    {
      assert(move_is_ok(move));

      if (move == excludedMove)
          continue;

      // At PV and SpNode nodes we want the moves to be legal
      if ((PvNode || SpNode) && !pos.pl_move_is_legal(move, ci.pinned))
          continue;

      if (SpNode)
      {
          moveCount = ++sp->moveCount;
          lock_release(&(sp->lock));
      }
      else
          moveCount++;
#ifdef MOVE_STACK_REJECTIONS
      if(!Root && move_stack_rejections_probe(move,pos,ss,alpha)) {
	if (SpNode)
	  lock_grab(&(sp->lock));
	continue;
      }
#endif      

      if (RootNode)
      {
          // This is used by time management
          FirstRootMove = (moveCount == 1);

          // Save the current node count before the move is searched
          nodes = pos.nodes_searched();

          // If it's time to send nodes info, do it here where we have the
          // correct accumulated node counts searched by each thread.
          if (SendSearchedNodes)
          {
              SendSearchedNodes = false;
              cout << "info" << speed_to_uci(pos.nodes_searched()) << endl;
          }

          if (current_search_time() > 2000)
#ifdef GPSFISH
//	    cout << "info currmove " << move_to_uci(move)
//                   << " currmovenumber " << moveCount << endl;
	  {}
#else 
              cout << "info currmove " << move
                   << " currmovenumber " << moveCount << endl;
#endif
      }

      // At Root and at first iteration do a PV search on all the moves to score root moves
      isPvMove = (PvNode && moveCount <= (RootNode ? depth <= ONE_PLY ? MAX_MOVES : MultiPV : 1));
      givesCheck = pos.move_gives_check(move, ci);
      captureOrPromotion = pos.move_is_capture(move) || move_is_promotion(move);

      // Step 12. Decide the new search depth
      ext = extension<PvNode>(pos, move, captureOrPromotion, givesCheck, &dangerous);

      // Singular extension search. If all moves but one fail low on a search of
      // (alpha-s, beta-s), and just one fails high on (alpha, beta), then that move
      // is singular and should be extended. To verify this we do a reduced search
      // on all the other moves but the ttMove, if result is lower than ttValue minus
      // a margin then we extend ttMove.
      if (   singularExtensionNode
          && move == ttMove
          && pos.pl_move_is_legal(move, ci.pinned)
          && ext < ONE_PLY)
      {
          Value ttValue = value_from_tt(tte->value(), ss->ply);

          if (abs(ttValue) < VALUE_KNOWN_WIN)
          {
              Value rBeta = ttValue - int(depth);
              ss->excludedMove = move;
              ss->skipNullMove = true;
              Value v = search<NonPV>(pos, ss, rBeta - 1, rBeta, depth / 2);
              ss->skipNullMove = false;
              ss->excludedMove = MOVE_NONE;
              ss->bestMove = MOVE_NONE;
              if (v < rBeta)
                  ext = ONE_PLY;
          }
      }

      // Update current move (this must be done after singular extension search)
      newDepth = depth - ONE_PLY + ext;

      // Step 13. Futility pruning (is omitted in PV nodes)
      if (   !PvNode
          && !captureOrPromotion
          && !inCheck
          && !dangerous
          &&  move != ttMove
          && !move_is_castle(move))
      {
          // Move count based pruning
          if (   moveCount >= futility_move_count(depth)
#ifdef GPSFISH
              && (threatMove==MOVE_NONE || !connected_threat(pos, move, threatMove))
#else
              && (!threatMove || !connected_threat(pos, move, threatMove))
#endif
              && bestValue > VALUE_MATED_IN_PLY_MAX) // FIXME bestValue is racy
          {
              if (SpNode)
                  lock_grab(&(sp->lock));

              continue;
          }

          // Value based pruning
          // We illogically ignore reduction condition depth >= 3*ONE_PLY for predicted depth,
          // but fixing this made program slightly weaker.
          Depth predictedDepth = newDepth - reduction<PvNode>(depth, moveCount);
#ifdef GPSFISH
          futilityValueScaled =  futilityBase + futility_margin(predictedDepth, moveCount)
                               + H.gain(move.ptypeO(), move_to(move));
#else
          futilityValueScaled =  futilityBase + futility_margin(predictedDepth, moveCount)
                               + H.gain(pos.piece_on(move_from(move)), move_to(move));
#endif

          if (futilityValueScaled < beta)
          {
              if (SpNode)
              {
                  lock_grab(&(sp->lock));
                  if (futilityValueScaled > sp->bestValue)
                      sp->bestValue = bestValue = futilityValueScaled;
              }
              else if (futilityValueScaled > bestValue)
                  bestValue = futilityValueScaled;

              continue;
          }

          // Prune moves with negative SEE at low depths
          if (   predictedDepth < 2 * ONE_PLY
              && bestValue > VALUE_MATED_IN_PLY_MAX
              && pos.see_sign(move) < 0)
          {
              if (SpNode)
                  lock_grab(&(sp->lock));

              continue;
          }
      }

      // Check for legality only before to do the move
      if (!pos.pl_move_is_legal(move, ci.pinned))
      {
          moveCount--;
          continue;
      }

      ss->currentMove = move;

#ifdef GPSFISH
      assert(pos.eval->value()==eval_t(pos.osl_state,false).value());
      (ss+1)->checkmateTested = false;
      pos.do_undo_move(move,st,
              [&](osl::Square){
              *(pos.eval+1)= *(pos.eval);
              pos.eval++;
              pos.eval->update(pos.osl_state,move);
              assert(pos.eval->value()==eval_t(pos.osl_state,false).value());

    const bool PvNode   = (NT == PV || NT == Root || NT == SplitPointPV);
    const bool SpNode   = (NT == SplitPointPV || NT == SplitPointNonPV);
    const bool RootNode = (NT == Root);

#else
      // Step 14. Make the move
      pos.do_move(move, st, ci, givesCheck);
#endif

      if (!SpNode && !captureOrPromotion)
          movesSearched[playedMoveCount++] = move;

      // Step extra. pv search (only in PV nodes)
      // The first move in list is the expected PV
      if (isPvMove)
          value = newDepth < ONE_PLY ? -qsearch<PV>(pos, ss+1, -beta, -alpha, DEPTH_ZERO)
                                     : - search<PV>(pos, ss+1, -beta, -alpha, newDepth);
      else
      {
          // Step 15. Reduced depth search
          // If the move fails high will be re-searched at full depth.
          bool doFullDepthSearch = true;
          alpha = SpNode ? sp->alpha : alpha;

          if (    depth > 3 * ONE_PLY
              && !captureOrPromotion
              && !dangerous
              && !move_is_castle(move)
              &&  ss->killers[0] != move
              &&  ss->killers[1] != move)
          {
              ss->reduction = reduction<PvNode>(depth, moveCount);
              if (ss->reduction)
              {
                  Depth d = newDepth - ss->reduction;
                  value = d < ONE_PLY ? -qsearch<NonPV>(pos, ss+1, -(alpha+1), -alpha, DEPTH_ZERO)
                                      : - search<NonPV>(pos, ss+1, -(alpha+1), -alpha, d);
                  doFullDepthSearch = (value > alpha);
              }
              ss->reduction = DEPTH_ZERO; // Restore original reduction
          }

          // Step 16. Full depth search
          if (doFullDepthSearch)
          {
              alpha = SpNode ? sp->alpha : alpha;
              value = newDepth < ONE_PLY ? -qsearch<NonPV>(pos, ss+1, -(alpha+1), -alpha, DEPTH_ZERO)
                                         : - search<NonPV>(pos, ss+1, -(alpha+1), -alpha, newDepth);

              // Step extra. pv search (only in PV nodes)
              // Search only for possible new PV nodes, if instead value >= beta then
              // parent node fails low with value <= alpha and tries another move.
              if (PvNode && value > alpha && (RootNode || value < beta))
                  value = newDepth < ONE_PLY ? -qsearch<PV>(pos, ss+1, -beta, -alpha, DEPTH_ZERO)
                                             : - search<PV>(pos, ss+1, -beta, -alpha, newDepth);
          }
      }
#ifdef GPSFISH
      --pos.eval;
	}
	);
#else
      // Step 17. Undo move
      pos.undo_move(move);
#endif

      assert(value > -VALUE_INFINITE && value < VALUE_INFINITE);

      // Step 18. Check for new best move
      if (SpNode)
      {
          lock_grab(&(sp->lock));
          bestValue = sp->bestValue;
          alpha = sp->alpha;
      }

      if (value > bestValue && !(SpNode && thread.cutoff_occurred()))
      {
          bestValue = value;

          if (SpNode)
              sp->bestValue = value;

          if (!RootNode && value > alpha)
          {
              if (PvNode && value < beta) // We want always alpha < beta
              {
                  alpha = value;

                  if (SpNode)
                      sp->alpha = value;
              }
              else if (SpNode)
                  sp->is_betaCutoff = true;

              ss->bestMove = move;

              if (SpNode)
                  sp->ss->bestMove = move;
          }
      }

      if (RootNode)
      {
          // Finished searching the move. If StopRequest is true, the search
          // was aborted because the user interrupted the search or because we
          // ran out of time. In this case, the return value of the search cannot
          // be trusted, and we break out of the loop without updating the best
          // move and/or PV.
          if (StopRequest)
              break;

          // Remember searched nodes counts for this move
          mp.current().nodes += pos.nodes_searched() - nodes;

          // PV move or new best move ?
          if (isPvMove || value > alpha)
          {
              // Update PV
              ss->bestMove = move;
              mp.current().pv_score = value;
              mp.current().extract_pv_from_tt(pos);

              // We record how often the best move has been changed in each
              // iteration. This information is used for time management: When
              // the best move changes frequently, we allocate some more time.
              if (!isPvMove && MultiPV == 1)
                  Rml.bestMoveChanges++;

              // It is critical that sorting is done with a stable algorithm
              // becuase all the values but the first are usually set to
              // -VALUE_INFINITE and we want to keep the same order for all
              // the moves but the new PV that goes to head.
              Rml.sort_first(moveCount);

#ifdef GPSFISH
              if (depth >= 5*ONE_PLY
                      && (!isPvMove || current_search_time() >= 5000))
                  cout << Rml[0].pv_info_to_uci(pos, depth/ONE_PLY,
                          thread.maxPly,
                          alpha, beta, 0)
                      << endl;
#endif

              // Update alpha. In multi-pv we don't use aspiration window, so set
              // alpha equal to minimum score among the PV lines searched so far.
              if (MultiPV > 1)
                  alpha = Rml[Min(moveCount, MultiPV) - 1].pv_score;
              else if (value > alpha)
                  alpha = value;
          }
          else
              // All other moves but the PV are set to the lowest value, this
              // is not a problem when sorting becuase sort is stable and move
              // position in the list is preserved, just the PV is pushed up.
              mp.current().pv_score = -VALUE_INFINITE;

      } // RootNode

      // Step 19. Check for split
      if (   !RootNode
          && !SpNode
          && depth >= Threads.min_split_depth()
          && bestValue < beta
          && Threads.available_slave_exists(pos.thread())
          && !StopRequest
          && !thread.cutoff_occurred())
          Threads.split<FakeSplit>(pos, ss, &alpha, beta, &bestValue, depth,
                                   threatMove, moveCount, &mp, PvNode);
    }

    // Step 20. Check for mate and stalemate
    // All legal moves have been searched and if there are
    // no legal moves, it must be mate or stalemate.
    // If one move was excluded return fail low score.
    if (!SpNode && !moveCount)
#ifdef GPSFISH
      return excludedMove!=MOVE_NONE ? oldAlpha : (inCheck ? (move_is_pawn_drop((ss-1)->currentMove) ? value_mate_in(ss->ply) : value_mated_in(ss->ply) ): VALUE_DRAW);
#else
        return excludedMove ? oldAlpha : inCheck ? value_mated_in(ss->ply) : VALUE_DRAW;
#endif

    // Step 21. Update tables
    // If the search is not aborted, update the transposition table,
    // history counters, and killer moves.
    if (!SpNode && !StopRequest && !thread.cutoff_occurred())
    {
        move = bestValue <= oldAlpha ? MOVE_NONE : ss->bestMove;
        vt   = bestValue <= oldAlpha ? VALUE_TYPE_UPPER
             : bestValue >= beta ? VALUE_TYPE_LOWER : VALUE_TYPE_EXACT;

        TT.store(posKey, value_to_tt(bestValue, ss->ply), vt, depth, move, ss->eval, ss->evalMargin);

        // Update killers and history only for non capture moves that fails high
        if (    bestValue >= beta
            && !pos.move_is_capture(move)
            && !move_is_promotion(move))
        {
            if (move != ss->killers[0])
            {
                ss->killers[1] = ss->killers[0];
                ss->killers[0] = move;
            }
            update_history(pos, move, depth, movesSearched, playedMoveCount);
        }
    }

    if (SpNode)
    {
        // Here we have the lock still grabbed
        sp->is_slave[pos.thread()] = false;
        sp->nodes += pos.nodes_searched();
        lock_release(&(sp->lock));
    }

    assert(bestValue > -VALUE_INFINITE && bestValue < VALUE_INFINITE);

    return bestValue;
  }

  // qsearch() is the quiescence search function, which is called by the main
  // search function when the remaining depth is zero (or, to be more precise,
  // less than ONE_PLY).

  template <NodeType NT>
  Value qsearch(Position& pos, SearchStack* ss, Value alpha, Value beta, Depth depth) {

    const bool PvNode = (NT == PV);

    assert(NT == PV || NT == NonPV);
    assert(alpha >= -VALUE_INFINITE && alpha <= VALUE_INFINITE);
    assert(beta >= -VALUE_INFINITE && beta <= VALUE_INFINITE);
    assert(PvNode || alpha == beta - 1);
    assert(depth <= 0);
    assert(pos.thread() >= 0 && pos.thread() < Threads.size());

    StateInfo st;
    Move ttMove, move;
    Value bestValue, value, evalMargin, futilityValue, futilityBase;
#ifdef GPSFISH
    bool inCheck, givesCheck, evasionPrunable;
#else
    bool inCheck, enoughMaterial, givesCheck, evasionPrunable;
#endif
    const TTEntry* tte;
    Depth ttDepth;
    Value oldAlpha = alpha;

    ss->bestMove = ss->currentMove = MOVE_NONE;
    ss->ply = (ss-1)->ply + 1;

#ifdef GPSFISH
    if(can_capture_king(pos)){
        return value_mate_in(0);
    }
    if(!pos.osl_state.inCheck()
            && ImmediateCheckmate::hasCheckmateMove
            (pos.side_to_move(),pos.osl_state,ss->bestMove)) {
        return value_mate_in(ss->ply); 
    }
#endif

    // Check for an instant draw or maximum ply reached
#ifdef GPSFISH
    int threadID = pos.thread();
    if (threadID == 0 && ++NodesSincePoll > NodesBetweenPolls)
    {
        NodesSincePoll = 0;
        poll(pos);
    }

    int repeat_check=0;
    if (StopRequest || ss->ply > PLY_MAX || pos.is_draw(repeat_check))
        return value_draw(pos);

    if(repeat_check<0) 
        return value_mated_in(ss->ply+1);
    else if(repeat_check>0) 
        return value_mate_in(ss->ply);
#else
    if (pos.is_draw<true>() || ss->ply > PLY_MAX)
        return VALUE_DRAW;
#endif

    // Decide whether or not to include checks, this fixes also the type of
    // TT entry depth that we are going to use. Note that in qsearch we use
    // only two types of depth in TT: DEPTH_QS_CHECKS or DEPTH_QS_NO_CHECKS.
    inCheck = pos.in_check();
    ttDepth = (inCheck || depth >= DEPTH_QS_CHECKS ? DEPTH_QS_CHECKS : DEPTH_QS_NO_CHECKS);

    // Transposition table lookup. At PV nodes, we don't use the TT for
    // pruning, but only for move ordering.
    tte = TT.probe(pos.get_key());
#ifdef GPSFISH
    ttMove = (tte ? tte->move(pos) : MOVE_NONE);
#else
    ttMove = (tte ? tte->move() : MOVE_NONE);
#endif

    if (!PvNode && tte && ok_to_use_TT(tte, ttDepth, beta, ss->ply))
    {
        ss->bestMove = ttMove; // Can be MOVE_NONE
        return value_from_tt(tte->value(), ss->ply);
    }

    // Evaluate the position statically
    if (inCheck)
    {
        bestValue = futilityBase = -VALUE_INFINITE;
        ss->eval = evalMargin = VALUE_NONE;
#ifndef GPSFISH
        enoughMaterial = false;
#endif
    }
    else
    {
        if (tte)
        {
            assert(tte->static_value() != VALUE_NONE);

            evalMargin = tte->static_value_margin();
            ss->eval = bestValue = tte->static_value();
        }
        else
            ss->eval = bestValue = evaluate(pos, evalMargin);

        // Stand pat. Return immediately if static value is at least beta
        if (bestValue >= beta)
        {
            if (!tte)
                TT.store(pos.get_key(), value_to_tt(bestValue, ss->ply), VALUE_TYPE_LOWER, DEPTH_NONE, MOVE_NONE, ss->eval, evalMargin);

            return bestValue;
        }

        if (PvNode && bestValue > alpha)
            alpha = bestValue;

        // Futility pruning parameters, not needed when in check
        futilityBase = ss->eval + evalMargin + FutilityMarginQS;
#ifndef GPSFISH
        enoughMaterial = pos.non_pawn_material(pos.side_to_move()) > RookValueMidgame;
#endif
    }

    // Initialize a MovePicker object for the current position, and prepare
    // to search the moves. Because the depth is <= 0 here, only captures,
    // queen promotions and checks (only if depth >= DEPTH_QS_CHECKS) will
    // be generated.
    MovePicker mp(pos, ttMove, depth, H, move_to((ss-1)->currentMove));
    CheckInfo ci(pos);

    // Loop through the moves until no moves remain or a beta cutoff occurs
    while (   alpha < beta
           && (move = mp.get_next_move()) != MOVE_NONE)
    {
      assert(move_is_ok(move));

#ifdef MOVE_STACK_REJECTIONS
      if(move_stack_rejections_probe(move,pos,ss,alpha)) continue;
#endif      

      givesCheck = pos.move_gives_check(move, ci);

      // Futility pruning
      if (   !PvNode
          && !inCheck
          && !givesCheck
          &&  move != ttMove
#ifndef GPSFISH
          &&  enoughMaterial
          && !move_is_promotion(move)
          && !pos.move_is_passed_pawn_push(move)
#endif
         )
      {
#ifdef GPSFISH
          futilityValue =  futilityBase
                         + pos.endgame_value_of_piece_on(move_to(move))
                         + (move_is_promotion(move) ? pos.promote_value_of_piece_on(move_from(move)) : VALUE_ZERO);
#else
          futilityValue =  futilityBase
                         + pos.endgame_value_of_piece_on(move_to(move))
                         + (move_is_ep(move) ? PawnValueEndgame : VALUE_ZERO);
#endif

          if (futilityValue < alpha)
          {
              if (futilityValue > bestValue)
                  bestValue = futilityValue;
              continue;
          }

          // Prune moves with negative or equal SEE
          if (   futilityBase < beta
              && depth < DEPTH_ZERO
              && pos.see(move) <= 0)
              continue;
      }

      // Detect non-capture evasions that are candidate to be pruned
      evasionPrunable =   !PvNode
                       && inCheck
                       && bestValue > VALUE_MATED_IN_PLY_MAX
                       && !pos.move_is_capture(move)
#ifndef GPSFISH
                       && !pos.can_castle(pos.side_to_move())
#endif
                       ;

      // Don't search moves with negative SEE values
      if (   !PvNode
          && (!inCheck || evasionPrunable)
          &&  move != ttMove
#ifndef GPSFISH
          && !move_is_promotion(move)
#endif
          &&  pos.see_sign(move) < 0)
          continue;

      // Don't search useless checks
      if (   !PvNode
          && !inCheck
          &&  givesCheck
          &&  move != ttMove
          && !pos.move_is_capture(move)
          && !move_is_promotion(move)
          &&  ss->eval + PawnValueMidgame / 4 < beta
          && !check_is_dangerous(pos, move, futilityBase, beta, &bestValue))
      {
          if (ss->eval + PawnValueMidgame / 4 > bestValue)
              bestValue = ss->eval + PawnValueMidgame / 4;

          continue;
      }

      // Check for legality only before to do the move
      if (!pos.pl_move_is_legal(move, ci.pinned))
          continue;

      // Update current move
      ss->currentMove = move;

      // Make and search the move
#ifdef GPSFISH
      pos.do_undo_move(move,st,
              [&](osl::Square){
              assert(pos.is_ok());
              *(pos.eval+1)= *(pos.eval);
              pos.eval++;
              pos.eval->update(pos.osl_state,move);
              assert(pos.eval_is_ok());
#else
      pos.do_move(move, st, ci, givesCheck);
#endif
      value = -qsearch<NT>(pos, ss+1, -beta, -alpha, depth-ONE_PLY);
#ifdef GPSFISH
              --pos.eval;
              }
              );
#else
      pos.undo_move(move);
#endif

      assert(value > -VALUE_INFINITE && value < VALUE_INFINITE);

      // New best move?
      if (value > bestValue)
      {
          bestValue = value;
          if (value > alpha)
          {
              alpha = value;
              ss->bestMove = move;
          }
       }
    }

#ifdef GPSFISH_CHECKMATE3_QUIESCE
    if (bestValue < beta && depth >= DEPTH_QS_CHECKS
            && (!(ss-1)->currentMove.isNormal()
                || (ss-1)->currentMove.ptype() == osl::KING)) {
        osl::checkmate::King8Info king8=pos.osl_state.king8Info(alt(pos.side_to_move()));
        assert(king8.uint64Value() == osl::checkmate::King8Info::make(pos.side_to_move(), pos.osl_state).uint64Value());
        bool in_danger = king8.dropCandidate() | king8.moveCandidate2();
        if (in_danger) {
            osl::checkmate::FixedDepthSearcher solver(pos.osl_state);
            if (solver.hasCheckmateMoveOfTurn(2,(ss)->bestMove).isCheckmateSuccess()) {
                return value_mate_in(ss->ply+2);;
            }
        }
    }
#endif

    // All legal moves have been searched. A special case: If we're in check
    // and no legal moves were found, it is checkmate.
    if (inCheck && bestValue == -VALUE_INFINITE)
#ifdef GPSFISH
        return (move_is_pawn_drop((ss-1)->currentMove) ? value_mate_in(ss->ply) : value_mated_in(ss->ply));
#else
        return value_mated_in(ss->ply);
#endif

    // Update transposition table
    ValueType vt = (bestValue <= oldAlpha ? VALUE_TYPE_UPPER : bestValue >= beta ? VALUE_TYPE_LOWER : VALUE_TYPE_EXACT);
    TT.store(pos.get_key(), value_to_tt(bestValue, ss->ply), vt, ttDepth, ss->bestMove, ss->eval, evalMargin);

    assert(bestValue > -VALUE_INFINITE && bestValue < VALUE_INFINITE);

    return bestValue;
  }


  // check_is_dangerous() tests if a checking move can be pruned in qsearch().
  // bestValue is updated only when returning false because in that case move
  // will be pruned.

  bool check_is_dangerous(Position &pos, Move move, Value futilityBase, Value beta, Value *bestValue)
  {
#ifdef GPSFISH
    return false;
#else
    Bitboard b, occ, oldAtt, newAtt, kingAtt;
    Square from, to, ksq, victimSq;
    Piece pc;
    Color them;
    Value futilityValue, bv = *bestValue;

    from = move_from(move);
    to = move_to(move);
    them = opposite_color(pos.side_to_move());
    ksq = pos.king_square(them);
    kingAtt = pos.attacks_from<KING>(ksq);
    pc = pos.piece_on(from);

    occ = pos.occupied_squares() & ~(1ULL << from) & ~(1ULL << ksq);
    oldAtt = pos.attacks_from(pc, from, occ);
    newAtt = pos.attacks_from(pc,   to, occ);

    // Rule 1. Checks which give opponent's king at most one escape square are dangerous
    b = kingAtt & ~pos.pieces_of_color(them) & ~newAtt & ~(1ULL << to);

    if (!(b && (b & (b - 1))))
        return true;

    // Rule 2. Queen contact check is very dangerous
    if (   type_of_piece(pc) == QUEEN
        && bit_is_set(kingAtt, to))
        return true;

    // Rule 3. Creating new double threats with checks
    b = pos.pieces_of_color(them) & newAtt & ~oldAtt & ~(1ULL << ksq);

    while (b)
    {
        victimSq = pop_1st_bit(&b);
        futilityValue = futilityBase + pos.endgame_value_of_piece_on(victimSq);

        // Note that here we generate illegal "double move"!
        if (   futilityValue >= beta
            && pos.see_sign(make_move(from, victimSq)) >= 0)
            return true;

        if (futilityValue > bv)
            bv = futilityValue;
    }

    // Update bestValue only if check is not dangerous (because we will prune the move)
    *bestValue = bv;
    return false;
#endif
  }


  // connected_moves() tests whether two moves are 'connected' in the sense
  // that the first move somehow made the second move possible (for instance
  // if the moving piece is the same in both moves). The first move is assumed
  // to be the move that was made to reach the current position, while the
  // second move is assumed to be a move from the current position.

  bool connected_moves(const Position& pos, Move m1, Move m2) {

    Square f1, t1, f2, t2;
    Piece p;

#ifdef GPSFISH
    assert(m1 != MOVE_NONE && move_is_ok(m1));
    assert(m2 != MOVE_NONE && move_is_ok(m2));
#else
    assert(m1 && move_is_ok(m1));
    assert(m2 && move_is_ok(m2));
#endif

    // Case 1: The moving piece is the same in both moves
    f2 = move_from(m2);
    t1 = move_to(m1);
    if (f2 == t1)
        return true;

    // Case 2: The destination square for m2 was vacated by m1
    t2 = move_to(m2);
    f1 = move_from(m1);
    if (t2 == f1)
        return true;

    // Case 3: Moving through the vacated square
#ifdef GPSFISH
    if(!f2.isPieceStand() && !f1.isPieceStand() &&
       Board_Table.getShortOffset(Offset32(f2,t2)) ==
       Board_Table.getShortOffset(Offset32(f2,f1)) &&
       abs((f2-t2).intValue())>abs((f2-f1).intValue())) return true;
#else
    if (   piece_is_slider(pos.piece_on(f2))
        && bit_is_set(squares_between(f2, t2), f1))
      return true;
#endif

    // Case 4: The destination square for m2 is defended by the moving piece in m1
    p = pos.piece_on(t1);
#ifdef GPSFISH
    osl::Piece pc=pos.osl_state.pieceAt(t1);
    if(pos.osl_state.hasEffectByPiece(pc,t2)) return true;
#else
    if (bit_is_set(pos.attacks_from(p, t1), t2))
        return true;
#endif

    // Case 5: Discovered check, checking piece is the piece moved in m1
#ifdef GPSFISH
    pc=pos.osl_state.pieceAt(t2);
    if(pc.isPiece() && pos.osl_state.hasEffectByPiece(pc,f2) &&
       Ptype_Table.getEffect(p,t1,pos.king_square(pos.side_to_move())).hasBlockableEffect() &&
       Board_Table.isBetweenSafe(f2,t1,pos.king_square(pos.side_to_move())) &&
       !Board_Table.isBetweenSafe(t2,t1,pos.king_square(pos.side_to_move())) &&
       pos.osl_state.pinOrOpen(pos.side_to_move()).test(pos.osl_state.pieceAt(t1).number()))
        return true;
#else
    if (    piece_is_slider(p)
        &&  bit_is_set(squares_between(t1, pos.king_square(pos.side_to_move())), f2)
        && !bit_is_set(squares_between(t1, pos.king_square(pos.side_to_move())), t2))
    {
        // discovered_check_candidates() works also if the Position's side to
        // move is the opposite of the checking piece.
        Color them = opposite_color(pos.side_to_move());
        Bitboard dcCandidates = pos.discovered_check_candidates(them);

        if (bit_is_set(dcCandidates, f2))
            return true;
    }
#endif
    return false;
  }


  // value_to_tt() adjusts a mate score from "plies to mate from the root" to
  // "plies to mate from the current ply".  Non-mate scores are unchanged.
  // The function is called before storing a value to the transposition table.

  Value value_to_tt(Value v, int ply) {

    if (v >= VALUE_MATE_IN_PLY_MAX)
      return v + ply;

    if (v <= VALUE_MATED_IN_PLY_MAX)
      return v - ply;

    return v;
  }


  // value_from_tt() is the inverse of value_to_tt(): It adjusts a mate score from
  // the transposition table to a mate score corrected for the current ply.

  Value value_from_tt(Value v, int ply) {

    if (v >= VALUE_MATE_IN_PLY_MAX)
      return v - ply;

    if (v <= VALUE_MATED_IN_PLY_MAX)
      return v + ply;

    return v;
  }


  // connected_threat() tests whether it is safe to forward prune a move or if
  // is somehow connected to the threat move returned by null search.

  bool connected_threat(const Position& pos, Move m, Move threat) {

    assert(move_is_ok(m));
#ifdef GPSFISH
    assert(threat!=MOVE_NONE && move_is_ok(threat));
#else
    assert(threat && move_is_ok(threat));
<<<<<<< HEAD
#endif
    assert(!pos.move_gives_check(m));
=======
>>>>>>> fe26967e
    assert(!pos.move_is_capture(m) && !move_is_promotion(m));
#ifndef GPSFISH
    assert(!pos.move_is_passed_pawn_push(m));
#endif

    Square mfrom, mto, tfrom, tto;

    mfrom = move_from(m);
    mto = move_to(m);
    tfrom = move_from(threat);
    tto = move_to(threat);

    // Case 1: Don't prune moves which move the threatened piece
    if (mfrom == tto)
        return true;

    // Case 2: If the threatened piece has value less than or equal to the
    // value of the threatening piece, don't prune moves which defend it.
    if (   pos.move_is_capture(threat)
        && (   pos.midgame_value_of_piece_on(tfrom) >= pos.midgame_value_of_piece_on(tto)
#ifdef GPSFISH
            || pos.type_of_piece_on(tfrom) == osl::KING)
        && pos.osl_state.hasEffectIf(m.ptypeO(), m.to(), tto))
#else
            || pos.type_of_piece_on(tfrom) == KING)
        && pos.move_attacks_square(m, tto))
#endif
        return true;

    // Case 3: If the moving piece in the threatened move is a slider, don't
    // prune safe moves which block its ray.
#ifdef GPSFISH
    if (   !tfrom.isPieceStand()
        && Board_Table.isBetweenSafe(mto,tfrom,tto)
        && pos.see_sign(m) >= 0)
        return true;
#else
    if (   piece_is_slider(pos.piece_on(tfrom))
        && bit_is_set(squares_between(tfrom, tto), mto)
        && pos.see_sign(m) >= 0)
        return true;
#endif

    return false;
  }


  // ok_to_use_TT() returns true if a transposition table score
  // can be used at a given point in search.

  bool ok_to_use_TT(const TTEntry* tte, Depth depth, Value beta, int ply) {

    Value v = value_from_tt(tte->value(), ply);

    return   (   tte->depth() >= depth
              || v >= Max(VALUE_MATE_IN_PLY_MAX, beta)
              || v < Min(VALUE_MATED_IN_PLY_MAX, beta))

          && (   ((tte->type() & VALUE_TYPE_LOWER) && v >= beta)
              || ((tte->type() & VALUE_TYPE_UPPER) && v < beta));
  }


  // refine_eval() returns the transposition table score if
  // possible otherwise falls back on static position evaluation.

  Value refine_eval(const TTEntry* tte, Value defaultEval, int ply) {

      assert(tte);

      Value v = value_from_tt(tte->value(), ply);

      if (   ((tte->type() & VALUE_TYPE_LOWER) && v >= defaultEval)
          || ((tte->type() & VALUE_TYPE_UPPER) && v < defaultEval))
          return v;

      return defaultEval;
  }


  // update_history() registers a good move that produced a beta-cutoff
  // in history and marks as failures all the other moves of that ply.

  void update_history(const Position& pos, Move move, Depth depth,
                      Move movesSearched[], int moveCount) {
    Move m;
    Value bonus = Value(int(depth) * int(depth));

#ifdef GPSFISH
    H.update(move.ptypeO(), move_to(move), bonus);
#else
    H.update(pos.piece_on(move_from(move)), move_to(move), bonus);
#endif

    for (int i = 0; i < moveCount - 1; i++)
    {
        m = movesSearched[i];

        assert(m != move);

#ifdef GPSFISH
        H.update(m.ptypeO(), move_to(m), -bonus);
#else
        H.update(pos.piece_on(move_from(m)), move_to(m), -bonus);
#endif
    }
  }


  // update_gains() updates the gains table of a non-capture move given
  // the static position evaluation before and after the move.

  void update_gains(const Position& pos, Move m, Value before, Value after) {

#ifdef GPSFISH
    if (   !m.isPass()
#else
    if (   m != MOVE_NULL
#endif
        && before != VALUE_NONE
        && after != VALUE_NONE
        && pos.captured_piece_type() == PIECE_TYPE_NONE
        && !move_is_special(m))
#ifdef GPSFISH
        H.update_gain(m.ptypeO(), move_to(m), -(before + after));
#else
        H.update_gain(pos.piece_on(move_to(m)), move_to(m), -(before + after));
#endif
  }


  // current_search_time() returns the number of milliseconds which have passed
  // since the beginning of the current search.

  int current_search_time(int set) {

    static int searchStartTime;

    if (set)
        searchStartTime = set;

    return get_system_time() - searchStartTime;
  }


  // value_to_uci() converts a value to a string suitable for use with the UCI
  // protocol specifications:
  //
  // cp <x>     The score from the engine's point of view in centipawns.
  // mate <y>   Mate in y moves, not plies. If the engine is getting mated
  //            use negative values for y.

  std::string value_to_uci(Value v) {

    std::stringstream s;

#ifdef GPSFISH
    if (abs(v) < VALUE_MATE - PLY_MAX * ONE_PLY)
        s << "cp " << int(v) * 100 / 200;
    else
        s << "cp " << int(v);
#else
    if (abs(v) < VALUE_MATE - PLY_MAX * ONE_PLY)
        s << "cp " << int(v) * 100 / int(PawnValueMidgame); // Scale to centipawns
    else
        s << "mate " << (v > 0 ? VALUE_MATE - v + 1 : -VALUE_MATE - v) / 2;
#endif

    return s.str();
  }


  // speed_to_uci() returns a string with time stats of current search suitable
  // to be sent to UCI gui.

  std::string speed_to_uci(int64_t nodes) {

    std::stringstream s;
    int t = current_search_time();

    s << " nodes " << nodes
      << " nps "   << (t > 0 ? int(nodes * 1000 / t) : 0)
#ifdef GPSFISH
      << " time "  << (t > 0 ? t : 1);
#else
      << " time "  << t;
#endif

    return s.str();
  }


  // poll() performs two different functions: It polls for user input, and it
  // looks at the time consumed so far and decides if it's time to abort the
  // search.

  void poll(const Position& pos) {

    static int lastInfoTime;
    int t = current_search_time();

    //  Poll for input
    if (input_available())
    {
        // We are line oriented, don't read single chars
        std::string command;

        if (!std::getline(std::cin, command) || command == "quit")
        {
            // Quit the program as soon as possible
            Limits.ponder = false;
            QuitRequest = StopRequest = true;
            return;
        }
#ifdef GPSFISH
        else if (command.size() >= 5 && string(command,0,5) == "echo "){
            cout << string(command,5) << endl;
        }
        else if (command == "stop" || command.find("gameover")==0)
#else
        else if (command == "stop")
#endif
        {
            // Stop calculating as soon as possible, but still send the "bestmove"
            // and possibly the "ponder" token when finishing the search.
            Limits.ponder = false;
            StopRequest = true;
        }
        else if (command == "ponderhit")
        {
            // The opponent has played the expected move. GUI sends "ponderhit" if
            // we were told to ponder on the same move the opponent has played. We
            // should continue searching but switching from pondering to normal search.
            Limits.ponder = false;

            if (StopOnPonderhit)
                StopRequest = true;
        }
    }

    // Print search information
    if (t < 1000)
        lastInfoTime = 0;

    else if (lastInfoTime > t)
        // HACK: Must be a new search where we searched less than
        // NodesBetweenPolls nodes during the first second of search.
        lastInfoTime = 0;

    else if (t - lastInfoTime >= 1000)
    {
        lastInfoTime = t;

        dbg_print_mean();
        dbg_print_hit_rate();

        // Send info on searched nodes as soon as we return to root
        SendSearchedNodes = true;
    }

    // Should we stop the search?
    if (Limits.ponder)
        return;

    bool stillAtFirstMove =    FirstRootMove
                           && !AspirationFailLow
                           &&  t > TimeMgr.available_time();

    bool noMoreTime =   t > TimeMgr.maximum_time()
                     || stillAtFirstMove;

    if (   (Limits.useTimeManagement() && noMoreTime)
        || (Limits.maxTime && t >= Limits.maxTime)
        || (Limits.maxNodes && pos.nodes_searched() >= Limits.maxNodes)) // FIXME
        StopRequest = true;
  }


  // wait_for_stop_or_ponderhit() is called when the maximum depth is reached
  // while the program is pondering. The point is to work around a wrinkle in
  // the UCI protocol: When pondering, the engine is not allowed to give a
  // "bestmove" before the GUI sends it a "stop" or "ponderhit" command.
  // We simply wait here until one of these commands is sent, and return,
  // after which the bestmove and pondermove will be printed.

  void wait_for_stop_or_ponderhit() {

    std::string command;

    // Wait for a command from stdin
    while (   std::getline(std::cin, command)
	      && command.find("gameover") != 0
	      && command != "ponderhit" && command != "stop" && command != "quit")
#ifdef GPSFISH
    {
        if (command.size() >= 5 && string(command,0,5) == "echo ")
            cout << string(command,5) << endl;
    }
#else
    {};
#endif

    if (command != "ponderhit" && command != "stop" && command.find("gameover")!=0)
        QuitRequest = true; // Must be "quit" or getline() returned false
  }


  // When playing with strength handicap choose best move among the MultiPV set
  // using a statistical rule dependent on SkillLevel. Idea by Heinz van Saanen.
  void do_skill_level(Move* best, Move* ponder) {

    assert(MultiPV > 1);

    static RKISS rk;

    // Rml list is already sorted by pv_score in descending order
    int s;
    int max_s = -VALUE_INFINITE;
    int size = Min(MultiPV, (int)Rml.size());
    int max = Rml[0].pv_score;
    int var = Min(max - Rml[size - 1].pv_score, PawnValueMidgame);
    int wk = 120 - 2 * SkillLevel;

    // PRNG sequence should be non deterministic
    for (int i = abs(get_system_time() % 50); i > 0; i--)
        rk.rand<unsigned>();

    // Choose best move. For each move's score we add two terms both dependent
    // on wk, one deterministic and bigger for weaker moves, and one random,
    // then we choose the move with the resulting highest score.
    for (int i = 0; i < size; i++)
    {
        s = Rml[i].pv_score;

        // Don't allow crazy blunders even at very low skills
        if (i > 0 && Rml[i-1].pv_score > s + EasyMoveMargin)
            break;

        // This is our magical formula
        s += ((max - s) * wk + var * (rk.rand<unsigned>() % wk)) / 128;

        if (s > max_s)
        {
            max_s = s;
            *best = Rml[i].pv[0];
            *ponder = Rml[i].pv[1];
        }
    }
  }


  /// RootMove and RootMoveList method's definitions

  RootMove::RootMove() {

    nodes = 0;
    pv_score = non_pv_score = -VALUE_INFINITE;
    pv[0] = MOVE_NONE;
  }

  RootMove& RootMove::operator=(const RootMove& rm) {

    const Move* src = rm.pv;
    Move* dst = pv;

    // Avoid a costly full rm.pv[] copy
    do *dst++ = *src; while (*src++ != MOVE_NONE);

    nodes = rm.nodes;
    pv_score = rm.pv_score;
    non_pv_score = rm.non_pv_score;
    return *this;
  }

  void RootMoveList::init(Position& pos, Move searchMoves[]) {

    MoveStack mlist[MAX_MOVES];
    Move* sm;

    clear();
    bestMoveChanges = 0;

    // Generate all legal moves and add them to RootMoveList
    MoveStack* last = generate<MV_LEGAL>(pos, mlist);
    for (MoveStack* cur = mlist; cur != last; cur++)
    {
        // If we have a searchMoves[] list then verify cur->move
        // is in the list before to add it.
#ifdef GPSFISH
        for (sm = searchMoves; *sm!=MOVE_NONE && *sm != cur->move; sm++) {}
#else
        for (sm = searchMoves; *sm && *sm != cur->move; sm++) {}
#endif

#ifdef GPSFISH
        if (searchMoves[0]!=MOVE_NONE && *sm != cur->move)
            continue;
#else
        if (searchMoves[0] && *sm != cur->move)
            continue;
#endif

        RootMove rm;
        rm.pv[0] = cur->move;
        rm.pv[1] = MOVE_NONE;
        rm.pv_score = -VALUE_INFINITE;
        push_back(rm);
    }
  }

#ifdef GPSFISH
  void RootMove::extract_pv_from_tt_rec(Position& pos,int ply) {
    TTEntry* tte;
#ifdef GPSFISH
    int dummy=0;
#endif
    if (   (tte = TT.probe(pos.get_key())) != NULL
           && tte->move(pos) != MOVE_NONE
           && pos.move_is_pl(tte->move(pos))
           && ply < PLY_MAX
#ifdef GPSFISH
           && (!pos.is_draw(dummy) || ply < 2))
#else
           && (!pos.is_draw() || ply < 2))
#endif
    {
        pv[ply] = tte->move(pos);
        StateInfo st;
        pos.do_undo_move(pv[ply],st,
                [&](osl::Square){
                assert(pos.is_ok());
                extract_pv_from_tt_rec(pos,ply+1);
                }
                );
    }
    else
      pv[ply] = MOVE_NONE;
  }
#endif
  // extract_pv_from_tt() builds a PV by adding moves from the transposition table.
  // We consider also failing high nodes and not only VALUE_TYPE_EXACT nodes. This
  // allow to always have a ponder move even when we fail high at root and also a
  // long PV to print that is important for position analysis.

  void RootMove::extract_pv_from_tt(Position& pos) {

#ifndef GPSFISH
    StateInfo state[PLY_MAX_PLUS_2], *st = state;
    TTEntry* tte;
    int ply = 1;
#endif

    assert(pv[0] != MOVE_NONE && pos.move_is_pl(pv[0]));

#ifdef GPSFISH
    StateInfo st;
    pos.do_undo_move(pv[0],st,
		     [&](osl::Square){
         assert(pos.is_ok());
         extract_pv_from_tt_rec(pos,1);
         }
         );
#else
    pos.do_move(pv[0], *st++);

#ifdef GPSFISH
    int dummy=0;
#endif

    while (   (tte = TT.probe(pos.get_key())) != NULL
           && tte->move() != MOVE_NONE
           && pos.move_is_pl(tte->move())
           && pos.pl_move_is_legal(tte->move(), pos.pinned_pieces(pos.side_to_move()))
           && ply < PLY_MAX
#ifdef GPSFISH
           && (!pos.is_draw(dummy) || ply < 2))
#else
           && (!pos.is_draw<false>() || ply < 2))
#endif
    {
        pv[ply] = tte->move();
        pos.do_move(pv[ply++], *st++);
    }
    pv[ply] = MOVE_NONE;

    do pos.undo_move(pv[--ply]); while (ply);
#endif
  }

#ifdef GPSFISH
  void RootMove::insert_pv_in_tt_rec(Position& pos,int ply) {
    TTEntry* tte;
    Key k;
    Value v, m = VALUE_NONE;
    k = pos.get_key();
    tte = TT.probe(k);

    // Don't overwrite existing correct entries
    if (!tte || tte->move(pos) != pv[ply])
    {
      v = (pos.in_check() ? VALUE_NONE : evaluate(pos, m));
      TT.store(k, VALUE_NONE, VALUE_TYPE_NONE, DEPTH_NONE, pv[ply], v, m);
    }
    if(pv[ply+1]!=MOVE_NONE){
        StateInfo st;
        pos.do_undo_move(pv[ply],st,
		       [&](osl::Square){
           assert(pos.is_ok());
           *(pos.eval+1)= *(pos.eval);
           pos.eval++;
           pos.eval->update(pos.osl_state,pv[ply]);
           insert_pv_in_tt_rec(pos,ply+1);
           --pos.eval;
           }
           );
    }
  }
#endif
  // insert_pv_in_tt() is called at the end of a search iteration, and inserts
  // the PV back into the TT. This makes sure the old PV moves are searched
  // first, even if the old TT entries have been overwritten.

  void RootMove::insert_pv_in_tt(Position& pos) {

#ifndef GPSFISH
    StateInfo state[PLY_MAX_PLUS_2], *st = state;
    TTEntry* tte;
    Key k;
    Value v, m = VALUE_NONE;
    int ply = 0;
#endif

    assert(pv[0] != MOVE_NONE && pos.move_is_pl(pv[0]));

#ifdef GPSFISH
    insert_pv_in_tt_rec(pos,0);
#else
    do {
        k = pos.get_key();
        tte = TT.probe(k);

        // Don't overwrite existing correct entries
        if (!tte || tte->move() != pv[ply])
        {
            v = (pos.in_check() ? VALUE_NONE : evaluate(pos, m));
            TT.store(k, VALUE_NONE, VALUE_TYPE_NONE, DEPTH_NONE, pv[ply], v, m);
        }
        pos.do_move(pv[ply], *st++);

    } while (pv[++ply] != MOVE_NONE);

    do pos.undo_move(pv[--ply]); while (ply);
#endif
  }

  // pv_info_to_uci() returns a string with information on the current PV line
  // formatted according to UCI specification.

  std::string RootMove::pv_info_to_uci(Position& pos, int depth, int selDepth, Value alpha,
                                       Value beta, int pvIdx) {
    std::stringstream s;

    s << "info depth " << depth
      << " seldepth " << selDepth
#ifndef GPSFISH
      << " multipv " << pvIdx + 1
#endif
      << " score " << value_to_uci(pv_score)
#ifndef GPSFISH
      << (pv_score >= beta ? " lowerbound" : pv_score <= alpha ? " upperbound" : "")
#endif
      << speed_to_uci(pos.nodes_searched())
      << " pv ";

    for (Move* m = pv; *m != MOVE_NONE; m++)
#ifdef GPSFISH
      s << move_to_uci(*m,false) << " ";
#else
        s << *m << " ";
#endif

    return s.str();
  }

  // Specializations for MovePickerExt in case of Root node
  MovePickerExt<Root>::MovePickerExt(const Position& p, Move ttm, Depth d,
                                     const History& h, SearchStack* ss, Value b)
                     : MovePicker(p, ttm, d, h, ss, b), cur(-1) {
    Move move;
    Value score = VALUE_ZERO;

    // Score root moves using standard ordering used in main search, the moves
    // are scored according to the order in which they are returned by MovePicker.
    // This is the second order score that is used to compare the moves when
    // the first orders pv_score of both moves are equal.
    while ((move = MovePicker::get_next_move()) != MOVE_NONE)
        for (RootMoveList::iterator rm = Rml.begin(); rm != Rml.end(); ++rm)
            if (rm->pv[0] == move)
            {
                rm->non_pv_score = score--;
                break;
            }

    Rml.sort();
  }

} // namespace


// ThreadsManager::idle_loop() is where the threads are parked when they have no work
// to do. The parameter 'sp', if non-NULL, is a pointer to an active SplitPoint
// object for which the current thread is the master.

void ThreadsManager::idle_loop(int threadID, SplitPoint* sp) {

  assert(threadID >= 0 && threadID < MAX_THREADS);

  int i;
  bool allFinished;

  while (true)
  {
      // Slave threads can exit as soon as AllThreadsShouldExit raises,
      // master should exit as last one.
      if (allThreadsShouldExit)
      {
          assert(!sp);
          threads[threadID].state = Thread::TERMINATED;
          return;
      }

      // If we are not thinking, wait for a condition to be signaled
      // instead of wasting CPU time polling for work.
      while (   threadID >= activeThreads
             || threads[threadID].state == Thread::INITIALIZING
             || (useSleepingThreads && threads[threadID].state == Thread::AVAILABLE))
      {
          assert(!sp || useSleepingThreads);
          assert(threadID != 0 || useSleepingThreads);

          if (threads[threadID].state == Thread::INITIALIZING)
              threads[threadID].state = Thread::AVAILABLE;

          // Grab the lock to avoid races with Thread::wake_up()
          lock_grab(&threads[threadID].sleepLock);

          // If we are master and all slaves have finished do not go to sleep
          for (i = 0; sp && i < activeThreads && !sp->is_slave[i]; i++) {}
          allFinished = (i == activeThreads);

          if (allFinished || allThreadsShouldExit)
          {
              lock_release(&threads[threadID].sleepLock);
              break;
          }

          // Do sleep here after retesting sleep conditions
          if (threadID >= activeThreads || threads[threadID].state == Thread::AVAILABLE)
              cond_wait(&threads[threadID].sleepCond, &threads[threadID].sleepLock);

          lock_release(&threads[threadID].sleepLock);
      }

      // If this thread has been assigned work, launch a search
      if (threads[threadID].state == Thread::WORKISWAITING)
      {
          assert(!allThreadsShouldExit);

          threads[threadID].state = Thread::SEARCHING;

          // Copy split point position and search stack and call search()
          // with SplitPoint template parameter set to true.
#ifdef MOVE_STACK_REJECTIONS
          SearchStack ss_base[PLY_MAX_PLUS_2];
	  SplitPoint* tsp = threads[threadID].splitPoint;
          Position pos(*tsp->pos, threadID);
	  int ply=tsp->ss->ply;
	  assert(0< ply && ply+3<PLY_MAX_PLUS_2);
	  for(int i=0;i<ply-1;i++)
	    ss_base[i].currentMove=(tsp->ss-ply+i)->currentMove;
	  SearchStack *ss= &ss_base[ply-1];
          memcpy(ss, tsp->ss - 1, 4 * sizeof(SearchStack));
          (ss+1)->sp = tsp;
#else
          SearchStack ss[PLY_MAX_PLUS_2];
          SplitPoint* tsp = threads[threadID].splitPoint;
          Position pos(*tsp->pos, threadID);

          memcpy(ss, tsp->ss - 1, 4 * sizeof(SearchStack));
          (ss+1)->sp = tsp;
#endif
	  uint64_t es_base[(PLY_MAX_PLUS_2*sizeof(eval_t)+sizeof(uint64_t)-1)/sizeof(uint64_t)];
	  eval_t *es=(eval_t *)&es_base[0];
	  assert(tsp->pos->eval);
	  es[0]= *(tsp->pos->eval);
	  pos.eval= &es[0];

          if (tsp->pvNode)
              search<SplitPointPV>(pos, ss+1, tsp->alpha, tsp->beta, tsp->depth);
          else
              search<SplitPointNonPV>(pos, ss+1, tsp->alpha, tsp->beta, tsp->depth);

          assert(threads[threadID].state == Thread::SEARCHING);

          threads[threadID].state = Thread::AVAILABLE;

          // Wake up master thread so to allow it to return from the idle loop in
          // case we are the last slave of the split point.
          if (   useSleepingThreads
              && threadID != tsp->master
              && threads[tsp->master].state == Thread::AVAILABLE)
              threads[tsp->master].wake_up();
      }

      // If this thread is the master of a split point and all slaves have
      // finished their work at this split point, return from the idle loop.
      for (i = 0; sp && i < activeThreads && !sp->is_slave[i]; i++) {}
      allFinished = (i == activeThreads);

      if (allFinished)
      {
          // Because sp->slaves[] is reset under lock protection,
          // be sure sp->lock has been released before to return.
          lock_grab(&(sp->lock));
          lock_release(&(sp->lock));

          // In helpful master concept a master can help only a sub-tree, and
          // because here is all finished is not possible master is booked.
          assert(threads[threadID].state == Thread::AVAILABLE);

          threads[threadID].state = Thread::SEARCHING;
          return;
      }
  }
}

#ifdef GPSFISHONE
void do_checkmate(Position& pos, int mateTime){
  cout << "checkmate notimplemented";
  return;
}
#else
void do_checkmate(Position& pos, int mateTime){
  QuitRequest=false;
  osl::state::NumEffectState state(pos.osl_state);
#if (! defined ALLOW_KING_ABSENCE)
  if (state.kingSquare(state.turn()).isPieceStand()) {
    cout << "checkmate notimplemented";
    return;
  }
#endif
  osl::checkmate::DfpnTable table(state.turn());
  const osl::PathEncoding path(state.turn());
  osl::Move checkmate_move;
  osl::stl::vector<osl::Move> pv;
  osl::checkmate::ProofDisproof result;
  osl::checkmate::Dfpn dfpn;
  dfpn.setTable(&table);
  double seconds=(double)mateTime/1000.0;
  osl::misc::MilliSeconds start = osl::misc::MilliSeconds::now();
  size_t step = 100000, total = 0;
  double scale = 1.0; 
  for (size_t limit = step; true; limit = static_cast<size_t>(step*scale)) {
    result = dfpn.
      hasCheckmateMove(state, osl::hash::HashKey(state), path, limit, checkmate_move, Move(), &pv);
    double elapsed = start.elapsedSeconds();
    double memory = osl::OslConfig::memoryUseRatio();
    uint64_t node_count = dfpn.nodeCount();
    cout << "info time " << static_cast<int>(elapsed*1000)
       << " nodes " << total+node_count << " nps " << static_cast<int>(node_count/elapsed)
       << " hashfull " << static_cast<int>(memory*1000) << "\n";
    poll(pos);
    if (result.isFinal() || elapsed >= seconds || memory > 0.9 || QuitRequest || StopRequest)
      break;
    total += limit;
    // estimate: total * std::min(seconds/elapsed, 1.0/memory)
    // next: (estimate - total) / 2 + total
    scale = (total * std::min(seconds/elapsed, 1.0/memory) - total) / 2.0 / step;
    scale = std::max(std::min(16.0, scale), 0.1);
  }
  if (! result.isFinal()) {
    cout << "checkmate timeout\n";
    return;
  }
  if (! result.isCheckmateSuccess()) {
    cout << "checkmate nomate\n";
    return;
  }
  std::string msg = "checkmate";
  for (size_t i=0; i<pv.size(); ++i)
    msg += " " + move_to_uci(pv[i],false);
  cout << msg << "\n" << std::flush;
}
#endif

void show_tree(Position &pos){
  show_tree_rec(pos);
}<|MERGE_RESOLUTION|>--- conflicted
+++ resolved
@@ -2248,11 +2248,7 @@
     assert(threat!=MOVE_NONE && move_is_ok(threat));
 #else
     assert(threat && move_is_ok(threat));
-<<<<<<< HEAD
-#endif
-    assert(!pos.move_gives_check(m));
-=======
->>>>>>> fe26967e
+#endif
     assert(!pos.move_is_capture(m) && !move_is_promotion(m));
 #ifndef GPSFISH
     assert(!pos.move_is_passed_pawn_push(m));
