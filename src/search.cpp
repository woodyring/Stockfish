/*
  Stockfish, a UCI chess playing engine derived from Glaurung 2.1
  Copyright (C) 2004-2008 Tord Romstad (Glaurung author)
  Copyright (C) 2008-2012 Marco Costalba, Joona Kiiski, Tord Romstad

  Stockfish is free software: you can redistribute it and/or modify
  it under the terms of the GNU General Public License as published by
  the Free Software Foundation, either version 3 of the License, or
  (at your option) any later version.

  Stockfish is distributed in the hope that it will be useful,
  but WITHOUT ANY WARRANTY; without even the implied warranty of
  MERCHANTABILITY or FITNESS FOR A PARTICULAR PURPOSE.  See the
  GNU General Public License for more details.

  You should have received a copy of the GNU General Public License
  along with this program.  If not, see <http://www.gnu.org/licenses/>.
*/

#include <algorithm>
#include <cassert>
#include <cmath>
#include <cstring>
#include <iostream>
#include <sstream>

#include "book.h"
#include "evaluate.h"
#include "history.h"
#include "movegen.h"
#include "movepick.h"
#include "notation.h"
#include "search.h"
#include "timeman.h"
#include "thread.h"
#include "tt.h"
#include "ucioption.h"

#ifdef GPSFISH
#include "position.tcc"
#include "osl/boardTable.h"
using osl::Board_Table;
#include "osl/ptypeTable.h"
using osl::Ptype_Table;
#include "osl/offset32.h"
using osl::Offset32;
#include "osl/checkmate/immediateCheckmate.h"
#include "osl/checkmate/fixedDepthSearcher.h"
#include "osl/checkmate/dfpn.h"
using osl::checkmate::ImmediateCheckmate;
using std::string;
#include "osl/enter_king/enterKing.h"
#include "osl/misc/milliSeconds.h"
#include "osl/checkmate/dfpn.h"
#include "osl/checkmate/dfpnParallel.h"
#include "osl/hash/hashKey.h"
#endif
#ifdef MOVE_STACK_REJECTIONS
#include "osl/search/moveStackRejections.h"
#endif

#ifdef GPSFISH
# define GPSFISH_CHECKMATE3
# define GPSFISH_CHECKMATE3_QUIESCE
# define GPSFISH_DFPN
#endif

namespace Search {

  volatile SignalsType Signals;
  LimitsType Limits;
  std::vector<RootMove> RootMoves;
  Position RootPosition;
  Time::point SearchTime;
  StateStackPtr SetupStates;
}

using std::string;
using Eval::evaluate;
using namespace Search;

namespace {

  // Set to true to force running with one thread. Used for debugging
  const bool FakeSplit = false;

  // Different node types, used as template parameter
  enum NodeType { Root, PV, NonPV, SplitPointRoot, SplitPointPV, SplitPointNonPV };

  // Lookup table to check if a Piece is a slider and its access function
#ifndef GPSFISH
  const bool Slidings[18] = { 0, 0, 0, 1, 1, 1, 0, 0, 0, 0, 0, 1, 1, 1 };
  inline bool piece_is_slider(Piece p) { return Slidings[p]; }
#endif

  // Maximum depth for razoring
  const Depth RazorDepth = 4 * ONE_PLY;

  // Dynamic razoring margin based on depth
  inline Value razor_margin(Depth d) { return Value(512 + 16 * int(d)); }

  // Maximum depth for use of dynamic threat detection when null move fails low
  const Depth ThreatDepth = 5 * ONE_PLY;

  // Minimum depth for use of internal iterative deepening
  const Depth IIDDepth[] = { 8 * ONE_PLY, 5 * ONE_PLY };

  // At Non-PV nodes we do an internal iterative deepening search
  // when the static evaluation is bigger then beta - IIDMargin.
  const Value IIDMargin = Value(256);

  // Minimum depth for use of singular extension
  const Depth SingularExtensionDepth[] = { 8 * ONE_PLY, 6 * ONE_PLY };

  // Futility margin for quiescence search
  const Value FutilityMarginQS = Value(128);

  // Futility lookup tables (initialized at startup) and their access functions
  Value FutilityMargins[16][64]; // [depth][moveNumber]
  int FutilityMoveCounts[32];    // [depth]

  inline Value futility_margin(Depth d, int mn) {

    return d < 7 * ONE_PLY ? FutilityMargins[std::max(int(d), 1)][std::min(mn, 63)]
                           : 2 * VALUE_INFINITE;
  }

  inline int futility_move_count(Depth d) {

    return d < 16 * ONE_PLY ? FutilityMoveCounts[d] : MAX_MOVES;
  }

  // Reduction lookup tables (initialized at startup) and their access function
  int8_t Reductions[2][64][64]; // [pv][depth][moveNumber]

  template <bool PvNode> inline Depth reduction(Depth d, int mn) {

    return (Depth) Reductions[PvNode][std::min(int(d) / ONE_PLY, 63)][std::min(mn, 63)];
  }

  // Easy move margin. An easy move candidate must be at least this much better
  // than the second best move.
  const Value EasyMoveMargin = Value(0x150);

  // This is the minimum interval in msec between two check_time() calls
  const int TimerResolution = 5;


  size_t MultiPV, UCIMultiPV, PVIdx;

#ifdef GPSFISH
  Value DrawValue;
#endif
  TimeManager TimeMgr;
  int BestMoveChanges;
  int SkillLevel;
  bool SkillLevelEnabled, Chess960;
  History H;


  template <NodeType NT>
  Value search(Position& pos, Stack* ss, Value alpha, Value beta, Depth depth);

  template <NodeType NT>
  Value qsearch(Position& pos, Stack* ss, Value alpha, Value beta, Depth depth);

  void id_loop(Position& pos);
  bool check_is_dangerous(Position &pos, Move move, Value futilityBase, Value beta);
  bool connected_moves(const Position& pos, Move m1, Move m2);
  Value value_to_tt(Value v, int ply);
  Value value_from_tt(Value v, int ply);
  bool can_return_tt(const TTEntry* tte, Depth depth, Value ttValue, Value beta);
  bool connected_threat(const Position& pos, Move m, Move threat);
  Value refine_eval(const TTEntry* tte, Value ttValue, Value defaultEval);
  Move do_skill_level();
  string uci_pv(const Position& pos, int depth, Value alpha, Value beta);

  // is_dangerous() checks whether a move belongs to some classes of known
  // 'dangerous' moves so that we avoid to prune it.
  FORCE_INLINE bool is_dangerous(const Position& pos, Move m, bool captureOrPromotion) {

#ifndef GPSFISH
    // Castle move?
    if (type_of(m) == CASTLE)
        return true;

    // Passed pawn move?
    if (   type_of(pos.piece_moved(m)) == PAWN
        && pos.pawn_is_passed(pos.side_to_move(), to_sq(m)))
        return true;

    // Entering a pawn endgame?
    if (    captureOrPromotion
        &&  type_of(pos.piece_on(to_sq(m))) != PAWN
        &&  type_of(m) == NORMAL
        && (  pos.non_pawn_material(WHITE) + pos.non_pawn_material(BLACK)
            - PieceValue[Mg][pos.piece_on(to_sq(m))] == VALUE_ZERO))
        return true;
#endif

    return false;
  }

#ifdef GPSFISH
  void show_tree_rec(Position &pos){
    TTEntry* tte;
    StateInfo st;
    if ((tte = TT.probe(pos.key())) != NULL){
      std::cerr << "tte->value=" << tte->value() << std::endl;
      std::cerr << "tte->type=" << tte->type() << std::endl;
      std::cerr << "tte->generation=" << tte->generation() << std::endl;
      std::cerr << "tte->depth=" << tte->depth() << std::endl;
      std::cerr << "tte->static_value=" << tte->static_value() << std::endl;
      Move m=tte->move(pos);
      int dummy;
      if(m != MOVE_NONE
              && pos.is_pseudo_legal(m)
              && !pos.is_draw(dummy)) {
          std::cerr << "move=" << m << std::endl;
          pos.do_undo_move(m,st,
                  [&](osl::Square){ show_tree_rec(pos); }
                  );
      }
    }
  }
#endif
#ifdef GPSFISH
  Value value_draw(Position const& pos){
    if(pos.side_to_move()==osl::BLACK) return DrawValue;
    else return -DrawValue;
  }
#endif
#ifdef MOVE_STACK_REJECTIONS
  osl::container::MoveStack moveStacks[MAX_THREADS];
  bool move_stack_rejections_probe(osl::Move m, Position const &pos,SearchStack* ss,Value alpha){
    if(DrawValue!=0) return false;
    int i=std::min(7,std::min(ss->ply,pos.pliesFromNull()+1));
    if(i<3) return false;
    osl::state::NumEffectState const& state=pos.osl_state;
    osl::container::MoveStack &moveStack=moveStacks[pos.thread()];
    moveStack.clear();
    while(--i>0) moveStack.push((ss-i)->currentMove);
    osl::Player player=m.player();
    int checkCountOfAltP=pos.continuous_check[osl::alt(player)];
    bool ret=false;
    if(m.player()==osl::BLACK){
      ret=osl::search::MoveStackRejections::probe<osl::BLACK>(state,moveStack,ss->ply,m,alpha,checkCountOfAltP);
    }
    else {
      ret=osl::search::MoveStackRejections::probe<osl::WHITE>(state,moveStack,ss->ply,m,-alpha,checkCountOfAltP);
    }
    return ret;
  }
#endif
#ifdef GPSFISH
  bool can_capture_king(Position const& pos){
    Color us=pos.side_to_move();
    Color them=~us;
    const osl::Square king = pos.king_square(them);
    return pos.osl_state.hasEffectAt(us, king);
  }
#endif
} // namespace


/// Search::init() is called during startup to initialize various lookup tables

void Search::init() {

  int d;  // depth (ONE_PLY == 2)
  int hd; // half depth (ONE_PLY == 1)
  int mc; // moveCount

  // Init reductions array
  for (hd = 1; hd < 64; hd++) for (mc = 1; mc < 64; mc++)
  {
      double    pvRed = log(double(hd)) * log(double(mc)) / 3.0;
      double nonPVRed = 0.33 + log(double(hd)) * log(double(mc)) / 2.25;
      Reductions[1][hd][mc] = (int8_t) (   pvRed >= 1.0 ? floor(   pvRed * int(ONE_PLY)) : 0);
      Reductions[0][hd][mc] = (int8_t) (nonPVRed >= 1.0 ? floor(nonPVRed * int(ONE_PLY)) : 0);
  }

  // Init futility margins array
  for (d = 1; d < 16; d++) for (mc = 0; mc < 64; mc++)
      FutilityMargins[d][mc] = Value(112 * int(log(double(d * d) / 2) / log(2.0) + 1.001) - 8 * mc + 45);

  // Init futility move count array
  for (d = 0; d < 32; d++)
      FutilityMoveCounts[d] = int(3.001 + 0.25 * pow(d, 2.0));
}


/// Search::perft() is our utility to verify move generation. All the leaf nodes
/// up to the given depth are generated and counted and the sum returned.

size_t Search::perft(Position& pos, Depth depth) {

  // At the last ply just return the number of legal moves (leaf nodes)
  if (depth == ONE_PLY)
      return MoveList<LEGAL>(pos).size();

  StateInfo st;
  size_t cnt = 0;
  CheckInfo ci(pos);

  for (MoveList<LEGAL> ml(pos); !ml.end(); ++ml)
  {
#ifdef GPSFISH
      pos.do_undo_move(ml.move(),st,
              [&](osl::Square){
              assert(pos.is_ok());
#else
      pos.do_move(ml.move(), st, ci, pos.move_gives_check(ml.move(), ci));
#endif
      cnt += perft(pos, depth - ONE_PLY);
#ifdef GPSFISH
      } );
#else
      pos.undo_move(ml.move());
#endif
  }

  return cnt;
}


/// Search::think() is the external interface to Stockfish's search, and is
/// called by the main thread when the program receives the UCI 'go' command. It
/// searches from RootPosition and at the end prints the "bestmove" to output.

void Search::think() {

  static PolyglotBook book; // Defined static to initialize the PRNG only once

  Position& pos = RootPosition;
  Chess960 = pos.is_chess960();
#ifndef GPSFISH
  Eval::RootColor = pos.side_to_move();
#endif
  TimeMgr.init(Limits, pos.startpos_ply_counter(), pos.side_to_move());
  TT.new_search();
  H.clear();

  if (RootMoves.empty())
  {
      sync_cout << "info depth 0 score "
                << score_to_uci(pos.in_check() ? -VALUE_MATE : VALUE_DRAW) << sync_endl;

      RootMoves.push_back(MOVE_NONE);
      goto finalize;
  }

  if (Options["OwnBook"] && !Limits.infinite)
  {
      Move bookMove = book.probe(pos, Options["Book File"], Options["Best Book Move"]);

      if (bookMove && std::count(RootMoves.begin(), RootMoves.end(), bookMove))
      {
          std::swap(RootMoves[0], *std::find(RootMoves.begin(), RootMoves.end(), bookMove));
          goto finalize;
      }
  }

  UCIMultiPV = Options["MultiPV"];
  SkillLevel = Options["Skill Level"];

  // Do we have to play with skill handicap? In this case enable MultiPV that
  // we will use behind the scenes to retrieve a set of possible moves.
  SkillLevelEnabled = (SkillLevel < 20);
  MultiPV = (SkillLevelEnabled ? std::max(UCIMultiPV, (size_t)4) : UCIMultiPV);

  if (Options["Use Search Log"])
  {
      Log log(Options["Search Log Filename"]);
      log << "\nSearching: "  << pos.to_fen()
          << "\ninfinite: "   << Limits.infinite
          << " ponder: "      << Limits.ponder
          << " time: "        << Limits.time[pos.side_to_move()]
          << " increment: "   << Limits.inc[pos.side_to_move()]
          << " moves to go: " << Limits.movestogo
          << std::endl;
  }

  Threads.wake_up();

  // Set best timer interval to avoid lagging under time pressure. Timer is
  // used to check for remaining available thinking time.
  if (Limits.use_time_management())
      Threads.set_timer(std::min(100, std::max(TimeMgr.available_time() / 16, TimerResolution)));
  else if (Limits.nodes)
      Threads.set_timer(2 * TimerResolution);
  else
      Threads.set_timer(100);

  // We're ready to start searching. Call the iterative deepening loop function
  id_loop(pos);

  Threads.set_timer(0); // Stop timer
  Threads.sleep();

  if (Options["Use Search Log"])
  {
      Time::point elapsed = Time::now() - SearchTime + 1;

      Log log(Options["Search Log Filename"]);
      log << "Nodes: "          << pos.nodes_searched()
          << "\nNodes/second: " << pos.nodes_searched() * 1000 / elapsed
          << "\nBest move: "    << move_to_san(pos, RootMoves[0].pv[0]);

      StateInfo st;
#ifdef GPSFISH
      if(RootMoves[0].pv[0].isNormal())
          pos.do_undo_move(RootMoves[0].pv[0],st,
                  [&](osl::Square){
                  assert(pos.is_ok());
#else
      pos.do_move(RootMoves[0].pv[0], st);
#endif
      log << "\nPonder move: " << move_to_san(pos, RootMoves[0].pv[1]) << std::endl;
#ifdef GPSFISH
      } );
#else
      pos.undo_move(RootMoves[0].pv[0]);
#endif
  }

finalize:

  // When we reach max depth we arrive here even without Signals.stop is raised,
  // but if we are pondering or in infinite search, we shouldn't print the best
  // move before we are told to do so.
  if (!Signals.stop && (Limits.ponder || Limits.infinite))
      pos.this_thread()->wait_for_stop_or_ponderhit();

  // Best move could be MOVE_NONE when searching on a stalemate position
  sync_cout << "bestmove " << move_to_uci(RootMoves[0].pv[0], Chess960)
#ifdef GPSFISH
            << (RootMoves[0].pv[1].isNormal() ? " ponder " + move_to_uci(RootMoves[0].pv[1], Chess960) : "" ) << sync_endl;
#else
            << " ponder "  << move_to_uci(RootMoves[0].pv[1], Chess960) << sync_endl;
#endif
}

#ifdef GPSFISH_DFPN
struct CheckmateSolver
{
    osl::checkmate::DfpnTable table_black;
    osl::checkmate::DfpnTable table_white;
    osl::checkmate::Dfpn dfpn[2];
    CheckmateSolver()
    {
        table_black.setAttack(osl::BLACK);
        table_white.setAttack(osl::WHITE);
        dfpn[playerToIndex(osl::BLACK)].setTable(&table_black);
        dfpn[playerToIndex(osl::WHITE)].setTable(&table_white);
    }
    Move hasCheckmate(Position& pos, size_t nodes)
    {
        const Depth CheckmateDepth = ONE_PLY*100;
        TTEntry* tte = TT.probe(pos.key());
        if (tte && tte->type() == BOUND_EXACT
                && tte->depth() >= CheckmateDepth) {
            Value v = value_from_tt(tte->value(), 0);
            if (v >= VALUE_MATE_IN_MAX_PLY || v < VALUE_MATED_IN_MAX_PLY)
                return Move();		// mate or mated
        }

        osl::PathEncoding path(pos.osl_state.turn());
        osl::Move checkmate_move;
        osl::NumEffectState& state = pos.osl_state;
        osl::stl::vector<osl::Move> pv;
        osl::checkmate::ProofDisproof result
            = dfpn[playerToIndex(state.turn())].
            hasCheckmateMove(state, osl::HashKey(state), path, nodes,
                    checkmate_move, Move(), &pv);
        if (result.isCheckmateSuccess()) {
            TT.store(pos.key(), mate_in(pv.size()),
                    BOUND_EXACT, CheckmateDepth, checkmate_move,
                    VALUE_NONE, VALUE_NONE);
            return checkmate_move;
        }
        return Move();
    }
    void clear()
    {
        dfpn[0].clear();
        dfpn[1].clear();
        table_black.clear();
        table_white.clear();
    }
};
struct TestCheckmate
{
    CheckmateSolver *solver;
    Position *pos;
    osl::Move *result;
    uint64_t nodes;
    const Move *moves;
    int first, last;
    TestCheckmate(CheckmateSolver& s, Position& p, osl::Move& r, uint64_t n,
            const Move *pv, int f, int l)
        : solver(&s), pos(&p), result(&r), nodes(n),
        moves(pv), first(f), last(l)
    {
    }
    void operator()(osl::Square) const
    {
        *result = Move();
        if (nodes < (1<<18))
            *result = solver->hasCheckmate(*pos, nodes);
        if (result->isNormal()) {
            if (first > 0)
                sync_cout << "info string checkmate in future (" << first
                    << ") " << move_to_uci(moves[first],false)
                    << " by " << move_to_uci(*result,false) << sync_endl;
        }
        else if (! Signals.stop) {
            Move move;
            TestCheckmate next = *this;
            next.first++;
            next.nodes /= 2;
            next.result = &move;
            if (next.first < last && pos->is_pseudo_legal(moves[next.first])
                    && next.nodes >= 1024) {
                StateInfo st;
                pos->do_undo_move(moves[next.first], st, next);
            }
        }
    }
};

void run_checkmate(int depth, uint64_t nodes, Position& pos)
{
    static boost::scoped_ptr<CheckmateSolver> solver(new CheckmateSolver);
    StateInfo st;
    nodes /= 16;
    int mated = 0;
    for (size_t i=0; i<RootMoves.size() && nodes >= 1024 && !Signals.stop; ++i) {
        osl::Move win_move;
        TestCheckmate function(*solver, pos, win_move, nodes,
                &RootMoves[i].pv[0], 0, (i==0) ? depth/2 : 1);
        pos.do_undo_move(RootMoves[i].pv[0], st, function);
        if (! win_move.isNormal())
            nodes /= 4;
        else {
            ++mated;
            RootMoves[i].score = -VALUE_INFINITE;
            //RootMoves[i].non_pv_score = VALUE_MATED_IN_MAX_PLY;
            sync_cout << "info string losing move " << i << "th "
                << move_to_uci(RootMoves[i].pv[0],false)
                << " by " << move_to_uci(win_move,false) << sync_endl;
        }
    }
    solver->clear();
}
#endif

namespace {

  // id_loop() is the main iterative deepening loop. It calls search() repeatedly
  // with increasing depth until the allocated thinking time has been consumed,
  // user stops the search, or the maximum search depth is reached.

  void id_loop(Position& pos) {

    Stack ss[MAX_PLY_PLUS_2];
#ifdef GPSFISH
    uint64_t es_base[(MAX_PLY_PLUS_2*sizeof(eval_t)+sizeof(uint64_t)-1)/sizeof(uint64_t)]
#ifdef __GNUC__
      __attribute__((aligned(16)))
#endif
	;
    eval_t *es=(eval_t *)&es_base[0];
#endif

    int depth, prevBestMoveChanges;
    Value bestValue, alpha, beta, delta;
    bool bestMoveNeverChanged = true;
    Move skillBest = MOVE_NONE;

    memset(ss, 0, 4 * sizeof(Stack));
    depth = BestMoveChanges = 0;
    bestValue = delta = -VALUE_INFINITE;
#ifdef GPSFISH
    ss->currentMove = osl::Move::PASS(pos.side_to_move()); // Hack to skip update_gains
#else
    ss->currentMove = MOVE_NULL; // Hack to skip update gains
#endif

#ifdef GPSFISH
    pos.eval= &es[0];
    *(pos.eval)=eval_t(pos.osl_state,false);
#endif

#ifdef GPSFISH_DFPN
    uint64_t next_checkmate = 1<<18;
#endif
    // Iterative deepening loop until requested to stop or target depth reached
    while (!Signals.stop && ++depth <= MAX_PLY && (!Limits.depth || depth <= Limits.depth))
    {
        // Save last iteration's scores before first PV line is searched and all
        // the move scores but the (new) PV are set to -VALUE_INFINITE.
        for (size_t i = 0; i < RootMoves.size(); i++)
            RootMoves[i].prevScore = RootMoves[i].score;

        prevBestMoveChanges = BestMoveChanges;
        BestMoveChanges = 0;

#ifdef GPSFISH_DFPN
        if ((uint64_t)pos.nodes_searched() > next_checkmate
                && ((Time::now() - SearchTime + 1000)
                   < std::max(Limits.movetime,TimeMgr.maximum_time())*4/5) ) {
            run_checkmate(depth, next_checkmate, pos);
            next_checkmate *= 2;
            if (RootMoves[0].score <= VALUE_MATED_IN_MAX_PLY) {
                depth -= std::min(4, (int)depth/2);
                alpha = std::max(alpha - delta*63, -VALUE_INFINITE);
                beta  = std::min(beta  + delta*63,  VALUE_INFINITE);
            }
        }
#endif

        // MultiPV loop. We perform a full root search for each PV line
        for (PVIdx = 0; PVIdx < std::min(MultiPV, RootMoves.size()); PVIdx++)
        {
            // Set aspiration window default width
            if (depth >= 5 && abs(RootMoves[PVIdx].prevScore) < VALUE_KNOWN_WIN)
            {
                delta = Value(16);
                alpha = RootMoves[PVIdx].prevScore - delta;
                beta  = RootMoves[PVIdx].prevScore + delta;
            }
            else
            {
                alpha = -VALUE_INFINITE;
                beta  =  VALUE_INFINITE;
            }

            // Start with a small aspiration window and, in case of fail high/low,
            // research with bigger window until not failing high/low anymore.
            while (true)
            {
                // Search starts from ss+1 to allow referencing (ss-1). This is
                // needed by update gains and ss copy when splitting at Root.
                bestValue = search<Root>(pos, ss+1, alpha, beta, depth * ONE_PLY);

                // Bring to front the best move. It is critical that sorting is
                // done with a stable algorithm because all the values but the first
                // and eventually the new best one are set to -VALUE_INFINITE and
                // we want to keep the same order for all the moves but the new
                // PV that goes to the front. Note that in case of MultiPV search
                // the already searched PV lines are preserved.
                sort<RootMove>(RootMoves.begin() + PVIdx, RootMoves.end());

                // In case we have found an exact score and we are going to leave
                // the fail high/low loop then reorder the PV moves, otherwise
                // leave the last PV move in its position so to be searched again.
                // Of course this is needed only in MultiPV search.
                if (PVIdx && bestValue > alpha && bestValue < beta)
                    sort<RootMove>(RootMoves.begin(), RootMoves.begin() + PVIdx);

                // Write PV back to transposition table in case the relevant
                // entries have been overwritten during the search.
                for (size_t i = 0; i <= PVIdx; i++)
                    RootMoves[i].insert_pv_in_tt(pos);

                // If search has been stopped exit the aspiration window loop.
                // Sorting and writing PV back to TT is safe becuase RootMoves
                // is still valid, although refers to previous iteration.
                if (Signals.stop)
                    break;

                // Send full PV info to GUI if we are going to leave the loop or
                // if we have a fail high/low and we are deep in the search.
                if ((bestValue > alpha && bestValue < beta) || Time::now() - SearchTime > 2000)
                    sync_cout << uci_pv(pos, depth, alpha, beta) << sync_endl;

                // In case of failing high/low increase aspiration window and
                // research, otherwise exit the fail high/low loop.
                if (bestValue >= beta)
                {
                    beta += delta;
                    delta += delta / 2;
                }
                else if (bestValue <= alpha)
                {
                    Signals.failedLowAtRoot = true;
                    Signals.stopOnPonderhit = false;

                    alpha -= delta;
                    delta += delta / 2;
                }
                else
                    break;

                // Search with full window in case we have a win/mate score
                if (abs(bestValue) >= VALUE_KNOWN_WIN)
                {
                    alpha = -VALUE_INFINITE;
                    beta  =  VALUE_INFINITE;
                }

                assert(alpha >= -VALUE_INFINITE && beta <= VALUE_INFINITE);
            }
        }

        // Skills: Do we need to pick now the best move ?
        if (SkillLevelEnabled && depth == 1 + SkillLevel)
            skillBest = do_skill_level();

        if (!Signals.stop && Options["Use Search Log"])
        {
            Log log(Options["Search Log Filename"]);
            log << pretty_pv(pos, depth, bestValue, Time::now() - SearchTime, &RootMoves[0].pv[0])
                << std::endl;
        }

        // Filter out startup noise when monitoring best move stability
        if (depth > 2 && BestMoveChanges)
            bestMoveNeverChanged = false;

        // Do we have time for the next iteration? Can we stop searching now?
        if (!Signals.stop && !Signals.stopOnPonderhit && Limits.use_time_management())
        {
            bool stop = false; // Local variable, not the volatile Signals.stop

            // Take in account some extra time if the best move has changed
            if (depth > 4 && depth < 50)
                TimeMgr.pv_instability(BestMoveChanges, prevBestMoveChanges);

            // Stop search if most of available time is already consumed. We
            // probably don't have enough time to search the first move at the
            // next iteration anyway.
            if (Time::now() - SearchTime > (TimeMgr.available_time() * 62) / 100)
                stop = true;

            // Stop search early if one move seems to be much better than others
            if (    depth >= 12
                && !stop
                && (   (bestMoveNeverChanged &&  pos.captured_piece_type())
                    || Time::now() - SearchTime > (TimeMgr.available_time() * 40) / 100))
            {
                Value rBeta = bestValue - EasyMoveMargin;
                (ss+1)->excludedMove = RootMoves[0].pv[0];
                (ss+1)->skipNullMove = true;
                Value v = search<NonPV>(pos, ss+1, rBeta - 1, rBeta, (depth - 3) * ONE_PLY);
                (ss+1)->skipNullMove = false;
                (ss+1)->excludedMove = MOVE_NONE;

                if (v < rBeta)
                    stop = true;
            }

            if (stop)
            {
                // If we are allowed to ponder do not stop the search now but
                // keep pondering until GUI sends "ponderhit" or "stop".
                if (Limits.ponder)
                    Signals.stopOnPonderhit = true;
                else
                    Signals.stop = true;
            }
        }
    }

    // When using skills swap best PV line with the sub-optimal one
    if (SkillLevelEnabled)
    {
        if (skillBest == MOVE_NONE) // Still unassigned ?
            skillBest = do_skill_level();

        std::swap(RootMoves[0], *std::find(RootMoves.begin(), RootMoves.end(), skillBest));
    }
  }


  // search<>() is the main search function for both PV and non-PV nodes and for
  // normal and SplitPoint nodes. When called just after a split point the search
  // is simpler because we have already probed the hash table, done a null move
  // search, and searched the first move before splitting, we don't have to repeat
  // all this work again. We also don't need to store anything to the hash table
  // here: This is taken care of after we return from the split point.

  template <NodeType NT>
  Value search(Position& pos, Stack* ss, Value alpha, Value beta, Depth depth) {

    const bool PvNode   = (NT == PV || NT == Root || NT == SplitPointPV || NT == SplitPointRoot);
    const bool SpNode   = (NT == SplitPointPV || NT == SplitPointNonPV || NT == SplitPointRoot);
    const bool RootNode = (NT == Root || NT == SplitPointRoot);

    assert(alpha >= -VALUE_INFINITE && alpha < beta && beta <= VALUE_INFINITE);
    assert(PvNode || (alpha == beta - 1));
    assert(depth > DEPTH_ZERO);

    Move movesSearched[64];
    StateInfo st;
    const TTEntry *tte;
    SplitPoint* sp;
    Key posKey;
    Move ttMove, move, excludedMove, bestMove, threatMove;
    Depth ext, newDepth;
    Bound bt;
    Value bestValue, value, oldAlpha, ttValue;
    Value refinedValue, nullValue, futilityValue;
    bool pvMove, inCheck, singularExtensionNode, givesCheck;
    bool captureOrPromotion, dangerous, doFullDepthSearch;
    int moveCount, playedMoveCount;

    Thread* thisThread = pos.this_thread();
    moveCount = playedMoveCount = 0;

#ifdef GPSFISH
    int repeat_check = 0;

    if(can_capture_king(pos)){
        return mate_in(0);
    }
#endif


    oldAlpha = alpha;
    inCheck = pos.in_check();
    ss->ply = (ss-1)->ply + 1;

    // Used to send selDepth info to GUI
    if (PvNode && thisThread->maxPly < ss->ply)
        thisThread->maxPly = ss->ply;

    // Step 1. Initialize node
    if (SpNode)
    {
        tte = NULL;
        ttMove = excludedMove = MOVE_NONE;
        ttValue = VALUE_NONE;
        sp = ss->sp;
        bestMove = sp->bestMove;
        threatMove = sp->threatMove;
        bestValue = sp->bestValue;

        assert(bestValue > -VALUE_INFINITE && sp->moveCount > 0);

        goto split_point_start;
    }
    else
    {
        bestValue = -VALUE_INFINITE;
        ss->currentMove = threatMove = (ss+1)->excludedMove = bestMove = MOVE_NONE;
        (ss+1)->skipNullMove = false; (ss+1)->reduction = DEPTH_ZERO;
        (ss+2)->killers[0] = (ss+2)->killers[1] = MOVE_NONE;
    }

<<<<<<< HEAD
    // Enforce node limit here. FIXME: This only works with 1 search thread.
    if (Limits.nodes && pos.nodes_searched() >= Limits.nodes)
        Signals.stop = true;

#ifdef GPSFISH
    // Step X. Check for aborted search and immediate draw
    // Check for an instant draw or maximum ply reached
    if (Signals.stop || ss->ply > MAX_PLY || pos.is_draw(repeat_check))
        return value_draw(pos);

    if(repeat_check<0)
        return mated_in(ss->ply+1);
    else if(repeat_check>0)
        return mate_in(ss->ply);

    // Step 2. Check for aborted search and immediate draw
    if ((   Signals.stop
         || pos.is_draw<false>()
         || ss->ply > MAX_PLY) && !RootNode)
        return VALUE_DRAW;

    if ( !Root ){
        if(repeat_check<0)
            return mated_in(ss->ply);
        else if(repeat_check>0)
            return mate_in(ss->ply);
        else if(osl::EnterKing::canDeclareWin(pos.osl_state))
            return mate_in(ss->ply+1);
    }

    if (!ss->checkmateTested) {
        ss->checkmateTested = true;
        if(!pos.osl_state.inCheck()
                && ImmediateCheckmate::hasCheckmateMove
                (pos.side_to_move(),pos.osl_state,bestMove)) {
            return mate_in(ss->ply);
        }
#  ifdef GPSFISH_CHECKMATE3
        if ((! (ss-1)->currentMove.isNormal()
            || (ss-1)->currentMove.ptype() == osl::KING)) {
            osl::checkmate::King8Info king8=pos.osl_state.king8Info(alt(pos.side_to_move()));
            assert(king8.uint64Value() == osl::checkmate::King8Info::make(pos.side_to_move(), pos.osl_state).uint64Value());
            bool in_danger = king8.dropCandidate() | king8.moveCandidate2();
            if (in_danger) {
                osl::checkmate::FixedDepthSearcher solver(pos.osl_state);
                if (solver.hasCheckmateMoveOfTurn(2,bestMove)
                        .isCheckmateSuccess()) {
                    return mate_in(ss->ply+2);;
                }
            }
        }
#  endif
    }
#endif

=======
>>>>>>> ed0fb0b0
    if (!RootNode)
    {
        // Step 2. Check for aborted search and immediate draw
        if (Signals.stop || pos.is_draw<false>() || ss->ply > MAX_PLY)
            return VALUE_DRAW;

        // Step 3. Mate distance pruning. Even if we mate at the next move our score
        // would be at best mate_in(ss->ply+1), but if alpha is already bigger because
        // a shorter mate was found upward in the tree then there is no need to search
        // further, we will never beat current alpha. Same logic but with reversed signs
        // applies also in the opposite condition of being mated instead of giving mate,
        // in this case return a fail-high score.
        alpha = std::max(mated_in(ss->ply), alpha);
        beta = std::min(mate_in(ss->ply+1), beta);
        if (alpha >= beta)
            return alpha;
    }

    // Step 4. Transposition table lookup
    // We don't want the score of a partial search to overwrite a previous full search
    // TT value, so we use a different position key in case of an excluded move.
    excludedMove = ss->excludedMove;
#ifdef GPSFISH
    posKey = excludedMove!=MOVE_NONE ? pos.exclusion_key() : pos.key();
#else
    posKey = excludedMove ? pos.exclusion_key() : pos.key();
#endif

    tte = TT.probe(posKey);
#ifdef GPSFISH
    ttMove = RootNode ? RootMoves[PVIdx].pv[0] : tte ? tte->move(pos) : MOVE_NONE;
#else
    ttMove = RootNode ? RootMoves[PVIdx].pv[0] : tte ? tte->move() : MOVE_NONE;
#endif
    ttValue = tte ? value_from_tt(tte->value(), ss->ply) : VALUE_NONE;

    // At PV nodes we check for exact scores, while at non-PV nodes we check for
    // a fail high/low. Biggest advantage at probing at PV nodes is to have a
    // smooth experience in analysis mode. We don't probe at Root nodes otherwise
    // we should also update RootMoveList to avoid bogus output.
    if (!RootNode && tte && (PvNode ? tte->depth() >= depth && tte->type() == BOUND_EXACT
                                    : can_return_tt(tte, depth, ttValue, beta)))
    {
        TT.refresh(tte);
        ss->currentMove = ttMove; // Can be MOVE_NONE

        if (    ttValue >= beta
            &&  ttMove
            && !pos.is_capture_or_promotion(ttMove)
            &&  ttMove != ss->killers[0])
        {
            ss->killers[1] = ss->killers[0];
            ss->killers[0] = ttMove;
        }
        return ttValue;
    }

    // Step 5. Evaluate the position statically and update parent's gain statistics
    if (inCheck)
        ss->eval = ss->evalMargin = refinedValue = VALUE_NONE;
    else if (tte)
    {
        assert(tte->static_value() != VALUE_NONE);

        ss->eval = tte->static_value();
        ss->evalMargin = tte->static_value_margin();
        refinedValue = refine_eval(tte, ttValue, ss->eval);
    }
    else
    {
        refinedValue = ss->eval = evaluate(pos, ss->evalMargin);
        TT.store(posKey, VALUE_NONE, BOUND_NONE, DEPTH_NONE, MOVE_NONE, ss->eval, ss->evalMargin);
    }

    // Update gain for the parent non-capture move given the static position
    // evaluation before and after the move.
#ifdef GPSFISH
    if (   !(move = (ss-1)->currentMove).isPass()
#else
    if (    (move = (ss-1)->currentMove) != MOVE_NULL
#endif
        &&  (ss-1)->eval != VALUE_NONE
        &&  ss->eval != VALUE_NONE
        && !pos.captured_piece_type()
        &&  type_of(move) == NORMAL)
    {
        Square to = to_sq(move);
#ifdef GPSFISH
        //H.update_gain(m.ptypeO(), to_sq(m), -(before + after));
        H.update_gain(move.ptypeO(), to, -(ss-1)->eval - ss->eval);
#else
        H.update_gain(pos.piece_on(to), to, -(ss-1)->eval - ss->eval);
#endif
    }

    // Step 6. Razoring (is omitted in PV nodes)
    if (   !PvNode
        &&  depth < RazorDepth
        && !inCheck
        &&  refinedValue + razor_margin(depth) < beta
        &&  ttMove == MOVE_NONE
        &&  abs(beta) < VALUE_MATE_IN_MAX_PLY
#ifndef GPSFISH
        && !pos.pawn_on_7th(pos.side_to_move()))
#endif
      )
    {
        Value rbeta = beta - razor_margin(depth);
        Value v = qsearch<NonPV>(pos, ss, rbeta-1, rbeta, DEPTH_ZERO);
        if (v < rbeta)
            // Logically we should return (v + razor_margin(depth)), but
            // surprisingly this did slightly weaker in tests.
            return v;
    }

    // Step 7. Static null move pruning (is omitted in PV nodes)
    // We're betting that the opponent doesn't have a move that will reduce
    // the score by more than futility_margin(depth) if we do a null move.
    if (   !PvNode
        && !ss->skipNullMove
        &&  depth < RazorDepth
        && !inCheck
        &&  refinedValue - futility_margin(depth, 0) >= beta
        &&  abs(beta) < VALUE_MATE_IN_MAX_PLY
#ifndef GPSFISH
        &&  pos.non_pawn_material(pos.side_to_move())
#endif
	   )
        return refinedValue - futility_margin(depth, 0);

    // Step 8. Null move search with verification search (is omitted in PV nodes)
    if (   !PvNode
        && !ss->skipNullMove
        &&  depth > ONE_PLY
        && !inCheck
        &&  refinedValue >= beta
        &&  abs(beta) < VALUE_MATE_IN_MAX_PLY
#ifdef GPSFISH
      )
#else
        &&  pos.non_pawn_material(pos.side_to_move()))
#endif
    {
#ifdef GPSFISH
        ss->currentMove = Move::PASS(pos.side_to_move());
#else
        ss->currentMove = MOVE_NULL;
#endif

        // Null move dynamic reduction based on depth
        Depth R = 3 * ONE_PLY + depth / 4;

        // Null move dynamic reduction based on value
        if (refinedValue - PawnValueMg > beta)
            R += ONE_PLY;

#ifdef GPSFISH
        pos.do_undo_null_move(st,
                [&](osl::Square){
                *(pos.eval+1)= *(pos.eval);
                pos.eval++;
                pos.eval->update(pos.osl_state,ss->currentMove);
#else
        pos.do_null_move<true>(st);
#endif
        (ss+1)->skipNullMove = true;
        nullValue = depth-R < ONE_PLY ? -qsearch<NonPV>(pos, ss+1, -beta, -alpha, DEPTH_ZERO)
                                      : - search<NonPV>(pos, ss+1, -beta, -alpha, depth-R);
        (ss+1)->skipNullMove = false;
#ifdef GPSFISH
	    --pos.eval;
	  }
	  );
#else
        pos.do_null_move<false>(st);
#endif

        if (nullValue >= beta)
        {
            // Do not return unproven mate scores
            if (nullValue >= VALUE_MATE_IN_MAX_PLY)
                nullValue = beta;

            if (depth < 6 * ONE_PLY)
                return nullValue;

            // Do verification search at high depths
            ss->skipNullMove = true;
            Value v = search<NonPV>(pos, ss, alpha, beta, depth-R);
            ss->skipNullMove = false;

            if (v >= beta)
                return nullValue;
        }
        else
        {
            // The null move failed low, which means that we may be faced with
            // some kind of threat. If the previous move was reduced, check if
            // the move that refuted the null move was somehow connected to the
            // move which was reduced. If a connection is found, return a fail
            // low score (which will cause the reduced move to fail high in the
            // parent node, which will trigger a re-search with full depth).
            threatMove = (ss+1)->currentMove;

            if (   depth < ThreatDepth
                && (ss-1)->reduction
                && threatMove != MOVE_NONE
                && connected_moves(pos, (ss-1)->currentMove, threatMove))
                return beta - 1;
        }
    }

    // Step 9. ProbCut (is omitted in PV nodes)
    // If we have a very good capture (i.e. SEE > seeValues[captured_piece_type])
    // and a reduced search returns a value much above beta, we can (almost) safely
    // prune the previous move.
    if (   !PvNode
        &&  depth >= RazorDepth + ONE_PLY
        && !inCheck
        && !ss->skipNullMove
        &&  excludedMove == MOVE_NONE
        &&  abs(beta) < VALUE_MATE_IN_MAX_PLY)
    {
        Value rbeta = beta + 200;
        Depth rdepth = depth - ONE_PLY - 3 * ONE_PLY;

        assert(rdepth >= ONE_PLY);
        assert((ss-1)->currentMove != MOVE_NONE);
        assert((ss-1)->currentMove != MOVE_NULL);

        MovePicker mp(pos, ttMove, H, pos.captured_piece_type());
        CheckInfo ci(pos);

        while ((move = mp.next_move<false>()) != MOVE_NONE)
            if (pos.pl_move_is_legal(move, ci.pinned))
            {
                ss->currentMove = move;
#ifdef GPSFISH
                pos.do_undo_move(move,st,
                        [&](osl::Square){
                        assert(pos.is_ok());
                        *(pos.eval+1)= *(pos.eval);
                        pos.eval++;
                        pos.eval->update(pos.osl_state,move);
#else
                pos.do_move(move, st, ci, pos.move_gives_check(move, ci));
#endif
                value = -search<NonPV>(pos, ss+1, -rbeta, -rbeta+1, rdepth);
#ifdef GPSFISH
                --pos.eval;
                });
#else
                pos.undo_move(move);
#endif
                if (value >= rbeta)
                    return value;
            }
    }

    // Step 10. Internal iterative deepening
    if (   depth >= IIDDepth[PvNode]
        && ttMove == MOVE_NONE
        && (PvNode || (!inCheck && ss->eval + IIDMargin >= beta)))
    {
        Depth d = (PvNode ? depth - 2 * ONE_PLY : depth / 2);

        ss->skipNullMove = true;
        search<PvNode ? PV : NonPV>(pos, ss, alpha, beta, d);
        ss->skipNullMove = false;

        tte = TT.probe(posKey);
#ifdef GPSFISH
        ttMove = tte ? tte->move(pos) : MOVE_NONE;
#else
        ttMove = tte ? tte->move() : MOVE_NONE;
#endif
    }

split_point_start: // At split points actual search starts from here

    MovePicker mp(pos, ttMove, depth, H, ss, PvNode ? -VALUE_INFINITE : beta);
    CheckInfo ci(pos);
    value = bestValue; // Workaround a bogus 'uninitialized' warning under gcc
    singularExtensionNode =   !RootNode
                           && !SpNode
                           &&  depth >= SingularExtensionDepth[PvNode]
                           &&  ttMove != MOVE_NONE
#ifdef GPSFISH
                           && excludedMove==MOVE_NONE // Recursive singular search is not allowed
#else
                           && !excludedMove // Recursive singular search is not allowed
#endif
                           && (tte->type() & BOUND_LOWER)
                           &&  tte->depth() >= depth - 3 * ONE_PLY;

    // Step 11. Loop through moves
    // Loop through all pseudo-legal moves until no moves remain or a beta cutoff occurs
    while (    bestValue < beta
           && (move = mp.next_move<SpNode>()) != MOVE_NONE
           && !thisThread->cutoff_occurred()
           && !Signals.stop)
    {
      assert(is_ok(move));

      if (move == excludedMove)
          continue;

      // At root obey the "searchmoves" option and skip moves not listed in Root
      // Move List, as a consequence any illegal move is also skipped. In MultiPV
      // mode we also skip PV moves which have been already searched.
      if (RootNode && !std::count(RootMoves.begin() + PVIdx, RootMoves.end(), move))
          continue;

      if (SpNode)
      {
          // Shared counter cannot be decremented later if move turns out to be illegal
          if (!pos.pl_move_is_legal(move, ci.pinned))
              continue;

          moveCount = ++sp->moveCount;
          sp->mutex.unlock();
      }
      else
          moveCount++;
#ifdef MOVE_STACK_REJECTIONS
      if(!Root && move_stack_rejections_probe(move,pos,ss,alpha)) {
          if (SpNode)
              lock_grab(&(sp->lock));
          continue;
      }
#endif

      if (RootNode)
      {
          Signals.firstRootMove = (moveCount == 1);

#if 1 //ndef GPSFISH
          if (thisThread == Threads.main_thread() && Time::now() - SearchTime > 2000)
              sync_cout << "info depth " << depth / ONE_PLY
                        << " currmove " << move_to_uci(move, Chess960)
                        << " currmovenumber " << moveCount + PVIdx << sync_endl;
#endif
      }

      captureOrPromotion = pos.is_capture_or_promotion(move);
      givesCheck = pos.move_gives_check(move, ci);
      dangerous = givesCheck || is_dangerous(pos, move, captureOrPromotion);
      ext = DEPTH_ZERO;

      // Step 12. Extend checks and, in PV nodes, also dangerous moves
      if (PvNode && dangerous)
          ext = ONE_PLY;

      else if (givesCheck && pos.see_sign(move) >= 0)
          ext = ONE_PLY / 2;

      // Singular extension search. If all moves but one fail low on a search of
      // (alpha-s, beta-s), and just one fails high on (alpha, beta), then that move
      // is singular and should be extended. To verify this we do a reduced search
      // on all the other moves but the ttMove, if result is lower than ttValue minus
      // a margin then we extend ttMove.
      if (    singularExtensionNode
          && !ext
          &&  move == ttMove
          &&  pos.pl_move_is_legal(move, ci.pinned)
          &&  abs(ttValue) < VALUE_KNOWN_WIN)
      {
          Value rBeta = ttValue - int(depth);
          ss->excludedMove = move;
          ss->skipNullMove = true;
          value = search<NonPV>(pos, ss, rBeta - 1, rBeta, depth / 2);
          ss->skipNullMove = false;
          ss->excludedMove = MOVE_NONE;

          if (value < rBeta)
              ext = ONE_PLY;
      }

      // Update current move (this must be done after singular extension search)
      newDepth = depth - ONE_PLY + ext;

      // Step 13. Futility pruning (is omitted in PV nodes)
      if (   !PvNode
          && !captureOrPromotion
          && !inCheck
          && !dangerous
          &&  move != ttMove
          && (bestValue > VALUE_MATED_IN_MAX_PLY || bestValue == -VALUE_INFINITE))
      {
          // Move count based pruning
          if (   moveCount >= futility_move_count(depth)
#ifdef GPSFISH
              && (threatMove==MOVE_NONE || !connected_threat(pos, move, threatMove)))
#else
              && (!threatMove || !connected_threat(pos, move, threatMove)))
#endif
          {
              if (SpNode)
                  sp->mutex.lock();

              continue;
          }

          // Value based pruning
          // We illogically ignore reduction condition depth >= 3*ONE_PLY for predicted depth,
          // but fixing this made program slightly weaker.
          Depth predictedDepth = newDepth - reduction<PvNode>(depth, moveCount);
          futilityValue =  ss->eval + ss->evalMargin + futility_margin(predictedDepth, moveCount)
#ifdef GPSFISH
                         + H.gain(move.ptypeO(), to_sq(move)); // XXX
#else
                         + H.gain(pos.piece_moved(move), to_sq(move));
#endif

          if (futilityValue < beta)
          {
              if (SpNode)
                  sp->mutex.lock();

              continue;
          }

          // Prune moves with negative SEE at low depths
          if (   predictedDepth < 2 * ONE_PLY
              && pos.see_sign(move) < 0)
          {
              if (SpNode)
                  sp->mutex.lock();

              continue;
          }
      }

      // Check for legality only before to do the move
      if (!pos.pl_move_is_legal(move, ci.pinned))
      {
          moveCount--;
          continue;
      }

      pvMove = PvNode ? moveCount == 1 : false;
      ss->currentMove = move;
      if (!SpNode && !captureOrPromotion && playedMoveCount < 64)
          movesSearched[playedMoveCount++] = move;

#ifdef GPSFISH
      assert(pos.eval->value()==eval_t(pos.osl_state,false).value());
      (ss+1)->checkmateTested = false;
      pos.do_undo_move(move,st,
              [&](osl::Square){
              *(pos.eval+1)= *(pos.eval);
              pos.eval++;
              pos.eval->update(pos.osl_state,move);
              assert(pos.eval->value()==eval_t(pos.osl_state,false).value());

    const bool PvNode   = (NT == PV || NT == Root || NT == SplitPointPV || NT == SplitPointRoot);
    const bool SpNode   = (NT == SplitPointPV || NT == SplitPointNonPV || NT == SplitPointRoot);
    const bool RootNode = (NT == Root || NT == SplitPointRoot);

#else
      // Step 14. Make the move
      pos.do_move(move, st, ci, givesCheck);
#endif

      // Step 15. Reduced depth search (LMR). If the move fails high will be
      // re-searched at full depth.
      if (    depth > 3 * ONE_PLY
          && !pvMove
          && !captureOrPromotion
          && !dangerous
          &&  ss->killers[0] != move
          &&  ss->killers[1] != move)
      {
          ss->reduction = reduction<PvNode>(depth, moveCount);
          Depth d = std::max(newDepth - ss->reduction, ONE_PLY);
          alpha = SpNode ? sp->alpha : alpha;

          value = -search<NonPV>(pos, ss+1, -(alpha+1), -alpha, d);

          doFullDepthSearch = (value > alpha && ss->reduction != DEPTH_ZERO);
          ss->reduction = DEPTH_ZERO;
      }
      else
          doFullDepthSearch = !pvMove;

      // Step 16. Full depth search, when LMR is skipped or fails high
      if (doFullDepthSearch)
      {
          alpha = SpNode ? sp->alpha : alpha;
          value = newDepth < ONE_PLY ? -qsearch<NonPV>(pos, ss+1, -(alpha+1), -alpha, DEPTH_ZERO)
                                     : - search<NonPV>(pos, ss+1, -(alpha+1), -alpha, newDepth);
      }

      // Only for PV nodes do a full PV search on the first move or after a fail
      // high, in the latter case search only if value < beta, otherwise let the
      // parent node to fail low with value <= alpha and to try another move.
      if (PvNode && (pvMove || (value > alpha && (RootNode || value < beta))))
          value = newDepth < ONE_PLY ? -qsearch<PV>(pos, ss+1, -beta, -alpha, DEPTH_ZERO)
                                     : - search<PV>(pos, ss+1, -beta, -alpha, newDepth);

#ifdef GPSFISH
      --pos.eval;
      } );
#else
      // Step 17. Undo move
      pos.undo_move(move);
#endif

      assert(value > -VALUE_INFINITE && value < VALUE_INFINITE);

      // Step 18. Check for new best move
      if (SpNode)
      {
          sp->mutex.lock();
          bestValue = sp->bestValue;
          alpha = sp->alpha;
      }

      // Finished searching the move. If Signals.stop is true, the search
      // was aborted because the user interrupted the search or because we
      // ran out of time. In this case, the return value of the search cannot
      // be trusted, and we don't update the best move and/or PV.
      if (RootNode && !Signals.stop)
      {
          RootMove& rm = *std::find(RootMoves.begin(), RootMoves.end(), move);

          // PV move or new best move ?
          if (pvMove || value > alpha)
          {
              rm.score = value;
              rm.extract_pv_from_tt(pos);

              // We record how often the best move has been changed in each
              // iteration. This information is used for time management: When
              // the best move changes frequently, we allocate some more time.
              if (!pvMove && MultiPV == 1)
                  BestMoveChanges++;

#if 0 //def GPSFISH
              if (depth >= 5*ONE_PLY
                      && (!isPvMove || current_search_time() >= 5000))
                  cout << "info"
                      << depth_to_uci(depth)
                      << score_to_uci(rm->score, alpha, beta)
                      << speed_to_uci(pos.nodes_searched())
                      << pv_to_uci(&rm->pv[0], 0 + 1, false) << endl;
#endif

          }
          else
              // All other moves but the PV are set to the lowest value, this
              // is not a problem when sorting becuase sort is stable and move
              // position in the list is preserved, just the PV is pushed up.
              rm.score = -VALUE_INFINITE;

      }

      if (value > bestValue)
      {
          bestValue = value;
          bestMove = move;

          if (   PvNode
              && value > alpha
              && value < beta) // We want always alpha < beta
              alpha = value;

          if (SpNode && !thisThread->cutoff_occurred())
          {
              sp->bestValue = value;
              sp->bestMove = move;
              sp->alpha = alpha;

              if (value >= beta)
                  sp->cutoff = true;
          }
      }

      // Step 19. Check for split
      if (   !SpNode
          &&  depth >= Threads.min_split_depth()
          &&  bestValue < beta
          &&  Threads.available_slave_exists(thisThread)
          && !Signals.stop
          && !thisThread->cutoff_occurred())
          bestValue = Threads.split<FakeSplit>(pos, ss, alpha, beta, bestValue, &bestMove,
                                               depth, threatMove, moveCount, &mp, NT);
    }

    // Step 20. Check for mate and stalemate
    // All legal moves have been searched and if there are no legal moves, it
    // must be mate or stalemate. Note that we can have a false positive in
    // case of Signals.stop or thread.cutoff_occurred() are set, but this is
    // harmless because return value is discarded anyhow in the parent nodes.
    // If we are in a singular extension search then return a fail low score.
    if (!moveCount)
#ifdef GPSFISH
        return excludedMove!=MOVE_NONE ? oldAlpha : (inCheck ? (move_is_pawn_drop((ss-1)->currentMove) ? mate_in(ss->ply) : mated_in(ss->ply) ): VALUE_DRAW);
#else
        return excludedMove ? oldAlpha : inCheck ? mated_in(ss->ply) : VALUE_DRAW;
#endif

    // If we have pruned all the moves without searching return a fail-low score
    if (bestValue == -VALUE_INFINITE)
    {
        assert(!playedMoveCount);

        bestValue = oldAlpha;
    }

    // Step 21. Update tables
    // Update transposition table entry, killers and history
    if (!SpNode && !Signals.stop && !thisThread->cutoff_occurred())
    {
        move = bestValue <= oldAlpha ? MOVE_NONE : bestMove;
        bt   = bestValue <= oldAlpha ? BOUND_UPPER
             : bestValue >= beta ? BOUND_LOWER : BOUND_EXACT;

        TT.store(posKey, value_to_tt(bestValue, ss->ply), bt, depth, move, ss->eval, ss->evalMargin);

        // Update killers and history for non capture cut-off moves
        if (    bestValue >= beta
            && !pos.is_capture_or_promotion(move)
            && !inCheck)
        {
            if (move != ss->killers[0])
            {
                ss->killers[1] = ss->killers[0];
                ss->killers[0] = move;
            }

            // Increase history value of the cut-off move
            Value bonus = Value(int(depth) * int(depth));
            H.add(pos.piece_moved(move), to_sq(move), bonus);

            // Decrease history of all the other played non-capture moves
            for (int i = 0; i < playedMoveCount - 1; i++)
            {
                Move m = movesSearched[i];
                H.add(pos.piece_moved(m), to_sq(m), -bonus);
            }
        }
    }

    assert(bestValue > -VALUE_INFINITE && bestValue < VALUE_INFINITE);

    return bestValue;
  }


  // qsearch() is the quiescence search function, which is called by the main
  // search function when the remaining depth is zero (or, to be more precise,
  // less than ONE_PLY).

  template <NodeType NT>
  Value qsearch(Position& pos, Stack* ss, Value alpha, Value beta, Depth depth) {

    const bool PvNode = (NT == PV);

    assert(NT == PV || NT == NonPV);
    assert(alpha >= -VALUE_INFINITE && alpha < beta && beta <= VALUE_INFINITE);
    assert((alpha == beta - 1) || PvNode);
    assert(depth <= DEPTH_ZERO);

    StateInfo st;
    Move ttMove, move, bestMove;
    Value ttValue, bestValue, value, evalMargin, futilityValue, futilityBase;
#ifdef GPSFISH
    bool inCheck, givesCheck, evasionPrunable;
#else
    bool inCheck, enoughMaterial, givesCheck, evasionPrunable;
#endif
    const TTEntry* tte;
    Depth ttDepth;
    Bound bt;
    Value oldAlpha = alpha;

    ss->currentMove = bestMove = MOVE_NONE;
    ss->ply = (ss-1)->ply + 1;

    // Check for an instant draw or maximum ply reached
    if (pos.is_draw<true>() || ss->ply > MAX_PLY)
        return VALUE_DRAW;

#ifdef GPSFISH
    if(can_capture_king(pos)){
        return mate_in(0);
    }
    if(!pos.osl_state.inCheck()
            && ImmediateCheckmate::hasCheckmateMove
            (pos.side_to_move(),pos.osl_state,bestMove)) {
        return mate_in(ss->ply);
    }
#endif

    // Decide whether or not to include checks, this fixes also the type of
    // TT entry depth that we are going to use. Note that in qsearch we use
    // only two types of depth in TT: DEPTH_QS_CHECKS or DEPTH_QS_NO_CHECKS.
    inCheck = pos.in_check();
    ttDepth = (inCheck || depth >= DEPTH_QS_CHECKS ? DEPTH_QS_CHECKS : DEPTH_QS_NO_CHECKS);

    // Transposition table lookup. At PV nodes, we don't use the TT for
    // pruning, but only for move ordering.
    tte = TT.probe(pos.key());
#ifdef GPSFISH
    ttMove = (tte ? tte->move(pos) : MOVE_NONE);
#else
    ttMove = (tte ? tte->move() : MOVE_NONE);
#endif
    ttValue = tte ? value_from_tt(tte->value(),ss->ply) : VALUE_ZERO;

    if (!PvNode && tte && can_return_tt(tte, ttDepth, ttValue, beta))
    {
        ss->currentMove = ttMove; // Can be MOVE_NONE
        return ttValue;
    }

    // Evaluate the position statically
    if (inCheck)
    {
        bestValue = futilityBase = -VALUE_INFINITE;
        ss->eval = evalMargin = VALUE_NONE;
#ifndef GPSFISH
        enoughMaterial = false;
#endif
    }
    else
    {
        if (tte)
        {
            assert(tte->static_value() != VALUE_NONE);

            evalMargin = tte->static_value_margin();
            ss->eval = bestValue = tte->static_value();
        }
        else
            ss->eval = bestValue = evaluate(pos, evalMargin);

        // Stand pat. Return immediately if static value is at least beta
        if (bestValue >= beta)
        {
            if (!tte)
                TT.store(pos.key(), value_to_tt(bestValue, ss->ply), BOUND_LOWER, DEPTH_NONE, MOVE_NONE, ss->eval, evalMargin);

            return bestValue;
        }

        if (PvNode && bestValue > alpha)
            alpha = bestValue;

        futilityBase = ss->eval + evalMargin + FutilityMarginQS;
#ifndef GPSFISH
        enoughMaterial = pos.non_pawn_material(pos.side_to_move()) > RookValueMg;
#endif
    }

    // Initialize a MovePicker object for the current position, and prepare
    // to search the moves. Because the depth is <= 0 here, only captures,
    // queen promotions and checks (only if depth >= DEPTH_QS_CHECKS) will
    // be generated.
    MovePicker mp(pos, ttMove, depth, H, to_sq((ss-1)->currentMove));
    CheckInfo ci(pos);

    // Loop through the moves until no moves remain or a beta cutoff occurs
    while (   bestValue < beta
           && (move = mp.next_move<false>()) != MOVE_NONE)
    {
      assert(is_ok(move));

#ifdef MOVE_STACK_REJECTIONS
      if(move_stack_rejections_probe(move,pos,ss,alpha)) continue;
#endif

      givesCheck = pos.move_gives_check(move, ci);

      // Futility pruning
      if (   !PvNode
          && !inCheck
          && !givesCheck
          &&  move != ttMove
#ifndef GPSFISH
          &&  enoughMaterial
          &&  type_of(move) != PROMOTION
          && !pos.is_passed_pawn_push(move))
#endif
         )
      {
#ifdef GPSFISH
          futilityValue =  futilityBase
                         + PieceValue[Eg][pos.piece_on(to_sq(move))]
                         + (type_of(move) == PROMOTION ? promote_value_of_piece_on(pos.piece_on(from_sq(move))) : VALUE_ZERO);
#else
          futilityValue =  futilityBase
                         + PieceValue[Eg][pos.piece_on(to_sq(move))]
                         + (type_of(move) == ENPASSANT ? PawnValueEg : VALUE_ZERO);
#endif

          if (futilityValue < beta)
          {
              if (futilityValue > bestValue)
                  bestValue = futilityValue;

              continue;
          }

          // Prune moves with negative or equal SEE
          if (   futilityBase < beta
              && depth < DEPTH_ZERO
              && pos.see(move) <= 0)
              continue;
      }

      // Detect non-capture evasions that are candidate to be pruned
      evasionPrunable =   !PvNode
                       &&  inCheck
                       &&  bestValue > VALUE_MATED_IN_MAX_PLY
                       && !pos.is_capture(move)
#ifndef GPSFISH
                       && !pos.can_castle(pos.side_to_move())
#endif
                       ;

      // Don't search moves with negative SEE values
      if (   !PvNode
          && (!inCheck || evasionPrunable)
          &&  move != ttMove
#ifndef GPSFISH
          &&  type_of(move) != PROMOTION
#endif
          &&  pos.see_sign(move) < 0)
          continue;

      // Don't search useless checks
      if (   !PvNode
          && !inCheck
          &&  givesCheck
          &&  move != ttMove
          && !pos.is_capture_or_promotion(move)
          &&  ss->eval + PawnValueMg / 4 < beta
          && !check_is_dangerous(pos, move, futilityBase, beta))
          continue;

      // Check for legality only before to do the move
      if (!pos.pl_move_is_legal(move, ci.pinned))
          continue;

      ss->currentMove = move;

      // Make and search the move
#ifdef GPSFISH
      pos.do_undo_move(move,st,
              [&](osl::Square){
              assert(pos.is_ok());
              *(pos.eval+1)= *(pos.eval);
              pos.eval++;
              pos.eval->update(pos.osl_state,move);
              assert(pos.eval_is_ok());
#else
      pos.do_move(move, st, ci, givesCheck);
#endif
      value = -qsearch<NT>(pos, ss+1, -beta, -alpha, depth-ONE_PLY);
#ifdef GPSFISH
      --pos.eval;
      }
      );
#else
      pos.undo_move(move);
#endif

      assert(value > -VALUE_INFINITE && value < VALUE_INFINITE);

      // New best move?
      if (value > bestValue)
      {
          bestValue = value;
          bestMove = move;

          if (   PvNode
              && value > alpha
              && value < beta) // We want always alpha < beta
              alpha = value;
       }
    }

#ifdef GPSFISH_CHECKMATE3_QUIESCE
    if (bestValue < beta && depth >= DEPTH_QS_CHECKS
            && (!(ss-1)->currentMove.isNormal()
                || (ss-1)->currentMove.ptype() == osl::KING)) {
        osl::checkmate::King8Info king8=pos.osl_state.king8Info(alt(pos.side_to_move()));
        assert(king8.uint64Value() == osl::checkmate::King8Info::make(pos.side_to_move(), pos.osl_state).uint64Value());
        bool in_danger = king8.dropCandidate() | king8.moveCandidate2();
        if (in_danger) {
            osl::checkmate::FixedDepthSearcher solver(pos.osl_state);
            if (solver.hasCheckmateMoveOfTurn(2,bestMove).isCheckmateSuccess()) {
                return mate_in(ss->ply+2);;
            }
        }
    }
#endif

    // All legal moves have been searched. A special case: If we're in check
    // and no legal moves were found, it is checkmate.
    if (inCheck && bestValue == -VALUE_INFINITE)
#ifdef GPSFISH
        return (move_is_pawn_drop((ss-1)->currentMove) ? mate_in(ss->ply) : mated_in(ss->ply)); // Plies to mate from the root
#else
        return mated_in(ss->ply); // Plies to mate from the root
#endif

    // Update transposition table
    move = bestValue <= oldAlpha ? MOVE_NONE : bestMove;
    bt   = bestValue <= oldAlpha ? BOUND_UPPER
         : bestValue >= beta ? BOUND_LOWER : BOUND_EXACT;

    TT.store(pos.key(), value_to_tt(bestValue, ss->ply), bt, ttDepth, move, ss->eval, evalMargin);

    assert(bestValue > -VALUE_INFINITE && bestValue < VALUE_INFINITE);

    return bestValue;
  }


  // check_is_dangerous() tests if a checking move can be pruned in qsearch().
  // bestValue is updated only when returning false because in that case move
  // will be pruned.

  bool check_is_dangerous(Position &pos, Move move, Value futilityBase, Value beta)
  {
#ifdef GPSFISH
    return false;
#else
    Bitboard b, occ, oldAtt, newAtt, kingAtt;
    Square from, to, ksq;
    Piece pc;
    Color them;

    from = from_sq(move);
    to = to_sq(move);
    them = ~pos.side_to_move();
    ksq = pos.king_square(them);
    kingAtt = pos.attacks_from<KING>(ksq);
    pc = pos.piece_moved(move);

    occ = pos.pieces() ^ from ^ ksq;
    oldAtt = pos.attacks_from(pc, from, occ);
    newAtt = pos.attacks_from(pc,   to, occ);

    // Rule 1. Checks which give opponent's king at most one escape square are dangerous
    b = kingAtt & ~pos.pieces(them) & ~newAtt & ~(1ULL << to);

    if (!more_than_one(b))
        return true;

    // Rule 2. Queen contact check is very dangerous
    if (type_of(pc) == QUEEN && (kingAtt & to))
        return true;

    // Rule 3. Creating new double threats with checks
    b = pos.pieces(them) & newAtt & ~oldAtt & ~(1ULL << ksq);
    while (b)
    {
        // Note that here we generate illegal "double move"!
        if (futilityBase + PieceValue[Eg][pos.piece_on(pop_lsb(&b))] >= beta)
            return true;
    }

    return false;
#endif
  }


  // connected_moves() tests whether two moves are 'connected' in the sense
  // that the first move somehow made the second move possible (for instance
  // if the moving piece is the same in both moves). The first move is assumed
  // to be the move that was made to reach the current position, while the
  // second move is assumed to be a move from the current position.

  bool connected_moves(const Position& pos, Move m1, Move m2) {

    Square f1, t1, f2, t2;
    Piece p1; //, p2;
    Square ksq;

    assert(is_ok(m1));
    assert(is_ok(m2));

    // Case 1: The moving piece is the same in both moves
    f2 = from_sq(m2);
    t1 = to_sq(m1);
    if (f2 == t1)
        return true;

    // Case 2: The destination square for m2 was vacated by m1
    t2 = to_sq(m2);
    f1 = from_sq(m1);
    if (t2 == f1)
        return true;

    // Case 3: Moving through the vacated square
#ifdef GPSFISH
    if(!f2.isPieceStand() && !f1.isPieceStand() &&
       Board_Table.getShortOffset(Offset32(f2,t2)) ==
       Board_Table.getShortOffset(Offset32(f2,f1)) &&
       abs((f2-t2).intValue())>abs((f2-f1).intValue())) return true;
#else
    p2 = pos.piece_on(f2);
    if (piece_is_slider(p2) && (between_bb(f2, t2) & f1))
      return true;
#endif

    // Case 4: The destination square for m2 is defended by the moving piece in m1
    p1 = pos.piece_on(t1);
#ifdef GPSFISH
    osl::Piece pc=pos.osl_state.pieceAt(t1);
    if(pos.osl_state.hasEffectByPiece(pc,t2)) return true;
#else
    if (pos.attacks_from(p1, t1) & t2)
        return true;
#endif

    // Case 5: Discovered check, checking piece is the piece moved in m1
#ifdef GPSFISH
    pc=pos.osl_state.pieceAt(t2);
    if(pc.isPiece() && pos.osl_state.hasEffectByPiece(pc,f2) &&
       Ptype_Table.getEffect(p1,t1,pos.king_square(pos.side_to_move())).hasBlockableEffect() &&
       Board_Table.isBetweenSafe(f2,t1,pos.king_square(pos.side_to_move())) &&
       !Board_Table.isBetweenSafe(t2,t1,pos.king_square(pos.side_to_move())) &&
       pos.osl_state.pinOrOpen(pos.side_to_move()).test(pos.osl_state.pieceAt(t1).number()))
        return true;
#else
    ksq = pos.king_square(pos.side_to_move());
    if (    piece_is_slider(p1)
        && (between_bb(t1, ksq) & f2)
        && (pos.attacks_from(p1, t1, pos.pieces() ^ f2) & ksq))
        return true;
#endif

    return false;
  }


  // value_to_tt() adjusts a mate score from "plies to mate from the root" to
  // "plies to mate from the current position". Non-mate scores are unchanged.
  // The function is called before storing a value to the transposition table.

  Value value_to_tt(Value v, int ply) {

    if (v >= VALUE_MATE_IN_MAX_PLY)
      return v + ply;

    if (v <= VALUE_MATED_IN_MAX_PLY)
      return v - ply;

    return v;
  }


  // value_from_tt() is the inverse of value_to_tt(): It adjusts a mate score
  // from the transposition table (where refers to the plies to mate/be mated
  // from current position) to "plies to mate/be mated from the root".

  Value value_from_tt(Value v, int ply) {

    if (v >= VALUE_MATE_IN_MAX_PLY)
      return v - ply;

    if (v <= VALUE_MATED_IN_MAX_PLY)
      return v + ply;

    return v;
  }


  // connected_threat() tests whether it is safe to forward prune a move or if
  // is somehow connected to the threat move returned by null search.

  bool connected_threat(const Position& pos, Move m, Move threat) {

    assert(is_ok(m));
    assert(is_ok(threat));
    assert(!pos.is_capture_or_promotion(m));
#ifndef GPSFISH
    assert(!pos.is_passed_pawn_push(m));
#endif

    Square mfrom, mto, tfrom, tto;

    mfrom = from_sq(m);
    mto = to_sq(m);
    tfrom = from_sq(threat);
    tto = to_sq(threat);

    // Case 1: Don't prune moves which move the threatened piece
    if (mfrom == tto)
        return true;

    // Case 2: If the threatened piece has value less than or equal to the
    // value of the threatening piece, don't prune moves which defend it.
    if (   pos.is_capture(threat)
        && (   PieceValue[Mg][pos.piece_on(tfrom)] >= PieceValue[Mg][pos.piece_on(tto)]
#ifdef GPSFISH
            || type_of(pos.piece_on(tfrom)) == osl::KING)
#else
            || type_of(pos.piece_on(tfrom)) == KING)
#endif
        && pos.move_attacks_square(m, tto))
        return true;

    // Case 3: If the moving piece in the threatened move is a slider, don't
    // prune safe moves which block its ray.
#ifdef GPSFISH
    if (   !tfrom.isPieceStand()
        && Board_Table.isBetweenSafe(mto,tfrom,tto)
        && pos.see_sign(m) >= 0)
        return true;
#else
    if (    piece_is_slider(pos.piece_on(tfrom))
        && (between_bb(tfrom, tto) & mto)
        &&  pos.see_sign(m) >= 0)
        return true;
#endif

    return false;
  }


  // can_return_tt() returns true if a transposition table score can be used to
  // cut-off at a given point in search.

  bool can_return_tt(const TTEntry* tte, Depth depth, Value v, Value beta) {

    return   (   tte->depth() >= depth
              || v >= std::max(VALUE_MATE_IN_MAX_PLY, beta)
              || v < std::min(VALUE_MATED_IN_MAX_PLY, beta))

          && (   ((tte->type() & BOUND_LOWER) && v >= beta)
              || ((tte->type() & BOUND_UPPER) && v < beta));
  }


  // refine_eval() returns the transposition table score if possible, otherwise
  // falls back on static position evaluation.

  Value refine_eval(const TTEntry* tte, Value v, Value defaultEval) {

      assert(tte);

      if (   ((tte->type() & BOUND_LOWER) && v >= defaultEval)
          || ((tte->type() & BOUND_UPPER) && v < defaultEval))
          return v;

      return defaultEval;
  }


  // When playing with strength handicap choose best move among the MultiPV set
  // using a statistical rule dependent on SkillLevel. Idea by Heinz van Saanen.

  Move do_skill_level() {

    assert(MultiPV > 1);

    static RKISS rk;

    // PRNG sequence should be not deterministic
    for (int i = Time::now() % 50; i > 0; i--)
        rk.rand<unsigned>();

    // RootMoves are already sorted by score in descending order
    size_t size = std::min(MultiPV, RootMoves.size());
    int variance = std::min(RootMoves[0].score - RootMoves[size - 1].score, PawnValueMg);
    int weakness = 120 - 2 * SkillLevel;
    int max_s = -VALUE_INFINITE;
    Move best = MOVE_NONE;

    // Choose best move. For each move score we add two terms both dependent on
    // weakness, one deterministic and bigger for weaker moves, and one random,
    // then we choose the move with the resulting highest score.
    for (size_t i = 0; i < size; i++)
    {
        int s = RootMoves[i].score;

        // Don't allow crazy blunders even at very low skills
        if (i > 0 && RootMoves[i-1].score > s + EasyMoveMargin)
            break;

        // This is our magic formula
        s += (  weakness * int(RootMoves[0].score - s)
              + variance * (rk.rand<unsigned>() % weakness)) / 128;

        if (s > max_s)
        {
            max_s = s;
            best = RootMoves[i].pv[0];
        }
    }
    return best;
  }


  // uci_pv() formats PV information according to UCI protocol. UCI requires
  // to send all the PV lines also if are still to be searched and so refer to
  // the previous search score.

  string uci_pv(const Position& pos, int depth, Value alpha, Value beta) {

    std::stringstream s;
    Time::point elaspsed = Time::now() - SearchTime + 1;
    int selDepth = 0;

    for (size_t i = 0; i < Threads.size(); i++)
        if (Threads[i].maxPly > selDepth)
            selDepth = Threads[i].maxPly;

    for (size_t i = 0; i < std::min(UCIMultiPV, RootMoves.size()); i++)
    {
        bool updated = (i <= PVIdx);

        if (depth == 1 && !updated)
            continue;

        int d = (updated ? depth : depth - 1);
        Value v = (updated ? RootMoves[i].score : RootMoves[i].prevScore);

        if (s.rdbuf()->in_avail())
            s << "\n";

        s << "info depth " << d
          << " seldepth "  << selDepth
          << " score "     << (i == PVIdx ? score_to_uci(v, alpha, beta) : score_to_uci(v))
          << " nodes "     << pos.nodes_searched()
          << " nps "       << pos.nodes_searched() * 1000 / elaspsed
#ifdef GPSFISH
          //<< " time "      << (t > 0 ? t : 1)
          << " time "      << elaspsed
          << " hashfull "  << TT.get_hashfull()
#else
          << " time "      << elaspsed
          << " multipv "   << i + 1
#endif
          << " pv";

        for (size_t j = 0; RootMoves[i].pv[j] != MOVE_NONE; j++)
            s <<  " " << move_to_uci(RootMoves[i].pv[j], Chess960);
    }

    return s.str();
  }

} // namespace


/// RootMove::extract_pv_from_tt() builds a PV by adding moves from the TT table.
/// We consider also failing high nodes and not only BOUND_EXACT nodes so to
/// allow to always have a ponder move even when we fail high at root, and a
/// long PV to print that is important for position analysis.

#ifdef GPSFISH
void RootMove::extract_pv_from_tt_rec(Position& pos,int ply) {
  TTEntry* tte;

  if (   (tte = TT.probe(pos.key())) != NULL
          && tte->move(pos) != MOVE_NONE
          && pos.is_pseudo_legal(tte->move(pos))
          && pos.pl_move_is_legal(tte->move(pos), pos.pinned_pieces())
          && ply < MAX_PLY
          && (!pos.is_draw<false>() || ply < 2))
  {
      pv.push_back(tte->move(pos));
      StateInfo st;
      pos.do_undo_move(tte->move(pos),st,
              [&](osl::Square){
              assert(pos.is_ok());
              extract_pv_from_tt_rec(pos,ply+1);
      } );
  }

  pv.push_back(MOVE_NONE);
}
#endif

void RootMove::extract_pv_from_tt(Position& pos) {

#ifndef GPSFISH
  StateInfo state[MAX_PLY_PLUS_2], *st = state;
  TTEntry* tte;
  int ply = 1;
#endif
  Move m = pv[0];

  assert(m != MOVE_NONE && pos.is_pseudo_legal(m));

  pv.clear();
  pv.push_back(m);
#ifdef GPSFISH
    StateInfo st;
    pos.do_undo_move(pv[0],st,
		     [&](osl::Square){
         assert(pos.is_ok());
         extract_pv_from_tt_rec(pos,1);
    } );
#else
  pos.do_move(m, *st++);

  while (   (tte = TT.probe(pos.key())) != NULL
         && (m = tte->move()) != MOVE_NONE // Local copy, TT entry could change
         && pos.is_pseudo_legal(m)
         && pos.pl_move_is_legal(m, pos.pinned_pieces())
         && ply < MAX_PLY
         && (!pos.is_draw<false>() || ply < 2))
  {
      pv.push_back(m);
      pos.do_move(m, *st++);
      ply++;
  }
  pv.push_back(MOVE_NONE);

  do pos.undo_move(pv[--ply]); while (ply);
#endif
}


/// RootMove::insert_pv_in_tt() is called at the end of a search iteration, and
/// inserts the PV back into the TT. This makes sure the old PV moves are searched
/// first, even if the old TT entries have been overwritten.

#ifdef GPSFISH
void RootMove::insert_pv_in_tt_rec(Position& pos,int ply) {
  TTEntry* tte;
  Key k;
  Value v, m = VALUE_NONE;
  k = pos.key();
  tte = TT.probe(k);

  // Don't overwrite existing correct entries
  if (!tte || tte->move(pos) != pv[ply])
  {
      v = (pos.in_check() ? VALUE_NONE : evaluate(pos, m));
      TT.store(k, VALUE_NONE, BOUND_NONE, DEPTH_NONE, pv[ply], v, m);
  }
  if(pv[ply+1]!=MOVE_NONE){
      StateInfo st;
      pos.do_undo_move(pv[ply],st,
              [&](osl::Square){
              assert(pos.is_ok());
              *(pos.eval+1)= *(pos.eval);
              pos.eval++;
              pos.eval->update(pos.osl_state,pv[ply]);
              insert_pv_in_tt_rec(pos,ply+1);
              --pos.eval;
      } );
  }
}
#endif

void RootMove::insert_pv_in_tt(Position& pos) {

#ifdef GPSFISH
  insert_pv_in_tt_rec(pos,0);
#else

  StateInfo state[MAX_PLY_PLUS_2], *st = state;
  TTEntry* tte;
  Key k;
  Value v, m = VALUE_NONE;
  int ply = 0;

  assert(pv[ply] != MOVE_NONE && pos.is_pseudo_legal(pv[ply]));

  do {
      k = pos.key();
      tte = TT.probe(k);

      // Don't overwrite existing correct entries
      if (!tte || tte->move() != pv[ply])
      {
          v = (pos.in_check() ? VALUE_NONE : evaluate(pos, m));
          TT.store(k, VALUE_NONE, BOUND_NONE, DEPTH_NONE, pv[ply], v, m);
      }
      pos.do_move(pv[ply], *st++);

  } while (pv[++ply] != MOVE_NONE);

  do pos.undo_move(pv[--ply]); while (ply);
#endif
}

#ifdef GPSFISH
inline bool single_bit(uint64_t b) {
  return !(b & (b - 1));
}
#endif

/// Thread::idle_loop() is where the thread is parked when it has no work to do

void Thread::idle_loop() {

  // Pointer 'sp_master', if non-NULL, points to the active SplitPoint
  // object for which the thread is the master.
  const SplitPoint* sp_master = splitPointsCnt ? curSplitPoint : NULL;

  assert(!sp_master || (sp_master->master == this && is_searching));

  // If this thread is the master of a split point and all slaves have
  // finished their work at this split point, return from the idle loop.
  while (!sp_master || sp_master->slavesMask)
  {
      // If we are not searching, wait for a condition to be signaled
      // instead of wasting CPU time polling for work.
      while (   do_sleep
             || do_exit
             || (!is_searching && Threads.use_sleeping_threads()))
      {
          if (do_exit)
          {
              assert(!sp_master);
              return;
          }

          // Grab the lock to avoid races with Thread::wake_up()
          mutex.lock();

          // If we are master and all slaves have finished don't go to sleep
          if (sp_master && !sp_master->slavesMask)
          {
              mutex.unlock();
              break;
          }

          // Do sleep after retesting sleep conditions under lock protection, in
          // particular we need to avoid a deadlock in case a master thread has,
          // in the meanwhile, allocated us and sent the wake_up() call before we
          // had the chance to grab the lock.
          if (do_sleep || !is_searching)
              sleepCondition.wait(mutex);

          mutex.unlock();
      }

      // If this thread has been assigned work, launch a search
      if (is_searching)
      {
          assert(!do_sleep && !do_exit);

          Threads.mutex.lock();

          assert(is_searching);

          // Copy split point position and search stack and call search()
#ifdef MOVE_STACK_REJECTIONS
          SearchStack ss_base[MAX_PLY_PLUS_2];
          SplitPoint* tsp = threads[threadID].splitPoint;
          Position pos(*tsp->pos, threadID);
          int ply=tsp->ss->ply;
          assert(0< ply && ply+3<MAX_PLY_PLUS_2);
          for(int i=0;i<ply-1;i++)
              ss_base[i].currentMove=(tsp->ss-ply+i)->currentMove;
          SearchStack *ss= &ss_base[ply-1];
#else
          SplitPoint* sp = curSplitPoint;

          Threads.mutex.unlock();

          Stack ss[MAX_PLY_PLUS_2];
          Position pos(*sp->pos, this);
#endif

          memcpy(ss, sp->ss - 1, 4 * sizeof(Stack));
          (ss+1)->sp = sp;

#ifdef GPSFISH
          uint64_t es_base[(MAX_PLY_PLUS_2*sizeof(eval_t)+sizeof(uint64_t)-1)/sizeof(uint64_t)];
          eval_t *es=(eval_t *)&es_base[0];
          assert(sp->pos->eval);
          es[0]= *(sp->pos->eval);
          pos.eval= &es[0];
#endif

          sp->mutex.lock();

          assert(sp->activePositions[idx] == NULL);

          sp->activePositions[idx] = &pos;

          if (sp->nodeType == Root)
              search<SplitPointRoot>(pos, ss+1, sp->alpha, sp->beta, sp->depth);
          else if (sp->nodeType == PV)
              search<SplitPointPV>(pos, ss+1, sp->alpha, sp->beta, sp->depth);
          else if (sp->nodeType == NonPV)
              search<SplitPointNonPV>(pos, ss+1, sp->alpha, sp->beta, sp->depth);
          else
              assert(false);

          assert(is_searching);

          is_searching = false;
          sp->activePositions[idx] = NULL;
          sp->slavesMask &= ~(1ULL << idx);
          sp->nodes += pos.nodes_searched();

          // Wake up master thread so to allow it to return from the idle loop in
          // case we are the last slave of the split point.
          if (    Threads.use_sleeping_threads()
              &&  this != sp->master
              && !sp->slavesMask)
          {
              assert(!sp->master->is_searching);
              sp->master->wake_up();
          }

          // After releasing the lock we cannot access anymore any SplitPoint
          // related data in a safe way becuase it could have been released under
          // our feet by the sp master. Also accessing other Thread objects is
          // unsafe because if we are exiting there is a chance are already freed.
          sp->mutex.unlock();
      }
  }
}

#ifdef GPSFISHONE
void do_checkmate(Position& pos, int mateTime){
    sync_cout << "checkmate notimplemented";
    return;
}
#else
void do_checkmate(Position& pos, int mateTime){
    Signals.stop=false;
    osl::state::NumEffectState state(pos.osl_state);
#if (! defined ALLOW_KING_ABSENCE)
    if (state.kingSquare(state.turn()).isPieceStand()) {
        sync_cout << "checkmate notimplemented";
        return;
    }
#endif
    osl::checkmate::DfpnTable table(state.turn());
    const osl::PathEncoding path(state.turn());
    osl::Move checkmate_move;
    osl::stl::vector<osl::Move> pv;
    osl::checkmate::ProofDisproof result;
    osl::checkmate::Dfpn dfpn;
    dfpn.setTable(&table);
    double seconds=(double)mateTime/1000.0;
    osl::misc::MilliSeconds start = osl::misc::MilliSeconds::now();
    size_t step = 100000, total = 0;
    double scale = 1.0;
    for (size_t limit = step; true; limit = static_cast<size_t>(step*scale)) {
        result = dfpn.
            hasCheckmateMove(state, osl::hash::HashKey(state), path, limit, checkmate_move, Move(), &pv);
        double elapsed = start.elapsedSeconds();
        double memory = osl::OslConfig::memoryUseRatio();
        uint64_t node_count = dfpn.nodeCount();
        sync_cout << "info time " << static_cast<int>(elapsed*1000) << "nodes " << total+node_count
                  << "nps %d " << static_cast<int>(node_count/elapsed) << "hashfull " << static_cast<int>(memory*1000) << sync_endl;
        //poll(pos);
        if (result.isFinal() || elapsed >= seconds || memory > 0.9 || Signals.stop)
            break;
        total += limit;
        // estimate: total * std::min(seconds/elapsed, 1.0/memory)
        // next: (estimate - total) / 2 + total
        scale = (total * std::min(seconds/elapsed, 1.0/memory) - total) / 2.0 / step;
        scale = std::max(std::min(16.0, scale), 0.1);
    }
    if (! result.isFinal()) {
        sync_cout << "checkmate timeout\n";
        return;
    }
    if (! result.isCheckmateSuccess()) {
        sync_cout << "checkmate nomate\n";
        return;
    }
    std::string msg = "checkmate";
    for (size_t i=0; i<pv.size(); ++i)
        msg += " " + move_to_uci(pv[i],false);
    sync_cout << msg << sync_endl;
}
#endif

#ifdef GPSFISH
void show_tree(Position &pos){
    show_tree_rec(pos);
}
#endif

/// check_time() is called by the timer thread when the timer triggers. It is
/// used to print debug info and, more important, to detect when we are out of
/// available time and so stop the search.

void check_time() {

  static Time::point lastInfoTime = Time::now();
  int64_t nodes = 0; // Workaround silly 'uninitialized' gcc warning

  if (Time::now() - lastInfoTime >= 1000)
  {
      lastInfoTime = Time::now();
      dbg_print();
  }

  if (Limits.ponder)
      return;

  if (Limits.nodes)
  {
      Threads.mutex.lock();

      nodes = RootPosition.nodes_searched();

      // Loop across all split points and sum accumulated SplitPoint nodes plus
      // all the currently active slaves positions.
      for (size_t i = 0; i < Threads.size(); i++)
          for (int j = 0; j < Threads[i].splitPointsCnt; j++)
          {
              SplitPoint& sp = Threads[i].splitPoints[j];

              sp.mutex.lock();

              nodes += sp.nodes;
              Bitboard sm = sp.slavesMask;
              while (sm)
              {
                  Position* pos = sp.activePositions[pop_lsb(&sm)];
                  nodes += pos ? pos->nodes_searched() : 0;
              }

              sp.mutex.unlock();
          }

      Threads.mutex.unlock();
  }

  Time::point elapsed = Time::now() - SearchTime;
  bool stillAtFirstMove =    Signals.firstRootMove
                         && !Signals.failedLowAtRoot
                         &&  elapsed > TimeMgr.available_time();

  bool noMoreTime =   elapsed > TimeMgr.maximum_time() - 2 * TimerResolution
                   || stillAtFirstMove;

  if (   (Limits.use_time_management() && noMoreTime)
      || (Limits.movetime && elapsed >= Limits.movetime)
      || (Limits.nodes && nodes >= Limits.nodes))
      Signals.stop = true;
}<|MERGE_RESOLUTION|>--- conflicted
+++ resolved
@@ -37,6 +37,7 @@
 #include "ucioption.h"
 
 #ifdef GPSFISH
+#include "bitops.h"
 #include "position.tcc"
 #include "osl/boardTable.h"
 using osl::Board_Table;
@@ -848,11 +849,6 @@
         (ss+1)->skipNullMove = false; (ss+1)->reduction = DEPTH_ZERO;
         (ss+2)->killers[0] = (ss+2)->killers[1] = MOVE_NONE;
     }
-
-<<<<<<< HEAD
-    // Enforce node limit here. FIXME: This only works with 1 search thread.
-    if (Limits.nodes && pos.nodes_searched() >= Limits.nodes)
-        Signals.stop = true;
 
 #ifdef GPSFISH
     // Step X. Check for aborted search and immediate draw
@@ -905,8 +901,6 @@
     }
 #endif
 
-=======
->>>>>>> ed0fb0b0
     if (!RootNode)
     {
         // Step 2. Check for aborted search and immediate draw
