/*
  Stockfish, a UCI chess playing engine derived from Glaurung 2.1
  Copyright (C) 2004-2008 Tord Romstad (Glaurung author)
  Copyright (C) 2008-2014 Marco Costalba, Joona Kiiski, Tord Romstad

  Stockfish is free software: you can redistribute it and/or modify
  it under the terms of the GNU General Public License as published by
  the Free Software Foundation, either version 3 of the License, or
  (at your option) any later version.

  Stockfish is distributed in the hope that it will be useful,
  but WITHOUT ANY WARRANTY; without even the implied warranty of
  MERCHANTABILITY or FITNESS FOR A PARTICULAR PURPOSE.  See the
  GNU General Public License for more details.

  You should have received a copy of the GNU General Public License
  along with this program.  If not, see <http://www.gnu.org/licenses/>.
*/

#include <algorithm>
#include <cassert>
#include <cfloat>
#include <cmath>
#include <cstring>
#include <iostream>
#include <sstream>

#include "book.h"
#include "evaluate.h"
#include "movegen.h"
#include "movepick.h"
#include "notation.h"
#include "search.h"
#include "timeman.h"
#include "thread.h"
#include "tt.h"
#include "ucioption.h"

#ifdef GPSFISH
#include "bitops.h"
#include "position.tcc"
#include "osl/bits/boardTable.h"
using osl::Board_Table;
#include "osl/bits/ptypeTable.h"
using osl::Ptype_Table;
#include "osl/bits/offset32.h"
using osl::Offset32;
#include "osl/checkmate/immediateCheckmate.h"
#include "osl/checkmate/immediateCheckmate.tcc"
#include "osl/checkmate/fixedDepthSearcher.h"
#include "osl/checkmate/fixedDepthSearcher.tcc"
//#include "osl/checkmate/dfpn.h"
using osl::checkmate::ImmediateCheckmate;
using std::string;
#include "osl/enterKing.h"
#include "osl/hashKey.h"
#endif
#ifdef MOVE_STACK_REJECTIONS
#include "osl/search/moveStackRejections.h"
#endif

#ifdef GPSFISH
# define GPSFISH_CHECKMATE3
# define GPSFISH_CHECKMATE3_QUIESCE
# define GPSFISH_DFPN
# define GPSFISH_FIX // some commit from sf_4 to sf_dd prevent to find checkmate move
#endif

#ifdef GPSFISH_DFPN
#include <boost/scoped_ptr.hpp>
#include "osl/misc/milliSeconds.h"
#include "osl/checkmate/dfpn.h"
#include "osl/checkmate/dfpnParallel.h"
#endif

namespace Search {

  volatile SignalsType Signals;
  LimitsType Limits;
  std::vector<RootMove> RootMoves;
  Position RootPos;
  Color RootColor;
  Time::point SearchTime, IterationTime;
  StateStackPtr SetupStates;
}

using std::string;
using Eval::evaluate;
using namespace Search;

namespace {

  // Set to true to force running with one thread. Used for debugging
  const bool FakeSplit = false;

  // Different node types, used as template parameter
  enum NodeType { Root, PV, NonPV, SplitPointRoot, SplitPointPV, SplitPointNonPV };

  // Dynamic razoring margin based on depth
  inline Value razor_margin(Depth d) { return Value(512 + 16 * int(d)); }

  // Futility lookup tables (initialized at startup) and their access functions
  int FutilityMoveCounts[2][32]; // [improving][depth]

  inline Value futility_margin(Depth d) {
    return Value(100 * int(d));
  }

  // Reduction lookup tables (initialized at startup) and their access function
  int8_t Reductions[2][2][64][64]; // [pv][improving][depth][moveNumber]

  template <bool PvNode> inline Depth reduction(bool i, Depth d, int mn) {

    return (Depth) Reductions[PvNode][i][std::min(int(d) / ONE_PLY, 63)][std::min(mn, 63)];
  }

  size_t PVSize, PVIdx;
  TimeManager TimeMgr;
  double BestMoveChanges;
#ifdef GPSFISH
  osl::CArray<Value,COLOR_NB> DrawValue;
#else
  Value DrawValue[COLOR_NB];
#endif
  HistoryStats History;
  GainsStats Gains;
  MovesStats Countermoves, Followupmoves;

  template <NodeType NT>
  Value search(Position& pos, Stack* ss, Value alpha, Value beta, Depth depth, bool cutNode);

  template <NodeType NT, bool InCheck>
  Value qsearch(Position& pos, Stack* ss, Value alpha, Value beta, Depth depth);

  void id_loop(Position& pos);
  Value value_to_tt(Value v, int ply);
  Value value_from_tt(Value v, int ply);
  void update_stats(Position& pos, Stack* ss, Move move, Depth depth, Move* quiets, int quietsCnt);
  string uci_pv(const Position& pos, int depth, Value alpha, Value beta);

  struct Skill {
    Skill(int l) : level(l), best(MOVE_NONE) {}
   ~Skill() {
      if (enabled()) // Swap best PV line with the sub-optimal one
          std::swap(RootMoves[0], *std::find(RootMoves.begin(),
                    RootMoves.end(), best ? best : pick_move()));
    }

    bool enabled() const { return level < 20; }
    bool time_to_pick(int depth) const { return depth == 1 + level; }
    Move pick_move();

    int level;
    Move best;
  };

#ifdef GPSFISH
  void show_tree_rec(Position &pos){
    const TTEntry* tte = TT.probe(pos.key());
    StateInfo st;
    if ( tte != NULL ) {
      std::cerr << "tte->value=" << tte->value() << std::endl;
      std::cerr << "tte->bound=" << tte->bound() << std::endl;
      std::cerr << "tte->generation=" << tte->generation() << std::endl;
      std::cerr << "tte->depth=" << tte->depth() << std::endl;
      Move m=tte->move(pos);
      int dummy;
      if(m != MOVE_NONE
              && pos.pseudo_legal(m)
              && !pos.is_draw(dummy)) {
          std::cerr << "move=" << m << std::endl;
          pos.do_undo_move(m,st,
                  [&](osl::Square){ show_tree_rec(pos); }
                  );
      }
    }
  }

  inline Value value_draw(Position const& pos) {
    return DrawValue[pos.side_to_move()];
  }

  bool can_capture_king(Position const& pos){
    Color us=pos.side_to_move();
    Color them=~us;
    const osl::Square king = pos.king_square(them);
    return pos.osl_state.hasEffectAt(us, king);
  }

#endif
#ifdef MOVE_STACK_REJECTIONS
  osl::container::MoveStack moveStacks[MAX_THREADS];
  bool move_stack_rejections_probe(osl::Move m, Position const &pos,SearchStack* ss,Value alpha){
    if(DrawValue!=0) return false;
    int i=std::min(7,std::min(ss->ply,pos.pliesFromNull()+1));
    if(i<3) return false;
    osl::state::NumEffectState const& state=pos.osl_state;
    osl::container::MoveStack &moveStack=moveStacks[pos.thread()];
    moveStack.clear();
    while(--i>0) moveStack.push((ss-i)->currentMove);
    osl::Player player=m.player();
    int checkCountOfAltP=pos.continuous_check[osl::alt(player)];
    bool ret=false;
    if(m.player()==osl::BLACK){
      ret=osl::search::MoveStackRejections::probe<osl::BLACK>(state,moveStack,ss->ply,m,alpha,checkCountOfAltP);
    }
    else {
      ret=osl::search::MoveStackRejections::probe<osl::WHITE>(state,moveStack,ss->ply,m,-alpha,checkCountOfAltP);
    }
    return ret;
  }
#endif
} // namespace


/// Search::init() is called during startup to initialize various lookup tables

void Search::init() {

  int d;  // depth (ONE_PLY == 2)
  int hd; // half depth (ONE_PLY == 1)
  int mc; // moveCount

  // Init reductions array
  for (hd = 1; hd < 64; ++hd) for (mc = 1; mc < 64; ++mc)
  {
      double    pvRed = log(double(hd)) * log(double(mc)) / 3.0;
      double nonPVRed = 0.33 + log(double(hd)) * log(double(mc)) / 2.25;
      Reductions[1][1][hd][mc] = (int8_t) (   pvRed >= 1.0 ? floor(   pvRed * int(ONE_PLY)) : 0);
      Reductions[0][1][hd][mc] = (int8_t) (nonPVRed >= 1.0 ? floor(nonPVRed * int(ONE_PLY)) : 0);

      Reductions[1][0][hd][mc] = Reductions[1][1][hd][mc];
      Reductions[0][0][hd][mc] = Reductions[0][1][hd][mc];

      if (Reductions[0][0][hd][mc] > 2 * ONE_PLY)
          Reductions[0][0][hd][mc] += ONE_PLY;

      else if (Reductions[0][0][hd][mc] > 1 * ONE_PLY)
          Reductions[0][0][hd][mc] += ONE_PLY / 2;
  }

  // Init futility move count array
  for (d = 0; d < 32; ++d)
  {
      FutilityMoveCounts[0][d] = int(2.4 + 0.222 * pow(d +  0.0, 1.8));
      FutilityMoveCounts[1][d] = int(3.0 +   0.3 * pow(d + 0.98, 1.8));
  }
}


/// Search::perft() is our utility to verify move generation. All the leaf nodes
/// up to the given depth are generated and counted and the sum returned.

static size_t perft(Position& pos, Depth depth) {

  StateInfo st;
  size_t cnt = 0;
  CheckInfo ci(pos);
  const bool leaf = depth == 2 * ONE_PLY;

#ifdef GPSFISH
  for (MoveList<LEGAL> it(pos); *it!=MOVE_NONE; ++it)
#else
  for (MoveList<LEGAL> it(pos); *it; ++it)
#endif
  {
#ifdef GPSFISH
      pos.do_undo_move(*it,st,
              [&](osl::Square){
              assert(pos.is_ok());
#else
      pos.do_move(*it, st, ci, pos.gives_check(*it, ci));
#endif
      cnt += leaf ? MoveList<LEGAL>(pos).size() : ::perft(pos, depth - ONE_PLY);
#ifdef GPSFISH
      } );
#else
      pos.undo_move(*it);
#endif
  }
  return cnt;
}

size_t Search::perft(Position& pos, Depth depth) {
  return depth > ONE_PLY ? ::perft(pos, depth) : MoveList<LEGAL>(pos).size();
}

/// Search::think() is the external interface to Stockfish's search, and is
/// called by the main thread when the program receives the UCI 'go' command. It
/// searches from RootPos and at the end prints the "bestmove" to output.

void Search::think() {

  static PolyglotBook book; // Defined static to initialize the PRNG only once

  RootColor = RootPos.side_to_move();
  TimeMgr.init(Limits, RootPos.game_ply(), RootColor);

#ifdef GPSFISH
  const Value VALUE_DRAW = value_draw(RootPos);
#endif


  if (RootMoves.empty())
  {
      RootMoves.push_back(MOVE_NONE);
      sync_cout << "info depth 0 score "
                << score_to_uci(RootPos.checkers() ? -VALUE_MATE : VALUE_DRAW)
                << sync_endl;

      goto finalize;
  }

  if (Options["OwnBook"] && !Limits.infinite && !Limits.mate)
  {
      Move bookMove = book.probe(RootPos, Options["Book File"], Options["Best Book Move"]);

      if (bookMove && std::count(RootMoves.begin(), RootMoves.end(), bookMove))
      {
          std::swap(RootMoves[0], *std::find(RootMoves.begin(), RootMoves.end(), bookMove));
#ifdef GPSFISH
          RootMoves[0].score = (Value)0;
#endif
          goto finalize;
      }
  }

#ifdef GPSFISH
  DrawValue[BLACK] =  VALUE_DRAW;
  DrawValue[WHITE] = -VALUE_DRAW;
#else
  if (Options["Contempt Factor"] && !Options["UCI_AnalyseMode"])
  {
      int cf = Options["Contempt Factor"] * PawnValueMg / 100; // From centipawns
      cf = cf * Material::game_phase(RootPos) / PHASE_MIDGAME; // Scale down with phase
      DrawValue[ RootColor] = VALUE_DRAW - Value(cf);
      DrawValue[~RootColor] = VALUE_DRAW + Value(cf);
  }
  else
      DrawValue[WHITE] = DrawValue[BLACK] = VALUE_DRAW;
#endif

  if (Options["Write Search Log"])
  {
      Log log(Options["Search Log Filename"]);
      log << "\nSearching: "  << RootPos.fen()
          << "\ninfinite: "   << Limits.infinite
          << " ponder: "      << Limits.ponder
          << " time: "        << Limits.time[RootColor]
          << " increment: "   << Limits.inc[RootColor]
          << " moves to go: " << Limits.movestogo
          << std::endl;
  }

  // Reset the threads, still sleeping: will wake up at split time
  for (size_t i = 0; i < Threads.size(); ++i)
      Threads[i]->maxPly = 0;

  Threads.sleepWhileIdle = Options["Idle Threads Sleep"];
  Threads.timer->run = true;
  Threads.timer->notify_one(); // Wake up the recurring timer

  id_loop(RootPos); // Let's start searching !

  Threads.timer->run = false; // Stop the timer
  Threads.sleepWhileIdle = true; // Send idle threads to sleep

  if (Options["Write Search Log"])
  {
      Time::point elapsed = Time::now() - SearchTime + 1;

      Log log(Options["Search Log Filename"]);
      log << "Nodes: "          << RootPos.nodes_searched()
          << "\nNodes/second: " << RootPos.nodes_searched() * 1000 / elapsed
          << "\nBest move: "    << move_to_san(RootPos, RootMoves[0].pv[0]);

      StateInfo st;
#ifdef GPSFISH
      if(RootMoves[0].pv[0].isNormal())
          RootPos.do_undo_move(RootMoves[0].pv[0],st,
                  [&](osl::Square){
                  assert(pos.is_ok());
#else
      RootPos.do_move(RootMoves[0].pv[0], st);
#endif
      log << "\nPonder move: " << move_to_san(RootPos, RootMoves[0].pv[1]) << std::endl;
#ifdef GPSFISH
      } );
#else
      RootPos.undo_move(RootMoves[0].pv[0]);
#endif
  }

finalize:

  // When search is stopped this info is not printed
  sync_cout << "info nodes " << RootPos.nodes_searched()
            << " time " << Time::now() - SearchTime + 1 << sync_endl;

  // When we reach the maximum depth, we can arrive here without a raise of
  // Signals.stop. However, if we are pondering or in an infinite search,
  // the UCI protocol states that we shouldn't print the best move before the
  // GUI sends a "stop" or "ponderhit" command. We therefore simply wait here
  // until the GUI sends one of those commands (which also raises Signals.stop).
  if (!Signals.stop && (Limits.ponder || Limits.infinite))
  {
      Signals.stopOnPonderhit = true;
      RootPos.this_thread()->wait_for(Signals.stop);
  }

  //if( Options["Resign"] )
  {
      //sync_cout << "info string score " << RootMoves[0].score << " resign " <<  -Options["Resign"] << sync_endl;
      if( RootMoves[0].score/2 <= -Options["Resign"] ) {
          RootMoves[0].pv[0] = MOVE_NONE;
      }
  }

  // Best move could be MOVE_NONE when searching on a stalemate position
  sync_cout << "bestmove " << move_to_uci(RootMoves[0].pv[0], RootPos.is_chess960())
#ifdef GPSFISH
            << (RootMoves[0].pv[1].isNormal() ? " ponder " + move_to_uci(RootMoves[0].pv[1], RootPos.is_chess960()) : "" )
#else
            << " ponder "  << move_to_uci(RootMoves[0].pv[1], RootPos.is_chess960())
#endif
            << sync_endl;
}

#ifdef GPSFISH_DFPN
struct CheckmateSolver
{
    osl::checkmate::DfpnTable table_black;
    osl::checkmate::DfpnTable table_white;
    osl::checkmate::Dfpn dfpn[2];
    CheckmateSolver()
    {
        table_black.setAttack(osl::BLACK);
        table_white.setAttack(osl::WHITE);
        dfpn[playerToIndex(osl::BLACK)].setTable(&table_black);
        dfpn[playerToIndex(osl::WHITE)].setTable(&table_white);
    }
    Move hasCheckmate(Position& pos, size_t nodes)
    {
        const Depth CheckmateDepth = ONE_PLY*100;
        const TTEntry* tte = TT.probe(pos.key());
        if (tte && tte->bound() == BOUND_EXACT
                && tte->depth() >= CheckmateDepth) {
            Value v = value_from_tt(tte->value(), 0);
            if (v >= VALUE_MATE_IN_MAX_PLY || v < VALUE_MATED_IN_MAX_PLY)
                return Move();		// mate or mated
        }

        osl::PathEncoding path(pos.osl_state.turn());
        osl::Move checkmate_move;
        osl::NumEffectState& state = pos.osl_state;
        std::vector<osl::Move> pv;
        osl::checkmate::ProofDisproof result
            = dfpn[playerToIndex(state.turn())].
            hasCheckmateMove(state, osl::HashKey(state), path, nodes,
                    checkmate_move, Move(), &pv);
        if (result.isCheckmateSuccess()) {
            TT.store(pos.key(), mate_in(pv.size()),
                    BOUND_EXACT, CheckmateDepth, checkmate_move, VALUE_NONE);
            return checkmate_move;
        }
        return Move();
    }
    void clear()
    {
        dfpn[0].clear();
        dfpn[1].clear();
        table_black.clear();
        table_white.clear();
    }
};
struct TestCheckmate
{
    CheckmateSolver *solver;
    Position *pos;
    osl::Move *result;
    uint64_t nodes;
    const Move *moves;
    int first, last;
    TestCheckmate(CheckmateSolver& s, Position& p, osl::Move& r, uint64_t n,
            const Move *pv, int f, int l)
        : solver(&s), pos(&p), result(&r), nodes(n),
        moves(pv), first(f), last(l)
    {
    }
    void operator()(osl::Square) const
    {
        *result = Move();
        if (nodes < (1<<18))
            *result = solver->hasCheckmate(*pos, nodes);
        if (result->isNormal()) {
            if (first > 0)
                sync_cout << "info string checkmate in future (" << first
                    << ") " << move_to_uci(moves[first],false)
                    << " by " << move_to_uci(*result,false) << sync_endl;
        }
        else if (! Signals.stop) {
            Move move;
            TestCheckmate next = *this;
            next.first++;
            next.nodes /= 2;
            next.result = &move;
            if (next.first < last && pos->pl_move_is_legal(moves[next.first])
                    && next.nodes >= 1024) {
                StateInfo st;
                pos->do_undo_move(moves[next.first], st, next);
            }
        }
    }
};

void run_checkmate(int depth, uint64_t nodes, Position& pos)
{
    static boost::scoped_ptr<CheckmateSolver> solver(new CheckmateSolver);
    StateInfo st;
    nodes /= 16;
    int mated = 0;
    for (size_t i=0; i<RootMoves.size() && nodes >= 1024 && !Signals.stop; ++i) {
        osl::Move win_move;
        TestCheckmate function(*solver, pos, win_move, nodes,
                &RootMoves[i].pv[0], 0, (i==0) ? depth/2 : 1);
        pos.do_undo_move(RootMoves[i].pv[0], st, function);
        if (! win_move.isNormal())
            nodes /= 4;
        else {
            ++mated;
            RootMoves[i].score = -VALUE_INFINITE;
            //RootMoves[i].non_pv_score = VALUE_MATED_IN_MAX_PLY;
            sync_cout << "info string losing move " << i << "th "
                << move_to_uci(RootMoves[i].pv[0],false)
                << " by " << move_to_uci(win_move,false) << sync_endl;
        }
    }
    solver->clear();
}
#endif

namespace {

  // id_loop() is the main iterative deepening loop. It calls search() repeatedly
  // with increasing depth until the allocated thinking time has been consumed,
  // user stops the search, or the maximum search depth is reached.

  void id_loop(Position& pos) {

    Stack stack[MAX_PLY_PLUS_6], *ss = stack+2; // To allow referencing (ss-2)
    int depth;
    Value bestValue, alpha, beta, delta;

#ifdef GPSFISH
    uint64_t es_base[(MAX_PLY_PLUS_6*sizeof(eval_t)+sizeof(uint64_t)-1)/sizeof(uint64_t)]
#ifdef __GNUC__
      __attribute__((aligned(16)))
#endif
	;
    eval_t *es=(eval_t *)&es_base[0];
#endif

    std::memset(ss-2, 0, 5 * sizeof(Stack));
#ifdef GPSFISH
    (ss-1)->currentMove = osl::Move::PASS(pos.side_to_move()); // Hack to skip update_gains
#else
    (ss-1)->currentMove = MOVE_NULL; // Hack to skip update gains
#endif

    depth = 0;
    BestMoveChanges = 0;
    bestValue = delta = alpha = -VALUE_INFINITE;
    beta = VALUE_INFINITE;

    TT.new_search();
    History.clear();
    Gains.clear();
    Countermoves.clear();
    Followupmoves.clear();

    PVSize = Options["MultiPV"];
    Skill skill(Options["Skill Level"]);

    // Do we have to play with skill handicap? In this case enable MultiPV search
    // that we will use behind the scenes to retrieve a set of possible moves.
    if (skill.enabled() && PVSize < 4)
        PVSize = 4;

    PVSize = std::min(PVSize, RootMoves.size());

#ifdef GPSFISH
    pos.eval= &es[0];
    *(pos.eval)=eval_t(pos.osl_state,false);
#endif

#ifdef GPSFISH_DFPN
    uint64_t next_checkmate = 1<<18;
#endif

    // Iterative deepening loop until requested to stop or target depth reached
    while (++depth <= MAX_PLY && !Signals.stop && (!Limits.depth || depth <= Limits.depth))
    {
        // Age out PV variability metric
        BestMoveChanges *= 0.8;

        // Save the last iteration's scores before first PV line is searched and
        // all the move scores except the (new) PV are set to -VALUE_INFINITE.
        for (size_t i = 0; i < RootMoves.size(); ++i)
            RootMoves[i].prevScore = RootMoves[i].score;

#ifdef GPSFISH_DFPN
        if ((uint64_t)pos.nodes_searched() > next_checkmate
                && ((Time::now() - SearchTime + 1000)
                   < std::max(Limits.movetime,TimeMgr.maximum_time())*4/5) ) {
            run_checkmate(depth, next_checkmate, pos);
            next_checkmate *= 2;
            if (RootMoves[0].score <= VALUE_MATED_IN_MAX_PLY) {
                depth -= std::min(4, (int)depth/2);
                alpha = std::max(alpha - delta*63, -VALUE_INFINITE);
                beta  = std::min(beta  + delta*63,  VALUE_INFINITE);
            }
        }
#endif

        // MultiPV loop. We perform a full root search for each PV line
        for (PVIdx = 0; PVIdx < PVSize && !Signals.stop; ++PVIdx)
        {
            // Reset aspiration window starting size
            if (depth >= 5)
            {
                delta = Value(16);
                alpha = std::max(RootMoves[PVIdx].prevScore - delta,-VALUE_INFINITE);
                beta  = std::min(RootMoves[PVIdx].prevScore + delta, VALUE_INFINITE);
            }

            // Start with a small aspiration window and, in the case of a fail
            // high/low, re-search with a bigger window until we're not failing
            // high/low anymore.
            while (true)
            {
                bestValue = search<Root>(pos, ss, alpha, beta, depth * ONE_PLY, false);

                // Bring the best move to the front. It is critical that sorting
                // is done with a stable algorithm because all the values but the
                // first and eventually the new best one are set to -VALUE_INFINITE
                // and we want to keep the same order for all the moves except the
                // new PV that goes to the front. Note that in case of MultiPV
                // search the already searched PV lines are preserved.
                std::stable_sort(RootMoves.begin() + PVIdx, RootMoves.end());

                // Write PV back to transposition table in case the relevant
                // entries have been overwritten during the search.
                for (size_t i = 0; i <= PVIdx; ++i)
                    RootMoves[i].insert_pv_in_tt(pos);

                // If search has been stopped break immediately. Sorting and
                // writing PV back to TT is safe because RootMoves is still
                // valid, although it refers to previous iteration.
                if (Signals.stop)
                    break;

                // When failing high/low give some update (without cluttering
                // the UI) before a re-search.
                if (  (bestValue <= alpha || bestValue >= beta)
                    && Time::now() - SearchTime > 3000)
                    sync_cout << uci_pv(pos, depth, alpha, beta) << sync_endl;

                // In case of failing low/high increase aspiration window and
                // re-search, otherwise exit the loop.
                if (bestValue <= alpha)
                {
                    alpha = std::max(bestValue - delta, -VALUE_INFINITE);

                    Signals.failedLowAtRoot = true;
                    Signals.stopOnPonderhit = false;
                }
                else if (bestValue >= beta)
                    beta = std::min(bestValue + delta, VALUE_INFINITE);

                else
                    break;

                delta += delta / 2;

                assert(alpha >= -VALUE_INFINITE && beta <= VALUE_INFINITE);
            }

            // Sort the PV lines searched so far and update the GUI
            std::stable_sort(RootMoves.begin(), RootMoves.begin() + PVIdx + 1);

            if (PVIdx + 1 == PVSize || Time::now() - SearchTime > 3000)
                sync_cout << uci_pv(pos, depth, alpha, beta) << sync_endl;
        }

        IterationTime = Time::now() - SearchTime;

        // If skill levels are enabled and time is up, pick a sub-optimal best move
        if (skill.enabled() && skill.time_to_pick(depth))
            skill.pick_move();

        if (Options["Write Search Log"])
        {
            RootMove& rm = RootMoves[0];
            if (skill.best != MOVE_NONE)
                rm = *std::find(RootMoves.begin(), RootMoves.end(), skill.best);

            Log log(Options["Search Log Filename"]);
            log << pretty_pv(pos, depth, rm.score, Time::now() - SearchTime, &rm.pv[0])
                << std::endl;
        }

        // Have we found a "mate in x"?
        if (   Limits.mate
            && bestValue >= VALUE_MATE_IN_MAX_PLY
            && VALUE_MATE - bestValue <= 2 * Limits.mate)
            Signals.stop = true;

        // Do we have time for the next iteration? Can we stop searching now?
        if (Limits.use_time_management() && !Signals.stop && !Signals.stopOnPonderhit)
        {
            bool stop = false; // Local variable, not the volatile Signals.stop

            // Take some extra time if the best move has changed
            if (depth > 4 && depth < 50 &&  PVSize == 1)
                TimeMgr.pv_instability(BestMoveChanges);

            // Stop the search if only one legal move is available or most
            // of the available time has been used. We probably don't have
            // enough time to search the first move at the next iteration anyway.
            if (   RootMoves.size() == 1
                || IterationTime > (TimeMgr.available_time() * 62) / 100)
                stop = true;

            if (stop)
            {
                // If we are allowed to ponder do not stop the search now but
                // keep pondering until the GUI sends "ponderhit" or "stop".
                if (Limits.ponder)
                    Signals.stopOnPonderhit = true;
                else
                    Signals.stop = true;
            }
        }
    }
  }


  // search<>() is the main search function for both PV and non-PV nodes and for
  // normal and SplitPoint nodes. When called just after a split point the search
  // is simpler because we have already probed the hash table, done a null move
  // search, and searched the first move before splitting, so we don't have to
  // repeat all this work again. We also don't need to store anything to the hash
  // table here: This is taken care of after we return from the split point.

  template <NodeType NT>
  Value search(Position& pos, Stack* ss, Value alpha, Value beta, Depth depth, bool cutNode) {

    const bool PvNode   = (NT == PV || NT == Root || NT == SplitPointPV || NT == SplitPointRoot);
    const bool SpNode   = (NT == SplitPointPV || NT == SplitPointNonPV || NT == SplitPointRoot);
    const bool RootNode = (NT == Root || NT == SplitPointRoot);

    assert(alpha >= -VALUE_INFINITE && alpha < beta && beta <= VALUE_INFINITE);
    assert(PvNode || (alpha == beta - 1));
    assert(depth > DEPTH_ZERO);

    Move quietsSearched[64];
    StateInfo st;
    const TTEntry *tte;
    SplitPoint* splitPoint;
    Key posKey;
    Move ttMove, move, excludedMove, bestMove;
    Depth ext, newDepth, predictedDepth;
    Value bestValue, value, ttValue, eval, nullValue, futilityValue;
    bool inCheck, givesCheck, pvMove, singularExtensionNode, improving;
    bool captureOrPromotion, dangerous, doFullDepthSearch;
    int moveCount, quietCount;

    // Step 1. Initialize node
    Thread* thisThread = pos.this_thread();

#ifdef GPSFISH
    const Value VALUE_DRAW = value_draw(pos);
    int repeat_check = 0;

    if(can_capture_king(pos)){
        return mate_in(0);
    }
#endif

    inCheck = pos.checkers();

    if (SpNode)
    {
        splitPoint = ss->splitPoint;
        bestMove   = splitPoint->bestMove;
        bestValue  = splitPoint->bestValue;
        tte = NULL;
        ttMove = excludedMove = MOVE_NONE;
        ttValue = VALUE_NONE;

        assert(splitPoint->bestValue > -VALUE_INFINITE && splitPoint->moveCount > 0);

        goto moves_loop;
    }

    moveCount = quietCount = 0;
    bestValue = -VALUE_INFINITE;
    ss->currentMove = ss->ttMove = (ss+1)->excludedMove = bestMove = MOVE_NONE;
    ss->ply = (ss-1)->ply + 1;
    (ss+1)->skipNullMove = false; (ss+1)->reduction = DEPTH_ZERO;
    (ss+2)->killers[0] = (ss+2)->killers[1] = MOVE_NONE;

    // Used to send selDepth info to GUI
    if (PvNode && thisThread->maxPly < ss->ply)
        thisThread->maxPly = ss->ply;

    if (!RootNode)
    {
        // Step 2. Check for aborted search and immediate draw
#ifdef GPSFISH
        if (Signals.stop || pos.is_draw(repeat_check) || ss->ply > MAX_PLY)
#else
        if (Signals.stop || pos.is_draw() || ss->ply > MAX_PLY)
#endif
            return DrawValue[pos.side_to_move()];

#ifdef GPSFISH
        if(repeat_check<0)
            return mated_in(ss->ply);
        else if(repeat_check>0)
            return mate_in(ss->ply);
        else if(osl::EnterKing::canDeclareWin(pos.osl_state))
            return mate_in(ss->ply+1);

        if (!ss->checkmateTested) {
            ss->checkmateTested = true;
            if(!pos.osl_state.inCheck()
                    && ImmediateCheckmate::hasCheckmateMove(pos.side_to_move(),pos.osl_state,bestMove)) {
                return mate_in(ss->ply);
            }
#  ifdef GPSFISH_CHECKMATE3
            if ((! (ss-1)->currentMove.isNormal()
                        || (ss-1)->currentMove.ptype() == osl::KING)) {
                osl::checkmate::King8Info king8=pos.osl_state.king8Info(alt(pos.side_to_move()));
                assert(king8.uint64Value() == osl::checkmate::King8Info::make(pos.side_to_move(), pos.osl_state).uint64Value());
                bool in_danger = king8.dropCandidate() | king8.moveCandidate2();
                if (in_danger) {
                    osl::checkmate::FixedDepthSearcher solver(pos.osl_state);
                    if (solver.hasCheckmateMoveOfTurn(2,bestMove).isCheckmateSuccess()) {
                        return mate_in(ss->ply+2);
                    }
                }
            }
#  endif
        }
#endif // GPSFISH

        // Step 3. Mate distance pruning. Even if we mate at the next move our score
        // would be at best mate_in(ss->ply+1), but if alpha is already bigger because
        // a shorter mate was found upward in the tree then there is no need to search
        // because we will never beat the current alpha. Same logic but with reversed
        // signs applies also in the opposite condition of being mated instead of giving
        // mate. In this case return a fail-high score.
        alpha = std::max(mated_in(ss->ply), alpha);
        beta = std::min(mate_in(ss->ply+1), beta);
        if (alpha >= beta)
            return alpha;
    }

    // Step 4. Transposition table lookup
    // We don't want the score of a partial search to overwrite a previous full search
    // TT value, so we use a different position key in case of an excluded move.
    excludedMove = ss->excludedMove;
#ifdef GPSFISH
    posKey = excludedMove!=MOVE_NONE ? pos.exclusion_key() : pos.key();
#else
    posKey = excludedMove ? pos.exclusion_key() : pos.key();
#endif

    tte = TT.probe(posKey);
<<<<<<< HEAD
#ifdef GPSFISH
    ttMove = RootNode ? RootMoves[PVIdx].pv[0] : tte ? tte->move(pos) : MOVE_NONE;
#else
    ttMove = RootNode ? RootMoves[PVIdx].pv[0] : tte ? tte->move() : MOVE_NONE;
#endif
=======
    ss->ttMove = ttMove = RootNode ? RootMoves[PVIdx].pv[0] : tte ? tte->move() : MOVE_NONE;
>>>>>>> 53ab32ef
    ttValue = tte ? value_from_tt(tte->value(), ss->ply) : VALUE_NONE;

    // At PV nodes we check for exact scores, whilst at non-PV nodes we check for
    // a fail high/low. The biggest advantage to probing at PV nodes is to have a
    // smooth experience in analysis mode. We don't probe at Root nodes otherwise
    // we should also update RootMoveList to avoid bogus output.
    if (   !RootNode
        && tte
        && tte->depth() >= depth
        && ttValue != VALUE_NONE // Only in case of TT access race
        && (           PvNode ?  tte->bound() == BOUND_EXACT
            : ttValue >= beta ? (tte->bound() &  BOUND_LOWER)
                              : (tte->bound() &  BOUND_UPPER)))
    {
        TT.refresh(tte);
        ss->currentMove = ttMove; // Can be MOVE_NONE

        // If ttMove is quiet, update killers, history, counter move and followup move on TT hit
        if (ttValue >= beta && ttMove && !pos.capture_or_promotion(ttMove) && !inCheck)
            update_stats(pos, ss, ttMove, depth, NULL, 0);

        return ttValue;
    }

    // Step 5. Evaluate the position statically and update parent's gain statistics
    if (inCheck)
    {
        ss->staticEval = eval = VALUE_NONE;
        goto moves_loop;
    }

    else if (tte)
    {
        // Never assume anything on values stored in TT
        if ((ss->staticEval = eval = tte->eval_value()) == VALUE_NONE)
            eval = ss->staticEval = evaluate(pos);

        // Can ttValue be used as a better position evaluation?
        if (ttValue != VALUE_NONE)
            if (tte->bound() & (ttValue > eval ? BOUND_LOWER : BOUND_UPPER))
                eval = ttValue;
    }
    else
    {
        eval = ss->staticEval = evaluate(pos);
        TT.store(posKey, VALUE_NONE, BOUND_NONE, DEPTH_NONE, MOVE_NONE, ss->staticEval);
    }

    if (   !pos.captured_piece_type()
        &&  ss->staticEval != VALUE_NONE
        && (ss-1)->staticEval != VALUE_NONE
#ifdef GPSFISH
        &&!(move = (ss-1)->currentMove).isPass()
#else
        && (move = (ss-1)->currentMove) != MOVE_NULL
#endif
        &&  type_of(move) == NORMAL)
    {
        Square to = to_sq(move);
#ifdef GPSFISH
        Gains.update(move.ptypeO(), to, -(ss-1)->staticEval - ss->staticEval);
#else
        Gains.update(pos.piece_on(to), to, -(ss-1)->staticEval - ss->staticEval);
#endif
    }

    // Step 6. Razoring (skipped when in check)
    if (   !PvNode
        &&  depth < 4 * ONE_PLY
        &&  eval + razor_margin(depth) < beta
        &&  ttMove == MOVE_NONE
        &&  abs(beta) < VALUE_MATE_IN_MAX_PLY
#ifndef GPSFISH
        && !pos.pawn_on_7th(pos.side_to_move()))
#endif
      )
    {
        Value rbeta = beta - razor_margin(depth);
        Value v = qsearch<NonPV, false>(pos, ss, rbeta-1, rbeta, DEPTH_ZERO);
        if (v < rbeta)
            // Logically we should return (v + razor_margin(depth)), but
            // surprisingly this performed slightly weaker in tests.
            return v;
    }

    // Step 7. Futility pruning: child node (skipped when in check)
    if (   !PvNode
        && !ss->skipNullMove
        &&  depth < 7 * ONE_PLY
        &&  eval - futility_margin(depth) >= beta
        &&  abs(beta) < VALUE_MATE_IN_MAX_PLY
        &&  abs(eval) < VALUE_KNOWN_WIN
#ifndef GPSFISH
        &&  pos.non_pawn_material(pos.side_to_move())
#endif
	   )
        return eval - futility_margin(depth);

    // Step 8. Null move search with verification search (is omitted in PV nodes)
    if (   !PvNode
        && !ss->skipNullMove
        &&  depth >= 2 * ONE_PLY
        &&  eval >= beta
        &&  abs(beta) < VALUE_MATE_IN_MAX_PLY
#ifdef GPSFISH
      )
#else
        &&  pos.non_pawn_material(pos.side_to_move()))
#endif
    {
#ifdef GPSFISH
        ss->currentMove = Move::PASS(pos.side_to_move());
#else
        ss->currentMove = MOVE_NULL;
#endif

        // Null move dynamic reduction based on depth
        Depth R = 3 * ONE_PLY + depth / 4;

        // Null move dynamic reduction based on value
        if (eval - PawnValueMg > beta)
            R += ONE_PLY;

#ifdef GPSFISH
        pos.do_undo_null_move(st,
                [&](osl::Square){
                *(pos.eval+1)= *(pos.eval);
                pos.eval++;
                pos.eval->update(pos.osl_state,ss->currentMove);
#else
        pos.do_null_move(st);
#endif
        (ss+1)->skipNullMove = true;
        nullValue = depth-R < ONE_PLY ? -qsearch<NonPV, false>(pos, ss+1, -beta, -alpha, DEPTH_ZERO)
                                      : - search<NonPV>(pos, ss+1, -beta, -alpha, depth-R, !cutNode);
        (ss+1)->skipNullMove = false;
#ifdef GPSFISH
	    --pos.eval;
	  }
	  );
#else
        pos.undo_null_move();
#endif

        if (nullValue >= beta)
        {
            // Do not return unproven mate scores
            if (nullValue >= VALUE_MATE_IN_MAX_PLY)
                nullValue = beta;

            if (depth < 12 * ONE_PLY)
                return nullValue;

            // Do verification search at high depths
            ss->skipNullMove = true;
            Value v = search<NonPV>(pos, ss, alpha, beta, depth-R, false);
            ss->skipNullMove = false;

            if (v >= beta)
                return nullValue;
        }
    }

    // Step 9. ProbCut (skipped when in check)
    // If we have a very good capture (i.e. SEE > seeValues[captured_piece_type])
    // and a reduced search returns a value much above beta, we can (almost) safely
    // prune the previous move.
    if (   !PvNode
        &&  depth >= 5 * ONE_PLY
        && !ss->skipNullMove
        &&  abs(beta) < VALUE_MATE_IN_MAX_PLY)
    {
        Value rbeta = beta + 200;
        Depth rdepth = depth - ONE_PLY - 3 * ONE_PLY;

        assert(rdepth >= ONE_PLY);
        assert((ss-1)->currentMove != MOVE_NONE);
        assert((ss-1)->currentMove != MOVE_NULL);

        MovePicker mp(pos, ttMove, History, pos.captured_piece_type());
        CheckInfo ci(pos);

        while ((move = mp.next_move<false>()) != MOVE_NONE)
            if (pos.legal(move, ci.pinned))
            {
                ss->currentMove = move;
#ifdef GPSFISH
                pos.do_undo_move(move,st,
                        [&](osl::Square){
                        assert(pos.is_ok());
                        *(pos.eval+1)= *(pos.eval);
                        pos.eval++;
                        pos.eval->update(pos.osl_state,move);
#else
                pos.do_move(move, st, ci, pos.gives_check(move, ci));
#endif
                value = -search<NonPV>(pos, ss+1, -rbeta, -rbeta+1, rdepth, !cutNode);
#ifdef GPSFISH
                --pos.eval;
                });
#else
                pos.undo_move(move);
#endif
                if (value >= rbeta)
                    return value;
            }
    }

    // Step 10. Internal iterative deepening (skipped when in check)
    if (   depth >= (PvNode ? 5 * ONE_PLY : 8 * ONE_PLY)
        && ttMove == MOVE_NONE
        && (PvNode || ss->staticEval + Value(256) >= beta))
    {
        Depth d = depth - 2 * ONE_PLY - (PvNode ? DEPTH_ZERO : depth / 4);

        ss->skipNullMove = true;
        search<PvNode ? PV : NonPV>(pos, ss, alpha, beta, d, true);
        ss->skipNullMove = false;

        tte = TT.probe(posKey);
#ifdef GPSFISH
        ttMove = tte ? tte->move(pos) : MOVE_NONE;
#else
        ttMove = tte ? tte->move() : MOVE_NONE;
#endif
    }

moves_loop: // When in check and at SpNode search starts from here

    Square prevMoveSq = to_sq((ss-1)->currentMove);
#ifdef GPSFISH
    Move countermoves[] = { Countermoves[pos.piece_on(prevMoveSq)][prevMoveSq.index()].first,
                            Countermoves[pos.piece_on(prevMoveSq)][prevMoveSq.index()].second };
#else
    Move countermoves[] = { Countermoves[pos.piece_on(prevMoveSq)][prevMoveSq].first,
                            Countermoves[pos.piece_on(prevMoveSq)][prevMoveSq].second };
#endif

    Square prevOwnMoveSq = to_sq((ss-2)->currentMove);
    Move followupmoves[] = { Followupmoves[pos.piece_on(prevOwnMoveSq)][prevOwnMoveSq].first,
                             Followupmoves[pos.piece_on(prevOwnMoveSq)][prevOwnMoveSq].second };

    MovePicker mp(pos, ttMove, depth, History, countermoves, followupmoves, ss);
    CheckInfo ci(pos);
    value = bestValue; // Workaround a bogus 'uninitialized' warning under gcc
    improving =   ss->staticEval >= (ss-2)->staticEval
               || ss->staticEval == VALUE_NONE
               ||(ss-2)->staticEval == VALUE_NONE;

    singularExtensionNode =   !RootNode
                           && !SpNode
#ifdef GPSFISH_FIX
                           &&  depth >= (PvNode ? 6 * ONE_PLY : 8 * ONE_PLY)
#else
                           &&  depth >= 8 * ONE_PLY
#endif
                           &&  ttMove != MOVE_NONE
#ifdef GPSFISH
                           && excludedMove==MOVE_NONE // Recursive singular search is not allowed
#else
                           && !excludedMove // Recursive singular search is not allowed
#endif
                           && (tte->bound() & BOUND_LOWER)
                           &&  tte->depth() >= depth - 3 * ONE_PLY;

    // Step 11. Loop through moves
    // Loop through all pseudo-legal moves until no moves remain or a beta cutoff occurs
    while ((move = mp.next_move<SpNode>()) != MOVE_NONE)
    {
      assert(is_ok(move));

      if (move == excludedMove)
          continue;

      // At root obey the "searchmoves" option and skip moves not listed in Root
      // Move List. As a consequence any illegal move is also skipped. In MultiPV
      // mode we also skip PV moves which have been already searched.
      if (RootNode && !std::count(RootMoves.begin() + PVIdx, RootMoves.end(), move))
          continue;

      if (SpNode)
      {
          // Shared counter cannot be decremented later if the move turns out to be illegal
          if (!pos.legal(move, ci.pinned))
              continue;

          moveCount = ++splitPoint->moveCount;
          splitPoint->mutex.unlock();
      }
      else
          ++moveCount;
#ifdef MOVE_STACK_REJECTIONS
      if(!Root && move_stack_rejections_probe(move,pos,ss,alpha)) {
          if (SpNode)
              lock_grab(&(sp->lock));
          continue;
      }
#endif

      if (RootNode)
      {
          Signals.firstRootMove = (moveCount == 1);

#ifndef GPSFISH
          if (thisThread == Threads.main() && Time::now() - SearchTime > 3000)
              sync_cout << "info depth " << depth / ONE_PLY
                        << " currmove " << move_to_uci(move, pos.is_chess960())
                        << " currmovenumber " << moveCount + PVIdx << sync_endl;
#endif
      }

      ext = DEPTH_ZERO;
      captureOrPromotion = pos.capture_or_promotion(move);
      givesCheck = pos.gives_check(move, ci);
#ifdef GPSFISH
      dangerous =   givesCheck; // XXX : add other condition ?
#else
      dangerous =   givesCheck
                 || type_of(move) != NORMAL
                 || pos.advanced_pawn_push(move);
#endif

#ifdef GPSFISH_FIX
      // Step 12. Extend checks and, in PV nodes, also dangerous moves
      if (PvNode && dangerous)
          ext = ONE_PLY;

      else if (givesCheck && pos.see_sign(move) >= 0)
          ext = inCheck || ss->staticEval <= alpha ? ONE_PLY : ONE_PLY / 2;
#else
      // Step 12. Extend checks
      if (givesCheck && pos.see_sign(move) >= 0)
          ext = ONE_PLY;
#endif

      // Singular extension search. If all moves but one fail low on a search of
      // (alpha-s, beta-s), and just one fails high on (alpha, beta), then that move
      // is singular and should be extended. To verify this we do a reduced search
      // on all the other moves but the ttMove and if the result is lower than
      // ttValue minus a margin then we extend the ttMove.
      if (    singularExtensionNode
          &&  move == ttMove
          && !ext
          &&  pos.legal(move, ci.pinned)
          &&  abs(ttValue) < VALUE_KNOWN_WIN)
      {
          assert(ttValue != VALUE_NONE);

          Value rBeta = ttValue - int(depth);
          ss->excludedMove = move;
          ss->skipNullMove = true;
          value = search<NonPV>(pos, ss, rBeta - 1, rBeta, depth / 2, cutNode);
          ss->skipNullMove = false;
          ss->excludedMove = MOVE_NONE;

          if (value < rBeta)
              ext = ONE_PLY;
      }

      // Update the current move (this must be done after singular extension search)
      newDepth = depth - ONE_PLY + ext;

      // Step 13. Pruning at shallow depth (exclude PV nodes)
      if (   !PvNode
          && !captureOrPromotion
          && !inCheck
          && !dangerous
       /* &&  move != ttMove Already implicit in the next condition */
          &&  bestValue > VALUE_MATED_IN_MAX_PLY)
      {
          // Move count based pruning
          if (   depth < 16 * ONE_PLY
              && moveCount >= FutilityMoveCounts[improving][depth] )
          {
              if (SpNode)
                  splitPoint->mutex.lock();

              continue;
          }

          predictedDepth = newDepth - reduction<PvNode>(improving, depth, moveCount);

          // Futility pruning: parent node
          if (predictedDepth < 7 * ONE_PLY)
          {
              futilityValue = ss->staticEval + futility_margin(predictedDepth)
#ifdef GPSFISH
                            + Value(128) + Gains[pos.moved_piece(move)][to_sq(move).index()];
#else
                            + Value(128) + Gains[pos.moved_piece(move)][to_sq(move)];
#endif

              if (futilityValue <= alpha)
              {
                  bestValue = std::max(bestValue, futilityValue);

                  if (SpNode)
                  {
                      splitPoint->mutex.lock();
                      if (bestValue > splitPoint->bestValue)
                          splitPoint->bestValue = bestValue;
                  }
                  continue;
              }
          }

          // Prune moves with negative SEE at low depths
          if (predictedDepth < 4 * ONE_PLY && pos.see_sign(move) < 0)
          {
              if (SpNode)
                  splitPoint->mutex.lock();

              continue;
          }
      }

      // Check for legality just before making the move
      if (!RootNode && !SpNode && !pos.legal(move, ci.pinned))
      {
          moveCount--;
          continue;
      }

      pvMove = PvNode && moveCount == 1;
      ss->currentMove = move;
      if (!SpNode && !captureOrPromotion && quietCount < 64)
          quietsSearched[quietCount++] = move;

#ifdef GPSFISH
      assert(pos.eval->value()==eval_t(pos.osl_state,false).value());
      (ss+1)->checkmateTested = false;
      pos.do_undo_move(move,st,
              [&](osl::Square){
              *(pos.eval+1)= *(pos.eval);
              pos.eval++;
              pos.eval->update(pos.osl_state,move);
              assert(pos.eval->value()==eval_t(pos.osl_state,false).value());

    const bool PvNode   = (NT == PV || NT == Root || NT == SplitPointPV || NT == SplitPointRoot);
    const bool SpNode   = (NT == SplitPointPV || NT == SplitPointNonPV || NT == SplitPointRoot);
    const bool RootNode = (NT == Root || NT == SplitPointRoot);

#else
      // Step 14. Make the move
      pos.do_move(move, st, ci, givesCheck);
#endif

      // Step 15. Reduced depth search (LMR). If the move fails high it will be
      // re-searched at full depth.
      if (    depth >= 3 * ONE_PLY
          && !pvMove
          && !captureOrPromotion
#ifdef GPSFISH_FIX
          && !dangerous
#endif
          &&  move != ttMove
          &&  move != ss->killers[0]
          &&  move != ss->killers[1])
      {
          ss->reduction = reduction<PvNode>(improving, depth, moveCount);

          if (!PvNode && cutNode)
              ss->reduction += ONE_PLY;

#ifdef GPSFISH
          else if (History[pos.piece_on(to_sq(move))][to_sq(move).index()] < 0)
#else
          else if (History[pos.piece_on(to_sq(move))][to_sq(move)] < 0)
#endif
              ss->reduction += ONE_PLY / 2;

          if (move == countermoves[0] || move == countermoves[1])
              ss->reduction = std::max(DEPTH_ZERO, ss->reduction - ONE_PLY);

          Depth d = std::max(newDepth - ss->reduction, ONE_PLY);
          if (SpNode)
              alpha = splitPoint->alpha;

          value = -search<NonPV>(pos, ss+1, -(alpha+1), -alpha, d, true);

          // Research at intermediate depth if reduction is very high
          if (value > alpha && ss->reduction >= 4 * ONE_PLY)
          {
              Depth d2 = std::max(newDepth - 2 * ONE_PLY, ONE_PLY);
              value = -search<NonPV>(pos, ss+1, -(alpha+1), -alpha, d2, true);
          }

          doFullDepthSearch = (value > alpha && ss->reduction != DEPTH_ZERO);
          ss->reduction = DEPTH_ZERO;
      }
      else
          doFullDepthSearch = !pvMove;

      // Step 16. Full depth search, when LMR is skipped or fails high
      if (doFullDepthSearch)
      {
          if (SpNode)
              alpha = splitPoint->alpha;

          value = newDepth < ONE_PLY ?
                          givesCheck ? -qsearch<NonPV,  true>(pos, ss+1, -(alpha+1), -alpha, DEPTH_ZERO)
                                     : -qsearch<NonPV, false>(pos, ss+1, -(alpha+1), -alpha, DEPTH_ZERO)
                                     : - search<NonPV>(pos, ss+1, -(alpha+1), -alpha, newDepth, !cutNode);
      }

      // For PV nodes only, do a full PV search on the first move or after a fail
      // high (in the latter case search only if value < beta), otherwise let the
      // parent node fail low with value <= alpha and to try another move.
      if (PvNode && (pvMove || (value > alpha && (RootNode || value < beta))))
          value = newDepth < ONE_PLY ?
                          givesCheck ? -qsearch<PV,  true>(pos, ss+1, -beta, -alpha, DEPTH_ZERO)
                                     : -qsearch<PV, false>(pos, ss+1, -beta, -alpha, DEPTH_ZERO)
                                     : - search<PV>(pos, ss+1, -beta, -alpha, newDepth, false);

#ifdef GPSFISH
      --pos.eval;
      } );
#else
      // Step 17. Undo move
      pos.undo_move(move);
#endif

      assert(value > -VALUE_INFINITE && value < VALUE_INFINITE);

      // Step 18. Check for new best move
      if (SpNode)
      {
          splitPoint->mutex.lock();
          bestValue = splitPoint->bestValue;
          alpha = splitPoint->alpha;
      }

      // Finished searching the move. If Signals.stop is true, the search
      // was aborted because the user interrupted the search or because we
      // ran out of time. In this case, the return value of the search cannot
      // be trusted, and we don't update the best move and/or PV.
      if (Signals.stop || thisThread->cutoff_occurred())
          return value; // To avoid returning VALUE_INFINITE

      if (RootNode)
      {
          RootMove& rm = *std::find(RootMoves.begin(), RootMoves.end(), move);

          // PV move or new best move ?
          if (pvMove || value > alpha)
          {
              rm.score = value;
              rm.extract_pv_from_tt(pos);

              // We record how often the best move has been changed in each
              // iteration. This information is used for time management: When
              // the best move changes frequently, we allocate some more time.
              if (!pvMove)
                  ++BestMoveChanges;

#if 0 //def GPSFISH
              if (depth >= 5*ONE_PLY
                      && (!isPvMove || current_search_time() >= 5000))
                  cout << "info"
                      << depth_to_uci(depth)
                      << score_to_uci(rm->score, alpha, beta)
                      << speed_to_uci(pos.nodes_searched())
                      << pv_to_uci(&rm->pv[0], 0 + 1, false) << endl;
#endif

          }
          else
              // All other moves but the PV are set to the lowest value: this is
              // not a problem when sorting because the sort is stable and the
              // move position in the list is preserved - just the PV is pushed up.
              rm.score = -VALUE_INFINITE;
      }

      if (value > bestValue)
      {
          bestValue = SpNode ? splitPoint->bestValue = value : value;

          if (value > alpha)
          {
              bestMove = SpNode ? splitPoint->bestMove = move : move;

              if (PvNode && value < beta) // Update alpha! Always alpha < beta
                  alpha = SpNode ? splitPoint->alpha = value : value;
              else
              {
                  assert(value >= beta); // Fail high

                  if (SpNode)
                      splitPoint->cutoff = true;

                  break;
              }
          }
      }

      // Step 19. Check for splitting the search
      if (   !SpNode
          &&  depth >= Threads.minimumSplitDepth
          &&  Threads.available_slave(thisThread)
          &&  thisThread->splitPointsSize < MAX_SPLITPOINTS_PER_THREAD)
      {
          assert(bestValue < beta);

          thisThread->split<FakeSplit>(pos, ss, alpha, beta, &bestValue, &bestMove,
                                       depth, moveCount, &mp, NT, cutNode);
          if (bestValue >= beta)
              break;
      }
    }

    if (SpNode)
        return bestValue;

    // Step 20. Check for mate and stalemate
    // All legal moves have been searched and if there are no legal moves, it
    // must be mate or stalemate. Note that we can have a false positive in
    // case of Signals.stop or thread.cutoff_occurred() are set, but this is
    // harmless because return value is discarded anyhow in the parent nodes.
    // If we are in a singular extension search then return a fail low score.
    // A split node has at least one move - the one tried before to be splitted.
    if (!moveCount)
#ifdef GPSFISH
        return  (excludedMove != MOVE_NONE) ? alpha
              : (inCheck ? (move_is_pawn_drop((ss-1)->currentMove) ? mate_in(ss->ply) : mated_in(ss->ply) ) : VALUE_DRAW); // XXX : checking checkmate by pawn drop
#else
        return  excludedMove ? alpha
              : inCheck ? mated_in(ss->ply) : DrawValue[pos.side_to_move()];
#endif

    // If we have pruned all the moves without searching return a fail-low score
    if (bestValue == -VALUE_INFINITE)
        bestValue = alpha;

    TT.store(posKey, value_to_tt(bestValue, ss->ply),
             bestValue >= beta  ? BOUND_LOWER :
#ifdef GPSFISH
             PvNode && (bestMove != MOVE_NONE) ? BOUND_EXACT : BOUND_UPPER,
#else
             PvNode && bestMove ? BOUND_EXACT : BOUND_UPPER,
#endif
             depth, bestMove, ss->staticEval);

    // Quiet best move: update killers, history, countermoves and followupmoves
    if (bestValue >= beta && !pos.capture_or_promotion(bestMove) && !inCheck)
        update_stats(pos, ss, bestMove, depth, quietsSearched, quietCount - 1);

    assert(bestValue > -VALUE_INFINITE && bestValue < VALUE_INFINITE);

    return bestValue;
  }


  // qsearch() is the quiescence search function, which is called by the main
  // search function when the remaining depth is zero (or, to be more precise,
  // less than ONE_PLY).

  template <NodeType NT, bool InCheck>
  Value qsearch(Position& pos, Stack* ss, Value alpha, Value beta, Depth depth) {

    const bool PvNode = (NT == PV);

    assert(NT == PV || NT == NonPV);
    assert(InCheck == !!pos.checkers());
    assert(alpha >= -VALUE_INFINITE && alpha < beta && beta <= VALUE_INFINITE);
    assert(PvNode || (alpha == beta - 1));
    assert(depth <= DEPTH_ZERO);

    StateInfo st;
    const TTEntry* tte;
    Key posKey;
    Move ttMove, move, bestMove;
    Value bestValue, value, ttValue, futilityValue, futilityBase, oldAlpha;
    bool givesCheck, evasionPrunable;
    Depth ttDepth;

    // To flag BOUND_EXACT a node with eval above alpha and no available moves
    if (PvNode)
        oldAlpha = alpha;

    ss->currentMove = bestMove = MOVE_NONE;
    ss->ply = (ss-1)->ply + 1;

    // Check for an instant draw or if the maximum ply has been reached
    if (pos.is_draw() || ss->ply > MAX_PLY)
        return DrawValue[pos.side_to_move()];

    // Decide whether or not to include checks: this fixes also the type of
    // TT entry depth that we are going to use. Note that in qsearch we use
    // only two types of depth in TT: DEPTH_QS_CHECKS or DEPTH_QS_NO_CHECKS.
    ttDepth = InCheck || depth >= DEPTH_QS_CHECKS ? DEPTH_QS_CHECKS
                                                  : DEPTH_QS_NO_CHECKS;

#ifdef GPSFISH
    if(can_capture_king(pos)){
        return mate_in(0);
    }
    if(!pos.osl_state.inCheck()
            && ImmediateCheckmate::hasCheckmateMove
            (pos.side_to_move(),pos.osl_state,bestMove)) {
        return mate_in(ss->ply);
    }
#endif

    // Transposition table lookup
    posKey = pos.key();
    tte = TT.probe(posKey);
#ifdef GPSFISH
    ttMove = tte ? tte->move(pos) : MOVE_NONE;
#else
    ttMove = tte ? tte->move() : MOVE_NONE;
#endif
    ttValue = tte ? value_from_tt(tte->value(),ss->ply) : VALUE_NONE;

    if (   tte
        && tte->depth() >= ttDepth
        && ttValue != VALUE_NONE // Only in case of TT access race
        && (           PvNode ?  tte->bound() == BOUND_EXACT
            : ttValue >= beta ? (tte->bound() &  BOUND_LOWER)
                              : (tte->bound() &  BOUND_UPPER)))
    {
        ss->currentMove = ttMove; // Can be MOVE_NONE
        return ttValue;
    }

    // Evaluate the position statically
    if (InCheck)
    {
        ss->staticEval = VALUE_NONE;
        bestValue = futilityBase = -VALUE_INFINITE;
    }
    else
    {
        if (tte)
        {
            // Never assume anything on values stored in TT
            if ((ss->staticEval = bestValue = tte->eval_value()) == VALUE_NONE)
                ss->staticEval = bestValue = evaluate(pos);

            // Can ttValue be used as a better position evaluation?
            if (ttValue != VALUE_NONE)
                if (tte->bound() & (ttValue > bestValue ? BOUND_LOWER : BOUND_UPPER))
                    bestValue = ttValue;
        }
        else
            ss->staticEval = bestValue = evaluate(pos);

        // Stand pat. Return immediately if static value is at least beta
        if (bestValue >= beta)
        {
            if (!tte)
                TT.store(pos.key(), value_to_tt(bestValue, ss->ply), BOUND_LOWER,
                         DEPTH_NONE, MOVE_NONE, ss->staticEval);

            return bestValue;
        }

        if (PvNode && bestValue > alpha)
            alpha = bestValue;

        futilityBase = bestValue + Value(128);
    }

    // Initialize a MovePicker object for the current position, and prepare
    // to search the moves. Because the depth is <= 0 here, only captures,
    // queen promotions and checks (only if depth >= DEPTH_QS_CHECKS) will
    // be generated.
    MovePicker mp(pos, ttMove, depth, History, to_sq((ss-1)->currentMove));
    CheckInfo ci(pos);

    // Loop through the moves until no moves remain or a beta cutoff occurs
    while ((move = mp.next_move<false>()) != MOVE_NONE)
    {
      assert(is_ok(move));

#ifdef MOVE_STACK_REJECTIONS
      if(move_stack_rejections_probe(move,pos,ss,alpha)) continue;
#endif

      givesCheck = pos.gives_check(move, ci);

      // Futility pruning
      if (   !PvNode
          && !InCheck
          && !givesCheck
          &&  move != ttMove
          &&  futilityBase > -VALUE_KNOWN_WIN
#ifndef GPSFISH
          && !pos.advanced_pawn_push(move)
#endif
         )
      {
#ifdef GPSFISH
          futilityValue =  futilityBase
                         + PieceValue[EG][pos.piece_on(to_sq(move))]
                         + (type_of(move) == PROMOTION ? promote_value_of_piece_on(pos.piece_on(from_sq(move))) : VALUE_ZERO); // XXX : need condition ?
#else
          assert(type_of(move) != ENPASSANT); // Due to !pos.advanced_pawn_push

          futilityValue = futilityBase + PieceValue[EG][pos.piece_on(to_sq(move))];
#endif

          if (futilityValue < beta)
          {
              bestValue = std::max(bestValue, futilityValue);
              continue;
          }

          if (futilityBase < beta && pos.see(move) <= 0)
          {
              bestValue = std::max(bestValue, futilityBase);
              continue;
          }
      }

      // Detect non-capture evasions that are candidates to be pruned
      evasionPrunable =    InCheck
                       &&  bestValue > VALUE_MATED_IN_MAX_PLY
                       && !pos.capture(move)
#ifndef GPSFISH
                       && !pos.can_castle(pos.side_to_move())
#endif
                       ;

      // Don't search moves with negative SEE values
      if (   !PvNode
          && (!InCheck || evasionPrunable)
          &&  move != ttMove
#ifndef GPSFISH
          &&  type_of(move) != PROMOTION
#endif
          &&  pos.see_sign(move) < 0)
          continue;

      // Check for legality just before making the move
      if (!pos.legal(move, ci.pinned))
          continue;

      ss->currentMove = move;

      // Make and search the move
#ifdef GPSFISH
      pos.do_undo_move(move,st,
              [&](osl::Square){
              assert(pos.is_ok());
              *(pos.eval+1)= *(pos.eval);
              pos.eval++;
              pos.eval->update(pos.osl_state,move);
              assert(pos.eval_is_ok());
#else
      pos.do_move(move, st, ci, givesCheck);
#endif
      value = givesCheck ? -qsearch<NT,  true>(pos, ss+1, -beta, -alpha, depth - ONE_PLY)
                         : -qsearch<NT, false>(pos, ss+1, -beta, -alpha, depth - ONE_PLY);
#ifdef GPSFISH
      --pos.eval;
      }
      );
#else
      pos.undo_move(move);
#endif

      assert(value > -VALUE_INFINITE && value < VALUE_INFINITE);

      // Check for new best move
      if (value > bestValue)
      {
          bestValue = value;

          if (value > alpha)
          {
              if (PvNode && value < beta) // Update alpha here! Always alpha < beta
              {
                  alpha = value;
                  bestMove = move;
              }
              else // Fail high
              {
                  TT.store(posKey, value_to_tt(value, ss->ply), BOUND_LOWER,
                           ttDepth, move, ss->staticEval);

                  return value;
              }
          }
       }
    }

#ifdef GPSFISH_CHECKMATE3_QUIESCE
    if (bestValue < beta && depth >= DEPTH_QS_CHECKS
            && (!(ss-1)->currentMove.isNormal()
            || (ss-1)->currentMove.ptype() == osl::KING)) {
        osl::checkmate::King8Info king8=pos.osl_state.king8Info(alt(pos.side_to_move()));
        assert(king8.uint64Value() == osl::checkmate::King8Info::make(pos.side_to_move(), pos.osl_state).uint64Value());
        bool in_danger = king8.dropCandidate() | king8.moveCandidate2();
        if (in_danger) {
            osl::checkmate::FixedDepthSearcher solver(pos.osl_state);
            if (solver.hasCheckmateMoveOfTurn(2,bestMove).isCheckmateSuccess()) {
                return mate_in(ss->ply+2);
            }
        }
    }
#endif

    // All legal moves have been searched. A special case: If we're in check
    // and no legal moves were found, it is checkmate.
    if (InCheck && bestValue == -VALUE_INFINITE)
#ifdef GPSFISH
        return (move_is_pawn_drop((ss-1)->currentMove) ? mate_in(ss->ply) : mated_in(ss->ply)); // Plies to mate from the root
#else
        return mated_in(ss->ply); // Plies to mate from the root
#endif

    TT.store(posKey, value_to_tt(bestValue, ss->ply),
             PvNode && bestValue > oldAlpha ? BOUND_EXACT : BOUND_UPPER,
             ttDepth, bestMove, ss->staticEval);

    assert(bestValue > -VALUE_INFINITE && bestValue < VALUE_INFINITE);

    return bestValue;
  }


  // value_to_tt() adjusts a mate score from "plies to mate from the root" to
  // "plies to mate from the current position". Non-mate scores are unchanged.
  // The function is called before storing a value in the transposition table.

  Value value_to_tt(Value v, int ply) {

    assert(v != VALUE_NONE);

    return  v >= VALUE_MATE_IN_MAX_PLY  ? v + ply
          : v <= VALUE_MATED_IN_MAX_PLY ? v - ply : v;
  }


  // value_from_tt() is the inverse of value_to_tt(): It adjusts a mate score
  // from the transposition table (which refers to the plies to mate/be mated
  // from current position) to "plies to mate/be mated from the root".

  Value value_from_tt(Value v, int ply) {

    return  v == VALUE_NONE             ? VALUE_NONE
          : v >= VALUE_MATE_IN_MAX_PLY  ? v - ply
          : v <= VALUE_MATED_IN_MAX_PLY ? v + ply : v;
  }


  // update_stats() updates killers, history, countermoves and followupmoves stats after a fail-high
  // of a quiet move.

  void update_stats(Position& pos, Stack* ss, Move move, Depth depth, Move* quiets, int quietsCnt) {

    if (ss->killers[0] != move)
    {
        ss->killers[1] = ss->killers[0];
        ss->killers[0] = move;
    }

    // Increase history value of the cut-off move and decrease all the other
    // played quiet moves.
    Value bonus = Value(int(depth) * int(depth));
    History.update(pos.moved_piece(move), to_sq(move), bonus);
    for (int i = 0; i < quietsCnt; ++i)
    {
        Move m = quiets[i];
        History.update(pos.moved_piece(m), to_sq(m), -bonus);
    }

    if (is_ok((ss-1)->currentMove))
    {
        Square prevMoveSq = to_sq((ss-1)->currentMove);
        Countermoves.update(pos.piece_on(prevMoveSq), prevMoveSq, move);
    }

    if (is_ok((ss-2)->currentMove) && (ss-1)->currentMove == (ss-1)->ttMove)
    {
        Square prevOwnMoveSq = to_sq((ss-2)->currentMove);
        Followupmoves.update(pos.piece_on(prevOwnMoveSq), prevOwnMoveSq, move);
    }
  }


  // When playing with a strength handicap, choose best move among the MultiPV
  // set using a statistical rule dependent on 'level'. Idea by Heinz van Saanen.

  Move Skill::pick_move() {

    static RKISS rk;

    // PRNG sequence should be not deterministic
    for (int i = Time::now() % 50; i > 0; --i)
        rk.rand<unsigned>();

    // RootMoves are already sorted by score in descending order
    int variance = std::min(RootMoves[0].score - RootMoves[PVSize - 1].score, PawnValueMg);
    int weakness = 120 - 2 * level;
    int max_s = -VALUE_INFINITE;
    best = MOVE_NONE;

    // Choose best move. For each move score we add two terms both dependent on
    // weakness. One deterministic and bigger for weaker moves, and one random,
    // then we choose the move with the resulting highest score.
    for (size_t i = 0; i < PVSize; ++i)
    {
        int s = RootMoves[i].score;

        // Don't allow crazy blunders even at very low skills
        if (i > 0 && RootMoves[i-1].score > s + 2 * PawnValueMg)
            break;

        // This is our magic formula
        s += (  weakness * int(RootMoves[0].score - s)
              + variance * (rk.rand<unsigned>() % weakness)) / 128;

        if (s > max_s)
        {
            max_s = s;
            best = RootMoves[i].pv[0];
        }
    }
    return best;
  }


  // uci_pv() formats PV information according to the UCI protocol. UCI
  // requires that all (if any) unsearched PV lines are sent using a previous
  // search score.

  string uci_pv(const Position& pos, int depth, Value alpha, Value beta) {

    std::stringstream s;
    Time::point elapsed = Time::now() - SearchTime + 1;
    size_t uciPVSize = std::min((size_t)Options["MultiPV"], RootMoves.size());
    int selDepth = 0;

    for (size_t i = 0; i < Threads.size(); ++i)
        if (Threads[i]->maxPly > selDepth)
            selDepth = Threads[i]->maxPly;

    for (size_t i = 0; i < uciPVSize; ++i)
    {
        bool updated = (i <= PVIdx);

        if (depth == 1 && !updated)
            continue;

        int d   = updated ? depth : depth - 1;
        Value v = updated ? RootMoves[i].score : RootMoves[i].prevScore;

        if (s.rdbuf()->in_avail()) // Not at first line
            s << "\n";

        s << "info depth " << d
          << " seldepth "  << selDepth
          << " score "     << (i == PVIdx ? score_to_uci(v, alpha, beta) : score_to_uci(v))
          << " nodes "     << pos.nodes_searched()
          << " nps "       << pos.nodes_searched() * 1000 / elapsed
          << " time "      << elapsed
#ifdef GPSFISH
          << " hashfull "  << TT.get_hashfull()
#endif
          << " multipv "   << i + 1
          << " pv";

        for (size_t j = 0; RootMoves[i].pv[j] != MOVE_NONE; ++j)
            s <<  " " << move_to_uci(RootMoves[i].pv[j], pos.is_chess960());
    }

    return s.str();
  }

} // namespace


/// RootMove::extract_pv_from_tt() builds a PV by adding moves from the TT table.
/// We also consider both failing high nodes and BOUND_EXACT nodes here to
/// ensure that we have a ponder move even when we fail high at root. This
/// results in a long PV to print that is important for position analysis.

#ifdef GPSFISH
void RootMove::extract_pv_from_tt_rec(Position& pos,int ply)
{
  const TTEntry* tte = TT.probe(pos.key());

  if ( tte != NULL
          && tte->move(pos) != MOVE_NONE
          && pos.pseudo_legal(tte->move(pos))
          && pos.legal(tte->move(pos), pos.pinned_pieces(pos.side_to_move()))
          && ply < MAX_PLY
          && (!pos.is_draw() || ply < 2))
  {
      pv.push_back(tte->move(pos));
      StateInfo st;
      pos.do_undo_move(tte->move(pos),st,
              [&](osl::Square){
              assert(pos.is_ok());
              extract_pv_from_tt_rec(pos,ply+1);
      } );
  }

  pv.push_back(MOVE_NONE);
}
#endif

void RootMove::extract_pv_from_tt(Position& pos) {

#ifndef GPSFISH
  StateInfo state[MAX_PLY_PLUS_6], *st = state;
  const TTEntry* tte;
  int ply = 0;
#endif
  Move m = pv[0];

  pv.clear();
#ifdef GPSFISH
  pv.push_back(m);

  StateInfo st;
  pos.do_undo_move(pv[0],st,
          [&](osl::Square){
          assert(pos.is_ok());
          extract_pv_from_tt_rec(pos,1);
          } );
#else

  do {
      pv.push_back(m);

      assert(MoveList<LEGAL>(pos).contains(pv[ply]));

      pos.do_move(pv[ply++], *st++);
      tte = TT.probe(pos.key());

  } while (   tte
           && pos.pseudo_legal(m = tte->move()) // Local copy, TT could change
           && pos.legal(m, pos.pinned_pieces(pos.side_to_move()))
           && ply < MAX_PLY
           && (!pos.is_draw() || ply < 2));

  pv.push_back(MOVE_NONE); // Must be zero-terminating

  while (ply) pos.undo_move(pv[--ply]);
#endif
}


/// RootMove::insert_pv_in_tt() is called at the end of a search iteration, and
/// inserts the PV back into the TT. This makes sure the old PV moves are searched
/// first, even if the old TT entries have been overwritten.

#ifdef GPSFISH
void RootMove::insert_pv_in_tt_rec(Position& pos,int ply)
{
  const TTEntry* tte = TT.probe(pos.key());

  if (!tte || tte->move(pos) != pv[ply]) // Don't overwrite correct entries
      TT.store(pos.key(), VALUE_NONE, BOUND_NONE, DEPTH_NONE, pv[ply], VALUE_NONE);

  if (pv[ply+1] != MOVE_NONE) {
      StateInfo st;
      pos.do_undo_move(pv[ply],st,
              [&](osl::Square){
              assert(pos.is_ok());
              *(pos.eval+1)= *(pos.eval);
              pos.eval++;
              pos.eval->update(pos.osl_state,pv[ply]);
              insert_pv_in_tt_rec(pos,ply+1);
              --pos.eval;
      } );
  }
}
#endif

void RootMove::insert_pv_in_tt(Position& pos) {

#ifdef GPSFISH
  insert_pv_in_tt_rec(pos,0);
#else

  StateInfo state[MAX_PLY_PLUS_6], *st = state;
  const TTEntry* tte;
  int ply = 0;

  do {
      tte = TT.probe(pos.key());

      if (!tte || tte->move() != pv[ply]) // Don't overwrite correct entries
          TT.store(pos.key(), VALUE_NONE, BOUND_NONE, DEPTH_NONE, pv[ply], VALUE_NONE);

      assert(MoveList<LEGAL>(pos).contains(pv[ply]));

      pos.do_move(pv[ply++], *st++);

  } while (pv[ply] != MOVE_NONE);

  while (ply) pos.undo_move(pv[--ply]);
#endif
}

#ifdef GPSFISH
inline bool single_bit(uint64_t b) {
  return !(b & (b - 1));
}
#endif

/// Thread::idle_loop() is where the thread is parked when it has no work to do

void Thread::idle_loop() {

  // Pointer 'this_sp' is not null only if we are called from split(), and not
  // at the thread creation. This means we are the split point's master.
  SplitPoint* this_sp = splitPointsSize ? activeSplitPoint : NULL;

  assert(!this_sp || (this_sp->masterThread == this && searching));

  while (true)
  {
      // If we are not searching, wait for a condition to be signaled instead of
      // wasting CPU time polling for work.
      while ((!searching && Threads.sleepWhileIdle) || exit)
      {
          if (exit)
          {
              assert(!this_sp);
              return;
          }

          // Grab the lock to avoid races with Thread::notify_one()
          mutex.lock();

          // If we are master and all slaves have finished then exit idle_loop
          if (this_sp && !this_sp->slavesMask)
          {
              mutex.unlock();
              break;
          }

          // Do sleep after retesting sleep conditions under lock protection. In
          // particular we need to avoid a deadlock in case a master thread has,
          // in the meanwhile, allocated us and sent the notify_one() call before
          // we had the chance to grab the lock.
          if (!searching && !exit)
              sleepCondition.wait(mutex);

          mutex.unlock();
      }

      // If this thread has been assigned work, launch a search
      if (searching)
      {
          assert(!exit);

          Threads.mutex.lock();

          assert(searching);
          assert(activeSplitPoint);

          // Copy split point position and search stack and call search()
#ifdef MOVE_STACK_REJECTIONS
          SearchStack ss_base[MAX_PLY_PLUS_6];
          SplitPoint* tsp = threads[threadID].splitPoint;
          Position pos(*tsp->pos, threadID);
          int ply=tsp->ss->ply;
          assert(0< ply && ply+3<MAX_PLY_PLUS_6);
          for(int i=0;i<ply-1;i++)
              ss_base[i].currentMove=(tsp->ss-ply+i)->currentMove;
          SearchStack *ss= &ss_base[ply-1];
#else
          SplitPoint* sp = activeSplitPoint;

          Threads.mutex.unlock();

          Stack stack[MAX_PLY_PLUS_6], *ss = stack+2; // To allow referencing (ss-2)
          Position pos(*sp->pos, this);
#endif

          std::memcpy(ss-2, sp->ss-2, 5 * sizeof(Stack));
          ss->splitPoint = sp;

#ifdef GPSFISH
          uint64_t es_base[(MAX_PLY_PLUS_6*sizeof(eval_t)+sizeof(uint64_t)-1)/sizeof(uint64_t)];
          eval_t *es=(eval_t *)&es_base[0];
          assert(sp->pos->eval);
          es[0]= *(sp->pos->eval);
          pos.eval= &es[0];
#endif

          sp->mutex.lock();

          assert(activePosition == NULL);

          activePosition = &pos;

          switch (sp->nodeType) {
          case Root:
              search<SplitPointRoot>(pos, ss, sp->alpha, sp->beta, sp->depth, sp->cutNode);
              break;
          case PV:
              search<SplitPointPV>(pos, ss, sp->alpha, sp->beta, sp->depth, sp->cutNode);
              break;
          case NonPV:
              search<SplitPointNonPV>(pos, ss, sp->alpha, sp->beta, sp->depth, sp->cutNode);
              break;
          default:
              assert(false);
          }

          assert(searching);

          searching = false;
          activePosition = NULL;
          sp->slavesMask &= ~(1ULL << idx);
          sp->nodes += pos.nodes_searched();

          // Wake up the master thread so to allow it to return from the idle
          // loop in case we are the last slave of the split point.
          if (    Threads.sleepWhileIdle
              &&  this != sp->masterThread
              && !sp->slavesMask)
          {
              assert(!sp->masterThread->searching);
              sp->masterThread->notify_one();
          }

          // After releasing the lock we can't access any SplitPoint related data
          // in a safe way because it could have been released under our feet by
          // the sp master. Also accessing other Thread objects is unsafe because
          // if we are exiting there is a chance that they are already freed.
          sp->mutex.unlock();
      }

      // If this thread is the master of a split point and all slaves have finished
      // their work at this split point, return from the idle loop.
      if (this_sp && !this_sp->slavesMask)
      {
          this_sp->mutex.lock();
          bool finished = !this_sp->slavesMask; // Retest under lock protection
          this_sp->mutex.unlock();
          if (finished)
              return;
      }
  }
}

#ifndef GPSFISH_DFPN
void do_checkmate(const Position& pos, int mateTime){
    sync_cout << "checkmate notimplemented";
    return;
}
#else
void do_checkmate(const Position& pos, int mateTime){
    Signals.stop=false;
    osl::NumEffectState state(pos.osl_state);
#if (! defined ALLOW_KING_ABSENCE)
    if (state.kingSquare(state.turn()).isPieceStand()) {
        sync_cout << "checkmate notimplemented";
        return;
    }
#endif
    osl::checkmate::DfpnTable table(state.turn());
    const osl::PathEncoding path(state.turn());
    osl::Move checkmate_move;
    std::vector<osl::Move> pv;
    osl::checkmate::ProofDisproof result;
    osl::checkmate::Dfpn dfpn;
    dfpn.setTable(&table);
    double seconds=(double)mateTime/1000.0;
    osl::misc::time_point start = osl::misc::clock::now();
    size_t step = 100000, total = 0;
    double scale = 1.0;
    for (size_t limit = step; true; limit = static_cast<size_t>(step*scale)) {
        result = dfpn.
            hasCheckmateMove(state, osl::hash::HashKey(state), path, limit, checkmate_move, Move(), &pv);
        double elapsed = osl::misc::elapsedSeconds(start) + 1;
        double memory = osl::OslConfig::memoryUseRatio();
        uint64_t node_count = dfpn.nodeCount();
        sync_cout << "info time " << static_cast<int>(elapsed*1000) << " nodes " << total+node_count
                  << " nps " << static_cast<int>(node_count/elapsed) << " hashfull " << static_cast<int>(memory*1000) << sync_endl;
        //poll(pos);
        if (result.isFinal() || elapsed >= seconds || memory > 0.9 || Signals.stop)
            break;
        total += limit;
        // estimate: total * std::min(seconds/elapsed, 1.0/memory)
        // next: (estimate - total) / 2 + total
        scale = (total * std::min(seconds/elapsed, 1.0/memory) - total) / 2.0 / step;
        scale = std::max(std::min(16.0, scale), 0.1);
    }
    if (! result.isFinal()) {
        sync_cout << "checkmate timeout\n";
        return;
    }
    if (! result.isCheckmateSuccess()) {
        sync_cout << "checkmate nomate\n";
        return;
    }
    std::string msg = "checkmate";
    for (size_t i=0; i<pv.size(); ++i)
        msg += " " + move_to_uci(pv[i],false);
    sync_cout << msg << sync_endl;
}
#endif

#ifdef GPSFISH
void show_tree(Position &pos){
    show_tree_rec(pos);
}
#endif

/// check_time() is called by the timer thread when the timer triggers. It is
/// used to print debug info and, more importantly, to detect when we are out of
/// available time and thus stop the search.

void check_time() {

  static Time::point lastInfoTime = Time::now();
  int64_t nodes = 0; // Workaround silly 'uninitialized' gcc warning

  if (Time::now() - lastInfoTime >= 1000)
  {
      lastInfoTime = Time::now();
      dbg_print();
  }

  if (Limits.ponder)
      return;

  if (Limits.nodes)
  {
      Threads.mutex.lock();

      nodes = RootPos.nodes_searched();

      // Loop across all split points and sum accumulated SplitPoint nodes plus
      // all the currently active positions nodes.
      for (size_t i = 0; i < Threads.size(); ++i)
          for (int j = 0; j < Threads[i]->splitPointsSize; ++j)
          {
              SplitPoint& sp = Threads[i]->splitPoints[j];

              sp.mutex.lock();

              nodes += sp.nodes;
              Bitboard sm = sp.slavesMask;
              while (sm)
              {
                  Position* pos = Threads[pop_lsb(&sm)]->activePosition;
                  if (pos)
                      nodes += pos->nodes_searched();
              }

              sp.mutex.unlock();
          }

      Threads.mutex.unlock();
  }

  Time::point elapsed = Time::now() - SearchTime;
  bool stillAtFirstMove =    Signals.firstRootMove
                         && !Signals.failedLowAtRoot
                         && (   elapsed > TimeMgr.available_time()
                             || (   elapsed > (TimeMgr.available_time() * 62) / 100
                                 && elapsed > IterationTime * 1.4));

  bool noMoreTime =   elapsed > TimeMgr.maximum_time() - 2 * TimerThread::Resolution
                   || stillAtFirstMove;

  if (   (Limits.use_time_management() && noMoreTime)
      || (Limits.movetime && elapsed >= Limits.movetime)
      || (Limits.nodes && nodes >= Limits.nodes))
      Signals.stop = true;
}<|MERGE_RESOLUTION|>--- conflicted
+++ resolved
@@ -878,15 +878,11 @@
 #endif
 
     tte = TT.probe(posKey);
-<<<<<<< HEAD
-#ifdef GPSFISH
-    ttMove = RootNode ? RootMoves[PVIdx].pv[0] : tte ? tte->move(pos) : MOVE_NONE;
-#else
-    ttMove = RootNode ? RootMoves[PVIdx].pv[0] : tte ? tte->move() : MOVE_NONE;
-#endif
-=======
+#ifdef GPSFISH
+    ss->ttMove = ttMove = RootNode ? RootMoves[PVIdx].pv[0] : tte ? tte->move(pos) : MOVE_NONE;
+#else
     ss->ttMove = ttMove = RootNode ? RootMoves[PVIdx].pv[0] : tte ? tte->move() : MOVE_NONE;
->>>>>>> 53ab32ef
+#endif
     ttValue = tte ? value_from_tt(tte->value(), ss->ply) : VALUE_NONE;
 
     // At PV nodes we check for exact scores, whilst at non-PV nodes we check for
@@ -1126,8 +1122,13 @@
 #endif
 
     Square prevOwnMoveSq = to_sq((ss-2)->currentMove);
+#ifdef GPSFISH
+    Move followupmoves[] = { Followupmoves[pos.piece_on(prevOwnMoveSq)][prevOwnMoveSq.index()].first,
+                             Followupmoves[pos.piece_on(prevOwnMoveSq)][prevOwnMoveSq.index()].second };
+#else
     Move followupmoves[] = { Followupmoves[pos.piece_on(prevOwnMoveSq)][prevOwnMoveSq].first,
                              Followupmoves[pos.piece_on(prevOwnMoveSq)][prevOwnMoveSq].second };
+#endif
 
     MovePicker mp(pos, ttMove, depth, History, countermoves, followupmoves, ss);
     CheckInfo ci(pos);
