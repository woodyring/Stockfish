--- conflicted
+++ resolved
@@ -1557,14 +1557,10 @@
     const TTEntry* tte;
     Key posKey;
     Move ttMove, move, bestMove;
-<<<<<<< HEAD
-    Value bestValue, value, ttValue, futilityValue, futilityBase, oldAlpha;
+    Value bestValue, value, ttValue, ttValueUpper, futilityValue, futilityBase, oldAlpha;
 #ifdef GPSFISH
     bool givesCheck, evasionPrunable, fromNull;
 #else
-=======
-    Value bestValue, value, ttValue, ttValueUpper, futilityValue, futilityBase, oldAlpha;
->>>>>>> feeafb0a
     bool givesCheck, enoughMaterial, evasionPrunable, fromNull;
 #endif
     Depth ttDepth;
