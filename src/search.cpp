--- conflicted
+++ resolved
@@ -1257,15 +1257,11 @@
           // Move count based pruning
           if (   depth < 16 * ONE_PLY
               && moveCount >= FutilityMoveCounts[depth]
-<<<<<<< HEAD
-#ifdef GPSFISH
-              && (threatMove==MOVE_NONE || !prevents_threat(pos, move, threatMove)))
-#else
-              && (!threatMove || !prevents_threat(pos, move, threatMove)))
-#endif
-=======
+#ifdef GPSFISH
+              && (threatMove==MOVE_NONE || !prevents_move(pos, move, threatMove)))
+#else
               && (!threatMove || !prevents_move(pos, move, threatMove)))
->>>>>>> db097921
+#endif
           {
               if (SpNode)
                   sp->mutex.lock();
@@ -1913,55 +1909,39 @@
     if (m1to == m2from || m2to == m1from)
         return true;
 
-<<<<<<< HEAD
-    // Threat moves through the vacated square
-#ifdef GPSFISH
-    if(!tfrom.isPieceStand() && !mfrom.isPieceStand() &&
-       Board_Table.getShortOffset(Offset32(tfrom,tto)) ==
-       Board_Table.getShortOffset(Offset32(tfrom,mfrom)) &&
-       abs((tfrom-tto).intValue())>abs((tfrom-mfrom).intValue())) return true;
-#else
-    if (between_bb(tfrom, tto) & mfrom)
-=======
     // Second one moves through the square vacated by first one
+#ifdef GPSFISH
+    if(!m2from.isPieceStand() && !m1from.isPieceStand() &&
+       Board_Table.getShortOffset(Offset32(m2from,m2to)) ==
+       Board_Table.getShortOffset(Offset32(m2from,m1from)) &&
+       abs((m2from-m2to).intValue())>abs((m2from-m1from).intValue())) return true;
+#else
     if (between_bb(m2from, m2to) & m1from)
->>>>>>> db097921
       return true;
 #endif
 
-<<<<<<< HEAD
-    // Threat's destination is defended by the move's piece
-#ifdef GPSFISH
-    osl::Piece pc=pos.osl_state.pieceAt(mto);
-    if (pos.osl_state.hasEffectByPiece(pc,tto))
+    // Second's destination is defended by the first move's piece
+#ifdef GPSFISH
+    osl::Piece pc=pos.osl_state.pieceAt(m1to);
+    if (pos.osl_state.hasEffectByPiece(pc,m2to))
         return true;
 #else
-    Bitboard matt = pos.attacks_from(pos.piece_on(mto), mto, pos.pieces() ^ tfrom);
-    if (matt & tto)
-=======
-    // Second's destination is defended by the first move's piece
     Bitboard m1att = pos.attacks_from(pos.piece_on(m1to), m1to, pos.pieces() ^ m2from);
     if (m1att & m2to)
->>>>>>> db097921
         return true;
 #endif
 
-<<<<<<< HEAD
-    // Threat gives a discovered check through the move's checking piece
-#ifdef GPSFISH
-    pc=pos.osl_state.pieceAt(tto);
-    if(pc.isPiece() && pos.osl_state.hasEffectByPiece(pc,tfrom) &&
-       Ptype_Table.getEffect(pos.piece_on(mto),mto,pos.king_square(pos.side_to_move())).hasBlockableEffect() &&
-       Board_Table.isBetweenSafe(tfrom,mto,pos.king_square(pos.side_to_move())) &&
-       !Board_Table.isBetweenSafe(tto,mto,pos.king_square(pos.side_to_move())) &&
-       pos.osl_state.pinOrOpen(pos.side_to_move()).test(pos.osl_state.pieceAt(mto).number()))
+    // Second move gives a discovered check through the first's checking piece
+#ifdef GPSFISH
+    pc=pos.osl_state.pieceAt(m2to);
+    if(pc.isPiece() && pos.osl_state.hasEffectByPiece(pc,m2from) &&
+       Ptype_Table.getEffect(pos.piece_on(m1to),m1to,pos.king_square(pos.side_to_move())).hasBlockableEffect() &&
+       Board_Table.isBetweenSafe(m2from,m1to,pos.king_square(pos.side_to_move())) &&
+       !Board_Table.isBetweenSafe(m2to,m1to,pos.king_square(pos.side_to_move())) &&
+       pos.osl_state.pinOrOpen(pos.side_to_move()).test(pos.osl_state.pieceAt(m1to).number()))
         return true;
 #else
-    if (matt & pos.king_square(pos.side_to_move()))
-=======
-    // Second move gives a discovered check through the first's checking piece
     if (m1att & pos.king_square(pos.side_to_move()))
->>>>>>> db097921
     {
         assert(between_bb(m1to, pos.king_square(pos.side_to_move())) & m2from);
         return true;
@@ -1979,20 +1959,12 @@
 
   bool prevents_move(const Position& pos, Move first, Move second) {
 
-<<<<<<< HEAD
-    assert(is_ok(move));
-    assert(is_ok(threat));
-    assert(!pos.is_capture_or_promotion(move));
-#ifndef GPSFISH
-    assert(!pos.is_passed_pawn_push(m));
-    assert(!pos.is_passed_pawn_push(move));
-#endif
-=======
     assert(is_ok(first));
     assert(is_ok(second));
     assert(!pos.is_capture_or_promotion(first));
+#ifndef GPSFISH
     assert(!pos.is_passed_pawn_push(first));
->>>>>>> db097921
+#endif
 
     Square m1from = from_sq(first);
     Square m2from = from_sq(second);
@@ -2005,29 +1977,23 @@
 
     // If the threatened piece has value less than or equal to the value of the
     // threat piece, don't prune moves which defend it.
-<<<<<<< HEAD
-    if (    pos.is_capture(threat)
-        && (   PieceValue[MG][pos.piece_on(tfrom)] >= PieceValue[MG][pos.piece_on(tto)]
-#ifdef GPSFISH
-            || type_of(pos.piece_on(tfrom)) == osl::KING))
-#else
-            || type_of(pos.piece_on(tfrom)) == KING))
-#endif
-=======
     if (    pos.is_capture(second)
         && (   PieceValue[MG][pos.piece_on(m2from)] >= PieceValue[MG][pos.piece_on(m2to)]
+#ifdef GPSFISH
+            || type_of(pos.piece_on(m2from)) == osl::KING))
+#else
             || type_of(pos.piece_on(m2from)) == KING))
->>>>>>> db097921
-    {
-#ifdef GPSFISH
-        if( pos.osl_state.hasEffectIf(move.ptypeO(), move.to(), tto) )
+#endif
+    {
+#ifdef GPSFISH
+        if( pos.osl_state.hasEffectIf(first.ptypeO(), first.to(), m2to) )
             return true;
 #else
         // Update occupancy as if the piece and the threat are moving
         Bitboard occ = pos.pieces() ^ m1from ^ m1to ^ m2from;
         Piece piece = pos.piece_on(m1from);
 
-        // The moved piece attacks the square 'tto' ?
+        // The moved piece attacks the square 'm2to' ?
         if (pos.attacks_from(piece, m1to, occ) & m2to)
             return true;
 
@@ -2042,17 +2008,13 @@
     }
 
     // Don't prune safe moves which block the threat path
-<<<<<<< HEAD
-#ifdef GPSFISH
-    if (   !tfrom.isPieceStand() // XXX : should remove this ?
-        && Board_Table.isBetweenSafe(mto,tfrom,tto)
-        && pos.see_sign(move) >= 0)
-#else
-    if ((between_bb(tfrom, tto) & mto) && pos.see_sign(move) >= 0)
-#endif
-=======
+#ifdef GPSFISH
+    if (   !m2from.isPieceStand() // XXX : should remove this ?
+        && Board_Table.isBetweenSafe(m1to,m2from,m2to)
+        && pos.see_sign(first) >= 0)
+#else
     if ((between_bb(m2from, m2to) & m1to) && pos.see_sign(first) >= 0)
->>>>>>> db097921
+#endif
         return true;
 
     return false;
