/*
  Stockfish, a UCI chess playing engine derived from Glaurung 2.1
  Copyright (C) 2004-2008 Tord Romstad (Glaurung author)
  Copyright (C) 2008-2013 Marco Costalba, Joona Kiiski, Tord Romstad

  Stockfish is free software: you can redistribute it and/or modify
  it under the terms of the GNU General Public License as published by
  the Free Software Foundation, either version 3 of the License, or
  (at your option) any later version.

  Stockfish is distributed in the hope that it will be useful,
  but WITHOUT ANY WARRANTY; without even the implied warranty of
  MERCHANTABILITY or FITNESS FOR A PARTICULAR PURPOSE.  See the
  GNU General Public License for more details.

  You should have received a copy of the GNU General Public License
  along with this program.  If not, see <http://www.gnu.org/licenses/>.
*/

#include <algorithm>
#include <cassert>
#include <cmath>
#include <cstring>
#include <iostream>
#include <sstream>

#include "book.h"
#include "evaluate.h"
#include "movegen.h"
#include "movepick.h"
#include "notation.h"
#include "search.h"
#include "timeman.h"
#include "thread.h"
#include "tt.h"
#include "ucioption.h"

#ifdef GPSFISH
#include "bitops.h"
#include "position.tcc"
#include "osl/boardTable.h"
using osl::Board_Table;
#include "osl/ptypeTable.h"
using osl::Ptype_Table;
#include "osl/offset32.h"
using osl::Offset32;
#include "osl/checkmate/immediateCheckmate.h"
#include "osl/checkmate/fixedDepthSearcher.h"
#include "osl/checkmate/dfpn.h"
using osl::checkmate::ImmediateCheckmate;
using std::string;
#include "osl/enter_king/enterKing.h"
#include "osl/misc/milliSeconds.h"
#include "osl/checkmate/dfpn.h"
#include "osl/checkmate/dfpnParallel.h"
#include "osl/hash/hashKey.h"
#endif
#ifdef MOVE_STACK_REJECTIONS
#include "osl/search/moveStackRejections.h"
#endif

#ifdef GPSFISH
# define GPSFISH_CHECKMATE3
# define GPSFISH_CHECKMATE3_QUIESCE
# define GPSFISH_DFPN
#endif

namespace Search {

  volatile SignalsType Signals;
  LimitsType Limits;
  std::vector<RootMove> RootMoves;
  Position RootPos;
  Color RootColor;
  Time::point SearchTime;
  StateStackPtr SetupStates;
}

using std::string;
using Eval::evaluate;
using namespace Search;

namespace {

  // Set to true to force running with one thread. Used for debugging
  const bool FakeSplit = false;

  // This is the minimum interval in msec between two check_time() calls
  const int TimerResolution = 5;

  // Different node types, used as template parameter
  enum NodeType { Root, PV, NonPV, SplitPointRoot, SplitPointPV, SplitPointNonPV };

  // Dynamic razoring margin based on depth
  inline Value razor_margin(Depth d) { return Value(512 + 16 * int(d)); }

  // Futility lookup tables (initialized at startup) and their access functions
  Value FutilityMargins[16][64]; // [depth][moveNumber]
  int FutilityMoveCounts[32];    // [depth]

  inline Value futility_margin(Depth d, int mn) {

    return d < 7 * ONE_PLY ? FutilityMargins[std::max(int(d), 1)][std::min(mn, 63)]
                           : 2 * VALUE_INFINITE;
  }

  // Reduction lookup tables (initialized at startup) and their access function
  int8_t Reductions[2][64][64]; // [pv][depth][moveNumber]

  template <bool PvNode> inline Depth reduction(Depth d, int mn) {

    return (Depth) Reductions[PvNode][std::min(int(d) / ONE_PLY, 63)][std::min(mn, 63)];
  }

  size_t PVSize, PVIdx;
  TimeManager TimeMgr;
  int BestMoveChanges;
#ifdef GPSFISH
  osl::CArray<Value,COLOR_NB> DrawValue;
#else
  Value DrawValue[COLOR_NB];
#endif
  HistoryStats History;
  GainsStats Gains;
  CountermovesStats Countermoves;

  template <NodeType NT>
  Value search(Position& pos, Stack* ss, Value alpha, Value beta, Depth depth, bool cutNode);

  template <NodeType NT, bool InCheck>
  Value qsearch(Position& pos, Stack* ss, Value alpha, Value beta, Depth depth);

  void id_loop(Position& pos);
  Value value_to_tt(Value v, int ply);
  Value value_from_tt(Value v, int ply);
  bool check_is_dangerous(const Position& pos, Move move, Value futilityBase, Value beta);
  bool allows(const Position& pos, Move first, Move second);
  bool refutes(const Position& pos, Move first, Move second);
  string uci_pv(const Position& pos, int depth, Value alpha, Value beta);

  struct Skill {
    Skill(int l) : level(l), best(MOVE_NONE) {}
   ~Skill() {
      if (enabled()) // Swap best PV line with the sub-optimal one
          std::swap(RootMoves[0], *std::find(RootMoves.begin(),
                    RootMoves.end(), best ? best : pick_move()));
    }

    bool enabled() const { return level < 20; }
    bool time_to_pick(int depth) const { return depth == 1 + level; }
    Move pick_move();

    int level;
    Move best;
  };

#ifdef GPSFISH
  void show_tree_rec(Position &pos){
    const TTEntry* tte = TT.probe(pos.key());
    StateInfo st;
    if ( tte != NULL ) {
      std::cerr << "tte->value=" << tte->value() << std::endl;
      std::cerr << "tte->bound=" << tte->bound() << std::endl;
      std::cerr << "tte->generation=" << tte->generation() << std::endl;
      std::cerr << "tte->depth=" << tte->depth() << std::endl;
      Move m=tte->move(pos);
      int dummy;
      if(m != MOVE_NONE
              && pos.is_pseudo_legal(m)
              && !pos.is_draw(dummy)) {
          std::cerr << "move=" << m << std::endl;
          pos.do_undo_move(m,st,
                  [&](osl::Square){ show_tree_rec(pos); }
                  );
      }
    }
  }

  inline Value value_draw(Position const& pos) {
    return DrawValue[pos.side_to_move()];
  }

  bool can_capture_king(Position const& pos){
    Color us=pos.side_to_move();
    Color them=~us;
    const osl::Square king = pos.king_square(them);
    return pos.osl_state.hasEffectAt(us, king);
  }

#endif
#ifdef MOVE_STACK_REJECTIONS
  osl::container::MoveStack moveStacks[MAX_THREADS];
  bool move_stack_rejections_probe(osl::Move m, Position const &pos,SearchStack* ss,Value alpha){
    if(DrawValue!=0) return false;
    int i=std::min(7,std::min(ss->ply,pos.pliesFromNull()+1));
    if(i<3) return false;
    osl::state::NumEffectState const& state=pos.osl_state;
    osl::container::MoveStack &moveStack=moveStacks[pos.thread()];
    moveStack.clear();
    while(--i>0) moveStack.push((ss-i)->currentMove);
    osl::Player player=m.player();
    int checkCountOfAltP=pos.continuous_check[osl::alt(player)];
    bool ret=false;
    if(m.player()==osl::BLACK){
      ret=osl::search::MoveStackRejections::probe<osl::BLACK>(state,moveStack,ss->ply,m,alpha,checkCountOfAltP);
    }
    else {
      ret=osl::search::MoveStackRejections::probe<osl::WHITE>(state,moveStack,ss->ply,m,-alpha,checkCountOfAltP);
    }
    return ret;
  }
#endif
} // namespace


/// Search::init() is called during startup to initialize various lookup tables

void Search::init() {

  int d;  // depth (ONE_PLY == 2)
  int hd; // half depth (ONE_PLY == 1)
  int mc; // moveCount

  // Init reductions array
  for (hd = 1; hd < 64; hd++) for (mc = 1; mc < 64; mc++)
  {
      double    pvRed = log(double(hd)) * log(double(mc)) / 3.0;
      double nonPVRed = 0.33 + log(double(hd)) * log(double(mc)) / 2.25;
      Reductions[1][hd][mc] = (int8_t) (   pvRed >= 1.0 ? floor(   pvRed * int(ONE_PLY)) : 0);
      Reductions[0][hd][mc] = (int8_t) (nonPVRed >= 1.0 ? floor(nonPVRed * int(ONE_PLY)) : 0);
  }

  // Init futility margins array
  for (d = 1; d < 16; d++) for (mc = 0; mc < 64; mc++)
      FutilityMargins[d][mc] = Value(112 * int(log(double(d * d) / 2) / log(2.0) + 1.001) - 8 * mc + 45);

  // Init futility move count array
  for (d = 0; d < 32; d++)
      FutilityMoveCounts[d] = int(3.001 + 0.3 * pow(double(d), 1.8));
}


/// Search::perft() is our utility to verify move generation. All the leaf nodes
/// up to the given depth are generated and counted and the sum returned.

size_t Search::perft(Position& pos, Depth depth) {

  StateInfo st;
  size_t cnt = 0;
  CheckInfo ci(pos);
  const bool leaf = depth == 2 * ONE_PLY;

  for (MoveList<LEGAL> it(pos); *it; ++it)
  {
#ifdef GPSFISH
      pos.do_undo_move(*it,st,
              [&](osl::Square){
              assert(pos.is_ok());
#else
      pos.do_move(*it, st, ci, pos.move_gives_check(*it, ci));
#endif
      cnt += leaf ? MoveList<LEGAL>(pos).size() : perft(pos, depth - ONE_PLY);
#ifdef GPSFISH
      } );
#else
      pos.undo_move(*it);
#endif
  }
  return cnt;
}

/// Search::think() is the external interface to Stockfish's search, and is
/// called by the main thread when the program receives the UCI 'go' command. It
/// searches from RootPos and at the end prints the "bestmove" to output.

void Search::think() {

  static PolyglotBook book; // Defined static to initialize the PRNG only once

  RootColor = RootPos.side_to_move();
  TimeMgr.init(Limits, RootPos.game_ply(), RootColor);

#ifdef GPSFISH
  const Value VALUE_DRAW = value_draw(RootPos);
#endif


  if (RootMoves.empty())
  {
      RootMoves.push_back(MOVE_NONE);
      sync_cout << "info depth 0 score "
                << score_to_uci(RootPos.checkers() ? -VALUE_MATE : VALUE_DRAW)
                << sync_endl;

      goto finalize;
  }

  if (Options["OwnBook"] && !Limits.infinite && !Limits.mate)
  {
      Move bookMove = book.probe(RootPos, Options["Book File"], Options["Best Book Move"]);

      if (bookMove && std::count(RootMoves.begin(), RootMoves.end(), bookMove))
      {
          std::swap(RootMoves[0], *std::find(RootMoves.begin(), RootMoves.end(), bookMove));
          goto finalize;
      }
  }

#ifdef GPSFISH
  DrawValue[BLACK] =  VALUE_DRAW;
  DrawValue[WHITE] = -VALUE_DRAW;
#else
  if (Options["Contempt Factor"] && !Options["UCI_AnalyseMode"])
  {
      int cf = Options["Contempt Factor"] * PawnValueMg / 100; // From centipawns
      cf = cf * Material::game_phase(RootPos) / PHASE_MIDGAME; // Scale down with phase
      DrawValue[ RootColor] = VALUE_DRAW - Value(cf);
      DrawValue[~RootColor] = VALUE_DRAW + Value(cf);
  }
  else
      DrawValue[WHITE] = DrawValue[BLACK] = VALUE_DRAW;
#endif

  if (Options["Use Search Log"])
  {
      Log log(Options["Search Log Filename"]);
      log << "\nSearching: "  << RootPos.fen()
          << "\ninfinite: "   << Limits.infinite
          << " ponder: "      << Limits.ponder
          << " time: "        << Limits.time[RootColor]
          << " increment: "   << Limits.inc[RootColor]
          << " moves to go: " << Limits.movestogo
          << std::endl;
  }

  // Reset the threads, still sleeping: will be wake up at split time
  for (size_t i = 0; i < Threads.size(); i++)
      Threads[i]->maxPly = 0;

  Threads.sleepWhileIdle = Options["Use Sleeping Threads"];

  // Set best timer interval to avoid lagging under time pressure. Timer is
  // used to check for remaining available thinking time.
  Threads.timer->msec =
  Limits.use_time_management() ? std::min(100, std::max(TimeMgr.available_time() / 16, TimerResolution)) :
                  Limits.nodes ? 2 * TimerResolution
                               : 100;

  Threads.timer->notify_one(); // Wake up the recurring timer

  id_loop(RootPos); // Let's start searching !

  Threads.timer->msec = 0; // Stop the timer
  Threads.sleepWhileIdle = true; // Send idle threads to sleep

  if (Options["Use Search Log"])
  {
      Time::point elapsed = Time::now() - SearchTime + 1;

      Log log(Options["Search Log Filename"]);
      log << "Nodes: "          << RootPos.nodes_searched()
          << "\nNodes/second: " << RootPos.nodes_searched() * 1000 / elapsed
          << "\nBest move: "    << move_to_san(RootPos, RootMoves[0].pv[0]);

      StateInfo st;
#ifdef GPSFISH
      if(RootMoves[0].pv[0].isNormal())
          RootPos.do_undo_move(RootMoves[0].pv[0],st,
                  [&](osl::Square){
                  assert(pos.is_ok());
#else
      RootPos.do_move(RootMoves[0].pv[0], st);
#endif
      log << "\nPonder move: " << move_to_san(RootPos, RootMoves[0].pv[1]) << std::endl;
#ifdef GPSFISH
      } );
#else
      RootPos.undo_move(RootMoves[0].pv[0]);
#endif
  }

finalize:

  // When search is stopped this info is not printed
  sync_cout << "info nodes " << RootPos.nodes_searched()
            << " time " << Time::now() - SearchTime + 1 << sync_endl;

  // When we reach max depth we arrive here even without Signals.stop is raised,
  // but if we are pondering or in infinite search, according to UCI protocol,
  // we shouldn't print the best move before the GUI sends a "stop" or "ponderhit"
  // command. We simply wait here until GUI sends one of those commands (that
  // raise Signals.stop).
  if (!Signals.stop && (Limits.ponder || Limits.infinite))
  {
      Signals.stopOnPonderhit = true;
      RootPos.this_thread()->wait_for(Signals.stop);
  }

  // Best move could be MOVE_NONE when searching on a stalemate position
  sync_cout << "bestmove " << move_to_uci(RootMoves[0].pv[0], RootPos.is_chess960())
#ifdef GPSFISH
            << (RootMoves[0].pv[1].isNormal() ? " ponder " + move_to_uci(RootMoves[0].pv[1], RootPos.is_chess960()) : "" )
#else
            << " ponder "  << move_to_uci(RootMoves[0].pv[1], RootPos.is_chess960())
#endif
            << sync_endl;
}

#ifdef GPSFISH_DFPN
struct CheckmateSolver
{
    osl::checkmate::DfpnTable table_black;
    osl::checkmate::DfpnTable table_white;
    osl::checkmate::Dfpn dfpn[2];
    CheckmateSolver()
    {
        table_black.setAttack(osl::BLACK);
        table_white.setAttack(osl::WHITE);
        dfpn[playerToIndex(osl::BLACK)].setTable(&table_black);
        dfpn[playerToIndex(osl::WHITE)].setTable(&table_white);
    }
    Move hasCheckmate(Position& pos, size_t nodes)
    {
        const Depth CheckmateDepth = ONE_PLY*100;
        const TTEntry* tte = TT.probe(pos.key());
        if (tte && tte->bound() == BOUND_EXACT
                && tte->depth() >= CheckmateDepth) {
            Value v = value_from_tt(tte->value(), 0);
            if (v >= VALUE_MATE_IN_MAX_PLY || v < VALUE_MATED_IN_MAX_PLY)
                return Move();		// mate or mated
        }

        osl::PathEncoding path(pos.osl_state.turn());
        osl::Move checkmate_move;
        osl::NumEffectState& state = pos.osl_state;
        osl::stl::vector<osl::Move> pv;
        osl::checkmate::ProofDisproof result
            = dfpn[playerToIndex(state.turn())].
            hasCheckmateMove(state, osl::HashKey(state), path, nodes,
                    checkmate_move, Move(), &pv);
        if (result.isCheckmateSuccess()) {
            TT.store(pos.key(), mate_in(pv.size()),
                    BOUND_EXACT, CheckmateDepth, checkmate_move,
                    VALUE_NONE, VALUE_NONE);
            return checkmate_move;
        }
        return Move();
    }
    void clear()
    {
        dfpn[0].clear();
        dfpn[1].clear();
        table_black.clear();
        table_white.clear();
    }
};
struct TestCheckmate
{
    CheckmateSolver *solver;
    Position *pos;
    osl::Move *result;
    uint64_t nodes;
    const Move *moves;
    int first, last;
    TestCheckmate(CheckmateSolver& s, Position& p, osl::Move& r, uint64_t n,
            const Move *pv, int f, int l)
        : solver(&s), pos(&p), result(&r), nodes(n),
        moves(pv), first(f), last(l)
    {
    }
    void operator()(osl::Square) const
    {
        *result = Move();
        if (nodes < (1<<18))
            *result = solver->hasCheckmate(*pos, nodes);
        if (result->isNormal()) {
            if (first > 0)
                sync_cout << "info string checkmate in future (" << first
                    << ") " << move_to_uci(moves[first],false)
                    << " by " << move_to_uci(*result,false) << sync_endl;
        }
        else if (! Signals.stop) {
            Move move;
            TestCheckmate next = *this;
            next.first++;
            next.nodes /= 2;
            next.result = &move;
            if (next.first < last && pos->is_pseudo_legal(moves[next.first])
                    && next.nodes >= 1024) {
                StateInfo st;
                pos->do_undo_move(moves[next.first], st, next);
            }
        }
    }
};

void run_checkmate(int depth, uint64_t nodes, Position& pos)
{
    static boost::scoped_ptr<CheckmateSolver> solver(new CheckmateSolver);
    StateInfo st;
    nodes /= 16;
    int mated = 0;
    for (size_t i=0; i<RootMoves.size() && nodes >= 1024 && !Signals.stop; ++i) {
        osl::Move win_move;
        TestCheckmate function(*solver, pos, win_move, nodes,
                &RootMoves[i].pv[0], 0, (i==0) ? depth/2 : 1);
        pos.do_undo_move(RootMoves[i].pv[0], st, function);
        if (! win_move.isNormal())
            nodes /= 4;
        else {
            ++mated;
            RootMoves[i].score = -VALUE_INFINITE;
            //RootMoves[i].non_pv_score = VALUE_MATED_IN_MAX_PLY;
            sync_cout << "info string losing move " << i << "th "
                << move_to_uci(RootMoves[i].pv[0],false)
                << " by " << move_to_uci(win_move,false) << sync_endl;
        }
    }
    solver->clear();
}
#endif

namespace {

  // id_loop() is the main iterative deepening loop. It calls search() repeatedly
  // with increasing depth until the allocated thinking time has been consumed,
  // user stops the search, or the maximum search depth is reached.

  void id_loop(Position& pos) {

    Stack stack[MAX_PLY_PLUS_2], *ss = stack+1; // To allow referencing (ss-1)
#ifdef GPSFISH
    uint64_t es_base[(MAX_PLY_PLUS_2*sizeof(eval_t)+sizeof(uint64_t)-1)/sizeof(uint64_t)]
#ifdef __GNUC__
      __attribute__((aligned(16)))
#endif
	;
    eval_t *es=(eval_t *)&es_base[0];
#endif

    int depth, prevBestMoveChanges;
    Value bestValue, alpha, beta, delta;

    memset(ss-1, 0, 4 * sizeof(Stack));
<<<<<<< HEAD
#ifdef GPSFISH
    (ss-1)->currentMove = osl::Move::PASS(pos.side_to_move()); // Hack to skip update_gains
#else
    (ss-1)->currentMove = MOVE_NULL; // Hack to skip update gains
#endif
=======
    (ss-1)->currentMove = MOVE_NULL; // Hack to skip update gains
>>>>>>> b88bc7b7

    depth = BestMoveChanges = 0;
    bestValue = delta = alpha = -VALUE_INFINITE;
    beta = VALUE_INFINITE;

    TT.new_search();
    History.clear();
    Gains.clear();
    Countermoves.clear();

    PVSize = Options["MultiPV"];
    Skill skill(Options["Skill Level"]);

    // Do we have to play with skill handicap? In this case enable MultiPV search
    // that we will use behind the scenes to retrieve a set of possible moves.
    if (skill.enabled() && PVSize < 4)
        PVSize = 4;

    PVSize = std::min(PVSize, RootMoves.size());

#ifdef GPSFISH
    pos.eval= &es[0];
    *(pos.eval)=eval_t(pos.osl_state,false);
#endif

#ifdef GPSFISH_DFPN
    uint64_t next_checkmate = 1<<18;
#endif

    // Iterative deepening loop until requested to stop or target depth reached
    while (++depth <= MAX_PLY && !Signals.stop && (!Limits.depth || depth <= Limits.depth))
    {
        // Save last iteration's scores before first PV line is searched and all
        // the move scores but the (new) PV are set to -VALUE_INFINITE.
        for (size_t i = 0; i < RootMoves.size(); i++)
            RootMoves[i].prevScore = RootMoves[i].score;

        prevBestMoveChanges = BestMoveChanges; // Only sensible when PVSize == 1
        BestMoveChanges = 0;

#ifdef GPSFISH_DFPN
        if ((uint64_t)pos.nodes_searched() > next_checkmate
                && ((Time::now() - SearchTime + 1000)
                   < std::max(Limits.movetime,TimeMgr.maximum_time())*4/5) ) {
            run_checkmate(depth, next_checkmate, pos);
            next_checkmate *= 2;
            if (RootMoves[0].score <= VALUE_MATED_IN_MAX_PLY) {
                depth -= std::min(4, (int)depth/2);
                alpha = std::max(alpha - delta*63, -VALUE_INFINITE);
                beta  = std::min(beta  + delta*63,  VALUE_INFINITE);
            }
        }
#endif

        // MultiPV loop. We perform a full root search for each PV line
        for (PVIdx = 0; PVIdx < PVSize; PVIdx++)
        {
            // Reset aspiration window starting size
            if (depth >= 5)
            {
                delta = Value(16);
                alpha = std::max(RootMoves[PVIdx].prevScore - delta,-VALUE_INFINITE);
                beta  = std::min(RootMoves[PVIdx].prevScore + delta, VALUE_INFINITE);
            }

            // Start with a small aspiration window and, in case of fail high/low,
            // research with bigger window until not failing high/low anymore.
            while (true)
            {
                bestValue = search<Root>(pos, ss, alpha, beta, depth * ONE_PLY, false);

                // Bring to front the best move. It is critical that sorting is
                // done with a stable algorithm because all the values but the first
                // and eventually the new best one are set to -VALUE_INFINITE and
                // we want to keep the same order for all the moves but the new
                // PV that goes to the front. Note that in case of MultiPV search
                // the already searched PV lines are preserved.
                std::stable_sort(RootMoves.begin() + PVIdx, RootMoves.end());

                // Write PV back to transposition table in case the relevant
                // entries have been overwritten during the search.
                for (size_t i = 0; i <= PVIdx; i++)
                    RootMoves[i].insert_pv_in_tt(pos);

                // If search has been stopped return immediately. Sorting and
                // writing PV back to TT is safe becuase RootMoves is still
                // valid, although refers to previous iteration.
                if (Signals.stop)
                    return;

<<<<<<< HEAD
=======
                delta += delta / 2;

>>>>>>> b88bc7b7
                // In case of failing low/high increase aspiration window and
                // research, otherwise exit the loop.
                if (bestValue <= alpha)
                {
                    alpha = std::max(bestValue - delta, -VALUE_INFINITE);

                    Signals.failedLowAtRoot = true;
                    Signals.stopOnPonderhit = false;
                }
                else if (bestValue >= beta)
                    beta = std::min(bestValue + delta, VALUE_INFINITE);

                else
                    break;
<<<<<<< HEAD

                delta += delta / 2;
=======
>>>>>>> b88bc7b7

                assert(alpha >= -VALUE_INFINITE && beta <= VALUE_INFINITE);

                // Give some update (without cluttering the UI) before to research
                if (Time::now() - SearchTime > 3000)
                    sync_cout << uci_pv(pos, depth, alpha, beta) << sync_endl;
            }

            // Sort the PV lines searched so far and update the GUI
            std::stable_sort(RootMoves.begin(), RootMoves.begin() + PVIdx + 1);

            if (PVIdx + 1 == PVSize || Time::now() - SearchTime > 3000)
                sync_cout << uci_pv(pos, depth, alpha, beta) << sync_endl;
        }

        // Do we need to pick now the sub-optimal best move ?
        if (skill.enabled() && skill.time_to_pick(depth))
            skill.pick_move();

        if (Options["Use Search Log"])
        {
            RootMove& rm = RootMoves[0];
            if (skill.best != MOVE_NONE)
                rm = *std::find(RootMoves.begin(), RootMoves.end(), skill.best);

            Log log(Options["Search Log Filename"]);
            log << pretty_pv(pos, depth, rm.score, Time::now() - SearchTime, &rm.pv[0])
                << std::endl;
        }

        // Do we have found a "mate in x"?
        if (   Limits.mate
            && bestValue >= VALUE_MATE_IN_MAX_PLY
            && VALUE_MATE - bestValue <= 2 * Limits.mate)
            Signals.stop = true;

        // Do we have time for the next iteration? Can we stop searching now?
        if (Limits.use_time_management() && !Signals.stopOnPonderhit)
        {
            bool stop = false; // Local variable, not the volatile Signals.stop

            // Take in account some extra time if the best move has changed
            if (depth > 4 && depth < 50 &&  PVSize == 1)
                TimeMgr.pv_instability(BestMoveChanges, prevBestMoveChanges);

            // Stop search if most of available time is already consumed. We
            // probably don't have enough time to search the first move at the
            // next iteration anyway.
            if (Time::now() - SearchTime > (TimeMgr.available_time() * 62) / 100)
                stop = true;

            // Stop search early if one move seems to be much better than others
            if (    depth >= 12
                && !stop
                &&  PVSize == 1
                &&  bestValue > VALUE_MATED_IN_MAX_PLY
                && (   RootMoves.size() == 1
                    || Time::now() - SearchTime > (TimeMgr.available_time() * 20) / 100))
            {
                Value rBeta = bestValue - 2 * PawnValueMg;
                ss->excludedMove = RootMoves[0].pv[0];
                ss->skipNullMove = true;
                Value v = search<NonPV>(pos, ss, rBeta - 1, rBeta, (depth - 3) * ONE_PLY, true);
                ss->skipNullMove = false;
                ss->excludedMove = MOVE_NONE;

                if (v < rBeta)
                    stop = true;
            }

            if (stop)
            {
                // If we are allowed to ponder do not stop the search now but
                // keep pondering until GUI sends "ponderhit" or "stop".
                if (Limits.ponder)
                    Signals.stopOnPonderhit = true;
                else
                    Signals.stop = true;
            }
        }
    }
  }


  // search<>() is the main search function for both PV and non-PV nodes and for
  // normal and SplitPoint nodes. When called just after a split point the search
  // is simpler because we have already probed the hash table, done a null move
  // search, and searched the first move before splitting, we don't have to repeat
  // all this work again. We also don't need to store anything to the hash table
  // here: This is taken care of after we return from the split point.

  template <NodeType NT>
  Value search(Position& pos, Stack* ss, Value alpha, Value beta, Depth depth, bool cutNode) {

    const bool PvNode   = (NT == PV || NT == Root || NT == SplitPointPV || NT == SplitPointRoot);
    const bool SpNode   = (NT == SplitPointPV || NT == SplitPointNonPV || NT == SplitPointRoot);
    const bool RootNode = (NT == Root || NT == SplitPointRoot);

    assert(alpha >= -VALUE_INFINITE && alpha < beta && beta <= VALUE_INFINITE);
    assert(PvNode || (alpha == beta - 1));
    assert(depth > DEPTH_ZERO);

    Move quietsSearched[64];
    StateInfo st;
    const TTEntry *tte;
    SplitPoint* splitPoint;
    Key posKey;
    Move ttMove, move, excludedMove, bestMove, threatMove;
    Depth ext, newDepth;
    Value bestValue, value, ttValue;
    Value eval, nullValue, futilityValue;
    bool inCheck, givesCheck, pvMove, singularExtensionNode;
    bool captureOrPromotion, dangerous, doFullDepthSearch;
    int moveCount, quietCount;

    // Step 1. Initialize node
    Thread* thisThread = pos.this_thread();
    moveCount = quietCount = 0;

#ifdef GPSFISH
    const Value VALUE_DRAW = value_draw(pos);

    if(can_capture_king(pos)){
        return mate_in(0);
    }
#endif

    inCheck = pos.checkers();

    if (SpNode)
    {
        splitPoint = ss->splitPoint;
        bestMove   = splitPoint->bestMove;
        threatMove = splitPoint->threatMove;
        bestValue  = splitPoint->bestValue;
        tte = NULL;
        ttMove = excludedMove = MOVE_NONE;
        ttValue = VALUE_NONE;

        assert(splitPoint->bestValue > -VALUE_INFINITE && splitPoint->moveCount > 0);

        goto split_point_start;
    }

    bestValue = -VALUE_INFINITE;
    ss->currentMove = threatMove = (ss+1)->excludedMove = bestMove = MOVE_NONE;
    ss->ply = (ss-1)->ply + 1;
    ss->futilityMoveCount = 0;
    (ss+1)->skipNullMove = false; (ss+1)->reduction = DEPTH_ZERO;
    (ss+2)->killers[0] = (ss+2)->killers[1] = MOVE_NONE;

    // Used to send selDepth info to GUI
    if (PvNode && thisThread->maxPly < ss->ply)
        thisThread->maxPly = ss->ply;

#ifdef GPSFISH
    // Step X. Check for aborted search and immediate draw
    // Check for an instant draw or maximum ply reached
#if 0
    // XXX : is_draw is NOT implemented
    int repeat_check = 0;
    if (Signals.stop || ss->ply > MAX_PLY || pos.is_draw(repeat_check))
        return VALUE_DRAW;

    if(repeat_check<0)
        return mated_in(ss->ply+1);
    else if(repeat_check>0)
        return mate_in(ss->ply);

    // Step 2. Check for aborted search and immediate draw
    if ((   Signals.stop
         || pos.is_draw()
         || ss->ply > MAX_PLY) && !RootNode)
        return VALUE_DRAW;

    if ( !RootNode ){
        if(repeat_check<0)
            return mated_in(ss->ply);
        else if(repeat_check>0)
            return mate_in(ss->ply);
        else if(osl::EnterKing::canDeclareWin(pos.osl_state))
            return mate_in(ss->ply+1);
    }
#endif

#if 0
    if (!ss->checkmateTested) {
        ss->checkmateTested = true;
        if(!pos.osl_state.inCheck()
                && ImmediateCheckmate::hasCheckmateMove
                (pos.side_to_move(),pos.osl_state,bestMove)) {
            return mate_in(ss->ply);
        }
#  ifdef GPSFISH_CHECKMATE3
        if ((! (ss-1)->currentMove.isNormal()
            || (ss-1)->currentMove.ptype() == osl::KING)) {
            osl::checkmate::King8Info king8=pos.osl_state.king8Info(alt(pos.side_to_move()));
            assert(king8.uint64Value() == osl::checkmate::King8Info::make(pos.side_to_move(), pos.osl_state).uint64Value());
            bool in_danger = king8.dropCandidate() | king8.moveCandidate2();
            if (in_danger) {
                osl::checkmate::FixedDepthSearcher solver(pos.osl_state);
                if (solver.hasCheckmateMoveOfTurn(2,bestMove)
                        .isCheckmateSuccess()) {
                    return mate_in(ss->ply+2);;
                }
            }
        }
#  endif
    }
#endif
#endif

    if (!RootNode)
    {
        // Step 2. Check for aborted search and immediate draw
        if (Signals.stop || pos.is_draw() || ss->ply > MAX_PLY)
            return DrawValue[pos.side_to_move()];

        // Step 3. Mate distance pruning. Even if we mate at the next move our score
        // would be at best mate_in(ss->ply+1), but if alpha is already bigger because
        // a shorter mate was found upward in the tree then there is no need to search
        // further, we will never beat current alpha. Same logic but with reversed signs
        // applies also in the opposite condition of being mated instead of giving mate,
        // in this case return a fail-high score.
        alpha = std::max(mated_in(ss->ply), alpha);
        beta = std::min(mate_in(ss->ply+1), beta);
        if (alpha >= beta)
            return alpha;
    }

    // Step 4. Transposition table lookup
    // We don't want the score of a partial search to overwrite a previous full search
    // TT value, so we use a different position key in case of an excluded move.
    excludedMove = ss->excludedMove;
#ifdef GPSFISH
    posKey = excludedMove!=MOVE_NONE ? pos.exclusion_key() : pos.key();
#else
    posKey = excludedMove ? pos.exclusion_key() : pos.key();
#endif

    tte = TT.probe(posKey);
#ifdef GPSFISH
    ttMove = RootNode ? RootMoves[PVIdx].pv[0] : tte ? tte->move(pos) : MOVE_NONE;
#else
    ttMove = RootNode ? RootMoves[PVIdx].pv[0] : tte ? tte->move() : MOVE_NONE;
#endif
    ttValue = tte ? value_from_tt(tte->value(), ss->ply) : VALUE_NONE;

    // At PV nodes we check for exact scores, while at non-PV nodes we check for
    // a fail high/low. Biggest advantage at probing at PV nodes is to have a
    // smooth experience in analysis mode. We don't probe at Root nodes otherwise
    // we should also update RootMoveList to avoid bogus output.
    if (   !RootNode
        && tte
        && tte->depth() >= depth
        && ttValue != VALUE_NONE // Only in case of TT access race
        && (           PvNode ?  tte->bound() == BOUND_EXACT
            : ttValue >= beta ? (tte->bound() &  BOUND_LOWER)
                              : (tte->bound() &  BOUND_UPPER)))
    {
        TT.refresh(tte);
        ss->currentMove = ttMove; // Can be MOVE_NONE

        if (    ttValue >= beta
            &&  ttMove
            && !pos.is_capture_or_promotion(ttMove)
            &&  ttMove != ss->killers[0])
        {
            ss->killers[1] = ss->killers[0];
            ss->killers[0] = ttMove;
        }
        return ttValue;
    }

    // Step 5. Evaluate the position statically and update parent's gain statistics
    if (inCheck)
        ss->staticEval = ss->evalMargin = eval = VALUE_NONE;

    else if (tte)
    {
        // Never assume anything on values stored in TT
        if (  (ss->staticEval = eval = tte->eval_value()) == VALUE_NONE
            ||(ss->evalMargin = tte->eval_margin()) == VALUE_NONE)
            eval = ss->staticEval = evaluate(pos, ss->evalMargin);

        // Can ttValue be used as a better position evaluation?
        if (ttValue != VALUE_NONE)
            if (   ((tte->bound() & BOUND_LOWER) && ttValue > eval)
                || ((tte->bound() & BOUND_UPPER) && ttValue < eval))
                eval = ttValue;
    }
    else
    {
        eval = ss->staticEval = evaluate(pos, ss->evalMargin);
        TT.store(posKey, VALUE_NONE, BOUND_NONE, DEPTH_NONE, MOVE_NONE,
                 ss->staticEval, ss->evalMargin);
    }

    // Update gain for the parent non-capture move given the static position
    // evaluation before and after the move.
    if (   !pos.captured_piece_type()
        &&  ss->staticEval != VALUE_NONE
        && (ss-1)->staticEval != VALUE_NONE
#ifdef GPSFISH
        &&!(move = (ss-1)->currentMove).isPass()
#else
        && (move = (ss-1)->currentMove) != MOVE_NULL
#endif
        &&  type_of(move) == NORMAL)
    {
        Square to = to_sq(move);
#ifdef GPSFISH
        Gains.update(move.ptypeO(), to, -(ss-1)->staticEval - ss->staticEval);
#else
        Gains.update(pos.piece_on(to), to, -(ss-1)->staticEval - ss->staticEval);
#endif
    }

    // Step 6. Razoring (is omitted in PV nodes)
    if (   !PvNode
        &&  depth < 4 * ONE_PLY
        && !inCheck
        &&  eval + razor_margin(depth) < beta
        &&  ttMove == MOVE_NONE
        &&  abs(beta) < VALUE_MATE_IN_MAX_PLY
#ifndef GPSFISH
        && !pos.pawn_on_7th(pos.side_to_move()))
#endif
      )
    {
        Value rbeta = beta - razor_margin(depth);
        Value v = qsearch<NonPV, false>(pos, ss, rbeta-1, rbeta, DEPTH_ZERO);
        if (v < rbeta)
            // Logically we should return (v + razor_margin(depth)), but
            // surprisingly this did slightly weaker in tests.
            return v;
    }

    // Step 7. Static null move pruning (is omitted in PV nodes)
    // We're betting that the opponent doesn't have a move that will reduce
    // the score by more than futility_margin(depth) if we do a null move.
    if (   !PvNode
        && !ss->skipNullMove
        &&  depth < 4 * ONE_PLY
        && !inCheck
        &&  eval - futility_margin(depth, (ss-1)->futilityMoveCount) >= beta
        &&  abs(beta) < VALUE_MATE_IN_MAX_PLY
        &&  abs(eval) < VALUE_KNOWN_WIN
#ifndef GPSFISH
        &&  pos.non_pawn_material(pos.side_to_move())
#endif
	   )
        return eval - futility_margin(depth, (ss-1)->futilityMoveCount);

    // Step 8. Null move search with verification search (is omitted in PV nodes)
    if (   !PvNode
        && !ss->skipNullMove
        &&  depth > ONE_PLY
        && !inCheck
        &&  eval >= beta
        &&  abs(beta) < VALUE_MATE_IN_MAX_PLY
#ifdef GPSFISH
      )
#else
        &&  pos.non_pawn_material(pos.side_to_move()))
#endif
    {
#ifdef GPSFISH
        ss->currentMove = Move::PASS(pos.side_to_move());
#else
        ss->currentMove = MOVE_NULL;
#endif

        // Null move dynamic reduction based on depth
        Depth R = 3 * ONE_PLY + depth / 4;

        // Null move dynamic reduction based on value
        if (eval - PawnValueMg > beta)
            R += ONE_PLY;

#ifdef GPSFISH
        pos.do_undo_null_move(st,
                [&](osl::Square){
                *(pos.eval+1)= *(pos.eval);
                pos.eval++;
                pos.eval->update(pos.osl_state,ss->currentMove);
#else
        pos.do_null_move(st);
#endif
        (ss+1)->skipNullMove = true;
        nullValue = depth-R < ONE_PLY ? -qsearch<NonPV, false>(pos, ss+1, -beta, -alpha, DEPTH_ZERO)
                                      : - search<NonPV>(pos, ss+1, -beta, -alpha, depth-R, !cutNode);
        (ss+1)->skipNullMove = false;
#ifdef GPSFISH
	    --pos.eval;
	  }
	  );
#else
        pos.undo_null_move();
#endif

        if (nullValue >= beta)
        {
            // Do not return unproven mate scores
            if (nullValue >= VALUE_MATE_IN_MAX_PLY)
                nullValue = beta;

            if (depth < 12 * ONE_PLY)
                return nullValue;

            // Do verification search at high depths
            ss->skipNullMove = true;
            Value v = search<NonPV>(pos, ss, alpha, beta, depth-R, false);
            ss->skipNullMove = false;

            if (v >= beta)
                return nullValue;
        }
        else
        {
            // The null move failed low, which means that we may be faced with
            // some kind of threat. If the previous move was reduced, check if
            // the move that refuted the null move was somehow connected to the
            // move which was reduced. If a connection is found, return a fail
            // low score (which will cause the reduced move to fail high in the
            // parent node, which will trigger a re-search with full depth).
            threatMove = (ss+1)->currentMove;

            if (   depth < 5 * ONE_PLY
                && (ss-1)->reduction
                && threatMove != MOVE_NONE
                && allows(pos, (ss-1)->currentMove, threatMove))
                return alpha;
        }
    }

    // Step 9. ProbCut (is omitted in PV nodes)
    // If we have a very good capture (i.e. SEE > seeValues[captured_piece_type])
    // and a reduced search returns a value much above beta, we can (almost) safely
    // prune the previous move.
    if (   !PvNode
        &&  depth >= 5 * ONE_PLY
        && !inCheck
        && !ss->skipNullMove
        &&  abs(beta) < VALUE_MATE_IN_MAX_PLY)
    {
        Value rbeta = beta + 200;
        Depth rdepth = depth - ONE_PLY - 3 * ONE_PLY;

        assert(rdepth >= ONE_PLY);
        assert((ss-1)->currentMove != MOVE_NONE);
        assert((ss-1)->currentMove != MOVE_NULL);

        MovePicker mp(pos, ttMove, History, pos.captured_piece_type());
        CheckInfo ci(pos);

        while ((move = mp.next_move<false>()) != MOVE_NONE)
            if (pos.pl_move_is_legal(move, ci.pinned))
            {
                ss->currentMove = move;
#ifdef GPSFISH
                pos.do_undo_move(move,st,
                        [&](osl::Square){
                        assert(pos.is_ok());
                        *(pos.eval+1)= *(pos.eval);
                        pos.eval++;
                        pos.eval->update(pos.osl_state,move);
#else
                pos.do_move(move, st, ci, pos.move_gives_check(move, ci));
#endif
                value = -search<NonPV>(pos, ss+1, -rbeta, -rbeta+1, rdepth, !cutNode);
#ifdef GPSFISH
                --pos.eval;
                });
#else
                pos.undo_move(move);
#endif
                if (value >= rbeta)
                    return value;
            }
    }

    // Step 10. Internal iterative deepening
    if (   depth >= (PvNode ? 5 * ONE_PLY : 8 * ONE_PLY)
        && ttMove == MOVE_NONE
        && (PvNode || (!inCheck && ss->staticEval + Value(256) >= beta)))
    {
        Depth d = depth - 2 * ONE_PLY - (PvNode ? DEPTH_ZERO : depth / 4);

        ss->skipNullMove = true;
        search<PvNode ? PV : NonPV>(pos, ss, alpha, beta, d, true);
        ss->skipNullMove = false;

        tte = TT.probe(posKey);
#ifdef GPSFISH
        ttMove = tte ? tte->move(pos) : MOVE_NONE;
#else
        ttMove = tte ? tte->move() : MOVE_NONE;
#endif
    }

split_point_start: // At split points actual search starts from here

    Square prevMoveSq = to_sq((ss-1)->currentMove);
#ifdef GPSFISH
    Move countermoves[] = { Countermoves[pos.piece_on(prevMoveSq)][prevMoveSq.index()].first,
                            Countermoves[pos.piece_on(prevMoveSq)][prevMoveSq.index()].second };
#else
    Move countermoves[] = { Countermoves[pos.piece_on(prevMoveSq)][prevMoveSq].first,
                            Countermoves[pos.piece_on(prevMoveSq)][prevMoveSq].second };
#endif

    MovePicker mp(pos, ttMove, depth, History, countermoves, ss, PvNode ? -VALUE_INFINITE : beta);
    CheckInfo ci(pos);
    value = bestValue; // Workaround a bogus 'uninitialized' warning under gcc
    singularExtensionNode =   !RootNode
                           && !SpNode
                           &&  depth >= (PvNode ? 6 * ONE_PLY : 8 * ONE_PLY)
                           &&  ttMove != MOVE_NONE
#ifdef GPSFISH
                           && excludedMove==MOVE_NONE // Recursive singular search is not allowed
#else
                           && !excludedMove // Recursive singular search is not allowed
#endif
                           && (tte->bound() & BOUND_LOWER)
                           &&  tte->depth() >= depth - 3 * ONE_PLY;

    // Step 11. Loop through moves
    // Loop through all pseudo-legal moves until no moves remain or a beta cutoff occurs
    while ((move = mp.next_move<SpNode>()) != MOVE_NONE)
    {
      assert(is_ok(move));

      if (move == excludedMove)
          continue;

      // At root obey the "searchmoves" option and skip moves not listed in Root
      // Move List, as a consequence any illegal move is also skipped. In MultiPV
      // mode we also skip PV moves which have been already searched.
      if (RootNode && !std::count(RootMoves.begin() + PVIdx, RootMoves.end(), move))
          continue;

      if (SpNode)
      {
          // Shared counter cannot be decremented later if move turns out to be illegal
          if (!pos.pl_move_is_legal(move, ci.pinned))
              continue;

          moveCount = ++splitPoint->moveCount;
          splitPoint->mutex.unlock();
      }
      else
          moveCount++;
#ifdef MOVE_STACK_REJECTIONS
      if(!Root && move_stack_rejections_probe(move,pos,ss,alpha)) {
          if (SpNode)
              lock_grab(&(sp->lock));
          continue;
      }
#endif

      if (RootNode)
      {
          Signals.firstRootMove = (moveCount == 1);

#if 1 //ndef GPSFISH
          if (thisThread == Threads.main_thread() && Time::now() - SearchTime > 3000)
              sync_cout << "info depth " << depth / ONE_PLY
                        << " currmove " << move_to_uci(move, pos.is_chess960())
                        << " currmovenumber " << moveCount + PVIdx << sync_endl;
#endif
      }

      ext = DEPTH_ZERO;
      captureOrPromotion = pos.is_capture_or_promotion(move);
      givesCheck = pos.move_gives_check(move, ci);
#ifdef GPSFISH
      dangerous =   givesCheck; // XXX : add other condition ?
#else
      dangerous =   givesCheck
                 || pos.is_passed_pawn_push(move)
                 || type_of(move) == CASTLE
                 || (   captureOrPromotion // Entering a pawn endgame?
                     && type_of(pos.piece_on(to_sq(move))) != PAWN
                     && type_of(move) == NORMAL
                     && (  pos.non_pawn_material(WHITE) + pos.non_pawn_material(BLACK)
                         - PieceValue[MG][pos.piece_on(to_sq(move))] == VALUE_ZERO));
#endif

      // Step 12. Extend checks and, in PV nodes, also dangerous moves
      if (PvNode && dangerous)
          ext = ONE_PLY;

      else if (givesCheck && pos.see_sign(move) >= 0)
          ext = ONE_PLY / 2;

      // Singular extension search. If all moves but one fail low on a search of
      // (alpha-s, beta-s), and just one fails high on (alpha, beta), then that move
      // is singular and should be extended. To verify this we do a reduced search
      // on all the other moves but the ttMove, if result is lower than ttValue minus
      // a margin then we extend ttMove.
      if (    singularExtensionNode
          &&  move == ttMove
          && !ext
          &&  pos.pl_move_is_legal(move, ci.pinned)
          &&  abs(ttValue) < VALUE_KNOWN_WIN)
      {
          assert(ttValue != VALUE_NONE);

          Value rBeta = ttValue - int(depth);
          ss->excludedMove = move;
          ss->skipNullMove = true;
          value = search<NonPV>(pos, ss, rBeta - 1, rBeta, depth / 2, cutNode);
          ss->skipNullMove = false;
          ss->excludedMove = MOVE_NONE;

          if (value < rBeta)
              ext = ONE_PLY;
      }

      // Update current move (this must be done after singular extension search)
      newDepth = depth - ONE_PLY + ext;

      // Step 13. Futility pruning (is omitted in PV nodes)
      if (   !PvNode
          && !captureOrPromotion
          && !inCheck
          && !dangerous
       /* &&  move != ttMove Already implicit in the next condition */
          &&  bestValue > VALUE_MATED_IN_MAX_PLY)
      {
          // Move count based pruning
          if (   depth < 16 * ONE_PLY
              && moveCount >= FutilityMoveCounts[depth]
              && (!threatMove || !refutes(pos, move, threatMove)))
          {
              if (SpNode)
                  splitPoint->mutex.lock();

              continue;
          }

          // Value based pruning
          // We illogically ignore reduction condition depth >= 3*ONE_PLY for predicted depth,
          // but fixing this made program slightly weaker.
          Depth predictedDepth = newDepth - reduction<PvNode>(depth, moveCount);
          futilityValue =  ss->staticEval + ss->evalMargin + futility_margin(predictedDepth, moveCount)
#ifdef GPSFISH
                         + Gains[move.ptypeO()][to_sq(move).index()]; // XXX
#else
                         + Gains[pos.piece_moved(move)][to_sq(move)];
#endif

          if (futilityValue < beta)
          {
              bestValue = std::max(bestValue, futilityValue);

              if (SpNode)
              {
                  splitPoint->mutex.lock();
                  if (bestValue > splitPoint->bestValue)
                      splitPoint->bestValue = bestValue;
              }
              continue;
          }

          // Prune moves with negative SEE at low depths
          if (   predictedDepth < 4 * ONE_PLY
              && pos.see_sign(move) < 0)
          {
              if (SpNode)
                  splitPoint->mutex.lock();

              continue;
          }

          // We have not pruned the move that will be searched, but remember how
          // far in the move list we are to be more aggressive in the child node.
          ss->futilityMoveCount = moveCount;
      }
      else
          ss->futilityMoveCount = 0;

      // Check for legality only before to do the move
      if (!RootNode && !SpNode && !pos.pl_move_is_legal(move, ci.pinned))
      {
          moveCount--;
          continue;
      }

      pvMove = PvNode && moveCount == 1;
      ss->currentMove = move;
      if (!SpNode && !captureOrPromotion && quietCount < 64)
          quietsSearched[quietCount++] = move;

#ifdef GPSFISH
      assert(pos.eval->value()==eval_t(pos.osl_state,false).value());
      (ss+1)->checkmateTested = false;
      pos.do_undo_move(move,st,
              [&](osl::Square){
              *(pos.eval+1)= *(pos.eval);
              pos.eval++;
              pos.eval->update(pos.osl_state,move);
              assert(pos.eval->value()==eval_t(pos.osl_state,false).value());

    const bool PvNode   = (NT == PV || NT == Root || NT == SplitPointPV || NT == SplitPointRoot);
    const bool SpNode   = (NT == SplitPointPV || NT == SplitPointNonPV || NT == SplitPointRoot);
    const bool RootNode = (NT == Root || NT == SplitPointRoot);

#else
      // Step 14. Make the move
      pos.do_move(move, st, ci, givesCheck);
#endif

      // Step 15. Reduced depth search (LMR). If the move fails high will be
      // re-searched at full depth.
      if (    depth > 3 * ONE_PLY
          && !pvMove
          && !captureOrPromotion
          && !dangerous
          &&  move != ttMove
          &&  move != ss->killers[0]
          &&  move != ss->killers[1])
      {
          ss->reduction = reduction<PvNode>(depth, moveCount);

          if (!PvNode && cutNode)
              ss->reduction += ONE_PLY;

          if (move == countermoves[0] || move == countermoves[1])
              ss->reduction = std::max(DEPTH_ZERO, ss->reduction-ONE_PLY);

          Depth d = std::max(newDepth - ss->reduction, ONE_PLY);
          if (SpNode)
              alpha = splitPoint->alpha;

          value = -search<NonPV>(pos, ss+1, -(alpha+1), -alpha, d, true);

          doFullDepthSearch = (value > alpha && ss->reduction != DEPTH_ZERO);
          ss->reduction = DEPTH_ZERO;
      }
      else
          doFullDepthSearch = !pvMove;

      // Step 16. Full depth search, when LMR is skipped or fails high
      if (doFullDepthSearch)
      {
          if (SpNode)
              alpha = splitPoint->alpha;

          value = newDepth < ONE_PLY ?
                          givesCheck ? -qsearch<NonPV,  true>(pos, ss+1, -(alpha+1), -alpha, DEPTH_ZERO)
                                     : -qsearch<NonPV, false>(pos, ss+1, -(alpha+1), -alpha, DEPTH_ZERO)
                                     : - search<NonPV>(pos, ss+1, -(alpha+1), -alpha, newDepth, !cutNode);
      }

      // Only for PV nodes do a full PV search on the first move or after a fail
      // high, in the latter case search only if value < beta, otherwise let the
      // parent node to fail low with value <= alpha and to try another move.
      if (PvNode && (pvMove || (value > alpha && (RootNode || value < beta))))
          value = newDepth < ONE_PLY ?
                          givesCheck ? -qsearch<PV,  true>(pos, ss+1, -beta, -alpha, DEPTH_ZERO)
                                     : -qsearch<PV, false>(pos, ss+1, -beta, -alpha, DEPTH_ZERO)
                                     : - search<PV>(pos, ss+1, -beta, -alpha, newDepth, false);

#ifdef GPSFISH
      --pos.eval;
      } );
#else
      // Step 17. Undo move
      pos.undo_move(move);
#endif

      assert(value > -VALUE_INFINITE && value < VALUE_INFINITE);

      // Step 18. Check for new best move
      if (SpNode)
      {
          splitPoint->mutex.lock();
          bestValue = splitPoint->bestValue;
          alpha = splitPoint->alpha;
      }

      // Finished searching the move. If Signals.stop is true, the search
      // was aborted because the user interrupted the search or because we
      // ran out of time. In this case, the return value of the search cannot
      // be trusted, and we don't update the best move and/or PV.
      if (Signals.stop || thisThread->cutoff_occurred())
          return value; // To avoid returning VALUE_INFINITE

      if (RootNode)
      {
          RootMove& rm = *std::find(RootMoves.begin(), RootMoves.end(), move);

          // PV move or new best move ?
          if (pvMove || value > alpha)
          {
              rm.score = value;
              rm.extract_pv_from_tt(pos);

              // We record how often the best move has been changed in each
              // iteration. This information is used for time management: When
              // the best move changes frequently, we allocate some more time.
              if (!pvMove)
                  BestMoveChanges++;

#if 0 //def GPSFISH
              if (depth >= 5*ONE_PLY
                      && (!isPvMove || current_search_time() >= 5000))
                  cout << "info"
                      << depth_to_uci(depth)
                      << score_to_uci(rm->score, alpha, beta)
                      << speed_to_uci(pos.nodes_searched())
                      << pv_to_uci(&rm->pv[0], 0 + 1, false) << endl;
#endif

          }
          else
              // All other moves but the PV are set to the lowest value, this
              // is not a problem when sorting becuase sort is stable and move
              // position in the list is preserved, just the PV is pushed up.
              rm.score = -VALUE_INFINITE;
      }

      if (value > bestValue)
      {
          bestValue = SpNode ? splitPoint->bestValue = value : value;

          if (value > alpha)
          {
              bestMove = SpNode ? splitPoint->bestMove = move : move;

              if (PvNode && value < beta) // Update alpha! Always alpha < beta
                  alpha = SpNode ? splitPoint->alpha = value : value;
              else
              {
                  assert(value >= beta); // Fail high

                  if (SpNode)
                      splitPoint->cutoff = true;

                  break;
              }
          }
      }

      // Step 19. Check for splitting the search
      if (   !SpNode
          &&  depth >= Threads.minimumSplitDepth
          &&  Threads.available_slave(thisThread)
          &&  thisThread->splitPointsSize < MAX_SPLITPOINTS_PER_THREAD)
      {
          assert(bestValue < beta);

          thisThread->split<FakeSplit>(pos, ss, alpha, beta, &bestValue, &bestMove,
                                       depth, threatMove, moveCount, &mp, NT, cutNode);
          if (bestValue >= beta)
              break;
      }
    }

    if (SpNode)
        return bestValue;

    // Step 20. Check for mate and stalemate
    // All legal moves have been searched and if there are no legal moves, it
    // must be mate or stalemate. Note that we can have a false positive in
    // case of Signals.stop or thread.cutoff_occurred() are set, but this is
    // harmless because return value is discarded anyhow in the parent nodes.
    // If we are in a singular extension search then return a fail low score.
    // A split node has at least one move, the one tried before to be splitted.
    if (!moveCount)
#ifdef GPSFISH
        return  (excludedMove != MOVE_NONE) ? alpha
              : (inCheck ? (move_is_pawn_drop((ss-1)->currentMove) ? mate_in(ss->ply) : mated_in(ss->ply) ) : VALUE_DRAW); // XXX : checking checkmate by pawn drop
#else
        return  excludedMove ? alpha
              : inCheck ? mated_in(ss->ply) : DrawValue[pos.side_to_move()];
#endif

    // If we have pruned all the moves without searching return a fail-low score
    if (bestValue == -VALUE_INFINITE)
        bestValue = alpha;

    TT.store(posKey, value_to_tt(bestValue, ss->ply),
             bestValue >= beta  ? BOUND_LOWER :
             PvNode && bestMove ? BOUND_EXACT : BOUND_UPPER,
             depth, bestMove, ss->staticEval, ss->evalMargin);

    // Quiet best move: update killers, history and countermoves
    if (    bestValue >= beta
        && !pos.is_capture_or_promotion(bestMove)
        && !inCheck)
    {
        if (ss->killers[0] != bestMove)
        {
            ss->killers[1] = ss->killers[0];
            ss->killers[0] = bestMove;
        }

        // Increase history value of the cut-off move and decrease all the other
        // played non-capture moves.
        Value bonus = Value(int(depth) * int(depth));
        History.update(pos.piece_moved(bestMove), to_sq(bestMove), bonus);
        for (int i = 0; i < quietCount - 1; i++)
        {
            Move m = quietsSearched[i];
            History.update(pos.piece_moved(m), to_sq(m), -bonus);
        }

        if (is_ok((ss-1)->currentMove))
            Countermoves.update(pos.piece_on(prevMoveSq), prevMoveSq, bestMove);
    }

    assert(bestValue > -VALUE_INFINITE && bestValue < VALUE_INFINITE);

    return bestValue;
  }


  // qsearch() is the quiescence search function, which is called by the main
  // search function when the remaining depth is zero (or, to be more precise,
  // less than ONE_PLY).

  template <NodeType NT, bool InCheck>
  Value qsearch(Position& pos, Stack* ss, Value alpha, Value beta, Depth depth) {

    const bool PvNode = (NT == PV);

    assert(NT == PV || NT == NonPV);
    assert(InCheck == !!pos.checkers());
    assert(alpha >= -VALUE_INFINITE && alpha < beta && beta <= VALUE_INFINITE);
    assert(PvNode || (alpha == beta - 1));
    assert(depth <= DEPTH_ZERO);

    StateInfo st;
    const TTEntry* tte;
    Key posKey;
    Move ttMove, move, bestMove;
    Value bestValue, value, ttValue, futilityValue, futilityBase, oldAlpha;
#ifdef GPSFISH
    bool givesCheck, evasionPrunable;
#else
    bool givesCheck, enoughMaterial, evasionPrunable;
#endif
    Depth ttDepth;

    // To flag BOUND_EXACT a node with eval above alpha and no available moves
    if (PvNode)
        oldAlpha = alpha;

    ss->currentMove = bestMove = MOVE_NONE;
    ss->ply = (ss-1)->ply + 1;

    // Check for an instant draw or maximum ply reached
    if (pos.is_draw() || ss->ply > MAX_PLY)
        return DrawValue[pos.side_to_move()];

    // Decide whether or not to include checks, this fixes also the type of
    // TT entry depth that we are going to use. Note that in qsearch we use
    // only two types of depth in TT: DEPTH_QS_CHECKS or DEPTH_QS_NO_CHECKS.
    ttDepth = InCheck || depth >= DEPTH_QS_CHECKS ? DEPTH_QS_CHECKS
                                                  : DEPTH_QS_NO_CHECKS;

#ifdef GPSFISH
    if(can_capture_king(pos)){
        return mate_in(0);
    }
    if(!pos.osl_state.inCheck()
            && ImmediateCheckmate::hasCheckmateMove
            (pos.side_to_move(),pos.osl_state,bestMove)) {
        return mate_in(ss->ply);
    }
#endif

    // Transposition table lookup
    posKey = pos.key();
    tte = TT.probe(posKey);
#ifdef GPSFISH
    ttMove = tte ? tte->move(pos) : MOVE_NONE;
#else
    ttMove = tte ? tte->move() : MOVE_NONE;
#endif
    ttValue = tte ? value_from_tt(tte->value(),ss->ply) : VALUE_NONE;

    if (   tte
        && tte->depth() >= ttDepth
        && ttValue != VALUE_NONE // Only in case of TT access race
        && (           PvNode ?  tte->bound() == BOUND_EXACT
            : ttValue >= beta ? (tte->bound() &  BOUND_LOWER)
                              : (tte->bound() &  BOUND_UPPER)))
    {
        ss->currentMove = ttMove; // Can be MOVE_NONE
        return ttValue;
    }

    // Evaluate the position statically
    if (InCheck)
    {
        ss->staticEval = ss->evalMargin = VALUE_NONE;
        bestValue = futilityBase = -VALUE_INFINITE;
#ifndef GPSFISH
        enoughMaterial = false;
#endif
    }
    else
    {
        if (tte)
        {
            // Never assume anything on values stored in TT
            if (  (ss->staticEval = bestValue = tte->eval_value()) == VALUE_NONE
                ||(ss->evalMargin = tte->eval_margin()) == VALUE_NONE)
                ss->staticEval = bestValue = evaluate(pos, ss->evalMargin);
        }
        else
            ss->staticEval = bestValue = evaluate(pos, ss->evalMargin);

        // Stand pat. Return immediately if static value is at least beta
        if (bestValue >= beta)
        {
            if (!tte)
                TT.store(pos.key(), value_to_tt(bestValue, ss->ply), BOUND_LOWER,
                         DEPTH_NONE, MOVE_NONE, ss->staticEval, ss->evalMargin);

            return bestValue;
        }

        if (PvNode && bestValue > alpha)
            alpha = bestValue;

        futilityBase = ss->staticEval + ss->evalMargin + Value(128);
#ifndef GPSFISH
        enoughMaterial = pos.non_pawn_material(pos.side_to_move()) > RookValueMg;
#endif
    }

    // Initialize a MovePicker object for the current position, and prepare
    // to search the moves. Because the depth is <= 0 here, only captures,
    // queen promotions and checks (only if depth >= DEPTH_QS_CHECKS) will
    // be generated.
    MovePicker mp(pos, ttMove, depth, History, to_sq((ss-1)->currentMove));
    CheckInfo ci(pos);

    // Loop through the moves until no moves remain or a beta cutoff occurs
    while ((move = mp.next_move<false>()) != MOVE_NONE)
    {
      assert(is_ok(move));

#ifdef MOVE_STACK_REJECTIONS
      if(move_stack_rejections_probe(move,pos,ss,alpha)) continue;
#endif

      givesCheck = pos.move_gives_check(move, ci);

      // Futility pruning
      if (   !PvNode
          && !InCheck
          && !givesCheck
          &&  move != ttMove
#ifndef GPSFISH
          &&  enoughMaterial
          &&  type_of(move) != PROMOTION
          && !pos.is_passed_pawn_push(move))
#endif
         )
      {
#ifdef GPSFISH
          futilityValue =  futilityBase
                         + PieceValue[EG][pos.piece_on(to_sq(move))]
                         + (type_of(move) == PROMOTION ? promote_value_of_piece_on(pos.piece_on(from_sq(move))) : VALUE_ZERO);
#else
          futilityValue =  futilityBase
                         + PieceValue[EG][pos.piece_on(to_sq(move))]
                         + (type_of(move) == ENPASSANT ? PawnValueEg : VALUE_ZERO);
#endif

          if (futilityValue < beta)
          {
              bestValue = std::max(bestValue, futilityValue);
              continue;
          }

          // Prune moves with negative or equal SEE and also moves with positive
          // SEE where capturing piece loses a tempo and SEE < beta - futilityBase.
          if (   futilityBase < beta
              && pos.see(move, beta - futilityBase) <= 0)
          {
              bestValue = std::max(bestValue, futilityBase);
              continue;
          }
      }

      // Detect non-capture evasions that are candidate to be pruned
      evasionPrunable =   !PvNode
                       &&  InCheck
                       &&  bestValue > VALUE_MATED_IN_MAX_PLY
                       && !pos.is_capture(move)
#ifndef GPSFISH
                       && !pos.can_castle(pos.side_to_move())
#endif
                       ;

      // Don't search moves with negative SEE values
      if (   !PvNode
          && (!InCheck || evasionPrunable)
          &&  move != ttMove
#ifndef GPSFISH
          &&  type_of(move) != PROMOTION
#endif
          &&  pos.see_sign(move) < 0)
          continue;

      // Don't search useless checks
      if (   !PvNode
          && !InCheck
          &&  givesCheck
          &&  move != ttMove
          && !pos.is_capture_or_promotion(move)
          &&  ss->staticEval + PawnValueMg / 4 < beta
          && !check_is_dangerous(pos, move, futilityBase, beta))
          continue;

      // Check for legality only before to do the move
      if (!pos.pl_move_is_legal(move, ci.pinned))
          continue;

      ss->currentMove = move;

      // Make and search the move
#ifdef GPSFISH
      pos.do_undo_move(move,st,
              [&](osl::Square){
              assert(pos.is_ok());
              *(pos.eval+1)= *(pos.eval);
              pos.eval++;
              pos.eval->update(pos.osl_state,move);
              assert(pos.eval_is_ok());
#else
      pos.do_move(move, st, ci, givesCheck);
#endif
      value = givesCheck ? -qsearch<NT,  true>(pos, ss+1, -beta, -alpha, depth - ONE_PLY)
                         : -qsearch<NT, false>(pos, ss+1, -beta, -alpha, depth - ONE_PLY);
#ifdef GPSFISH
      --pos.eval;
      }
      );
#else
      pos.undo_move(move);
#endif

      assert(value > -VALUE_INFINITE && value < VALUE_INFINITE);

      // Check for new best move
      if (value > bestValue)
      {
          bestValue = value;

          if (value > alpha)
          {
              if (PvNode && value < beta) // Update alpha here! Always alpha < beta
              {
                  alpha = value;
                  bestMove = move;
              }
              else // Fail high
              {
                  TT.store(posKey, value_to_tt(value, ss->ply), BOUND_LOWER,
                           ttDepth, move, ss->staticEval, ss->evalMargin);

                  return value;
              }
          }
       }
    }

#ifdef GPSFISH_CHECKMATE3_QUIESCE
    if (bestValue < beta && depth >= DEPTH_QS_CHECKS
            && (!(ss-1)->currentMove.isNormal()
                || (ss-1)->currentMove.ptype() == osl::KING)) {
        osl::checkmate::King8Info king8=pos.osl_state.king8Info(alt(pos.side_to_move()));
        assert(king8.uint64Value() == osl::checkmate::King8Info::make(pos.side_to_move(), pos.osl_state).uint64Value());
        bool in_danger = king8.dropCandidate() | king8.moveCandidate2();
        if (in_danger) {
            osl::checkmate::FixedDepthSearcher solver(pos.osl_state);
            if (solver.hasCheckmateMoveOfTurn(2,bestMove).isCheckmateSuccess()) {
                return mate_in(ss->ply+2);;
            }
        }
    }
#endif

    // All legal moves have been searched. A special case: If we're in check
    // and no legal moves were found, it is checkmate.
    if (InCheck && bestValue == -VALUE_INFINITE)
#ifdef GPSFISH
        return (move_is_pawn_drop((ss-1)->currentMove) ? mate_in(ss->ply) : mated_in(ss->ply)); // Plies to mate from the root
#else
        return mated_in(ss->ply); // Plies to mate from the root
#endif

    TT.store(posKey, value_to_tt(bestValue, ss->ply),
             PvNode && bestValue > oldAlpha ? BOUND_EXACT : BOUND_UPPER,
             ttDepth, bestMove, ss->staticEval, ss->evalMargin);

    assert(bestValue > -VALUE_INFINITE && bestValue < VALUE_INFINITE);

    return bestValue;
  }


  // value_to_tt() adjusts a mate score from "plies to mate from the root" to
  // "plies to mate from the current position". Non-mate scores are unchanged.
  // The function is called before storing a value to the transposition table.

  Value value_to_tt(Value v, int ply) {

    assert(v != VALUE_NONE);

    return  v >= VALUE_MATE_IN_MAX_PLY  ? v + ply
          : v <= VALUE_MATED_IN_MAX_PLY ? v - ply : v;
  }


  // value_from_tt() is the inverse of value_to_tt(): It adjusts a mate score
  // from the transposition table (where refers to the plies to mate/be mated
  // from current position) to "plies to mate/be mated from the root".

  Value value_from_tt(Value v, int ply) {

    return  v == VALUE_NONE             ? VALUE_NONE
          : v >= VALUE_MATE_IN_MAX_PLY  ? v - ply
          : v <= VALUE_MATED_IN_MAX_PLY ? v + ply : v;
  }


  // check_is_dangerous() tests if a checking move can be pruned in qsearch()

  bool check_is_dangerous(const Position& pos, Move move, Value futilityBase, Value beta)
  {
#ifdef GPSFISH
    return false;
#else

    Piece pc = pos.piece_moved(move);
    Square from = from_sq(move);
    Square to = to_sq(move);
    Color them = ~pos.side_to_move();
    Square ksq = pos.king_square(them);
    Bitboard enemies = pos.pieces(them);
    Bitboard kingAtt = pos.attacks_from<KING>(ksq);
    Bitboard occ = pos.pieces() ^ from ^ ksq;
    Bitboard oldAtt = pos.attacks_from(pc, from, occ);
    Bitboard newAtt = pos.attacks_from(pc, to, occ);

    // Checks which give opponent's king at most one escape square are dangerous
    if (!more_than_one(kingAtt & ~(enemies | newAtt | to)))
        return true;

    // Queen contact check is very dangerous
    if (type_of(pc) == QUEEN && (kingAtt & to))
        return true;

    // Creating new double threats with checks is dangerous
    Bitboard b = (enemies ^ ksq) & newAtt & ~oldAtt;
    while (b)
    {
        // Note that here we generate illegal "double move"!
        if (futilityBase + PieceValue[EG][pos.piece_on(pop_lsb(&b))] >= beta)
            return true;
    }

    return false;
#endif
  }


  // allows() tests whether the 'first' move at previous ply somehow makes the
  // 'second' move possible, for instance if the moving piece is the same in
  // both moves. Normally the second move is the threat (the best move returned
  // from a null search that fails low).

  bool allows(const Position& pos, Move first, Move second) {

    assert(is_ok(first));
    assert(is_ok(second));
    assert(color_of(pos.piece_on(from_sq(second))) == ~pos.side_to_move());
    assert(color_of(pos.piece_on(to_sq(first))) == ~pos.side_to_move());

    Square m1from = from_sq(first);
    Square m2from = from_sq(second);
    Square m1to = to_sq(first);
    Square m2to = to_sq(second);

    // The piece is the same or second's destination was vacated by the first move
    if (m1to == m2from || m2to == m1from)
        return true;

    // Second one moves through the square vacated by first one
#ifdef GPSFISH
    if(!m2from.isPieceStand() && !m1from.isPieceStand() &&
       Board_Table.getShortOffset(Offset32(m2from,m2to)) ==
       Board_Table.getShortOffset(Offset32(m2from,m1from)) &&
       abs((m2from-m2to).intValue())>abs((m2from-m1from).intValue()))
        return true;
#else
    if (between_bb(m2from, m2to) & m1from)
      return true;
#endif

    // Second's destination is defended by the first move's piece
#ifdef GPSFISH
    osl::Piece pc = pos.osl_state.pieceAt(m1to);
    if(pos.osl_state.hasEffectByPiece(pc,m2to))
        return true;
#else
    Bitboard m1att = pos.attacks_from(pos.piece_on(m1to), m1to, pos.pieces() ^ m2from);
    if (m1att & m2to)
        return true;
#endif

    // Second move gives a discovered check through the first's checking piece
#ifdef GPSFISH
    pc = pos.osl_state.pieceAt(m2to);
    if(pc.isPiece() && pos.osl_state.hasEffectByPiece(pc,m2from) &&
       Ptype_Table.getEffect(pos.piece_on(m1to),m1to,pos.king_square(pos.side_to_move())).hasBlockableEffect() &&
       Board_Table.isBetweenSafe(m2from,m1to,pos.king_square(pos.side_to_move())) &&
       !Board_Table.isBetweenSafe(m2to,m1to,pos.king_square(pos.side_to_move())) &&
       pos.osl_state.pinOrOpen(pos.side_to_move()).test(pos.osl_state.pieceAt(m1to).number()))
        return true;
#else
    if (m1att & pos.king_square(pos.side_to_move()))
    {
        assert(between_bb(m1to, pos.king_square(pos.side_to_move())) & m2from);
        return true;
    }
#endif

    return false;
  }


  // refutes() tests whether a 'first' move is able to defend against a 'second'
  // opponent's move. In this case will not be pruned. Normally the second move
  // is the threat (the best move returned from a null search that fails low).

  bool refutes(const Position& pos, Move first, Move second) {

    assert(is_ok(first));
    assert(is_ok(second));

    Square m1from = from_sq(first);
    Square m2from = from_sq(second);
    Square m1to = to_sq(first);
    Square m2to = to_sq(second);

    // Don't prune moves of the threatened piece
    if (m1from == m2to)
        return true;

    // If the threatened piece has value less than or equal to the value of the
    // threat piece, don't prune moves which defend it.
    if (    pos.is_capture(second)
        && (   PieceValue[MG][pos.piece_on(m2from)] >= PieceValue[MG][pos.piece_on(m2to)]
#ifdef GPSFISH
            || type_of(pos.piece_on(m2from)) == osl::KING))
#else
            || type_of(pos.piece_on(m2from)) == KING))
#endif
    {
#ifdef GPSFISH
        if( pos.osl_state.hasEffectIf(first.ptypeO(), first.to(), m2to) )
            return true;
#else
        // Update occupancy as if the piece and the threat are moving
        Bitboard occ = pos.pieces() ^ m1from ^ m1to ^ m2from;
        Piece pc = pos.piece_on(m1from);

        // The moved piece attacks the square 'tto' ?
        if (pos.attacks_from(pc, m1to, occ) & m2to)
            return true;

        // Scan for possible X-ray attackers behind the moved piece
        Bitboard xray =  (attacks_bb<  ROOK>(m2to, occ) & pos.pieces(color_of(pc), QUEEN, ROOK))
                       | (attacks_bb<BISHOP>(m2to, occ) & pos.pieces(color_of(pc), QUEEN, BISHOP));

        // Verify attackers are triggered by our move and not already existing
        if (xray && (xray ^ (xray & pos.attacks_from<QUEEN>(m2to))))
            return true;
#endif
    }

    // Don't prune safe moves which block the threat path
#ifdef GPSFISH
    if (   !m2from.isPieceStand() // XXX : should remove this ?
        && Board_Table.isBetweenSafe(m1to,m2from,m2to)
        && pos.see_sign(first) >= 0)
#else
    if ((between_bb(m2from, m2to) & m1to) && pos.see_sign(first) >= 0)
#endif
        return true;

    return false;
  }


  // When playing with strength handicap choose best move among the MultiPV set
  // using a statistical rule dependent on 'level'. Idea by Heinz van Saanen.

  Move Skill::pick_move() {

    static RKISS rk;

    // PRNG sequence should be not deterministic
    for (int i = Time::now() % 50; i > 0; i--)
        rk.rand<unsigned>();

    // RootMoves are already sorted by score in descending order
    int variance = std::min(RootMoves[0].score - RootMoves[PVSize - 1].score, PawnValueMg);
    int weakness = 120 - 2 * level;
    int max_s = -VALUE_INFINITE;
    best = MOVE_NONE;

    // Choose best move. For each move score we add two terms both dependent on
    // weakness, one deterministic and bigger for weaker moves, and one random,
    // then we choose the move with the resulting highest score.
    for (size_t i = 0; i < PVSize; i++)
    {
        int s = RootMoves[i].score;

        // Don't allow crazy blunders even at very low skills
        if (i > 0 && RootMoves[i-1].score > s + 2 * PawnValueMg)
            break;

        // This is our magic formula
        s += (  weakness * int(RootMoves[0].score - s)
              + variance * (rk.rand<unsigned>() % weakness)) / 128;

        if (s > max_s)
        {
            max_s = s;
            best = RootMoves[i].pv[0];
        }
    }
    return best;
  }


  // uci_pv() formats PV information according to UCI protocol. UCI requires
  // to send all the PV lines also if are still to be searched and so refer to
  // the previous search score.

  string uci_pv(const Position& pos, int depth, Value alpha, Value beta) {

    std::stringstream s;
    Time::point elapsed = Time::now() - SearchTime + 1;
    size_t uciPVSize = std::min((size_t)Options["MultiPV"], RootMoves.size());
    int selDepth = 0;

    for (size_t i = 0; i < Threads.size(); i++)
        if (Threads[i]->maxPly > selDepth)
            selDepth = Threads[i]->maxPly;

    for (size_t i = 0; i < uciPVSize; i++)
    {
        bool updated = (i <= PVIdx);

        if (depth == 1 && !updated)
            continue;

        int d   = updated ? depth : depth - 1;
        Value v = updated ? RootMoves[i].score : RootMoves[i].prevScore;

        if (s.rdbuf()->in_avail()) // Not at first line
            s << "\n";

        s << "info depth " << d
          << " seldepth "  << selDepth
          << " score "     << (i == PVIdx ? score_to_uci(v, alpha, beta) : score_to_uci(v))
          << " nodes "     << pos.nodes_searched()
          << " nps "       << pos.nodes_searched() * 1000 / elapsed
          << " time "      << elapsed
#ifdef GPSFISH
          << " hashfull "  << TT.get_hashfull()
#else
          << " multipv "   << i + 1
#endif
          << " pv";

        for (size_t j = 0; RootMoves[i].pv[j] != MOVE_NONE; j++)
            s <<  " " << move_to_uci(RootMoves[i].pv[j], pos.is_chess960());
    }

    return s.str();
  }

} // namespace


/// RootMove::extract_pv_from_tt() builds a PV by adding moves from the TT table.
/// We consider also failing high nodes and not only BOUND_EXACT nodes so to
/// allow to always have a ponder move even when we fail high at root, and a
/// long PV to print that is important for position analysis.

#ifdef GPSFISH
void RootMove::extract_pv_from_tt_rec(Position& pos,int ply)
{
  const TTEntry* tte = TT.probe(pos.key());

  if ( tte != NULL
          && tte->move(pos) != MOVE_NONE
          && pos.is_pseudo_legal(tte->move(pos))
          && pos.pl_move_is_legal(tte->move(pos), pos.pinned_pieces())
          && ply < MAX_PLY
          && (!pos.is_draw() || ply < 2))
  {
      pv.push_back(tte->move(pos));
      StateInfo st;
      pos.do_undo_move(tte->move(pos),st,
              [&](osl::Square){
              assert(pos.is_ok());
              extract_pv_from_tt_rec(pos,ply+1);
      } );
  }

  pv.push_back(MOVE_NONE);
}
#endif

void RootMove::extract_pv_from_tt(Position& pos) {

#ifndef GPSFISH
  StateInfo state[MAX_PLY_PLUS_2], *st = state;
  const TTEntry* tte;
  int ply = 0;
#endif
  Move m = pv[0];

  pv.clear();
#ifdef GPSFISH
  pv.push_back(m);

  StateInfo st;
  pos.do_undo_move(pv[0],st,
          [&](osl::Square){
          assert(pos.is_ok());
          extract_pv_from_tt_rec(pos,1);
          } );
#else

  do {
      pv.push_back(m);

      assert(MoveList<LEGAL>(pos).contains(pv[ply]));

      pos.do_move(pv[ply++], *st++);
      tte = TT.probe(pos.key());

  } while (   tte
           && pos.is_pseudo_legal(m = tte->move()) // Local copy, TT could change
           && pos.pl_move_is_legal(m, pos.pinned_pieces())
           && ply < MAX_PLY
           && (!pos.is_draw() || ply < 2));

  pv.push_back(MOVE_NONE); // Must be zero-terminating

  while (ply) pos.undo_move(pv[--ply]);
#endif
}


/// RootMove::insert_pv_in_tt() is called at the end of a search iteration, and
/// inserts the PV back into the TT. This makes sure the old PV moves are searched
/// first, even if the old TT entries have been overwritten.

#ifdef GPSFISH
void RootMove::insert_pv_in_tt_rec(Position& pos,int ply)
{
  const TTEntry* tte = TT.probe(pos.key());

  if (!tte || tte->move(pos) != pv[ply]) // Don't overwrite correct entries
      TT.store(pos.key(), VALUE_NONE, BOUND_NONE, DEPTH_NONE, pv[ply], VALUE_NONE, VALUE_NONE);

  if (pv[ply+1] != MOVE_NONE) {
      StateInfo st;
      pos.do_undo_move(pv[ply],st,
              [&](osl::Square){
              assert(pos.is_ok());
              *(pos.eval+1)= *(pos.eval);
              pos.eval++;
              pos.eval->update(pos.osl_state,pv[ply]);
              insert_pv_in_tt_rec(pos,ply+1);
              --pos.eval;
      } );
  }
}
#endif

void RootMove::insert_pv_in_tt(Position& pos) {

#ifdef GPSFISH
  insert_pv_in_tt_rec(pos,0);
#else

  StateInfo state[MAX_PLY_PLUS_2], *st = state;
  const TTEntry* tte;
  int ply = 0;

  do {
      tte = TT.probe(pos.key());

      if (!tte || tte->move() != pv[ply]) // Don't overwrite correct entries
          TT.store(pos.key(), VALUE_NONE, BOUND_NONE, DEPTH_NONE, pv[ply], VALUE_NONE, VALUE_NONE);

      assert(MoveList<LEGAL>(pos).contains(pv[ply]));

      pos.do_move(pv[ply++], *st++);

  } while (pv[ply] != MOVE_NONE);

  while (ply) pos.undo_move(pv[--ply]);
#endif
}

#ifdef GPSFISH
inline bool single_bit(uint64_t b) {
  return !(b & (b - 1));
}
#endif

/// Thread::idle_loop() is where the thread is parked when it has no work to do

void Thread::idle_loop() {

  // Pointer 'this_sp' is not null only if we are called from split(), and not
  // at the thread creation. So it means we are the split point's master.
  SplitPoint* this_sp = splitPointsSize ? activeSplitPoint : NULL;

  assert(!this_sp || (this_sp->masterThread == this && searching));

  while (true)
  {
      // If we are not searching, wait for a condition to be signaled instead of
      // wasting CPU time polling for work.
      while ((!searching && Threads.sleepWhileIdle) || exit)
      {
          if (exit)
          {
              assert(!this_sp);
              return;
          }

          // Grab the lock to avoid races with Thread::notify_one()
          mutex.lock();

          // If we are master and all slaves have finished then exit idle_loop
          if (this_sp && !this_sp->slavesMask)
          {
              mutex.unlock();
              break;
          }

          // Do sleep after retesting sleep conditions under lock protection, in
          // particular we need to avoid a deadlock in case a master thread has,
          // in the meanwhile, allocated us and sent the notify_one() call before
          // we had the chance to grab the lock.
          if (!searching && !exit)
              sleepCondition.wait(mutex);

          mutex.unlock();
      }

      // If this thread has been assigned work, launch a search
      if (searching)
      {
          assert(!exit);

          Threads.mutex.lock();

          assert(searching);

          // Copy split point position and search stack and call search()
#ifdef MOVE_STACK_REJECTIONS
          SearchStack ss_base[MAX_PLY_PLUS_2];
          SplitPoint* tsp = threads[threadID].splitPoint;
          Position pos(*tsp->pos, threadID);
          int ply=tsp->ss->ply;
          assert(0< ply && ply+3<MAX_PLY_PLUS_2);
          for(int i=0;i<ply-1;i++)
              ss_base[i].currentMove=(tsp->ss-ply+i)->currentMove;
          SearchStack *ss= &ss_base[ply-1];
#else
          SplitPoint* sp = activeSplitPoint;

          Threads.mutex.unlock();

          Stack stack[MAX_PLY_PLUS_2], *ss = stack+1; // To allow referencing (ss-1)
          Position pos(*sp->pos, this);
#endif

          memcpy(ss-1, sp->ss-1, 4 * sizeof(Stack));
          ss->splitPoint = sp;

#ifdef GPSFISH
          uint64_t es_base[(MAX_PLY_PLUS_2*sizeof(eval_t)+sizeof(uint64_t)-1)/sizeof(uint64_t)];
          eval_t *es=(eval_t *)&es_base[0];
          assert(sp->pos->eval);
          es[0]= *(sp->pos->eval);
          pos.eval= &es[0];
#endif

          sp->mutex.lock();

          assert(activePosition == NULL);

          activePosition = &pos;

          switch (sp->nodeType) {
          case Root:
              search<SplitPointRoot>(pos, ss, sp->alpha, sp->beta, sp->depth, sp->cutNode);
              break;
          case PV:
              search<SplitPointPV>(pos, ss, sp->alpha, sp->beta, sp->depth, sp->cutNode);
              break;
          case NonPV:
              search<SplitPointNonPV>(pos, ss, sp->alpha, sp->beta, sp->depth, sp->cutNode);
              break;
          default:
              assert(false);
          }

          assert(searching);

          searching = false;
          activePosition = NULL;
          sp->slavesMask &= ~(1ULL << idx);
          sp->nodes += pos.nodes_searched();

          // Wake up master thread so to allow it to return from the idle loop
          // in case we are the last slave of the split point.
          if (    Threads.sleepWhileIdle
              &&  this != sp->masterThread
              && !sp->slavesMask)
          {
              assert(!sp->masterThread->searching);
              sp->masterThread->notify_one();
          }

          // After releasing the lock we cannot access anymore any SplitPoint
          // related data in a safe way becuase it could have been released under
          // our feet by the sp master. Also accessing other Thread objects is
          // unsafe because if we are exiting there is a chance are already freed.
          sp->mutex.unlock();
      }

      // If this thread is the master of a split point and all slaves have finished
      // their work at this split point, return from the idle loop.
      if (this_sp && !this_sp->slavesMask)
      {
          this_sp->mutex.lock();
          bool finished = !this_sp->slavesMask; // Retest under lock protection
          this_sp->mutex.unlock();
          if (finished)
              return;
      }
  }
}

#ifdef GPSFISHONE
void do_checkmate(const Position& pos, int mateTime){
    sync_cout << "checkmate notimplemented";
    return;
}
#else
void do_checkmate(const Position& pos, int mateTime){
    Signals.stop=false;
    osl::state::NumEffectState state(pos.osl_state);
#if (! defined ALLOW_KING_ABSENCE)
    if (state.kingSquare(state.turn()).isPieceStand()) {
        sync_cout << "checkmate notimplemented";
        return;
    }
#endif
    osl::checkmate::DfpnTable table(state.turn());
    const osl::PathEncoding path(state.turn());
    osl::Move checkmate_move;
    osl::stl::vector<osl::Move> pv;
    osl::checkmate::ProofDisproof result;
    osl::checkmate::Dfpn dfpn;
    dfpn.setTable(&table);
    double seconds=(double)mateTime/1000.0;
    osl::misc::MilliSeconds start = osl::misc::MilliSeconds::now();
    size_t step = 100000, total = 0;
    double scale = 1.0;
    for (size_t limit = step; true; limit = static_cast<size_t>(step*scale)) {
        result = dfpn.
            hasCheckmateMove(state, osl::hash::HashKey(state), path, limit, checkmate_move, Move(), &pv);
        double elapsed = start.elapsedSeconds();
        double memory = osl::OslConfig::memoryUseRatio();
        uint64_t node_count = dfpn.nodeCount();
        sync_cout << "info time " << static_cast<int>(elapsed*1000) << "nodes " << total+node_count
                  << "nps %d " << static_cast<int>(node_count/elapsed) << "hashfull " << static_cast<int>(memory*1000) << sync_endl;
        //poll(pos);
        if (result.isFinal() || elapsed >= seconds || memory > 0.9 || Signals.stop)
            break;
        total += limit;
        // estimate: total * std::min(seconds/elapsed, 1.0/memory)
        // next: (estimate - total) / 2 + total
        scale = (total * std::min(seconds/elapsed, 1.0/memory) - total) / 2.0 / step;
        scale = std::max(std::min(16.0, scale), 0.1);
    }
    if (! result.isFinal()) {
        sync_cout << "checkmate timeout\n";
        return;
    }
    if (! result.isCheckmateSuccess()) {
        sync_cout << "checkmate nomate\n";
        return;
    }
    std::string msg = "checkmate";
    for (size_t i=0; i<pv.size(); ++i)
        msg += " " + move_to_uci(pv[i],false);
    sync_cout << msg << sync_endl;
}
#endif

#ifdef GPSFISH
void show_tree(Position &pos){
    show_tree_rec(pos);
}
#endif

/// check_time() is called by the timer thread when the timer triggers. It is
/// used to print debug info and, more important, to detect when we are out of
/// available time and so stop the search.

void check_time() {

  static Time::point lastInfoTime = Time::now();
  int64_t nodes = 0; // Workaround silly 'uninitialized' gcc warning

  if (Time::now() - lastInfoTime >= 1000)
  {
      lastInfoTime = Time::now();
      dbg_print();
  }

  if (Limits.ponder)
      return;

  if (Limits.nodes)
  {
      Threads.mutex.lock();

      nodes = RootPos.nodes_searched();

      // Loop across all split points and sum accumulated SplitPoint nodes plus
      // all the currently active positions nodes.
      for (size_t i = 0; i < Threads.size(); i++)
          for (int j = 0; j < Threads[i]->splitPointsSize; j++)
          {
              SplitPoint& sp = Threads[i]->splitPoints[j];

              sp.mutex.lock();

              nodes += sp.nodes;
              Bitboard sm = sp.slavesMask;
              while (sm)
              {
                  Position* pos = Threads[pop_lsb(&sm)]->activePosition;
                  if (pos)
                      nodes += pos->nodes_searched();
              }

              sp.mutex.unlock();
          }

      Threads.mutex.unlock();
  }

  Time::point elapsed = Time::now() - SearchTime;
  bool stillAtFirstMove =    Signals.firstRootMove
                         && !Signals.failedLowAtRoot
                         &&  elapsed > TimeMgr.available_time();

  bool noMoreTime =   elapsed > TimeMgr.maximum_time() - 2 * TimerResolution
                   || stillAtFirstMove;

  if (   (Limits.use_time_management() && noMoreTime)
      || (Limits.movetime && elapsed >= Limits.movetime)
      || (Limits.nodes && nodes >= Limits.nodes))
      Signals.stop = true;
}<|MERGE_RESOLUTION|>--- conflicted
+++ resolved
@@ -542,15 +542,11 @@
     Value bestValue, alpha, beta, delta;
 
     memset(ss-1, 0, 4 * sizeof(Stack));
-<<<<<<< HEAD
 #ifdef GPSFISH
     (ss-1)->currentMove = osl::Move::PASS(pos.side_to_move()); // Hack to skip update_gains
 #else
     (ss-1)->currentMove = MOVE_NULL; // Hack to skip update gains
 #endif
-=======
-    (ss-1)->currentMove = MOVE_NULL; // Hack to skip update gains
->>>>>>> b88bc7b7
 
     depth = BestMoveChanges = 0;
     bestValue = delta = alpha = -VALUE_INFINITE;
@@ -641,11 +637,8 @@
                 if (Signals.stop)
                     return;
 
-<<<<<<< HEAD
-=======
                 delta += delta / 2;
 
->>>>>>> b88bc7b7
                 // In case of failing low/high increase aspiration window and
                 // research, otherwise exit the loop.
                 if (bestValue <= alpha)
@@ -660,11 +653,6 @@
 
                 else
                     break;
-<<<<<<< HEAD
-
-                delta += delta / 2;
-=======
->>>>>>> b88bc7b7
 
                 assert(alpha >= -VALUE_INFINITE && beta <= VALUE_INFINITE);
 
