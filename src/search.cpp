/*
  Stockfish, a UCI chess playing engine derived from Glaurung 2.1
  Copyright (C) 2004-2008 Tord Romstad (Glaurung author)
  Copyright (C) 2008-2012 Marco Costalba, Joona Kiiski, Tord Romstad

  Stockfish is free software: you can redistribute it and/or modify
  it under the terms of the GNU General Public License as published by
  the Free Software Foundation, either version 3 of the License, or
  (at your option) any later version.

  Stockfish is distributed in the hope that it will be useful,
  but WITHOUT ANY WARRANTY; without even the implied warranty of
  MERCHANTABILITY or FITNESS FOR A PARTICULAR PURPOSE.  See the
  GNU General Public License for more details.

  You should have received a copy of the GNU General Public License
  along with this program.  If not, see <http://www.gnu.org/licenses/>.
*/

#include <algorithm>
#include <cassert>
#include <cmath>
#include <cstring>
#include <iostream>
#include <sstream>

#include "book.h"
#include "evaluate.h"
#include "history.h"
#include "movegen.h"
#include "movepick.h"
#include "notation.h"
#include "search.h"
#include "timeman.h"
#include "thread.h"
#include "tt.h"
#include "ucioption.h"

#ifdef GPSFISH
#include "bitops.h"
#include "position.tcc"
#include "osl/boardTable.h"
using osl::Board_Table;
#include "osl/ptypeTable.h"
using osl::Ptype_Table;
#include "osl/offset32.h"
using osl::Offset32;
#include "osl/checkmate/immediateCheckmate.h"
#include "osl/checkmate/fixedDepthSearcher.h"
#include "osl/checkmate/dfpn.h"
using osl::checkmate::ImmediateCheckmate;
using std::string;
#include "osl/enter_king/enterKing.h"
#include "osl/misc/milliSeconds.h"
#include "osl/checkmate/dfpn.h"
#include "osl/checkmate/dfpnParallel.h"
#include "osl/hash/hashKey.h"
#endif
#ifdef MOVE_STACK_REJECTIONS
#include "osl/search/moveStackRejections.h"
#endif

#ifdef GPSFISH
# define GPSFISH_CHECKMATE3
# define GPSFISH_CHECKMATE3_QUIESCE
# define GPSFISH_DFPN
#endif

namespace Search {

  volatile SignalsType Signals;
  LimitsType Limits;
  std::vector<RootMove> RootMoves;
  Position RootPos;
  Color RootColor;
  Time::point SearchTime;
  StateStackPtr SetupStates;
}

using std::string;
using Eval::evaluate;
using namespace Search;

namespace {

  // Set to true to force running with one thread. Used for debugging
  const bool FakeSplit = false;

  // This is the minimum interval in msec between two check_time() calls
  const int TimerResolution = 5;

  // Different node types, used as template parameter
  enum NodeType { Root, PV, NonPV, SplitPointRoot, SplitPointPV, SplitPointNonPV };

  // Dynamic razoring margin based on depth
  inline Value razor_margin(Depth d) { return Value(512 + 16 * int(d)); }

  // Futility lookup tables (initialized at startup) and their access functions
  Value FutilityMargins[16][64]; // [depth][moveNumber]
  int FutilityMoveCounts[32];    // [depth]

  inline Value futility_margin(Depth d, int mn) {

    return d < 7 * ONE_PLY ? FutilityMargins[std::max(int(d), 1)][std::min(mn, 63)]
                           : 2 * VALUE_INFINITE;
  }

  // Reduction lookup tables (initialized at startup) and their access function
  int8_t Reductions[2][64][64]; // [pv][depth][moveNumber]

  template <bool PvNode> inline Depth reduction(Depth d, int mn) {

    return (Depth) Reductions[PvNode][std::min(int(d) / ONE_PLY, 63)][std::min(mn, 63)];
  }

  size_t PVSize, PVIdx;
  TimeManager TimeMgr;
  int BestMoveChanges;
  Value DrawValue[COLOR_NB];
  History H;

  template <NodeType NT>
  Value search(Position& pos, Stack* ss, Value alpha, Value beta, Depth depth);

  template <NodeType NT, bool InCheck>
  Value qsearch(Position& pos, Stack* ss, Value alpha, Value beta, Depth depth);

  void id_loop(Position& pos);
  Value value_to_tt(Value v, int ply);
  Value value_from_tt(Value v, int ply);
  bool check_is_dangerous(Position& pos, Move move, Value futilityBase, Value beta);
  bool yields_to_threat(const Position& pos, Move move, Move threat);
  bool prevents_threat(const Position& pos, Move move, Move threat);
  string uci_pv(const Position& pos, int depth, Value alpha, Value beta);

  struct Skill {
    Skill(int l) : level(l), best(MOVE_NONE) {}
   ~Skill() {
      if (enabled()) // Swap best PV line with the sub-optimal one
          std::swap(RootMoves[0], *std::find(RootMoves.begin(),
                    RootMoves.end(), best ? best : pick_move()));
    }

    bool enabled() const { return level < 20; }
    bool time_to_pick(int depth) const { return depth == 1 + level; }
    Move pick_move();

    int level;
    Move best;
  };

#ifdef GPSFISH
  void show_tree_rec(Position &pos){
    TTEntry* tte;
    StateInfo st;
    if ((tte = TT.probe(pos.key())) != NULL){
      std::cerr << "tte->value=" << tte->value() << std::endl;
      std::cerr << "tte->type=" << tte->type() << std::endl;
      std::cerr << "tte->generation=" << tte->generation() << std::endl;
      std::cerr << "tte->depth=" << tte->depth() << std::endl;
      Move m=tte->move(pos);
      int dummy;
      if(m != MOVE_NONE
              && pos.is_pseudo_legal(m)
              && !pos.is_draw(dummy)) {
          std::cerr << "move=" << m << std::endl;
          pos.do_undo_move(m,st,
                  [&](osl::Square){ show_tree_rec(pos); }
                  );
      }
    }
  }

  inline Value value_draw(Position const& pos) {
    return DrawValue[pos.side_to_move()];
  }

  bool can_capture_king(Position const& pos){
    Color us=pos.side_to_move();
    Color them=~us;
    const osl::Square king = pos.king_square(them);
    return pos.osl_state.hasEffectAt(us, king);
  }

#endif
#ifdef MOVE_STACK_REJECTIONS
  osl::container::MoveStack moveStacks[MAX_THREADS];
  bool move_stack_rejections_probe(osl::Move m, Position const &pos,SearchStack* ss,Value alpha){
    if(DrawValue!=0) return false;
    int i=std::min(7,std::min(ss->ply,pos.pliesFromNull()+1));
    if(i<3) return false;
    osl::state::NumEffectState const& state=pos.osl_state;
    osl::container::MoveStack &moveStack=moveStacks[pos.thread()];
    moveStack.clear();
    while(--i>0) moveStack.push((ss-i)->currentMove);
    osl::Player player=m.player();
    int checkCountOfAltP=pos.continuous_check[osl::alt(player)];
    bool ret=false;
    if(m.player()==osl::BLACK){
      ret=osl::search::MoveStackRejections::probe<osl::BLACK>(state,moveStack,ss->ply,m,alpha,checkCountOfAltP);
    }
    else {
      ret=osl::search::MoveStackRejections::probe<osl::WHITE>(state,moveStack,ss->ply,m,-alpha,checkCountOfAltP);
    }
    return ret;
  }
#endif
} // namespace


/// Search::init() is called during startup to initialize various lookup tables

void Search::init() {

  int d;  // depth (ONE_PLY == 2)
  int hd; // half depth (ONE_PLY == 1)
  int mc; // moveCount

  // Init reductions array
  for (hd = 1; hd < 64; hd++) for (mc = 1; mc < 64; mc++)
  {
      double    pvRed = log(double(hd)) * log(double(mc)) / 3.0;
      double nonPVRed = 0.33 + log(double(hd)) * log(double(mc)) / 2.25;
      Reductions[1][hd][mc] = (int8_t) (   pvRed >= 1.0 ? floor(   pvRed * int(ONE_PLY)) : 0);
      Reductions[0][hd][mc] = (int8_t) (nonPVRed >= 1.0 ? floor(nonPVRed * int(ONE_PLY)) : 0);
  }

  // Init futility margins array
  for (d = 1; d < 16; d++) for (mc = 0; mc < 64; mc++)
      FutilityMargins[d][mc] = Value(112 * int(log(double(d * d) / 2) / log(2.0) + 1.001) - 8 * mc + 45);

  // Init futility move count array
  for (d = 0; d < 32; d++)
      FutilityMoveCounts[d] = int(3.001 + 0.25 * pow(double(d), 2.0));
}


/// Search::perft() is our utility to verify move generation. All the leaf nodes
/// up to the given depth are generated and counted and the sum returned.

size_t Search::perft(Position& pos, Depth depth) {

  // At the last ply just return the number of legal moves (leaf nodes)
  if (depth == ONE_PLY)
      return MoveList<LEGAL>(pos).size();

  StateInfo st;
  size_t cnt = 0;
  CheckInfo ci(pos);

  for (MoveList<LEGAL> ml(pos); !ml.end(); ++ml)
  {
#ifdef GPSFISH
      pos.do_undo_move(ml.move(),st,
              [&](osl::Square){
              assert(pos.is_ok());
#else
      pos.do_move(ml.move(), st, ci, pos.move_gives_check(ml.move(), ci));
#endif
      cnt += perft(pos, depth - ONE_PLY);
#ifdef GPSFISH
      } );
#else
      pos.undo_move(ml.move());
#endif
  }

  return cnt;
}

/// Search::think() is the external interface to Stockfish's search, and is
/// called by the main thread when the program receives the UCI 'go' command. It
/// searches from RootPos and at the end prints the "bestmove" to output.

void Search::think() {

  static PolyglotBook book; // Defined static to initialize the PRNG only once

  RootColor = RootPos.side_to_move();
  TimeMgr.init(Limits, RootPos.startpos_ply_counter(), RootColor);

#ifdef GPSFISH
  const Value VALUE_DRAW = value_draw(RootPos);
#endif


  if (RootMoves.empty())
  {
      RootMoves.push_back(MOVE_NONE);
      sync_cout << "info depth 0 score "
                << score_to_uci(RootPos.checkers() ? -VALUE_MATE : VALUE_DRAW)
                << sync_endl;

      goto finalize;
  }

  if (Options["OwnBook"] && !Limits.infinite)
  {
      Move bookMove = book.probe(RootPos, Options["Book File"], Options["Best Book Move"]);

      if (bookMove && std::count(RootMoves.begin(), RootMoves.end(), bookMove))
      {
          std::swap(RootMoves[0], *std::find(RootMoves.begin(), RootMoves.end(), bookMove));
          goto finalize;
      }
  }

#ifdef GPSFISH
  DrawValue[BLACK] =  VALUE_DRAW;
  DrawValue[WHITE] = -VALUE_DRAW;
#else
  if (Options["Contempt Factor"] && !Options["UCI_AnalyseMode"])
  {
      int cf = Options["Contempt Factor"] * PawnValueMg / 100; // From centipawns
      cf = cf * Material::game_phase(RootPos) / PHASE_MIDGAME; // Scale down with phase
      DrawValue[ RootColor] = VALUE_DRAW - Value(cf);
      DrawValue[~RootColor] = VALUE_DRAW + Value(cf);
  }
  else
      DrawValue[WHITE] = DrawValue[BLACK] = VALUE_DRAW;
#endif

  if (Options["Use Search Log"])
  {
      Log log(Options["Search Log Filename"]);
      log << "\nSearching: "  << RootPos.fen()
          << "\ninfinite: "   << Limits.infinite
          << " ponder: "      << Limits.ponder
          << " time: "        << Limits.time[RootColor]
          << " increment: "   << Limits.inc[RootColor]
          << " moves to go: " << Limits.movestogo
          << std::endl;
  }

  Threads.wake_up();

  // Set best timer interval to avoid lagging under time pressure. Timer is
  // used to check for remaining available thinking time.
  if (Limits.use_time_management())
      Threads.set_timer(std::min(100, std::max(TimeMgr.available_time() / 16,
                                               TimerResolution)));
  else if (Limits.nodes)
      Threads.set_timer(2 * TimerResolution);
  else
      Threads.set_timer(100);

  id_loop(RootPos); // Let's start searching !

  Threads.set_timer(0); // Stop timer
  Threads.sleep();

  if (Options["Use Search Log"])
  {
      Time::point elapsed = Time::now() - SearchTime + 1;

      Log log(Options["Search Log Filename"]);
      log << "Nodes: "          << RootPos.nodes_searched()
          << "\nNodes/second: " << RootPos.nodes_searched() * 1000 / elapsed
          << "\nBest move: "    << move_to_san(RootPos, RootMoves[0].pv[0]);

      StateInfo st;
#ifdef GPSFISH
      if(RootMoves[0].pv[0].isNormal())
          RootPos.do_undo_move(RootMoves[0].pv[0],st,
                  [&](osl::Square){
                  assert(pos.is_ok());
#else
      RootPos.do_move(RootMoves[0].pv[0], st);
#endif
      log << "\nPonder move: " << move_to_san(RootPos, RootMoves[0].pv[1]) << std::endl;
#ifdef GPSFISH
      } );
#else
      RootPos.undo_move(RootMoves[0].pv[0]);
#endif
  }

finalize:

  // When we reach max depth we arrive here even without Signals.stop is raised,
  // but if we are pondering or in infinite search, we shouldn't print the best
  // move before we are told to do so.
  if (!Signals.stop && (Limits.ponder || Limits.infinite))
      RootPos.this_thread()->wait_for_stop_or_ponderhit();

  // Best move could be MOVE_NONE when searching on a stalemate position
  sync_cout << "bestmove " << move_to_uci(RootMoves[0].pv[0], RootPos.is_chess960())
#ifdef GPSFISH
            << (RootMoves[0].pv[1].isNormal() ? " ponder " + move_to_uci(RootMoves[0].pv[1], RootPos.is_chess960()) : "" )
#else
            << " ponder "  << move_to_uci(RootMoves[0].pv[1], RootPos.is_chess960())
#endif
            << sync_endl;
}

#ifdef GPSFISH_DFPN
struct CheckmateSolver
{
    osl::checkmate::DfpnTable table_black;
    osl::checkmate::DfpnTable table_white;
    osl::checkmate::Dfpn dfpn[2];
    CheckmateSolver()
    {
        table_black.setAttack(osl::BLACK);
        table_white.setAttack(osl::WHITE);
        dfpn[playerToIndex(osl::BLACK)].setTable(&table_black);
        dfpn[playerToIndex(osl::WHITE)].setTable(&table_white);
    }
    Move hasCheckmate(Position& pos, size_t nodes)
    {
        const Depth CheckmateDepth = ONE_PLY*100;
        TTEntry* tte = TT.probe(pos.key());
        if (tte && tte->type() == BOUND_EXACT
                && tte->depth() >= CheckmateDepth) {
            Value v = value_from_tt(tte->value(), 0);
            if (v >= VALUE_MATE_IN_MAX_PLY || v < VALUE_MATED_IN_MAX_PLY)
                return Move();		// mate or mated
        }

        osl::PathEncoding path(pos.osl_state.turn());
        osl::Move checkmate_move;
        osl::NumEffectState& state = pos.osl_state;
        osl::stl::vector<osl::Move> pv;
        osl::checkmate::ProofDisproof result
            = dfpn[playerToIndex(state.turn())].
            hasCheckmateMove(state, osl::HashKey(state), path, nodes,
                    checkmate_move, Move(), &pv);
        if (result.isCheckmateSuccess()) {
            TT.store(pos.key(), mate_in(pv.size()),
                    BOUND_EXACT, CheckmateDepth, checkmate_move);
            return checkmate_move;
        }
        return Move();
    }
    void clear()
    {
        dfpn[0].clear();
        dfpn[1].clear();
        table_black.clear();
        table_white.clear();
    }
};
struct TestCheckmate
{
    CheckmateSolver *solver;
    Position *pos;
    osl::Move *result;
    uint64_t nodes;
    const Move *moves;
    int first, last;
    TestCheckmate(CheckmateSolver& s, Position& p, osl::Move& r, uint64_t n,
            const Move *pv, int f, int l)
        : solver(&s), pos(&p), result(&r), nodes(n),
        moves(pv), first(f), last(l)
    {
    }
    void operator()(osl::Square) const
    {
        *result = Move();
        if (nodes < (1<<18))
            *result = solver->hasCheckmate(*pos, nodes);
        if (result->isNormal()) {
            if (first > 0)
                sync_cout << "info string checkmate in future (" << first
                    << ") " << move_to_uci(moves[first],false)
                    << " by " << move_to_uci(*result,false) << sync_endl;
        }
        else if (! Signals.stop) {
            Move move;
            TestCheckmate next = *this;
            next.first++;
            next.nodes /= 2;
            next.result = &move;
            if (next.first < last && pos->is_pseudo_legal(moves[next.first])
                    && next.nodes >= 1024) {
                StateInfo st;
                pos->do_undo_move(moves[next.first], st, next);
            }
        }
    }
};

void run_checkmate(int depth, uint64_t nodes, Position& pos)
{
    static boost::scoped_ptr<CheckmateSolver> solver(new CheckmateSolver);
    StateInfo st;
    nodes /= 16;
    int mated = 0;
    for (size_t i=0; i<RootMoves.size() && nodes >= 1024 && !Signals.stop; ++i) {
        osl::Move win_move;
        TestCheckmate function(*solver, pos, win_move, nodes,
                &RootMoves[i].pv[0], 0, (i==0) ? depth/2 : 1);
        pos.do_undo_move(RootMoves[i].pv[0], st, function);
        if (! win_move.isNormal())
            nodes /= 4;
        else {
            ++mated;
            RootMoves[i].score = -VALUE_INFINITE;
            //RootMoves[i].non_pv_score = VALUE_MATED_IN_MAX_PLY;
            sync_cout << "info string losing move " << i << "th "
                << move_to_uci(RootMoves[i].pv[0],false)
                << " by " << move_to_uci(win_move,false) << sync_endl;
        }
    }
    solver->clear();
}
#endif

namespace {

  // id_loop() is the main iterative deepening loop. It calls search() repeatedly
  // with increasing depth until the allocated thinking time has been consumed,
  // user stops the search, or the maximum search depth is reached.

  void id_loop(Position& pos) {

    Stack ss[MAX_PLY_PLUS_2];
#ifdef GPSFISH
    uint64_t es_base[(MAX_PLY_PLUS_2*sizeof(eval_t)+sizeof(uint64_t)-1)/sizeof(uint64_t)]
#ifdef __GNUC__
      __attribute__((aligned(16)))
#endif
	;
    eval_t *es=(eval_t *)&es_base[0];
#endif

    int depth, prevBestMoveChanges;
    Value bestValue, alpha, beta, delta;
    bool bestMoveNeverChanged = true;

    memset(ss, 0, 4 * sizeof(Stack));
    depth = BestMoveChanges = 0;
    bestValue = delta = -VALUE_INFINITE;
#ifdef GPSFISH
    ss->currentMove = osl::Move::PASS(pos.side_to_move()); // Hack to skip update_gains
#else
    ss->currentMove = MOVE_NULL; // Hack to skip update gains
#endif
    TT.new_search();
    H.clear();

    PVSize = Options["MultiPV"];
    Skill skill(Options["Skill Level"]);

    // Do we have to play with skill handicap? In this case enable MultiPV search
    // that we will use behind the scenes to retrieve a set of possible moves.
    if (skill.enabled() && PVSize < 4)
        PVSize = 4;

    PVSize = std::min(PVSize, RootMoves.size());

#ifdef GPSFISH
    pos.eval= &es[0];
    *(pos.eval)=eval_t(pos.osl_state,false);
#endif

#ifdef GPSFISH_DFPN
    uint64_t next_checkmate = 1<<18;
#endif

    // Iterative deepening loop until requested to stop or target depth reached
    while (++depth <= MAX_PLY && !Signals.stop && (!Limits.depth || depth <= Limits.depth))
    {
        // Save last iteration's scores before first PV line is searched and all
        // the move scores but the (new) PV are set to -VALUE_INFINITE.
        for (size_t i = 0; i < RootMoves.size(); i++)
            RootMoves[i].prevScore = RootMoves[i].score;

        prevBestMoveChanges = BestMoveChanges; // Only sensible when PVSize == 1
        BestMoveChanges = 0;

#ifdef GPSFISH_DFPN
        if ((uint64_t)pos.nodes_searched() > next_checkmate
                && ((Time::now() - SearchTime + 1000)
                   < std::max(Limits.movetime,TimeMgr.maximum_time())*4/5) ) {
            run_checkmate(depth, next_checkmate, pos);
            next_checkmate *= 2;
            if (RootMoves[0].score <= VALUE_MATED_IN_MAX_PLY) {
                depth -= std::min(4, (int)depth/2);
                alpha = std::max(alpha - delta*63, -VALUE_INFINITE);
                beta  = std::min(beta  + delta*63,  VALUE_INFINITE);
            }
        }
#endif

        // MultiPV loop. We perform a full root search for each PV line
        for (PVIdx = 0; PVIdx < PVSize; PVIdx++)
        {
            // Set aspiration window default width
            if (depth >= 5 && abs(RootMoves[PVIdx].prevScore) < VALUE_KNOWN_WIN)
            {
                delta = Value(16);
                alpha = RootMoves[PVIdx].prevScore - delta;
                beta  = RootMoves[PVIdx].prevScore + delta;
            }
            else
            {
                alpha = -VALUE_INFINITE;
                beta  =  VALUE_INFINITE;
            }

            // Start with a small aspiration window and, in case of fail high/low,
            // research with bigger window until not failing high/low anymore.
            while (true)
            {
                // Search starts from ss+1 to allow referencing (ss-1). This is
                // needed by update gains and ss copy when splitting at Root.
                bestValue = search<Root>(pos, ss+1, alpha, beta, depth * ONE_PLY);

                // Bring to front the best move. It is critical that sorting is
                // done with a stable algorithm because all the values but the first
                // and eventually the new best one are set to -VALUE_INFINITE and
                // we want to keep the same order for all the moves but the new
                // PV that goes to the front. Note that in case of MultiPV search
                // the already searched PV lines are preserved.
                sort<RootMove>(RootMoves.begin() + PVIdx, RootMoves.end());

                // Write PV back to transposition table in case the relevant
                // entries have been overwritten during the search.
                for (size_t i = 0; i <= PVIdx; i++)
                    RootMoves[i].insert_pv_in_tt(pos);

                // If search has been stopped return immediately. Sorting and
                // writing PV back to TT is safe becuase RootMoves is still
                // valid, although refers to previous iteration.
                if (Signals.stop)
                    return;

                // In case of failing high/low increase aspiration window and
                // research, otherwise exit the loop.
                if (bestValue > alpha && bestValue < beta)
                    break;

                // Give some update (without cluttering the UI) before to research
                if (Time::now() - SearchTime > 3000)
                    sync_cout << uci_pv(pos, depth, alpha, beta) << sync_endl;

                if (abs(bestValue) >= VALUE_KNOWN_WIN)
                {
                    alpha = -VALUE_INFINITE;
                    beta  =  VALUE_INFINITE;
                }
                else if (bestValue >= beta)
                {
                    beta += delta;
                    delta += delta / 2;
                }
                else
                {
                    Signals.failedLowAtRoot = true;
                    Signals.stopOnPonderhit = false;

                    alpha -= delta;
                    delta += delta / 2;
                }

                assert(alpha >= -VALUE_INFINITE && beta <= VALUE_INFINITE);
            }

            // Sort the PV lines searched so far and update the GUI
            sort<RootMove>(RootMoves.begin(), RootMoves.begin() + PVIdx + 1);
            if (PVIdx + 1 == PVSize || Time::now() - SearchTime > 3000)
                sync_cout << uci_pv(pos, depth, alpha, beta) << sync_endl;
        }

        // Do we need to pick now the sub-optimal best move ?
        if (skill.enabled() && skill.time_to_pick(depth))
            skill.pick_move();

        if (Options["Use Search Log"])
        {
            Log log(Options["Search Log Filename"]);
            log << pretty_pv(pos, depth, bestValue, Time::now() - SearchTime, &RootMoves[0].pv[0])
                << std::endl;
        }

        // Filter out startup noise when monitoring best move stability
        if (depth > 2 && BestMoveChanges)
            bestMoveNeverChanged = false;

        // Do we have time for the next iteration? Can we stop searching now?
        if (Limits.use_time_management() && !Signals.stopOnPonderhit)
        {
            bool stop = false; // Local variable, not the volatile Signals.stop

            // Take in account some extra time if the best move has changed
            if (depth > 4 && depth < 50 &&  PVSize == 1)
                TimeMgr.pv_instability(BestMoveChanges, prevBestMoveChanges);

            // Stop search if most of available time is already consumed. We
            // probably don't have enough time to search the first move at the
            // next iteration anyway.
            if (Time::now() - SearchTime > (TimeMgr.available_time() * 62) / 100)
                stop = true;

            // Stop search early if one move seems to be much better than others
            if (    depth >= 12
                && !stop
                &&  PVSize == 1
                && (   (bestMoveNeverChanged &&  pos.captured_piece_type())
                    || Time::now() - SearchTime > (TimeMgr.available_time() * 40) / 100))
            {
                Value rBeta = bestValue - 2 * PawnValueMg;
                (ss+1)->excludedMove = RootMoves[0].pv[0];
                (ss+1)->skipNullMove = true;
                Value v = search<NonPV>(pos, ss+1, rBeta - 1, rBeta, (depth - 3) * ONE_PLY);
                (ss+1)->skipNullMove = false;
                (ss+1)->excludedMove = MOVE_NONE;

                if (v < rBeta)
                    stop = true;
            }

            if (stop)
            {
                // If we are allowed to ponder do not stop the search now but
                // keep pondering until GUI sends "ponderhit" or "stop".
                if (Limits.ponder)
                    Signals.stopOnPonderhit = true;
                else
                    Signals.stop = true;
            }
        }
    }
  }


  // search<>() is the main search function for both PV and non-PV nodes and for
  // normal and SplitPoint nodes. When called just after a split point the search
  // is simpler because we have already probed the hash table, done a null move
  // search, and searched the first move before splitting, we don't have to repeat
  // all this work again. We also don't need to store anything to the hash table
  // here: This is taken care of after we return from the split point.

  template <NodeType NT>
  Value search(Position& pos, Stack* ss, Value alpha, Value beta, Depth depth) {

    const bool PvNode   = (NT == PV || NT == Root || NT == SplitPointPV || NT == SplitPointRoot);
    const bool SpNode   = (NT == SplitPointPV || NT == SplitPointNonPV || NT == SplitPointRoot);
    const bool RootNode = (NT == Root || NT == SplitPointRoot);

    assert(alpha >= -VALUE_INFINITE && alpha < beta && beta <= VALUE_INFINITE);
    assert(PvNode || (alpha == beta - 1));
    assert(depth > DEPTH_ZERO);

    Move movesSearched[64];
    StateInfo st;
    const TTEntry *tte;
    SplitPoint* sp;
    Key posKey;
    Move ttMove, move, excludedMove, bestMove, threatMove;
    Depth ext, newDepth;
    Value bestValue, value, ttValue;
    Value eval, nullValue, futilityValue;
    bool inCheck, givesCheck, pvMove, singularExtensionNode;
    bool captureOrPromotion, dangerous, doFullDepthSearch;
    int moveCount, playedMoveCount;

    // Step 1. Initialize node
    Thread* thisThread = pos.this_thread();
    moveCount = playedMoveCount = 0;
<<<<<<< HEAD

#ifdef GPSFISH
    int repeat_check = 0;
    const Value VALUE_DRAW = value_draw(pos);

    if(can_capture_king(pos)){
        return mate_in(0);
    }
#endif

    inCheck = pos.in_check();
=======
    inCheck = pos.checkers();
>>>>>>> e8238270

    if (SpNode)
    {
        sp = ss->sp;
        bestMove   = sp->bestMove;
        threatMove = sp->threatMove;
        bestValue  = sp->bestValue;
        tte = NULL;
        ttMove = excludedMove = MOVE_NONE;
        ttValue = VALUE_NONE;

        assert(sp->bestValue > -VALUE_INFINITE && sp->moveCount > 0);

        goto split_point_start;
    }

    bestValue = -VALUE_INFINITE;
    ss->currentMove = threatMove = (ss+1)->excludedMove = bestMove = MOVE_NONE;
    ss->ply = (ss-1)->ply + 1;
    (ss+1)->skipNullMove = false; (ss+1)->reduction = DEPTH_ZERO;
    (ss+2)->killers[0] = (ss+2)->killers[1] = MOVE_NONE;

    // Used to send selDepth info to GUI
    if (PvNode && thisThread->maxPly < ss->ply)
        thisThread->maxPly = ss->ply;

#ifdef GPSFISH
    // Step X. Check for aborted search and immediate draw
    // Check for an instant draw or maximum ply reached
    if (Signals.stop || ss->ply > MAX_PLY || pos.is_draw(repeat_check))
        return VALUE_DRAW;

    if(repeat_check<0)
        return mated_in(ss->ply+1);
    else if(repeat_check>0)
        return mate_in(ss->ply);

    // Step 2. Check for aborted search and immediate draw
    if ((   Signals.stop
         || pos.is_draw<true,PvNode>()
         || ss->ply > MAX_PLY) && !RootNode)
        return VALUE_DRAW;

    if ( !Root ){
        if(repeat_check<0)
            return mated_in(ss->ply);
        else if(repeat_check>0)
            return mate_in(ss->ply);
        else if(osl::EnterKing::canDeclareWin(pos.osl_state))
            return mate_in(ss->ply+1);
    }

    if (!ss->checkmateTested) {
        ss->checkmateTested = true;
        if(!pos.osl_state.inCheck()
                && ImmediateCheckmate::hasCheckmateMove
                (pos.side_to_move(),pos.osl_state,bestMove)) {
            return mate_in(ss->ply);
        }
#  ifdef GPSFISH_CHECKMATE3
        if ((! (ss-1)->currentMove.isNormal()
            || (ss-1)->currentMove.ptype() == osl::KING)) {
            osl::checkmate::King8Info king8=pos.osl_state.king8Info(alt(pos.side_to_move()));
            assert(king8.uint64Value() == osl::checkmate::King8Info::make(pos.side_to_move(), pos.osl_state).uint64Value());
            bool in_danger = king8.dropCandidate() | king8.moveCandidate2();
            if (in_danger) {
                osl::checkmate::FixedDepthSearcher solver(pos.osl_state);
                if (solver.hasCheckmateMoveOfTurn(2,bestMove)
                        .isCheckmateSuccess()) {
                    return mate_in(ss->ply+2);;
                }
            }
        }
#  endif
    }
#endif

    if (!RootNode)
    {
        // Step 2. Check for aborted search and immediate draw
        if (Signals.stop || pos.is_draw<true, PvNode>() || ss->ply > MAX_PLY)
            return DrawValue[pos.side_to_move()];

        // Step 3. Mate distance pruning. Even if we mate at the next move our score
        // would be at best mate_in(ss->ply+1), but if alpha is already bigger because
        // a shorter mate was found upward in the tree then there is no need to search
        // further, we will never beat current alpha. Same logic but with reversed signs
        // applies also in the opposite condition of being mated instead of giving mate,
        // in this case return a fail-high score.
        alpha = std::max(mated_in(ss->ply), alpha);
        beta = std::min(mate_in(ss->ply+1), beta);
        if (alpha >= beta)
            return alpha;
    }

    // Step 4. Transposition table lookup
    // We don't want the score of a partial search to overwrite a previous full search
    // TT value, so we use a different position key in case of an excluded move.
    excludedMove = ss->excludedMove;
#ifdef GPSFISH
    posKey = excludedMove!=MOVE_NONE ? pos.exclusion_key() : pos.key();
#else
    posKey = excludedMove ? pos.exclusion_key() : pos.key();
#endif

    tte = TT.probe(posKey);
#ifdef GPSFISH
    ttMove = RootNode ? RootMoves[PVIdx].pv[0] : tte ? tte->move(pos) : MOVE_NONE;
#else
    ttMove = RootNode ? RootMoves[PVIdx].pv[0] : tte ? tte->move() : MOVE_NONE;
#endif
    ttValue = tte ? value_from_tt(tte->value(), ss->ply) : VALUE_NONE;

    // At PV nodes we check for exact scores, while at non-PV nodes we check for
    // a fail high/low. Biggest advantage at probing at PV nodes is to have a
    // smooth experience in analysis mode. We don't probe at Root nodes otherwise
    // we should also update RootMoveList to avoid bogus output.
    if (   !RootNode
        && tte
        && tte->depth() >= depth
        && ttValue != VALUE_NONE // Only in case of TT access race
        && (           PvNode ?  tte->type() == BOUND_EXACT
            : ttValue >= beta ? (tte->type() & BOUND_LOWER)
                              : (tte->type() & BOUND_UPPER)))
    {
        TT.refresh(tte);
        ss->currentMove = ttMove; // Can be MOVE_NONE

        if (    ttValue >= beta
            &&  ttMove
            && !pos.is_capture_or_promotion(ttMove)
            &&  ttMove != ss->killers[0])
        {
            ss->killers[1] = ss->killers[0];
            ss->killers[0] = ttMove;
        }
        return ttValue;
    }

    // Step 5. Evaluate the position statically and update parent's gain statistics
    if (inCheck)
        ss->staticEval = ss->evalMargin = eval = VALUE_NONE;
    else
    {
        eval = ss->staticEval = evaluate(pos, ss->evalMargin);

        // Can ttValue be used as a better position evaluation?
        if (tte && ttValue != VALUE_NONE)
        {
            if (   ((tte->type() & BOUND_LOWER) && ttValue > eval)
                || ((tte->type() & BOUND_UPPER) && ttValue < eval))
                eval = ttValue;
        }
    }

    // Update gain for the parent non-capture move given the static position
    // evaluation before and after the move.
#ifdef GPSFISH
    if (  !(move = (ss-1)->currentMove).isPass()
#else
    if (   (move = (ss-1)->currentMove) != MOVE_NULL
#endif
        && (ss-1)->staticEval != VALUE_NONE
        &&  ss->staticEval != VALUE_NONE
        && !pos.captured_piece_type()
        &&  type_of(move) == NORMAL)
    {
        Square to = to_sq(move);
#ifdef GPSFISH
        //H.update_gain(m.ptypeO(), to_sq(m), -(before + after));
        H.update_gain(move.ptypeO(), to, -(ss-1)->staticEval - ss->staticEval);
#else
        H.update_gain(pos.piece_on(to), to, -(ss-1)->staticEval - ss->staticEval);
#endif
    }

    // Step 6. Razoring (is omitted in PV nodes)
    if (   !PvNode
        &&  depth < 4 * ONE_PLY
        && !inCheck
        &&  eval + razor_margin(depth) < beta
        &&  ttMove == MOVE_NONE
        &&  abs(beta) < VALUE_MATE_IN_MAX_PLY
#ifndef GPSFISH
        && !pos.pawn_on_7th(pos.side_to_move()))
#endif
      )
    {
        Value rbeta = beta - razor_margin(depth);
        Value v = qsearch<NonPV, false>(pos, ss, rbeta-1, rbeta, DEPTH_ZERO);
        if (v < rbeta)
            // Logically we should return (v + razor_margin(depth)), but
            // surprisingly this did slightly weaker in tests.
            return v;
    }

    // Step 7. Static null move pruning (is omitted in PV nodes)
    // We're betting that the opponent doesn't have a move that will reduce
    // the score by more than futility_margin(depth) if we do a null move.
    if (   !PvNode
        && !ss->skipNullMove
        &&  depth < 4 * ONE_PLY
        && !inCheck
        &&  eval - FutilityMargins[depth][0] >= beta
        &&  abs(beta) < VALUE_MATE_IN_MAX_PLY
#ifndef GPSFISH
        &&  pos.non_pawn_material(pos.side_to_move())
#endif
	   )
        return eval - FutilityMargins[depth][0];

    // Step 8. Null move search with verification search (is omitted in PV nodes)
    if (   !PvNode
        && !ss->skipNullMove
        &&  depth > ONE_PLY
        && !inCheck
        &&  eval >= beta
        &&  abs(beta) < VALUE_MATE_IN_MAX_PLY
#ifdef GPSFISH
      )
#else
        &&  pos.non_pawn_material(pos.side_to_move()))
#endif
    {
#ifdef GPSFISH
        ss->currentMove = Move::PASS(pos.side_to_move());
#else
        ss->currentMove = MOVE_NULL;
#endif

        // Null move dynamic reduction based on depth
        Depth R = 3 * ONE_PLY + depth / 4;

        // Null move dynamic reduction based on value
        if (eval - PawnValueMg > beta)
            R += ONE_PLY;

#ifdef GPSFISH
        pos.do_undo_null_move(st,
                [&](osl::Square){
                *(pos.eval+1)= *(pos.eval);
                pos.eval++;
                pos.eval->update(pos.osl_state,ss->currentMove);
#else
        pos.do_null_move<true>(st);
#endif
        (ss+1)->skipNullMove = true;
        nullValue = depth-R < ONE_PLY ? -qsearch<NonPV, false>(pos, ss+1, -beta, -alpha, DEPTH_ZERO)
                                      : - search<NonPV>(pos, ss+1, -beta, -alpha, depth-R);
        (ss+1)->skipNullMove = false;
#ifdef GPSFISH
	    --pos.eval;
	  }
	  );
#else
        pos.do_null_move<false>(st);
#endif

        if (nullValue >= beta)
        {
            // Do not return unproven mate scores
            if (nullValue >= VALUE_MATE_IN_MAX_PLY)
                nullValue = beta;

            if (depth < 6 * ONE_PLY)
                return nullValue;

            // Do verification search at high depths
            ss->skipNullMove = true;
            Value v = search<NonPV>(pos, ss, alpha, beta, depth-R);
            ss->skipNullMove = false;

            if (v >= beta)
                return nullValue;
        }
        else
        {
            // The null move failed low, which means that we may be faced with
            // some kind of threat. If the previous move was reduced, check if
            // the move that refuted the null move was somehow connected to the
            // move which was reduced. If a connection is found, return a fail
            // low score (which will cause the reduced move to fail high in the
            // parent node, which will trigger a re-search with full depth).
            threatMove = (ss+1)->currentMove;

            if (   depth < 5 * ONE_PLY
                && (ss-1)->reduction
                && threatMove != MOVE_NONE
                && yields_to_threat(pos, (ss-1)->currentMove, threatMove))
                return beta - 1;
        }
    }

    // Step 9. ProbCut (is omitted in PV nodes)
    // If we have a very good capture (i.e. SEE > seeValues[captured_piece_type])
    // and a reduced search returns a value much above beta, we can (almost) safely
    // prune the previous move.
    if (   !PvNode
        &&  depth >= 5 * ONE_PLY
        && !inCheck
        && !ss->skipNullMove
        &&  excludedMove == MOVE_NONE
        &&  abs(beta) < VALUE_MATE_IN_MAX_PLY)
    {
        Value rbeta = beta + 200;
        Depth rdepth = depth - ONE_PLY - 3 * ONE_PLY;

        assert(rdepth >= ONE_PLY);
        assert((ss-1)->currentMove != MOVE_NONE);
        assert((ss-1)->currentMove != MOVE_NULL);

        MovePicker mp(pos, ttMove, H, pos.captured_piece_type());
        CheckInfo ci(pos);

        while ((move = mp.next_move<false>()) != MOVE_NONE)
            if (pos.pl_move_is_legal(move, ci.pinned))
            {
                ss->currentMove = move;
#ifdef GPSFISH
                pos.do_undo_move(move,st,
                        [&](osl::Square){
                        assert(pos.is_ok());
                        *(pos.eval+1)= *(pos.eval);
                        pos.eval++;
                        pos.eval->update(pos.osl_state,move);
#else
                pos.do_move(move, st, ci, pos.move_gives_check(move, ci));
#endif
                value = -search<NonPV>(pos, ss+1, -rbeta, -rbeta+1, rdepth);
#ifdef GPSFISH
                --pos.eval;
                });
#else
                pos.undo_move(move);
#endif
                if (value >= rbeta)
                    return value;
            }
    }

    // Step 10. Internal iterative deepening
    if (   depth >= (PvNode ? 5 * ONE_PLY : 8 * ONE_PLY)
        && ttMove == MOVE_NONE
        && (PvNode || (!inCheck && ss->staticEval + Value(256) >= beta)))
    {
        Depth d = (PvNode ? depth - 2 * ONE_PLY : depth / 2);

        ss->skipNullMove = true;
        search<PvNode ? PV : NonPV>(pos, ss, alpha, beta, d);
        ss->skipNullMove = false;

        tte = TT.probe(posKey);
#ifdef GPSFISH
        ttMove = tte ? tte->move(pos) : MOVE_NONE;
#else
        ttMove = tte ? tte->move() : MOVE_NONE;
#endif
    }

split_point_start: // At split points actual search starts from here

    MovePicker mp(pos, ttMove, depth, H, ss, PvNode ? -VALUE_INFINITE : beta);
    CheckInfo ci(pos);
    value = bestValue; // Workaround a bogus 'uninitialized' warning under gcc
    singularExtensionNode =   !RootNode
                           && !SpNode
                           &&  depth >= (PvNode ? 6 * ONE_PLY : 8 * ONE_PLY)
                           &&  ttMove != MOVE_NONE
#ifdef GPSFISH
                           && excludedMove==MOVE_NONE // Recursive singular search is not allowed
#else
                           && !excludedMove // Recursive singular search is not allowed
#endif
                           && (tte->type() & BOUND_LOWER)
                           &&  tte->depth() >= depth - 3 * ONE_PLY;

    // Step 11. Loop through moves
    // Loop through all pseudo-legal moves until no moves remain or a beta cutoff occurs
    while ((move = mp.next_move<SpNode>()) != MOVE_NONE)
    {
      assert(is_ok(move));

      if (move == excludedMove)
          continue;

      // At root obey the "searchmoves" option and skip moves not listed in Root
      // Move List, as a consequence any illegal move is also skipped. In MultiPV
      // mode we also skip PV moves which have been already searched.
      if (RootNode && !std::count(RootMoves.begin() + PVIdx, RootMoves.end(), move))
          continue;

      if (SpNode)
      {
          // Shared counter cannot be decremented later if move turns out to be illegal
          if (!pos.pl_move_is_legal(move, ci.pinned))
              continue;

          moveCount = ++sp->moveCount;
          sp->mutex.unlock();
      }
      else
          moveCount++;
#ifdef MOVE_STACK_REJECTIONS
      if(!Root && move_stack_rejections_probe(move,pos,ss,alpha)) {
          if (SpNode)
              lock_grab(&(sp->lock));
          continue;
      }
#endif

      if (RootNode)
      {
          Signals.firstRootMove = (moveCount == 1);

#if 1 //ndef GPSFISH
          if (thisThread == Threads.main_thread() && Time::now() - SearchTime > 3000)
              sync_cout << "info depth " << depth / ONE_PLY
                        << " currmove " << move_to_uci(move, pos.is_chess960())
                        << " currmovenumber " << moveCount + PVIdx << sync_endl;
#endif
      }

      ext = DEPTH_ZERO;
      captureOrPromotion = pos.is_capture_or_promotion(move);
      givesCheck = pos.move_gives_check(move, ci);
#ifdef GPSFISH
      dangerous =   givesCheck; // XXX : add other condition ?
#else
      dangerous =   givesCheck
                 || pos.is_passed_pawn_push(move)
                 || type_of(move) == CASTLE
                 || (   captureOrPromotion // Entering a pawn endgame?
                     && type_of(pos.piece_on(to_sq(move))) != PAWN
                     && type_of(move) == NORMAL
                     && (  pos.non_pawn_material(WHITE) + pos.non_pawn_material(BLACK)
                         - PieceValue[MG][pos.piece_on(to_sq(move))] == VALUE_ZERO));
#endif

      // Step 12. Extend checks and, in PV nodes, also dangerous moves
      if (PvNode && dangerous)
          ext = ONE_PLY;

      else if (givesCheck && pos.see_sign(move) >= 0)
          ext = ONE_PLY / 2;

      // Singular extension search. If all moves but one fail low on a search of
      // (alpha-s, beta-s), and just one fails high on (alpha, beta), then that move
      // is singular and should be extended. To verify this we do a reduced search
      // on all the other moves but the ttMove, if result is lower than ttValue minus
      // a margin then we extend ttMove.
      if (    singularExtensionNode
          &&  move == ttMove
          && !ext
          &&  pos.pl_move_is_legal(move, ci.pinned)
          &&  abs(ttValue) < VALUE_KNOWN_WIN)
      {
          assert(ttValue != VALUE_NONE);

          Value rBeta = ttValue - int(depth);
          ss->excludedMove = move;
          ss->skipNullMove = true;
          value = search<NonPV>(pos, ss, rBeta - 1, rBeta, depth / 2);
          ss->skipNullMove = false;
          ss->excludedMove = MOVE_NONE;

          if (value < rBeta)
              ext = rBeta >= beta ? ONE_PLY + ONE_PLY / 2 : ONE_PLY;
      }

      // Update current move (this must be done after singular extension search)
      newDepth = depth - ONE_PLY + ext;

      // Step 13. Futility pruning (is omitted in PV nodes)
      if (   !PvNode
          && !captureOrPromotion
          && !inCheck
          && !dangerous
          &&  move != ttMove
          && (bestValue > VALUE_MATED_IN_MAX_PLY || (   bestValue == -VALUE_INFINITE
                                                     && alpha > VALUE_MATED_IN_MAX_PLY)))
      {
          // Move count based pruning
          if (   depth < 16 * ONE_PLY
              && moveCount >= FutilityMoveCounts[depth]
#ifdef GPSFISH
              && (threatMove==MOVE_NONE || !prevents_threat(pos, move, threatMove)))
#else
              && (!threatMove || !prevents_threat(pos, move, threatMove)))
#endif
          {
              if (SpNode)
                  sp->mutex.lock();

              continue;
          }

          // Value based pruning
          // We illogically ignore reduction condition depth >= 3*ONE_PLY for predicted depth,
          // but fixing this made program slightly weaker.
          Depth predictedDepth = newDepth - reduction<PvNode>(depth, moveCount);
          futilityValue =  ss->staticEval + ss->evalMargin + futility_margin(predictedDepth, moveCount)
#ifdef GPSFISH
                         + H.gain(move.ptypeO(), to_sq(move)); // XXX
#else
                         + H.gain(pos.piece_moved(move), to_sq(move));
#endif

          if (futilityValue < beta)
          {
              if (SpNode)
                  sp->mutex.lock();

              continue;
          }

          // Prune moves with negative SEE at low depths
          if (   predictedDepth < 2 * ONE_PLY
              && pos.see_sign(move) < 0)
          {
              if (SpNode)
                  sp->mutex.lock();

              continue;
          }
      }

      // Check for legality only before to do the move
      if (!RootNode && !SpNode && !pos.pl_move_is_legal(move, ci.pinned))
      {
          moveCount--;
          continue;
      }

      pvMove = PvNode ? moveCount == 1 : false;
      ss->currentMove = move;
      if (!SpNode && !captureOrPromotion && playedMoveCount < 64)
          movesSearched[playedMoveCount++] = move;

#ifdef GPSFISH
      assert(pos.eval->value()==eval_t(pos.osl_state,false).value());
      (ss+1)->checkmateTested = false;
      pos.do_undo_move(move,st,
              [&](osl::Square){
              *(pos.eval+1)= *(pos.eval);
              pos.eval++;
              pos.eval->update(pos.osl_state,move);
              assert(pos.eval->value()==eval_t(pos.osl_state,false).value());

    const bool PvNode   = (NT == PV || NT == Root || NT == SplitPointPV || NT == SplitPointRoot);
    const bool SpNode   = (NT == SplitPointPV || NT == SplitPointNonPV || NT == SplitPointRoot);
    const bool RootNode = (NT == Root || NT == SplitPointRoot);

#else
      // Step 14. Make the move
      pos.do_move(move, st, ci, givesCheck);
#endif

      // Step 15. Reduced depth search (LMR). If the move fails high will be
      // re-searched at full depth.
      if (    depth > 3 * ONE_PLY
          && !pvMove
          && !captureOrPromotion
          && !dangerous
          &&  ss->killers[0] != move
          &&  ss->killers[1] != move)
      {
          ss->reduction = reduction<PvNode>(depth, moveCount);
          Depth d = std::max(newDepth - ss->reduction, ONE_PLY);
          alpha = SpNode ? sp->alpha : alpha;

          value = -search<NonPV>(pos, ss+1, -(alpha+1), -alpha, d);

          doFullDepthSearch = (value > alpha && ss->reduction != DEPTH_ZERO);
          ss->reduction = DEPTH_ZERO;
      }
      else
          doFullDepthSearch = !pvMove;

      // Step 16. Full depth search, when LMR is skipped or fails high
      if (doFullDepthSearch)
      {
          alpha = SpNode ? sp->alpha : alpha;
          value = newDepth < ONE_PLY ?
                          givesCheck ? -qsearch<NonPV,  true>(pos, ss+1, -(alpha+1), -alpha, DEPTH_ZERO)
                                     : -qsearch<NonPV, false>(pos, ss+1, -(alpha+1), -alpha, DEPTH_ZERO)
                                     : - search<NonPV>(pos, ss+1, -(alpha+1), -alpha, newDepth);
      }

      // Only for PV nodes do a full PV search on the first move or after a fail
      // high, in the latter case search only if value < beta, otherwise let the
      // parent node to fail low with value <= alpha and to try another move.
      if (PvNode && (pvMove || (value > alpha && (RootNode || value < beta))))
          value = newDepth < ONE_PLY ?
                          givesCheck ? -qsearch<PV,  true>(pos, ss+1, -beta, -alpha, DEPTH_ZERO)
                                     : -qsearch<PV, false>(pos, ss+1, -beta, -alpha, DEPTH_ZERO)
                                     : - search<PV>(pos, ss+1, -beta, -alpha, newDepth);

#ifdef GPSFISH
      --pos.eval;
      } );
#else
      // Step 17. Undo move
      pos.undo_move(move);
#endif

      assert(value > -VALUE_INFINITE && value < VALUE_INFINITE);

      // Step 18. Check for new best move
      if (SpNode)
      {
          sp->mutex.lock();
          bestValue = sp->bestValue;
          alpha = sp->alpha;
      }

      // Finished searching the move. If Signals.stop is true, the search
      // was aborted because the user interrupted the search or because we
      // ran out of time. In this case, the return value of the search cannot
      // be trusted, and we don't update the best move and/or PV.
      if (Signals.stop || thisThread->cutoff_occurred())
          return value; // To avoid returning VALUE_INFINITE

      if (RootNode)
      {
          RootMove& rm = *std::find(RootMoves.begin(), RootMoves.end(), move);

          // PV move or new best move ?
          if (pvMove || value > alpha)
          {
              rm.score = value;
              rm.extract_pv_from_tt(pos);

              // We record how often the best move has been changed in each
              // iteration. This information is used for time management: When
              // the best move changes frequently, we allocate some more time.
              if (!pvMove)
                  BestMoveChanges++;

#if 0 //def GPSFISH
              if (depth >= 5*ONE_PLY
                      && (!isPvMove || current_search_time() >= 5000))
                  cout << "info"
                      << depth_to_uci(depth)
                      << score_to_uci(rm->score, alpha, beta)
                      << speed_to_uci(pos.nodes_searched())
                      << pv_to_uci(&rm->pv[0], 0 + 1, false) << endl;
#endif

          }
          else
              // All other moves but the PV are set to the lowest value, this
              // is not a problem when sorting becuase sort is stable and move
              // position in the list is preserved, just the PV is pushed up.
              rm.score = -VALUE_INFINITE;
      }

      if (value > bestValue)
      {
          bestValue = value;
          if (SpNode) sp->bestValue = value;

          if (value > alpha)
          {
              bestMove = move;
              if (SpNode) sp->bestMove = move;

              if (PvNode && value < beta)
              {
                  alpha = value; // Update alpha here! Always alpha < beta
                  if (SpNode) sp->alpha = value;
              }
              else
              {
                  assert(value >= beta); // Fail high

                  if (SpNode) sp->cutoff = true;
                  break;
              }
          }
      }

      // Step 19. Check for splitting the search
      if (   !SpNode
          &&  depth >= Threads.min_split_depth()
          &&  Threads.available_slave_exists(thisThread))
      {
          assert(bestValue < beta);

          bestValue = Threads.split<FakeSplit>(pos, ss, alpha, beta, bestValue, &bestMove,
                                               depth, threatMove, moveCount, mp, NT);
          if (bestValue >= beta)
              break;
      }
    }

    if (SpNode)
        return bestValue;

    // Step 20. Check for mate and stalemate
    // All legal moves have been searched and if there are no legal moves, it
    // must be mate or stalemate. Note that we can have a false positive in
    // case of Signals.stop or thread.cutoff_occurred() are set, but this is
    // harmless because return value is discarded anyhow in the parent nodes.
    // If we are in a singular extension search then return a fail low score.
    // A split node has at least one move, the one tried before to be splitted.
    if (!moveCount)
#ifdef GPSFISH
        return  (excludedMove != MOVE_NONE) ? alpha
              : (inCheck ? (move_is_pawn_drop((ss-1)->currentMove) ? mate_in(ss->ply) : mated_in(ss->ply) ) : VALUE_DRAW); // XXX : checking checkmate by pawn drop
#else
        return  excludedMove ? alpha
              : inCheck ? mated_in(ss->ply) : DrawValue[pos.side_to_move()];
#endif

    // If we have pruned all the moves without searching return a fail-low score
    if (bestValue == -VALUE_INFINITE)
    {
        assert(!playedMoveCount);

        bestValue = alpha;
    }

    if (bestValue >= beta) // Failed high
    {
        TT.store(posKey, value_to_tt(bestValue, ss->ply), BOUND_LOWER, depth, bestMove);

        if (!pos.is_capture_or_promotion(bestMove) && !inCheck)
        {
            if (bestMove != ss->killers[0])
            {
                ss->killers[1] = ss->killers[0];
                ss->killers[0] = bestMove;
            }

            // Increase history value of the cut-off move
            Value bonus = Value(int(depth) * int(depth));
            H.add(pos.piece_moved(bestMove), to_sq(bestMove), bonus);

            // Decrease history of all the other played non-capture moves
            for (int i = 0; i < playedMoveCount - 1; i++)
            {
                Move m = movesSearched[i];
                H.add(pos.piece_moved(m), to_sq(m), -bonus);
            }
        }
    }
    else // Failed low or PV search
        TT.store(posKey, value_to_tt(bestValue, ss->ply),
                 PvNode && bestMove != MOVE_NONE ? BOUND_EXACT : BOUND_UPPER,
                 depth, bestMove);

    assert(bestValue > -VALUE_INFINITE && bestValue < VALUE_INFINITE);

    return bestValue;
  }


  // qsearch() is the quiescence search function, which is called by the main
  // search function when the remaining depth is zero (or, to be more precise,
  // less than ONE_PLY).

  template <NodeType NT, bool InCheck>
  Value qsearch(Position& pos, Stack* ss, Value alpha, Value beta, Depth depth) {

    const bool PvNode = (NT == PV);

    assert(NT == PV || NT == NonPV);
    assert(InCheck == !!pos.checkers());
    assert(alpha >= -VALUE_INFINITE && alpha < beta && beta <= VALUE_INFINITE);
    assert(PvNode || (alpha == beta - 1));
    assert(depth <= DEPTH_ZERO);

    StateInfo st;
    const TTEntry* tte;
    Key posKey;
    Move ttMove, move, bestMove;
    Value bestValue, value, ttValue, futilityValue, futilityBase, oldAlpha;
#ifdef GPSFISH
    bool givesCheck, evasionPrunable, fromNull;
#else
    bool givesCheck, enoughMaterial, evasionPrunable, fromNull;
#endif
    Depth ttDepth;

    // To flag BOUND_EXACT a node with eval above alpha and no available moves
    if (PvNode)
        oldAlpha = alpha;

    ss->currentMove = bestMove = MOVE_NONE;
    ss->ply = (ss-1)->ply + 1;
#ifdef GPSFISH
    fromNull = (ss-1)->currentMove.isPass();
#else
    fromNull = (ss-1)->currentMove == MOVE_NULL;
#endif

    // Check for an instant draw or maximum ply reached
    if (pos.is_draw<false, false>() || ss->ply > MAX_PLY)
        return DrawValue[pos.side_to_move()];

#ifdef GPSFISH
    if(can_capture_king(pos)){
        return mate_in(0);
    }
    if(!pos.osl_state.inCheck()
            && ImmediateCheckmate::hasCheckmateMove
            (pos.side_to_move(),pos.osl_state,bestMove)) {
        return mate_in(ss->ply);
    }
#endif

    // Transposition table lookup. At PV nodes, we don't use the TT for
    // pruning, but only for move ordering.
    posKey = pos.key();
    tte = TT.probe(posKey);
#ifdef GPSFISH
    ttMove = tte ? tte->move(pos) : MOVE_NONE;
#else
    ttMove = tte ? tte->move() : MOVE_NONE;
#endif
    ttValue = tte ? value_from_tt(tte->value(),ss->ply) : VALUE_NONE;

    // Decide whether or not to include checks, this fixes also the type of
    // TT entry depth that we are going to use. Note that in qsearch we use
    // only two types of depth in TT: DEPTH_QS_CHECKS or DEPTH_QS_NO_CHECKS.
    ttDepth = InCheck || depth >= DEPTH_QS_CHECKS ? DEPTH_QS_CHECKS
                                                  : DEPTH_QS_NO_CHECKS;
    if (   tte
        && tte->depth() >= ttDepth
        && ttValue != VALUE_NONE // Only in case of TT access race
        && (           PvNode ?  tte->type() == BOUND_EXACT
            : ttValue >= beta ? (tte->type() & BOUND_LOWER)
                              : (tte->type() & BOUND_UPPER)))
    {
        ss->currentMove = ttMove; // Can be MOVE_NONE
        return ttValue;
    }

    // Evaluate the position statically
    if (InCheck)
    {
        ss->staticEval = ss->evalMargin = VALUE_NONE;
        bestValue = futilityBase = -VALUE_INFINITE;
#ifndef GPSFISH
        enoughMaterial = false;
#endif
    }
    else
    {
        if (fromNull)
        {
            // Approximated score. Real one is slightly higher due to tempo
            ss->staticEval = bestValue = -(ss-1)->staticEval;
            ss->evalMargin = VALUE_ZERO;
        }
        else
            ss->staticEval = bestValue = evaluate(pos, ss->evalMargin);

        // Stand pat. Return immediately if static value is at least beta
        if (bestValue >= beta)
        {
            if (!tte)
                TT.store(pos.key(), value_to_tt(bestValue, ss->ply), BOUND_LOWER, DEPTH_NONE, MOVE_NONE);

            return bestValue;
        }

        if (PvNode && bestValue > alpha)
            alpha = bestValue;

        futilityBase = ss->staticEval + ss->evalMargin + Value(128);
#ifndef GPSFISH
        enoughMaterial = pos.non_pawn_material(pos.side_to_move()) > RookValueMg;
#endif
    }

    // Initialize a MovePicker object for the current position, and prepare
    // to search the moves. Because the depth is <= 0 here, only captures,
    // queen promotions and checks (only if depth >= DEPTH_QS_CHECKS) will
    // be generated.
    MovePicker mp(pos, ttMove, depth, H, to_sq((ss-1)->currentMove));
    CheckInfo ci(pos);

    // Loop through the moves until no moves remain or a beta cutoff occurs
    while ((move = mp.next_move<false>()) != MOVE_NONE)
    {
      assert(is_ok(move));

#ifdef MOVE_STACK_REJECTIONS
      if(move_stack_rejections_probe(move,pos,ss,alpha)) continue;
#endif

      givesCheck = pos.move_gives_check(move, ci);

      // Futility pruning
      if (   !PvNode
          && !InCheck
          && !fromNull
          && !givesCheck
          &&  move != ttMove
#ifndef GPSFISH
          &&  enoughMaterial
          &&  type_of(move) != PROMOTION
          && !pos.is_passed_pawn_push(move))
#endif
         )
      {
#ifdef GPSFISH
          futilityValue =  futilityBase
                         + PieceValue[EG][pos.piece_on(to_sq(move))]
                         + (type_of(move) == PROMOTION ? promote_value_of_piece_on(pos.piece_on(from_sq(move))) : VALUE_ZERO);
#else
          futilityValue =  futilityBase
                         + PieceValue[EG][pos.piece_on(to_sq(move))]
                         + (type_of(move) == ENPASSANT ? PawnValueEg : VALUE_ZERO);
#endif

          if (futilityValue < beta)
          {
              bestValue = std::max(bestValue, futilityValue);
              continue;
          }

          // Prune moves with negative or equal SEE
          if (   futilityBase < beta
              && depth < DEPTH_ZERO
              && pos.see(move) <= 0)
          {
              bestValue = std::max(bestValue, futilityBase);
              continue;
          }
      }

      // Detect non-capture evasions that are candidate to be pruned
      evasionPrunable =   !PvNode
                       &&  InCheck
                       &&  bestValue > VALUE_MATED_IN_MAX_PLY
                       && !pos.is_capture(move)
#ifndef GPSFISH
                       && !pos.can_castle(pos.side_to_move())
#endif
                       ;

      // Don't search moves with negative SEE values
      if (   !PvNode
          && (!InCheck || evasionPrunable)
          &&  move != ttMove
#ifndef GPSFISH
          &&  type_of(move) != PROMOTION
#endif
          &&  pos.see_sign(move) < 0)
          continue;

      // Don't search useless checks
      if (   !PvNode
          && !InCheck
          &&  givesCheck
          &&  move != ttMove
          && !pos.is_capture_or_promotion(move)
          &&  ss->staticEval + PawnValueMg / 4 < beta
          && !check_is_dangerous(pos, move, futilityBase, beta))
          continue;

      // Check for legality only before to do the move
      if (!pos.pl_move_is_legal(move, ci.pinned))
          continue;

      ss->currentMove = move;

      // Make and search the move
#ifdef GPSFISH
      pos.do_undo_move(move,st,
              [&](osl::Square){
              assert(pos.is_ok());
              *(pos.eval+1)= *(pos.eval);
              pos.eval++;
              pos.eval->update(pos.osl_state,move);
              assert(pos.eval_is_ok());
#else
      pos.do_move(move, st, ci, givesCheck);
#endif
      value = givesCheck ? -qsearch<NT,  true>(pos, ss+1, -beta, -alpha, depth - ONE_PLY)
                         : -qsearch<NT, false>(pos, ss+1, -beta, -alpha, depth - ONE_PLY);
#ifdef GPSFISH
      --pos.eval;
      }
      );
#else
      pos.undo_move(move);
#endif

      assert(value > -VALUE_INFINITE && value < VALUE_INFINITE);

      // Check for new best move
      if (value > bestValue)
      {
          bestValue = value;

          if (value > alpha)
          {
              if (PvNode && value < beta) // Update alpha here! Always alpha < beta
              {
                  alpha = value;
                  bestMove = move;
              }
              else // Fail high
              {
                  TT.store(posKey, value_to_tt(value, ss->ply), BOUND_LOWER, ttDepth, move);
                  return value;
              }
          }
       }
    }

#ifdef GPSFISH_CHECKMATE3_QUIESCE
    if (bestValue < beta && depth >= DEPTH_QS_CHECKS
            && (!(ss-1)->currentMove.isNormal()
                || (ss-1)->currentMove.ptype() == osl::KING)) {
        osl::checkmate::King8Info king8=pos.osl_state.king8Info(alt(pos.side_to_move()));
        assert(king8.uint64Value() == osl::checkmate::King8Info::make(pos.side_to_move(), pos.osl_state).uint64Value());
        bool in_danger = king8.dropCandidate() | king8.moveCandidate2();
        if (in_danger) {
            osl::checkmate::FixedDepthSearcher solver(pos.osl_state);
            if (solver.hasCheckmateMoveOfTurn(2,bestMove).isCheckmateSuccess()) {
                return mate_in(ss->ply+2);;
            }
        }
    }
#endif

    // All legal moves have been searched. A special case: If we're in check
    // and no legal moves were found, it is checkmate.
    if (InCheck && bestValue == -VALUE_INFINITE)
#ifdef GPSFISH
        return (move_is_pawn_drop((ss-1)->currentMove) ? mate_in(ss->ply) : mated_in(ss->ply)); // Plies to mate from the root
#else
        return mated_in(ss->ply); // Plies to mate from the root
#endif

    TT.store(posKey, value_to_tt(bestValue, ss->ply),
             PvNode && bestValue > oldAlpha ? BOUND_EXACT : BOUND_UPPER,
             ttDepth, bestMove);

    assert(bestValue > -VALUE_INFINITE && bestValue < VALUE_INFINITE);

    return bestValue;
  }


  // value_to_tt() adjusts a mate score from "plies to mate from the root" to
  // "plies to mate from the current position". Non-mate scores are unchanged.
  // The function is called before storing a value to the transposition table.

  Value value_to_tt(Value v, int ply) {

    assert(v != VALUE_NONE);

    return  v >= VALUE_MATE_IN_MAX_PLY  ? v + ply
          : v <= VALUE_MATED_IN_MAX_PLY ? v - ply : v;
  }


  // value_from_tt() is the inverse of value_to_tt(): It adjusts a mate score
  // from the transposition table (where refers to the plies to mate/be mated
  // from current position) to "plies to mate/be mated from the root".

  Value value_from_tt(Value v, int ply) {

    return  v == VALUE_NONE             ? VALUE_NONE
          : v >= VALUE_MATE_IN_MAX_PLY  ? v - ply
          : v <= VALUE_MATED_IN_MAX_PLY ? v + ply : v;
  }


  // check_is_dangerous() tests if a checking move can be pruned in qsearch()

  bool check_is_dangerous(Position& pos, Move move, Value futilityBase, Value beta)
  {
#ifdef GPSFISH
    return false;
#else

    Piece pc = pos.piece_moved(move);
    Square from = from_sq(move);
    Square to = to_sq(move);
    Color them = ~pos.side_to_move();
    Square ksq = pos.king_square(them);
    Bitboard enemies = pos.pieces(them);
    Bitboard kingAtt = pos.attacks_from<KING>(ksq);
    Bitboard occ = pos.pieces() ^ from ^ ksq;
    Bitboard oldAtt = pos.attacks_from(pc, from, occ);
    Bitboard newAtt = pos.attacks_from(pc, to, occ);

    // Checks which give opponent's king at most one escape square are dangerous
    if (!more_than_one(kingAtt & ~(enemies | newAtt | to)))
        return true;

    // Queen contact check is very dangerous
    if (type_of(pc) == QUEEN && (kingAtt & to))
        return true;

    // Creating new double threats with checks is dangerous
    Bitboard b = (enemies ^ ksq) & newAtt & ~oldAtt;
    while (b)
    {
        // Note that here we generate illegal "double move"!
        if (futilityBase + PieceValue[EG][pos.piece_on(pop_lsb(&b))] >= beta)
            return true;
    }

    return false;
#endif
  }


  // yields_to_threat() tests whether the move at previous ply yields to the so
  // called threat move (the best move returned from a null search that fails
  // low). Here 'yields to' means that the move somehow made the threat possible
  // for instance if the moving piece is the same in both moves.

  bool yields_to_threat(const Position& pos, Move move, Move threat) {

    assert(is_ok(move));
    assert(is_ok(threat));
    assert(color_of(pos.piece_on(from_sq(threat))) == ~pos.side_to_move());

    Square mfrom = from_sq(move);
    Square mto = to_sq(move);
    Square tfrom = from_sq(threat);
    Square tto = to_sq(threat);

    // The piece is the same or threat's destination was vacated by the move
    if (mto == tfrom || tto == mfrom)
        return true;

    // Threat moves through the vacated square
#ifdef GPSFISH
    if(!tfrom.isPieceStand() && !mfrom.isPieceStand() &&
       Board_Table.getShortOffset(Offset32(tfrom,tto)) ==
       Board_Table.getShortOffset(Offset32(tfrom,mfrom)) &&
       abs((tfrom-tto).intValue())>abs((tfrom-mfrom).intValue())) return true;
#else
    if (between_bb(tfrom, tto) & mfrom)
      return true;
#endif

    // Threat's destination is defended by the move's piece
#ifdef GPSFISH
    osl::Piece pc=pos.osl_state.pieceAt(mto);
    if (pos.osl_state.hasEffectByPiece(pc,tto))
        return true;
#else
    Bitboard matt = pos.attacks_from(pos.piece_on(mto), mto, pos.pieces() ^ tfrom);
    if (matt & tto)
        return true;
#endif

    // Threat gives a discovered check through the move's checking piece
#ifdef GPSFISH
    pc=pos.osl_state.pieceAt(tto);
    if(pc.isPiece() && pos.osl_state.hasEffectByPiece(pc,tfrom) &&
       Ptype_Table.getEffect(pos.piece_on(mto),mto,pos.king_square(pos.side_to_move())).hasBlockableEffect() &&
       Board_Table.isBetweenSafe(tfrom,mto,pos.king_square(pos.side_to_move())) &&
       !Board_Table.isBetweenSafe(tto,mto,pos.king_square(pos.side_to_move())) &&
       pos.osl_state.pinOrOpen(pos.side_to_move()).test(pos.osl_state.pieceAt(mto).number()))
        return true;
#else
    if (matt & pos.king_square(pos.side_to_move()))
    {
        assert(between_bb(mto, pos.king_square(pos.side_to_move())) & tfrom);
        return true;
    }
#endif

    return false;
  }


  // prevents_threat() tests whether a move is able to defend against the so
  // called threat move (the best move returned from a null search that fails
  // low). In this case will not be pruned.

  bool prevents_threat(const Position& pos, Move move, Move threat) {

    assert(is_ok(move));
    assert(is_ok(threat));
    assert(!pos.is_capture_or_promotion(move));
#ifndef GPSFISH
    assert(!pos.is_passed_pawn_push(m));
    assert(!pos.is_passed_pawn_push(move));
#endif

    Square mfrom = from_sq(move);
    Square mto = to_sq(move);
    Square tfrom = from_sq(threat);
    Square tto = to_sq(threat);

    // Don't prune moves of the threatened piece
    if (mfrom == tto)
        return true;

    // If the threatened piece has value less than or equal to the value of the
    // threat piece, don't prune moves which defend it.
    if (    pos.is_capture(threat)
        && (   PieceValue[MG][pos.piece_on(tfrom)] >= PieceValue[MG][pos.piece_on(tto)]
#ifdef GPSFISH
            || type_of(pos.piece_on(tfrom)) == osl::KING))
#else
            || type_of(pos.piece_on(tfrom)) == KING))
#endif
    {
#ifdef GPSFISH
        if( pos.osl_state.hasEffectIf(move.ptypeO(), move.to(), tto) )
            return true;
#else
        // Update occupancy as if the piece and the threat are moving
        Bitboard occ = pos.pieces() ^ mfrom ^ mto ^ tfrom;
        Piece piece = pos.piece_on(mfrom);

        // The moved piece attacks the square 'tto' ?
        if (pos.attacks_from(piece, mto, occ) & tto)
            return true;

        // Scan for possible X-ray attackers behind the moved piece
        Bitboard xray =  (attacks_bb<  ROOK>(tto, occ) & pos.pieces(color_of(piece), QUEEN, ROOK))
                       | (attacks_bb<BISHOP>(tto, occ) & pos.pieces(color_of(piece), QUEEN, BISHOP));

        // Verify attackers are triggered by our move and not already existing
        if (xray && (xray ^ (xray & pos.attacks_from<QUEEN>(tto))))
            return true;
#endif
    }

    // Don't prune safe moves which block the threat path
#ifdef GPSFISH
    if (   !tfrom.isPieceStand() // XXX : should remove this ?
        && Board_Table.isBetweenSafe(mto,tfrom,tto)
        && pos.see_sign(move) >= 0)
#else
    if ((between_bb(tfrom, tto) & mto) && pos.see_sign(move) >= 0)
#endif
        return true;

    return false;
  }


  // When playing with strength handicap choose best move among the MultiPV set
  // using a statistical rule dependent on 'level'. Idea by Heinz van Saanen.

  Move Skill::pick_move() {

    static RKISS rk;

    // PRNG sequence should be not deterministic
    for (int i = Time::now() % 50; i > 0; i--)
        rk.rand<unsigned>();

    // RootMoves are already sorted by score in descending order
    int variance = std::min(RootMoves[0].score - RootMoves[PVSize - 1].score, PawnValueMg);
    int weakness = 120 - 2 * level;
    int max_s = -VALUE_INFINITE;
    best = MOVE_NONE;

    // Choose best move. For each move score we add two terms both dependent on
    // weakness, one deterministic and bigger for weaker moves, and one random,
    // then we choose the move with the resulting highest score.
    for (size_t i = 0; i < PVSize; i++)
    {
        int s = RootMoves[i].score;

        // Don't allow crazy blunders even at very low skills
        if (i > 0 && RootMoves[i-1].score > s + 2 * PawnValueMg)
            break;

        // This is our magic formula
        s += (  weakness * int(RootMoves[0].score - s)
              + variance * (rk.rand<unsigned>() % weakness)) / 128;

        if (s > max_s)
        {
            max_s = s;
            best = RootMoves[i].pv[0];
        }
    }
    return best;
  }


  // uci_pv() formats PV information according to UCI protocol. UCI requires
  // to send all the PV lines also if are still to be searched and so refer to
  // the previous search score.

  string uci_pv(const Position& pos, int depth, Value alpha, Value beta) {

    std::stringstream s;
    Time::point elaspsed = Time::now() - SearchTime + 1;
    size_t uciPVSize = std::min((size_t)Options["MultiPV"], RootMoves.size());
    int selDepth = 0;

    for (size_t i = 0; i < Threads.size(); i++)
        if (Threads[i].maxPly > selDepth)
            selDepth = Threads[i].maxPly;

    for (size_t i = 0; i < uciPVSize; i++)
    {
        bool updated = (i <= PVIdx);

        if (depth == 1 && !updated)
            continue;

        int d   = updated ? depth : depth - 1;
        Value v = updated ? RootMoves[i].score : RootMoves[i].prevScore;

        if (s.rdbuf()->in_avail()) // Not at first line
            s << "\n";

        s << "info depth " << d
          << " seldepth "  << selDepth
          << " score "     << (i == PVIdx ? score_to_uci(v, alpha, beta) : score_to_uci(v))
          << " nodes "     << pos.nodes_searched()
          << " nps "       << pos.nodes_searched() * 1000 / elaspsed
#ifdef GPSFISH
          //<< " time "      << (t > 0 ? t : 1)
          << " time "      << elaspsed
          << " hashfull "  << TT.get_hashfull()
#else
          << " time "      << elaspsed
          << " multipv "   << i + 1
#endif
          << " pv";

        for (size_t j = 0; RootMoves[i].pv[j] != MOVE_NONE; j++)
            s <<  " " << move_to_uci(RootMoves[i].pv[j], pos.is_chess960());
    }

    return s.str();
  }

} // namespace


/// RootMove::extract_pv_from_tt() builds a PV by adding moves from the TT table.
/// We consider also failing high nodes and not only BOUND_EXACT nodes so to
/// allow to always have a ponder move even when we fail high at root, and a
/// long PV to print that is important for position analysis.

#ifdef GPSFISH
void RootMove::extract_pv_from_tt_rec(Position& pos,int ply) {
  TTEntry* tte;

  if (   (tte = TT.probe(pos.key())) != NULL
          && tte->move(pos) != MOVE_NONE
          && pos.is_pseudo_legal(tte->move(pos))
          && pos.pl_move_is_legal(tte->move(pos), pos.pinned_pieces())
          && ply < MAX_PLY
          && (!pos.is_draw<true,true>() || ply < 2))
  {
      pv.push_back(tte->move(pos));
      StateInfo st;
      pos.do_undo_move(tte->move(pos),st,
              [&](osl::Square){
              assert(pos.is_ok());
              extract_pv_from_tt_rec(pos,ply+1);
      } );
  }

  pv.push_back(MOVE_NONE);
}
#endif

void RootMove::extract_pv_from_tt(Position& pos) {

#ifndef GPSFISH
  StateInfo state[MAX_PLY_PLUS_2], *st = state;
  TTEntry* tte;
  int ply = 0;
#endif
  Move m = pv[0];

  pv.clear();
#ifdef GPSFISH
  pv.push_back(m);

  StateInfo st;
  pos.do_undo_move(pv[0],st,
          [&](osl::Square){
          assert(pos.is_ok());
          extract_pv_from_tt_rec(pos,1);
          } );
#else

  do {
      pv.push_back(m);

      assert(MoveList<LEGAL>(pos).contains(pv[ply]));

      pos.do_move(pv[ply++], *st++);
      tte = TT.probe(pos.key());

  } while (   tte
           && pos.is_pseudo_legal(m = tte->move()) // Local copy, TT could change
           && pos.pl_move_is_legal(m, pos.pinned_pieces())
           && ply < MAX_PLY
           && (!pos.is_draw<true, true>() || ply < 2));

  pv.push_back(MOVE_NONE); // Must be zero-terminating

  while (ply) pos.undo_move(pv[--ply]);
#endif
}


/// RootMove::insert_pv_in_tt() is called at the end of a search iteration, and
/// inserts the PV back into the TT. This makes sure the old PV moves are searched
/// first, even if the old TT entries have been overwritten.

#ifdef GPSFISH
void RootMove::insert_pv_in_tt_rec(Position& pos,int ply) {
  TTEntry* tte;
  Key k;

  tte = TT.probe(pos.key());

  if (!tte || tte->move(pos) != pv[ply]) // Don't overwrite correct entries
      TT.store(pos.key(), VALUE_NONE, BOUND_NONE, DEPTH_NONE, pv[ply]);

  if (pv[ply+1] != MOVE_NONE) {
      StateInfo st;
      pos.do_undo_move(pv[ply],st,
              [&](osl::Square){
              assert(pos.is_ok());
              *(pos.eval+1)= *(pos.eval);
              pos.eval++;
              pos.eval->update(pos.osl_state,pv[ply]);
              insert_pv_in_tt_rec(pos,ply+1);
              --pos.eval;
      } );
  }
}
#endif

void RootMove::insert_pv_in_tt(Position& pos) {

#ifdef GPSFISH
  insert_pv_in_tt_rec(pos,0);
#else

  StateInfo state[MAX_PLY_PLUS_2], *st = state;
  TTEntry* tte;
  int ply = 0;

  do {
      tte = TT.probe(pos.key());

      if (!tte || tte->move() != pv[ply]) // Don't overwrite correct entries
          TT.store(pos.key(), VALUE_NONE, BOUND_NONE, DEPTH_NONE, pv[ply]);

      assert(MoveList<LEGAL>(pos).contains(pv[ply]));

      pos.do_move(pv[ply++], *st++);

  } while (pv[ply] != MOVE_NONE);

  while (ply) pos.undo_move(pv[--ply]);
#endif
}

#ifdef GPSFISH
inline bool single_bit(uint64_t b) {
  return !(b & (b - 1));
}
#endif

/// Thread::idle_loop() is where the thread is parked when it has no work to do

void Thread::idle_loop() {

  // Pointer 'sp_master', if non-NULL, points to the active SplitPoint
  // object for which the thread is the master.
  const SplitPoint* sp_master = splitPointsCnt ? curSplitPoint : NULL;

  assert(!sp_master || (sp_master->master == this && is_searching));

  // If this thread is the master of a split point and all slaves have
  // finished their work at this split point, return from the idle loop.
  while (!sp_master || sp_master->slavesMask)
  {
      // If we are not searching, wait for a condition to be signaled
      // instead of wasting CPU time polling for work.
      while (   do_sleep
             || do_exit
             || (!is_searching && Threads.use_sleeping_threads()))
      {
          if (do_exit)
          {
              assert(!sp_master);
              return;
          }

          // Grab the lock to avoid races with Thread::wake_up()
          mutex.lock();

          // If we are master and all slaves have finished don't go to sleep
          if (sp_master && !sp_master->slavesMask)
          {
              mutex.unlock();
              break;
          }

          // Do sleep after retesting sleep conditions under lock protection, in
          // particular we need to avoid a deadlock in case a master thread has,
          // in the meanwhile, allocated us and sent the wake_up() call before we
          // had the chance to grab the lock.
          if (do_sleep || !is_searching)
              sleepCondition.wait(mutex);

          mutex.unlock();
      }

      // If this thread has been assigned work, launch a search
      if (is_searching)
      {
          assert(!do_sleep && !do_exit);

          Threads.mutex.lock();

          assert(is_searching);

          // Copy split point position and search stack and call search()
#ifdef MOVE_STACK_REJECTIONS
          SearchStack ss_base[MAX_PLY_PLUS_2];
          SplitPoint* tsp = threads[threadID].splitPoint;
          Position pos(*tsp->pos, threadID);
          int ply=tsp->ss->ply;
          assert(0< ply && ply+3<MAX_PLY_PLUS_2);
          for(int i=0;i<ply-1;i++)
              ss_base[i].currentMove=(tsp->ss-ply+i)->currentMove;
          SearchStack *ss= &ss_base[ply-1];
#else
          SplitPoint* sp = curSplitPoint;

          Threads.mutex.unlock();

          Stack ss[MAX_PLY_PLUS_2];
          Position pos(*sp->pos, this);
#endif

          memcpy(ss, sp->ss - 1, 4 * sizeof(Stack));
          (ss+1)->sp = sp;

#ifdef GPSFISH
          uint64_t es_base[(MAX_PLY_PLUS_2*sizeof(eval_t)+sizeof(uint64_t)-1)/sizeof(uint64_t)];
          eval_t *es=(eval_t *)&es_base[0];
          assert(sp->pos->eval);
          es[0]= *(sp->pos->eval);
          pos.eval= &es[0];
#endif

          sp->mutex.lock();

          assert(sp->activePositions[idx] == NULL);

          sp->activePositions[idx] = &pos;

          if (sp->nodeType == Root)
              search<SplitPointRoot>(pos, ss+1, sp->alpha, sp->beta, sp->depth);
          else if (sp->nodeType == PV)
              search<SplitPointPV>(pos, ss+1, sp->alpha, sp->beta, sp->depth);
          else if (sp->nodeType == NonPV)
              search<SplitPointNonPV>(pos, ss+1, sp->alpha, sp->beta, sp->depth);
          else
              assert(false);

          assert(is_searching);

          is_searching = false;
          sp->activePositions[idx] = NULL;
          sp->slavesMask &= ~(1ULL << idx);
          sp->nodes += pos.nodes_searched();

          // Wake up master thread so to allow it to return from the idle loop in
          // case we are the last slave of the split point.
          if (    Threads.use_sleeping_threads()
              &&  this != sp->master
              && !sp->slavesMask)
          {
              assert(!sp->master->is_searching);
              sp->master->wake_up();
          }

          // After releasing the lock we cannot access anymore any SplitPoint
          // related data in a safe way becuase it could have been released under
          // our feet by the sp master. Also accessing other Thread objects is
          // unsafe because if we are exiting there is a chance are already freed.
          sp->mutex.unlock();
      }
  }
}

#ifdef GPSFISHONE
void do_checkmate(Position& pos, int mateTime){
    sync_cout << "checkmate notimplemented";
    return;
}
#else
void do_checkmate(Position& pos, int mateTime){
    Signals.stop=false;
    osl::state::NumEffectState state(pos.osl_state);
#if (! defined ALLOW_KING_ABSENCE)
    if (state.kingSquare(state.turn()).isPieceStand()) {
        sync_cout << "checkmate notimplemented";
        return;
    }
#endif
    osl::checkmate::DfpnTable table(state.turn());
    const osl::PathEncoding path(state.turn());
    osl::Move checkmate_move;
    osl::stl::vector<osl::Move> pv;
    osl::checkmate::ProofDisproof result;
    osl::checkmate::Dfpn dfpn;
    dfpn.setTable(&table);
    double seconds=(double)mateTime/1000.0;
    osl::misc::MilliSeconds start = osl::misc::MilliSeconds::now();
    size_t step = 100000, total = 0;
    double scale = 1.0;
    for (size_t limit = step; true; limit = static_cast<size_t>(step*scale)) {
        result = dfpn.
            hasCheckmateMove(state, osl::hash::HashKey(state), path, limit, checkmate_move, Move(), &pv);
        double elapsed = start.elapsedSeconds();
        double memory = osl::OslConfig::memoryUseRatio();
        uint64_t node_count = dfpn.nodeCount();
        sync_cout << "info time " << static_cast<int>(elapsed*1000) << "nodes " << total+node_count
                  << "nps %d " << static_cast<int>(node_count/elapsed) << "hashfull " << static_cast<int>(memory*1000) << sync_endl;
        //poll(pos);
        if (result.isFinal() || elapsed >= seconds || memory > 0.9 || Signals.stop)
            break;
        total += limit;
        // estimate: total * std::min(seconds/elapsed, 1.0/memory)
        // next: (estimate - total) / 2 + total
        scale = (total * std::min(seconds/elapsed, 1.0/memory) - total) / 2.0 / step;
        scale = std::max(std::min(16.0, scale), 0.1);
    }
    if (! result.isFinal()) {
        sync_cout << "checkmate timeout\n";
        return;
    }
    if (! result.isCheckmateSuccess()) {
        sync_cout << "checkmate nomate\n";
        return;
    }
    std::string msg = "checkmate";
    for (size_t i=0; i<pv.size(); ++i)
        msg += " " + move_to_uci(pv[i],false);
    sync_cout << msg << sync_endl;
}
#endif

#ifdef GPSFISH
void show_tree(Position &pos){
    show_tree_rec(pos);
}
#endif

/// check_time() is called by the timer thread when the timer triggers. It is
/// used to print debug info and, more important, to detect when we are out of
/// available time and so stop the search.

void check_time() {

  static Time::point lastInfoTime = Time::now();
  int64_t nodes = 0; // Workaround silly 'uninitialized' gcc warning

  if (Time::now() - lastInfoTime >= 1000)
  {
      lastInfoTime = Time::now();
      dbg_print();
  }

  if (Limits.ponder)
      return;

  if (Limits.nodes)
  {
      Threads.mutex.lock();

      nodes = RootPos.nodes_searched();

      // Loop across all split points and sum accumulated SplitPoint nodes plus
      // all the currently active slaves positions.
      for (size_t i = 0; i < Threads.size(); i++)
          for (int j = 0; j < Threads[i].splitPointsCnt; j++)
          {
              SplitPoint& sp = Threads[i].splitPoints[j];

              sp.mutex.lock();

              nodes += sp.nodes;
              Bitboard sm = sp.slavesMask;
              while (sm)
              {
                  Position* pos = sp.activePositions[pop_lsb(&sm)];
                  nodes += pos ? pos->nodes_searched() : 0;
              }

              sp.mutex.unlock();
          }

      Threads.mutex.unlock();
  }

  Time::point elapsed = Time::now() - SearchTime;
  bool stillAtFirstMove =    Signals.firstRootMove
                         && !Signals.failedLowAtRoot
                         &&  elapsed > TimeMgr.available_time();

  bool noMoreTime =   elapsed > TimeMgr.maximum_time() - 2 * TimerResolution
                   || stillAtFirstMove;

  if (   (Limits.use_time_management() && noMoreTime)
      || (Limits.movetime && elapsed >= Limits.movetime)
      || (Limits.nodes && nodes >= Limits.nodes))
      Signals.stop = true;
}<|MERGE_RESOLUTION|>--- conflicted
+++ resolved
@@ -759,7 +759,6 @@
     // Step 1. Initialize node
     Thread* thisThread = pos.this_thread();
     moveCount = playedMoveCount = 0;
-<<<<<<< HEAD
 
 #ifdef GPSFISH
     int repeat_check = 0;
@@ -770,10 +769,7 @@
     }
 #endif
 
-    inCheck = pos.in_check();
-=======
     inCheck = pos.checkers();
->>>>>>> e8238270
 
     if (SpNode)
     {
