/*
  Stockfish, a UCI chess playing engine derived from Glaurung 2.1
  Copyright (C) 2004-2008 Tord Romstad (Glaurung author)
  Copyright (C) 2008-2012 Marco Costalba, Joona Kiiski, Tord Romstad

  Stockfish is free software: you can redistribute it and/or modify
  it under the terms of the GNU General Public License as published by
  the Free Software Foundation, either version 3 of the License, or
  (at your option) any later version.

  Stockfish is distributed in the hope that it will be useful,
  but WITHOUT ANY WARRANTY; without even the implied warranty of
  MERCHANTABILITY or FITNESS FOR A PARTICULAR PURPOSE.  See the
  GNU General Public License for more details.

  You should have received a copy of the GNU General Public License
  along with this program.  If not, see <http://www.gnu.org/licenses/>.
*/

#include <algorithm>
#include <cassert>
#include <cmath>
#include <cstring>
#include <iostream>
#include <sstream>

#include "book.h"
#include "evaluate.h"
#include "history.h"
#include "movegen.h"
#include "movepick.h"
#include "notation.h"
#include "search.h"
#include "timeman.h"
#include "thread.h"
#include "tt.h"
#include "ucioption.h"

#ifdef GPSFISH
#include "bitops.h"
#include "position.tcc"
#include "osl/boardTable.h"
using osl::Board_Table;
#include "osl/ptypeTable.h"
using osl::Ptype_Table;
#include "osl/offset32.h"
using osl::Offset32;
#include "osl/checkmate/immediateCheckmate.h"
#include "osl/checkmate/fixedDepthSearcher.h"
#include "osl/checkmate/dfpn.h"
using osl::checkmate::ImmediateCheckmate;
using std::string;
#include "osl/enter_king/enterKing.h"
#include "osl/misc/milliSeconds.h"
#include "osl/checkmate/dfpn.h"
#include "osl/checkmate/dfpnParallel.h"
#include "osl/hash/hashKey.h"
#endif
#ifdef MOVE_STACK_REJECTIONS
#include "osl/search/moveStackRejections.h"
#endif

#ifdef GPSFISH
# define GPSFISH_CHECKMATE3
# define GPSFISH_CHECKMATE3_QUIESCE
# define GPSFISH_DFPN
#endif

namespace Search {

  volatile SignalsType Signals;
  LimitsType Limits;
  std::vector<RootMove> RootMoves;
  Position RootPos;
  Color RootColor;
  Time::point SearchTime;
  StateStackPtr SetupStates;
}

using std::string;
using Eval::evaluate;
using namespace Search;

namespace {

  // Set to true to force running with one thread. Used for debugging
  const bool FakeSplit = false;

  // This is the minimum interval in msec between two check_time() calls
  const int TimerResolution = 5;

  // Different node types, used as template parameter
  enum NodeType { Root, PV, NonPV, SplitPointRoot, SplitPointPV, SplitPointNonPV };

  // Dynamic razoring margin based on depth
  inline Value razor_margin(Depth d) { return Value(512 + 16 * int(d)); }

  // Futility lookup tables (initialized at startup) and their access functions
  Value FutilityMargins[16][64]; // [depth][moveNumber]
  int FutilityMoveCounts[32];    // [depth]

  inline Value futility_margin(Depth d, int mn) {

    return d < 7 * ONE_PLY ? FutilityMargins[std::max(int(d), 1)][std::min(mn, 63)]
                           : 2 * VALUE_INFINITE;
  }

  // Reduction lookup tables (initialized at startup) and their access function
  int8_t Reductions[2][64][64]; // [pv][depth][moveNumber]

  template <bool PvNode> inline Depth reduction(Depth d, int mn) {

    return (Depth) Reductions[PvNode][std::min(int(d) / ONE_PLY, 63)][std::min(mn, 63)];
  }

  size_t PVSize, PVIdx;
  TimeManager TimeMgr;
  int BestMoveChanges;
  Value DrawValue[COLOR_NB];
  History H;

  template <NodeType NT>
  Value search(Position& pos, Stack* ss, Value alpha, Value beta, Depth depth);

  template <NodeType NT, bool InCheck>
  Value qsearch(Position& pos, Stack* ss, Value alpha, Value beta, Depth depth);

  void id_loop(Position& pos);
  Value value_to_tt(Value v, int ply);
  Value value_from_tt(Value v, int ply);
  bool check_is_dangerous(Position& pos, Move move, Value futilityBase, Value beta);
  bool prevents_move(const Position& pos, Move first, Move second);
  string uci_pv(const Position& pos, int depth, Value alpha, Value beta);

  struct Skill {
    Skill(int l) : level(l), best(MOVE_NONE) {}
   ~Skill() {
      if (enabled()) // Swap best PV line with the sub-optimal one
          std::swap(RootMoves[0], *std::find(RootMoves.begin(),
                    RootMoves.end(), best ? best : pick_move()));
    }

    bool enabled() const { return level < 20; }
    bool time_to_pick(int depth) const { return depth == 1 + level; }
    Move pick_move();

    int level;
    Move best;
  };

#ifdef GPSFISH
  void show_tree_rec(Position &pos){
    TTEntry* tte;
    StateInfo st;
    if ((tte = TT.probe(pos.key())) != NULL){
      std::cerr << "tte->value=" << tte->value() << std::endl;
      std::cerr << "tte->type=" << tte->type() << std::endl;
      std::cerr << "tte->generation=" << tte->generation() << std::endl;
      std::cerr << "tte->depth=" << tte->depth() << std::endl;
      Move m=tte->move(pos);
      int dummy;
      if(m != MOVE_NONE
              && pos.is_pseudo_legal(m)
              && !pos.is_draw(dummy)) {
          std::cerr << "move=" << m << std::endl;
          pos.do_undo_move(m,st,
                  [&](osl::Square){ show_tree_rec(pos); }
                  );
      }
    }
  }

  inline Value value_draw(Position const& pos) {
    return DrawValue[pos.side_to_move()];
  }

  bool can_capture_king(Position const& pos){
    Color us=pos.side_to_move();
    Color them=~us;
    const osl::Square king = pos.king_square(them);
    return pos.osl_state.hasEffectAt(us, king);
  }

#endif
#ifdef MOVE_STACK_REJECTIONS
  osl::container::MoveStack moveStacks[MAX_THREADS];
  bool move_stack_rejections_probe(osl::Move m, Position const &pos,SearchStack* ss,Value alpha){
    if(DrawValue!=0) return false;
    int i=std::min(7,std::min(ss->ply,pos.pliesFromNull()+1));
    if(i<3) return false;
    osl::state::NumEffectState const& state=pos.osl_state;
    osl::container::MoveStack &moveStack=moveStacks[pos.thread()];
    moveStack.clear();
    while(--i>0) moveStack.push((ss-i)->currentMove);
    osl::Player player=m.player();
    int checkCountOfAltP=pos.continuous_check[osl::alt(player)];
    bool ret=false;
    if(m.player()==osl::BLACK){
      ret=osl::search::MoveStackRejections::probe<osl::BLACK>(state,moveStack,ss->ply,m,alpha,checkCountOfAltP);
    }
    else {
      ret=osl::search::MoveStackRejections::probe<osl::WHITE>(state,moveStack,ss->ply,m,-alpha,checkCountOfAltP);
    }
    return ret;
  }
#endif
} // namespace


/// Search::init() is called during startup to initialize various lookup tables

void Search::init() {

  int d;  // depth (ONE_PLY == 2)
  int hd; // half depth (ONE_PLY == 1)
  int mc; // moveCount

  // Init reductions array
  for (hd = 1; hd < 64; hd++) for (mc = 1; mc < 64; mc++)
  {
      double    pvRed = log(double(hd)) * log(double(mc)) / 3.0;
      double nonPVRed = 0.33 + log(double(hd)) * log(double(mc)) / 2.25;
      Reductions[1][hd][mc] = (int8_t) (   pvRed >= 1.0 ? floor(   pvRed * int(ONE_PLY)) : 0);
      Reductions[0][hd][mc] = (int8_t) (nonPVRed >= 1.0 ? floor(nonPVRed * int(ONE_PLY)) : 0);
  }

  // Init futility margins array
  for (d = 1; d < 16; d++) for (mc = 0; mc < 64; mc++)
      FutilityMargins[d][mc] = Value(112 * int(log(double(d * d) / 2) / log(2.0) + 1.001) - 8 * mc + 45);

  // Init futility move count array
  for (d = 0; d < 32; d++)
      FutilityMoveCounts[d] = int(3.001 + 0.25 * pow(double(d), 2.0));
}


/// Search::perft() is our utility to verify move generation. All the leaf nodes
/// up to the given depth are generated and counted and the sum returned.

size_t Search::perft(Position& pos, Depth depth) {

  // At the last ply just return the number of legal moves (leaf nodes)
  if (depth == ONE_PLY)
      return MoveList<LEGAL>(pos).size();

  StateInfo st;
  size_t cnt = 0;
  CheckInfo ci(pos);

  for (MoveList<LEGAL> ml(pos); !ml.end(); ++ml)
  {
#ifdef GPSFISH
      pos.do_undo_move(ml.move(),st,
              [&](osl::Square){
              assert(pos.is_ok());
#else
      pos.do_move(ml.move(), st, ci, pos.move_gives_check(ml.move(), ci));
#endif
      cnt += perft(pos, depth - ONE_PLY);
#ifdef GPSFISH
      } );
#else
      pos.undo_move(ml.move());
#endif
  }

  return cnt;
}

/// Search::think() is the external interface to Stockfish's search, and is
/// called by the main thread when the program receives the UCI 'go' command. It
/// searches from RootPos and at the end prints the "bestmove" to output.

void Search::think() {

  static PolyglotBook book; // Defined static to initialize the PRNG only once

  RootColor = RootPos.side_to_move();
  TimeMgr.init(Limits, RootPos.startpos_ply_counter(), RootColor);

#ifdef GPSFISH
  const Value VALUE_DRAW = value_draw(RootPos);
#endif


  if (RootMoves.empty())
  {
      RootMoves.push_back(MOVE_NONE);
      sync_cout << "info depth 0 score "
                << score_to_uci(RootPos.checkers() ? -VALUE_MATE : VALUE_DRAW)
                << sync_endl;

      goto finalize;
  }

  if (Options["OwnBook"] && !Limits.infinite && !Limits.mate)
  {
      Move bookMove = book.probe(RootPos, Options["Book File"], Options["Best Book Move"]);

      if (bookMove && std::count(RootMoves.begin(), RootMoves.end(), bookMove))
      {
          std::swap(RootMoves[0], *std::find(RootMoves.begin(), RootMoves.end(), bookMove));
          goto finalize;
      }
  }

#ifdef GPSFISH
  DrawValue[BLACK] =  VALUE_DRAW;
  DrawValue[WHITE] = -VALUE_DRAW;
#else
  if (Options["Contempt Factor"] && !Options["UCI_AnalyseMode"])
  {
      int cf = Options["Contempt Factor"] * PawnValueMg / 100; // From centipawns
      cf = cf * Material::game_phase(RootPos) / PHASE_MIDGAME; // Scale down with phase
      DrawValue[ RootColor] = VALUE_DRAW - Value(cf);
      DrawValue[~RootColor] = VALUE_DRAW + Value(cf);
  }
  else
      DrawValue[WHITE] = DrawValue[BLACK] = VALUE_DRAW;
#endif

  if (Options["Use Search Log"])
  {
      Log log(Options["Search Log Filename"]);
      log << "\nSearching: "  << RootPos.fen()
          << "\ninfinite: "   << Limits.infinite
          << " ponder: "      << Limits.ponder
          << " time: "        << Limits.time[RootColor]
          << " increment: "   << Limits.inc[RootColor]
          << " moves to go: " << Limits.movestogo
          << std::endl;
  }

  // Reset the threads, still sleeping: will be wake up at split time
  for (size_t i = 0; i < Threads.size(); i++)
      Threads[i].maxPly = 0;

  Threads.sleepWhileIdle = Options["Use Sleeping Threads"];

  // Set best timer interval to avoid lagging under time pressure. Timer is
  // used to check for remaining available thinking time.
  Threads.timer_thread()->msec =
  Limits.use_time_management() ? std::min(100, std::max(TimeMgr.available_time() / 16, TimerResolution)) :
                  Limits.nodes ? 2 * TimerResolution
                               : 100;

  Threads.timer_thread()->notify_one(); // Wake up the recurring timer

  id_loop(RootPos); // Let's start searching !

  Threads.timer_thread()->msec = 0; // Stop the timer
  Threads.sleepWhileIdle = true; // Send idle threads to sleep

  if (Options["Use Search Log"])
  {
      Time::point elapsed = Time::now() - SearchTime + 1;

      Log log(Options["Search Log Filename"]);
      log << "Nodes: "          << RootPos.nodes_searched()
          << "\nNodes/second: " << RootPos.nodes_searched() * 1000 / elapsed
          << "\nBest move: "    << move_to_san(RootPos, RootMoves[0].pv[0]);

      StateInfo st;
#ifdef GPSFISH
      if(RootMoves[0].pv[0].isNormal())
          RootPos.do_undo_move(RootMoves[0].pv[0],st,
                  [&](osl::Square){
                  assert(pos.is_ok());
#else
      RootPos.do_move(RootMoves[0].pv[0], st);
#endif
      log << "\nPonder move: " << move_to_san(RootPos, RootMoves[0].pv[1]) << std::endl;
#ifdef GPSFISH
      } );
#else
      RootPos.undo_move(RootMoves[0].pv[0]);
#endif
  }

finalize:

  // When we reach max depth we arrive here even without Signals.stop is raised,
  // but if we are pondering or in infinite search, according to UCI protocol,
  // we shouldn't print the best move before the GUI sends a "stop" or "ponderhit"
  // command. We simply wait here until GUI sends one of those commands (that
  // raise Signals.stop).
  if (!Signals.stop && (Limits.ponder || Limits.infinite))
  {
      Signals.stopOnPonderhit = true;
      RootPos.this_thread()->wait_for(Signals.stop);
  }

  // Best move could be MOVE_NONE when searching on a stalemate position
  sync_cout << "bestmove " << move_to_uci(RootMoves[0].pv[0], RootPos.is_chess960())
#ifdef GPSFISH
            << (RootMoves[0].pv[1].isNormal() ? " ponder " + move_to_uci(RootMoves[0].pv[1], RootPos.is_chess960()) : "" )
#else
            << " ponder "  << move_to_uci(RootMoves[0].pv[1], RootPos.is_chess960())
#endif
            << sync_endl;
}

#ifdef GPSFISH_DFPN
struct CheckmateSolver
{
    osl::checkmate::DfpnTable table_black;
    osl::checkmate::DfpnTable table_white;
    osl::checkmate::Dfpn dfpn[2];
    CheckmateSolver()
    {
        table_black.setAttack(osl::BLACK);
        table_white.setAttack(osl::WHITE);
        dfpn[playerToIndex(osl::BLACK)].setTable(&table_black);
        dfpn[playerToIndex(osl::WHITE)].setTable(&table_white);
    }
    Move hasCheckmate(Position& pos, size_t nodes)
    {
        const Depth CheckmateDepth = ONE_PLY*100;
        TTEntry* tte = TT.probe(pos.key());
        if (tte && tte->type() == BOUND_EXACT
                && tte->depth() >= CheckmateDepth) {
            Value v = value_from_tt(tte->value(), 0);
            if (v >= VALUE_MATE_IN_MAX_PLY || v < VALUE_MATED_IN_MAX_PLY)
                return Move();		// mate or mated
        }

        osl::PathEncoding path(pos.osl_state.turn());
        osl::Move checkmate_move;
        osl::NumEffectState& state = pos.osl_state;
        osl::stl::vector<osl::Move> pv;
        osl::checkmate::ProofDisproof result
            = dfpn[playerToIndex(state.turn())].
            hasCheckmateMove(state, osl::HashKey(state), path, nodes,
                    checkmate_move, Move(), &pv);
        if (result.isCheckmateSuccess()) {
            TT.store(pos.key(), mate_in(pv.size()),
                    BOUND_EXACT, CheckmateDepth, checkmate_move,
                    VALUE_NONE, VALUE_NONE);
            return checkmate_move;
        }
        return Move();
    }
    void clear()
    {
        dfpn[0].clear();
        dfpn[1].clear();
        table_black.clear();
        table_white.clear();
    }
};
struct TestCheckmate
{
    CheckmateSolver *solver;
    Position *pos;
    osl::Move *result;
    uint64_t nodes;
    const Move *moves;
    int first, last;
    TestCheckmate(CheckmateSolver& s, Position& p, osl::Move& r, uint64_t n,
            const Move *pv, int f, int l)
        : solver(&s), pos(&p), result(&r), nodes(n),
        moves(pv), first(f), last(l)
    {
    }
    void operator()(osl::Square) const
    {
        *result = Move();
        if (nodes < (1<<18))
            *result = solver->hasCheckmate(*pos, nodes);
        if (result->isNormal()) {
            if (first > 0)
                sync_cout << "info string checkmate in future (" << first
                    << ") " << move_to_uci(moves[first],false)
                    << " by " << move_to_uci(*result,false) << sync_endl;
        }
        else if (! Signals.stop) {
            Move move;
            TestCheckmate next = *this;
            next.first++;
            next.nodes /= 2;
            next.result = &move;
            if (next.first < last && pos->is_pseudo_legal(moves[next.first])
                    && next.nodes >= 1024) {
                StateInfo st;
                pos->do_undo_move(moves[next.first], st, next);
            }
        }
    }
};

void run_checkmate(int depth, uint64_t nodes, Position& pos)
{
    static boost::scoped_ptr<CheckmateSolver> solver(new CheckmateSolver);
    StateInfo st;
    nodes /= 16;
    int mated = 0;
    for (size_t i=0; i<RootMoves.size() && nodes >= 1024 && !Signals.stop; ++i) {
        osl::Move win_move;
        TestCheckmate function(*solver, pos, win_move, nodes,
                &RootMoves[i].pv[0], 0, (i==0) ? depth/2 : 1);
        pos.do_undo_move(RootMoves[i].pv[0], st, function);
        if (! win_move.isNormal())
            nodes /= 4;
        else {
            ++mated;
            RootMoves[i].score = -VALUE_INFINITE;
            //RootMoves[i].non_pv_score = VALUE_MATED_IN_MAX_PLY;
            sync_cout << "info string losing move " << i << "th "
                << move_to_uci(RootMoves[i].pv[0],false)
                << " by " << move_to_uci(win_move,false) << sync_endl;
        }
    }
    solver->clear();
}
#endif

namespace {

  // id_loop() is the main iterative deepening loop. It calls search() repeatedly
  // with increasing depth until the allocated thinking time has been consumed,
  // user stops the search, or the maximum search depth is reached.

  void id_loop(Position& pos) {

    Stack ss[MAX_PLY_PLUS_2];
#ifdef GPSFISH
    uint64_t es_base[(MAX_PLY_PLUS_2*sizeof(eval_t)+sizeof(uint64_t)-1)/sizeof(uint64_t)]
#ifdef __GNUC__
      __attribute__((aligned(16)))
#endif
	;
    eval_t *es=(eval_t *)&es_base[0];
#endif

    int depth, prevBestMoveChanges;
    Value bestValue, alpha, beta, delta;
    bool bestMoveNeverChanged = true;

    memset(ss, 0, 4 * sizeof(Stack));
    depth = BestMoveChanges = 0;
    bestValue = delta = -VALUE_INFINITE;
#ifdef GPSFISH
    ss->currentMove = osl::Move::PASS(pos.side_to_move()); // Hack to skip update_gains
#else
    ss->currentMove = MOVE_NULL; // Hack to skip update gains
#endif
    TT.new_search();
    H.clear();

    PVSize = Options["MultiPV"];
    Skill skill(Options["Skill Level"]);

    // Do we have to play with skill handicap? In this case enable MultiPV search
    // that we will use behind the scenes to retrieve a set of possible moves.
    if (skill.enabled() && PVSize < 4)
        PVSize = 4;

    PVSize = std::min(PVSize, RootMoves.size());

#ifdef GPSFISH
    pos.eval= &es[0];
    *(pos.eval)=eval_t(pos.osl_state,false);
#endif

#ifdef GPSFISH_DFPN
    uint64_t next_checkmate = 1<<18;
#endif

    // Iterative deepening loop until requested to stop or target depth reached
    while (++depth <= MAX_PLY && !Signals.stop && (!Limits.depth || depth <= Limits.depth))
    {
        // Save last iteration's scores before first PV line is searched and all
        // the move scores but the (new) PV are set to -VALUE_INFINITE.
        for (size_t i = 0; i < RootMoves.size(); i++)
            RootMoves[i].prevScore = RootMoves[i].score;

        prevBestMoveChanges = BestMoveChanges; // Only sensible when PVSize == 1
        BestMoveChanges = 0;

#ifdef GPSFISH_DFPN
        if ((uint64_t)pos.nodes_searched() > next_checkmate
                && ((Time::now() - SearchTime + 1000)
                   < std::max(Limits.movetime,TimeMgr.maximum_time())*4/5) ) {
            run_checkmate(depth, next_checkmate, pos);
            next_checkmate *= 2;
            if (RootMoves[0].score <= VALUE_MATED_IN_MAX_PLY) {
                depth -= std::min(4, (int)depth/2);
                alpha = std::max(alpha - delta*63, -VALUE_INFINITE);
                beta  = std::min(beta  + delta*63,  VALUE_INFINITE);
            }
        }
#endif

        // MultiPV loop. We perform a full root search for each PV line
        for (PVIdx = 0; PVIdx < PVSize; PVIdx++)
        {
            // Set aspiration window default width
            if (depth >= 5 && abs(RootMoves[PVIdx].prevScore) < VALUE_KNOWN_WIN)
            {
                delta = Value(16);
                alpha = RootMoves[PVIdx].prevScore - delta;
                beta  = RootMoves[PVIdx].prevScore + delta;
            }
            else
            {
                alpha = -VALUE_INFINITE;
                beta  =  VALUE_INFINITE;
            }

            // Start with a small aspiration window and, in case of fail high/low,
            // research with bigger window until not failing high/low anymore.
            while (true)
            {
                // Search starts from ss+1 to allow referencing (ss-1). This is
                // needed by update gains and ss copy when splitting at Root.
                bestValue = search<Root>(pos, ss+1, alpha, beta, depth * ONE_PLY);

                // Bring to front the best move. It is critical that sorting is
                // done with a stable algorithm because all the values but the first
                // and eventually the new best one are set to -VALUE_INFINITE and
                // we want to keep the same order for all the moves but the new
                // PV that goes to the front. Note that in case of MultiPV search
                // the already searched PV lines are preserved.
                sort<RootMove>(RootMoves.begin() + PVIdx, RootMoves.end());

                // Write PV back to transposition table in case the relevant
                // entries have been overwritten during the search.
                for (size_t i = 0; i <= PVIdx; i++)
                    RootMoves[i].insert_pv_in_tt(pos);

                // If search has been stopped return immediately. Sorting and
                // writing PV back to TT is safe becuase RootMoves is still
                // valid, although refers to previous iteration.
                if (Signals.stop)
                    return;

                // In case of failing high/low increase aspiration window and
                // research, otherwise exit the loop.
                if (bestValue > alpha && bestValue < beta)
                    break;

                // Give some update (without cluttering the UI) before to research
                if (Time::now() - SearchTime > 3000)
                    sync_cout << uci_pv(pos, depth, alpha, beta) << sync_endl;

                if (abs(bestValue) >= VALUE_KNOWN_WIN)
                {
                    alpha = -VALUE_INFINITE;
                    beta  =  VALUE_INFINITE;
                }
                else if (bestValue >= beta)
                {
                    beta += delta;
                    delta += delta / 2;
                }
                else
                {
                    Signals.failedLowAtRoot = true;
                    Signals.stopOnPonderhit = false;

                    alpha -= delta;
                    delta += delta / 2;
                }

                assert(alpha >= -VALUE_INFINITE && beta <= VALUE_INFINITE);
            }

            // Sort the PV lines searched so far and update the GUI
            sort<RootMove>(RootMoves.begin(), RootMoves.begin() + PVIdx + 1);
            if (PVIdx + 1 == PVSize || Time::now() - SearchTime > 3000)
                sync_cout << uci_pv(pos, depth, alpha, beta) << sync_endl;
        }

        // Do we need to pick now the sub-optimal best move ?
        if (skill.enabled() && skill.time_to_pick(depth))
            skill.pick_move();

        if (Options["Use Search Log"])
        {
            Log log(Options["Search Log Filename"]);
            log << pretty_pv(pos, depth, bestValue, Time::now() - SearchTime, &RootMoves[0].pv[0])
                << std::endl;
        }

        // Filter out startup noise when monitoring best move stability
        if (depth > 2 && BestMoveChanges)
            bestMoveNeverChanged = false;

        // Do we have found a "mate in x"?
        if (   Limits.mate
            && bestValue >= VALUE_MATE_IN_MAX_PLY
            && VALUE_MATE - bestValue <= 2 * Limits.mate)
            Signals.stop = true;

        // Do we have time for the next iteration? Can we stop searching now?
        if (Limits.use_time_management() && !Signals.stopOnPonderhit)
        {
            bool stop = false; // Local variable, not the volatile Signals.stop

            // Take in account some extra time if the best move has changed
            if (depth > 4 && depth < 50 &&  PVSize == 1)
                TimeMgr.pv_instability(BestMoveChanges, prevBestMoveChanges);

            // Stop search if most of available time is already consumed. We
            // probably don't have enough time to search the first move at the
            // next iteration anyway.
            if (Time::now() - SearchTime > (TimeMgr.available_time() * 62) / 100)
                stop = true;

            // Stop search early if one move seems to be much better than others
            if (    depth >= 12
                && !stop
                &&  PVSize == 1
                && (   (bestMoveNeverChanged &&  pos.captured_piece_type())
                    || Time::now() - SearchTime > (TimeMgr.available_time() * 40) / 100))
            {
                Value rBeta = bestValue - 2 * PawnValueMg;
                (ss+1)->excludedMove = RootMoves[0].pv[0];
                (ss+1)->skipNullMove = true;
                Value v = search<NonPV>(pos, ss+1, rBeta - 1, rBeta, (depth - 3) * ONE_PLY);
                (ss+1)->skipNullMove = false;
                (ss+1)->excludedMove = MOVE_NONE;

                if (v < rBeta)
                    stop = true;
            }

            if (stop)
            {
                // If we are allowed to ponder do not stop the search now but
                // keep pondering until GUI sends "ponderhit" or "stop".
                if (Limits.ponder)
                    Signals.stopOnPonderhit = true;
                else
                    Signals.stop = true;
            }
        }
    }
  }


  // search<>() is the main search function for both PV and non-PV nodes and for
  // normal and SplitPoint nodes. When called just after a split point the search
  // is simpler because we have already probed the hash table, done a null move
  // search, and searched the first move before splitting, we don't have to repeat
  // all this work again. We also don't need to store anything to the hash table
  // here: This is taken care of after we return from the split point.

  template <NodeType NT>
  Value search(Position& pos, Stack* ss, Value alpha, Value beta, Depth depth) {

    const bool PvNode   = (NT == PV || NT == Root || NT == SplitPointPV || NT == SplitPointRoot);
    const bool SpNode   = (NT == SplitPointPV || NT == SplitPointNonPV || NT == SplitPointRoot);
    const bool RootNode = (NT == Root || NT == SplitPointRoot);

    assert(alpha >= -VALUE_INFINITE && alpha < beta && beta <= VALUE_INFINITE);
    assert(PvNode || (alpha == beta - 1));
    assert(depth > DEPTH_ZERO);

    Move movesSearched[64];
    StateInfo st;
    const TTEntry *tte;
    SplitPoint* sp;
    Key posKey;
    Move ttMove, move, excludedMove, bestMove, threatMove;
    Depth ext, newDepth;
    Value bestValue, value, ttValue;
    Value eval, nullValue, futilityValue;
    bool inCheck, givesCheck, pvMove, singularExtensionNode;
    bool captureOrPromotion, dangerous, doFullDepthSearch;
    int moveCount, playedMoveCount;

    // Step 1. Initialize node
    Thread* thisThread = pos.this_thread();
    moveCount = playedMoveCount = 0;
<<<<<<< HEAD

#ifdef GPSFISH
    int repeat_check = 0;
    const Value VALUE_DRAW = value_draw(pos);

    if(can_capture_king(pos)){
        return mate_in(0);
    }
#endif

    threatExtension = false;
=======
>>>>>>> 8737b26a
    inCheck = pos.checkers();

    if (SpNode)
    {
        sp = ss->sp;
        bestMove   = sp->bestMove;
        threatMove = sp->threatMove;
        bestValue  = sp->bestValue;
        tte = NULL;
        ttMove = excludedMove = MOVE_NONE;
        ttValue = VALUE_NONE;

        assert(sp->bestValue > -VALUE_INFINITE && sp->moveCount > 0);

        goto split_point_start;
    }

    bestValue = -VALUE_INFINITE;
    ss->currentMove = threatMove = (ss+1)->excludedMove = bestMove = MOVE_NONE;
    ss->ply = (ss-1)->ply + 1;
    (ss+1)->skipNullMove = false; (ss+1)->reduction = DEPTH_ZERO;
    (ss+2)->killers[0] = (ss+2)->killers[1] = MOVE_NONE;

    // Used to send selDepth info to GUI
    if (PvNode && thisThread->maxPly < ss->ply)
        thisThread->maxPly = ss->ply;

#ifdef GPSFISH
    // Step X. Check for aborted search and immediate draw
    // Check for an instant draw or maximum ply reached
    if (Signals.stop || ss->ply > MAX_PLY || pos.is_draw(repeat_check))
        return VALUE_DRAW;

    if(repeat_check<0)
        return mated_in(ss->ply+1);
    else if(repeat_check>0)
        return mate_in(ss->ply);

    // Step 2. Check for aborted search and immediate draw
    if ((   Signals.stop
         || pos.is_draw<true,PvNode>()
         || ss->ply > MAX_PLY) && !RootNode)
        return VALUE_DRAW;

    if ( !Root ){
        if(repeat_check<0)
            return mated_in(ss->ply);
        else if(repeat_check>0)
            return mate_in(ss->ply);
        else if(osl::EnterKing::canDeclareWin(pos.osl_state))
            return mate_in(ss->ply+1);
    }

    if (!ss->checkmateTested) {
        ss->checkmateTested = true;
        if(!pos.osl_state.inCheck()
                && ImmediateCheckmate::hasCheckmateMove
                (pos.side_to_move(),pos.osl_state,bestMove)) {
            return mate_in(ss->ply);
        }
#  ifdef GPSFISH_CHECKMATE3
        if ((! (ss-1)->currentMove.isNormal()
            || (ss-1)->currentMove.ptype() == osl::KING)) {
            osl::checkmate::King8Info king8=pos.osl_state.king8Info(alt(pos.side_to_move()));
            assert(king8.uint64Value() == osl::checkmate::King8Info::make(pos.side_to_move(), pos.osl_state).uint64Value());
            bool in_danger = king8.dropCandidate() | king8.moveCandidate2();
            if (in_danger) {
                osl::checkmate::FixedDepthSearcher solver(pos.osl_state);
                if (solver.hasCheckmateMoveOfTurn(2,bestMove)
                        .isCheckmateSuccess()) {
                    return mate_in(ss->ply+2);;
                }
            }
        }
#  endif
    }
#endif

    if (!RootNode)
    {
        // Step 2. Check for aborted search and immediate draw
        if (Signals.stop || pos.is_draw<true, PvNode>() || ss->ply > MAX_PLY)
            return DrawValue[pos.side_to_move()];

        // Step 3. Mate distance pruning. Even if we mate at the next move our score
        // would be at best mate_in(ss->ply+1), but if alpha is already bigger because
        // a shorter mate was found upward in the tree then there is no need to search
        // further, we will never beat current alpha. Same logic but with reversed signs
        // applies also in the opposite condition of being mated instead of giving mate,
        // in this case return a fail-high score.
        alpha = std::max(mated_in(ss->ply), alpha);
        beta = std::min(mate_in(ss->ply+1), beta);
        if (alpha >= beta)
            return alpha;
    }

    // Step 4. Transposition table lookup
    // We don't want the score of a partial search to overwrite a previous full search
    // TT value, so we use a different position key in case of an excluded move.
    excludedMove = ss->excludedMove;
#ifdef GPSFISH
    posKey = excludedMove!=MOVE_NONE ? pos.exclusion_key() : pos.key();
#else
    posKey = excludedMove ? pos.exclusion_key() : pos.key();
#endif

    tte = TT.probe(posKey);
#ifdef GPSFISH
    ttMove = RootNode ? RootMoves[PVIdx].pv[0] : tte ? tte->move(pos) : MOVE_NONE;
#else
    ttMove = RootNode ? RootMoves[PVIdx].pv[0] : tte ? tte->move() : MOVE_NONE;
#endif
    ttValue = tte ? value_from_tt(tte->value(), ss->ply) : VALUE_NONE;

    // At PV nodes we check for exact scores, while at non-PV nodes we check for
    // a fail high/low. Biggest advantage at probing at PV nodes is to have a
    // smooth experience in analysis mode. We don't probe at Root nodes otherwise
    // we should also update RootMoveList to avoid bogus output.
    if (   !RootNode
        && tte
        && tte->depth() >= depth
        && ttValue != VALUE_NONE // Only in case of TT access race
        && (           PvNode ?  tte->type() == BOUND_EXACT
            : ttValue >= beta ? (tte->type() & BOUND_LOWER)
                              : (tte->type() & BOUND_UPPER)))
    {
        TT.refresh(tte);
        ss->currentMove = ttMove; // Can be MOVE_NONE

        if (    ttValue >= beta
            &&  ttMove
            && !pos.is_capture_or_promotion(ttMove)
            &&  ttMove != ss->killers[0])
        {
            ss->killers[1] = ss->killers[0];
            ss->killers[0] = ttMove;
        }
        return ttValue;
    }

    // Step 5. Evaluate the position statically and update parent's gain statistics
    if (inCheck)
        ss->staticEval = ss->evalMargin = eval = VALUE_NONE;

    else if (tte)
    {
        // Never assume anything on values stored in TT
        if (  (ss->staticEval = eval = tte->static_value()) == VALUE_NONE
            ||(ss->evalMargin = tte->static_value_margin()) == VALUE_NONE)
            eval = ss->staticEval = evaluate(pos, ss->evalMargin);

        // Can ttValue be used as a better position evaluation?
        if (ttValue != VALUE_NONE)
            if (   ((tte->type() & BOUND_LOWER) && ttValue > eval)
                || ((tte->type() & BOUND_UPPER) && ttValue < eval))
                eval = ttValue;
    }
    else
    {
        eval = ss->staticEval = evaluate(pos, ss->evalMargin);
        TT.store(posKey, VALUE_NONE, BOUND_NONE, DEPTH_NONE, MOVE_NONE,
                 ss->staticEval, ss->evalMargin);
    }

    // Update gain for the parent non-capture move given the static position
    // evaluation before and after the move.
#ifdef GPSFISH
    if (  !(move = (ss-1)->currentMove).isPass()
#else
    if (   (move = (ss-1)->currentMove) != MOVE_NULL
#endif
        && (ss-1)->staticEval != VALUE_NONE
        &&  ss->staticEval != VALUE_NONE
        && !pos.captured_piece_type()
        &&  type_of(move) == NORMAL)
    {
        Square to = to_sq(move);
#ifdef GPSFISH
        //H.update_gain(m.ptypeO(), to_sq(m), -(before + after));
        H.update_gain(move.ptypeO(), to, -(ss-1)->staticEval - ss->staticEval);
#else
        H.update_gain(pos.piece_on(to), to, -(ss-1)->staticEval - ss->staticEval);
#endif
    }

    // Step 6. Razoring (is omitted in PV nodes)
    if (   !PvNode
        &&  depth < 4 * ONE_PLY
        && !inCheck
        &&  eval + razor_margin(depth) < beta
        &&  ttMove == MOVE_NONE
        &&  abs(beta) < VALUE_MATE_IN_MAX_PLY
#ifndef GPSFISH
        && !pos.pawn_on_7th(pos.side_to_move()))
#endif
      )
    {
        Value rbeta = beta - razor_margin(depth);
        Value v = qsearch<NonPV, false>(pos, ss, rbeta-1, rbeta, DEPTH_ZERO);
        if (v < rbeta)
            // Logically we should return (v + razor_margin(depth)), but
            // surprisingly this did slightly weaker in tests.
            return v;
    }

    // Step 7. Static null move pruning (is omitted in PV nodes)
    // We're betting that the opponent doesn't have a move that will reduce
    // the score by more than futility_margin(depth) if we do a null move.
    if (   !PvNode
        && !ss->skipNullMove
        &&  depth < 4 * ONE_PLY
        && !inCheck
        &&  eval - FutilityMargins[depth][0] >= beta
        &&  abs(beta) < VALUE_MATE_IN_MAX_PLY
#ifndef GPSFISH
        &&  pos.non_pawn_material(pos.side_to_move())
#endif
	   )
        return eval - FutilityMargins[depth][0];

    // Step 8. Null move search with verification search (is omitted in PV nodes)
    if (   !PvNode
        && !ss->skipNullMove
        &&  depth > ONE_PLY
        && !inCheck
        &&  eval >= beta
        &&  abs(beta) < VALUE_MATE_IN_MAX_PLY
#ifdef GPSFISH
      )
#else
        &&  pos.non_pawn_material(pos.side_to_move()))
#endif
    {
#ifdef GPSFISH
        ss->currentMove = Move::PASS(pos.side_to_move());
#else
        ss->currentMove = MOVE_NULL;
#endif

        // Null move dynamic reduction based on depth
        Depth R = 3 * ONE_PLY + depth / 4;

        // Null move dynamic reduction based on value
        if (eval - PawnValueMg > beta)
            R += ONE_PLY;

#ifdef GPSFISH
        pos.do_undo_null_move(st,
                [&](osl::Square){
                *(pos.eval+1)= *(pos.eval);
                pos.eval++;
                pos.eval->update(pos.osl_state,ss->currentMove);
#else
        pos.do_null_move<true>(st);
#endif
        (ss+1)->skipNullMove = true;
        nullValue = depth-R < ONE_PLY ? -qsearch<NonPV, false>(pos, ss+1, -beta, -alpha, DEPTH_ZERO)
                                      : - search<NonPV>(pos, ss+1, -beta, -alpha, depth-R);
        (ss+1)->skipNullMove = false;
#ifdef GPSFISH
	    --pos.eval;
	  }
	  );
#else
        pos.do_null_move<false>(st);
#endif

        if (nullValue >= beta)
        {
            // Do not return unproven mate scores
            if (nullValue >= VALUE_MATE_IN_MAX_PLY)
                nullValue = beta;

            if (depth < 6 * ONE_PLY)
                return nullValue;

            // Do verification search at high depths
            ss->skipNullMove = true;
            Value v = search<NonPV>(pos, ss, alpha, beta, depth-R);
            ss->skipNullMove = false;

            if (v >= beta)
                return nullValue;
        }
        else
            // The null move failed low, which means that we may be faced with
            // some kind of threat.
            threatMove = (ss+1)->currentMove;
    }

    // Step 9. ProbCut (is omitted in PV nodes)
    // If we have a very good capture (i.e. SEE > seeValues[captured_piece_type])
    // and a reduced search returns a value much above beta, we can (almost) safely
    // prune the previous move.
    if (   !PvNode
        &&  depth >= 5 * ONE_PLY
        && !inCheck
        && !ss->skipNullMove
        &&  excludedMove == MOVE_NONE
        &&  abs(beta) < VALUE_MATE_IN_MAX_PLY)
    {
        Value rbeta = beta + 200;
        Depth rdepth = depth - ONE_PLY - 3 * ONE_PLY;

        assert(rdepth >= ONE_PLY);
        assert((ss-1)->currentMove != MOVE_NONE);
        assert((ss-1)->currentMove != MOVE_NULL);

        MovePicker mp(pos, ttMove, H, pos.captured_piece_type());
        CheckInfo ci(pos);

        while ((move = mp.next_move<false>()) != MOVE_NONE)
            if (pos.pl_move_is_legal(move, ci.pinned))
            {
                ss->currentMove = move;
#ifdef GPSFISH
                pos.do_undo_move(move,st,
                        [&](osl::Square){
                        assert(pos.is_ok());
                        *(pos.eval+1)= *(pos.eval);
                        pos.eval++;
                        pos.eval->update(pos.osl_state,move);
#else
                pos.do_move(move, st, ci, pos.move_gives_check(move, ci));
#endif
                value = -search<NonPV>(pos, ss+1, -rbeta, -rbeta+1, rdepth);
#ifdef GPSFISH
                --pos.eval;
                });
#else
                pos.undo_move(move);
#endif
                if (value >= rbeta)
                    return value;
            }
    }

    // Step 10. Internal iterative deepening
    if (   depth >= (PvNode ? 5 * ONE_PLY : 8 * ONE_PLY)
        && ttMove == MOVE_NONE
        && (PvNode || (!inCheck && ss->staticEval + Value(256) >= beta)))
    {
        Depth d = (PvNode ? depth - 2 * ONE_PLY : depth / 2);

        ss->skipNullMove = true;
        search<PvNode ? PV : NonPV>(pos, ss, alpha, beta, d);
        ss->skipNullMove = false;

        tte = TT.probe(posKey);
#ifdef GPSFISH
        ttMove = tte ? tte->move(pos) : MOVE_NONE;
#else
        ttMove = tte ? tte->move() : MOVE_NONE;
#endif
    }

split_point_start: // At split points actual search starts from here

    MovePicker mp(pos, ttMove, depth, H, ss, PvNode ? -VALUE_INFINITE : beta);
    CheckInfo ci(pos);
    value = bestValue; // Workaround a bogus 'uninitialized' warning under gcc
    singularExtensionNode =   !RootNode
                           && !SpNode
                           &&  depth >= (PvNode ? 6 * ONE_PLY : 8 * ONE_PLY)
                           &&  ttMove != MOVE_NONE
#ifdef GPSFISH
                           && excludedMove==MOVE_NONE // Recursive singular search is not allowed
#else
                           && !excludedMove // Recursive singular search is not allowed
#endif
                           && (tte->type() & BOUND_LOWER)
                           &&  tte->depth() >= depth - 3 * ONE_PLY;

    // Step 11. Loop through moves
    // Loop through all pseudo-legal moves until no moves remain or a beta cutoff occurs
    while ((move = mp.next_move<SpNode>()) != MOVE_NONE)
    {
      assert(is_ok(move));

      if (move == excludedMove)
          continue;

      // At root obey the "searchmoves" option and skip moves not listed in Root
      // Move List, as a consequence any illegal move is also skipped. In MultiPV
      // mode we also skip PV moves which have been already searched.
      if (RootNode && !std::count(RootMoves.begin() + PVIdx, RootMoves.end(), move))
          continue;

      if (SpNode)
      {
          // Shared counter cannot be decremented later if move turns out to be illegal
          if (!pos.pl_move_is_legal(move, ci.pinned))
              continue;

          moveCount = ++sp->moveCount;
          sp->mutex.unlock();
      }
      else
          moveCount++;
#ifdef MOVE_STACK_REJECTIONS
      if(!Root && move_stack_rejections_probe(move,pos,ss,alpha)) {
          if (SpNode)
              lock_grab(&(sp->lock));
          continue;
      }
#endif

      if (RootNode)
      {
          Signals.firstRootMove = (moveCount == 1);

#if 1 //ndef GPSFISH
          if (thisThread == Threads.main_thread() && Time::now() - SearchTime > 3000)
              sync_cout << "info depth " << depth / ONE_PLY
                        << " currmove " << move_to_uci(move, pos.is_chess960())
                        << " currmovenumber " << moveCount + PVIdx << sync_endl;
#endif
      }

      ext = DEPTH_ZERO;
      captureOrPromotion = pos.is_capture_or_promotion(move);
      givesCheck = pos.move_gives_check(move, ci);
#ifdef GPSFISH
      dangerous =   givesCheck; // XXX : add other condition ?
#else
      dangerous =   givesCheck
                 || pos.is_passed_pawn_push(move)
                 || type_of(move) == CASTLE
                 || (   captureOrPromotion // Entering a pawn endgame?
                     && type_of(pos.piece_on(to_sq(move))) != PAWN
                     && type_of(move) == NORMAL
                     && (  pos.non_pawn_material(WHITE) + pos.non_pawn_material(BLACK)
                         - PieceValue[MG][pos.piece_on(to_sq(move))] == VALUE_ZERO));
#endif

      // Step 12. Extend checks and, in PV nodes, also dangerous moves
      if (PvNode && dangerous)
          ext = ONE_PLY;

      else if (givesCheck && pos.see_sign(move) >= 0)
          ext = ONE_PLY / 2;

      // Singular extension search. If all moves but one fail low on a search of
      // (alpha-s, beta-s), and just one fails high on (alpha, beta), then that move
      // is singular and should be extended. To verify this we do a reduced search
      // on all the other moves but the ttMove, if result is lower than ttValue minus
      // a margin then we extend ttMove.
      if (    singularExtensionNode
          &&  move == ttMove
          && !ext
          &&  pos.pl_move_is_legal(move, ci.pinned)
          &&  abs(ttValue) < VALUE_KNOWN_WIN)
      {
          assert(ttValue != VALUE_NONE);

          Value rBeta = ttValue - int(depth);
          ss->excludedMove = move;
          ss->skipNullMove = true;
          value = search<NonPV>(pos, ss, rBeta - 1, rBeta, depth / 2);
          ss->skipNullMove = false;
          ss->excludedMove = MOVE_NONE;

          if (value < rBeta)
              ext = rBeta >= beta ? ONE_PLY + ONE_PLY / 2 : ONE_PLY;
      }

      // Update current move (this must be done after singular extension search)
      newDepth = depth - ONE_PLY + ext;

      // Step 13. Futility pruning (is omitted in PV nodes)
      if (   !PvNode
          && !captureOrPromotion
          && !inCheck
          && !dangerous
          &&  move != ttMove
          && (!threatMove || !prevents_move(pos, move, threatMove))
          && (bestValue > VALUE_MATED_IN_MAX_PLY || (   bestValue == -VALUE_INFINITE
                                                     && alpha > VALUE_MATED_IN_MAX_PLY)))
      {
          // Move count based pruning
<<<<<<< HEAD
          if (   depth < 16 * ONE_PLY
              && moveCount >= FutilityMoveCounts[depth]
#ifdef GPSFISH
              && (threatMove==MOVE_NONE || !prevents_move(pos, move, threatMove)))
#else
              && (!threatMove || !prevents_move(pos, move, threatMove)))
#endif
=======
          if (depth < 16 * ONE_PLY && moveCount >= FutilityMoveCounts[depth])
>>>>>>> 8737b26a
          {
              if (SpNode)
                  sp->mutex.lock();

              continue;
          }

          // Value based pruning
          // We illogically ignore reduction condition depth >= 3*ONE_PLY for predicted depth,
          // but fixing this made program slightly weaker.
          Depth predictedDepth = newDepth - reduction<PvNode>(depth, moveCount);
          futilityValue =  ss->staticEval + ss->evalMargin + futility_margin(predictedDepth, moveCount)
#ifdef GPSFISH
                         + H.gain(move.ptypeO(), to_sq(move)); // XXX
#else
                         + H.gain(pos.piece_moved(move), to_sq(move));
#endif

          if (futilityValue < beta)
          {
              if (SpNode)
                  sp->mutex.lock();

              continue;
          }

          // Prune moves with negative SEE at low depths
          if (   predictedDepth < 2 * ONE_PLY
              && pos.see_sign(move) < 0)
          {
              if (SpNode)
                  sp->mutex.lock();

              continue;
          }
      }

      // Check for legality only before to do the move
      if (!RootNode && !SpNode && !pos.pl_move_is_legal(move, ci.pinned))
      {
          moveCount--;
          continue;
      }

      pvMove = PvNode && moveCount == 1;
      ss->currentMove = move;
      if (!SpNode && !captureOrPromotion && playedMoveCount < 64)
          movesSearched[playedMoveCount++] = move;

#ifdef GPSFISH
      assert(pos.eval->value()==eval_t(pos.osl_state,false).value());
      (ss+1)->checkmateTested = false;
      pos.do_undo_move(move,st,
              [&](osl::Square){
              *(pos.eval+1)= *(pos.eval);
              pos.eval++;
              pos.eval->update(pos.osl_state,move);
              assert(pos.eval->value()==eval_t(pos.osl_state,false).value());

    const bool PvNode   = (NT == PV || NT == Root || NT == SplitPointPV || NT == SplitPointRoot);
    const bool SpNode   = (NT == SplitPointPV || NT == SplitPointNonPV || NT == SplitPointRoot);
    const bool RootNode = (NT == Root || NT == SplitPointRoot);

#else
      // Step 14. Make the move
      pos.do_move(move, st, ci, givesCheck);
#endif

      // Step 15. Reduced depth search (LMR). If the move fails high will be
      // re-searched at full depth.
      if (    depth > 3 * ONE_PLY
          && !pvMove
          && !captureOrPromotion
          && !dangerous
          &&  ss->killers[0] != move
          &&  ss->killers[1] != move)
      {
          ss->reduction = reduction<PvNode>(depth, moveCount);
          Depth d = std::max(newDepth - ss->reduction, ONE_PLY);
          alpha = SpNode ? sp->alpha : alpha;

          value = -search<NonPV>(pos, ss+1, -(alpha+1), -alpha, d);

          doFullDepthSearch = (value > alpha && ss->reduction != DEPTH_ZERO);
          ss->reduction = DEPTH_ZERO;
      }
      else
          doFullDepthSearch = !pvMove;

      // Step 16. Full depth search, when LMR is skipped or fails high
      if (doFullDepthSearch)
      {
          alpha = SpNode ? sp->alpha : alpha;
          value = newDepth < ONE_PLY ?
                          givesCheck ? -qsearch<NonPV,  true>(pos, ss+1, -(alpha+1), -alpha, DEPTH_ZERO)
                                     : -qsearch<NonPV, false>(pos, ss+1, -(alpha+1), -alpha, DEPTH_ZERO)
                                     : - search<NonPV>(pos, ss+1, -(alpha+1), -alpha, newDepth);
      }

      // Only for PV nodes do a full PV search on the first move or after a fail
      // high, in the latter case search only if value < beta, otherwise let the
      // parent node to fail low with value <= alpha and to try another move.
      if (PvNode && (pvMove || (value > alpha && (RootNode || value < beta))))
          value = newDepth < ONE_PLY ?
                          givesCheck ? -qsearch<PV,  true>(pos, ss+1, -beta, -alpha, DEPTH_ZERO)
                                     : -qsearch<PV, false>(pos, ss+1, -beta, -alpha, DEPTH_ZERO)
                                     : - search<PV>(pos, ss+1, -beta, -alpha, newDepth);

#ifdef GPSFISH
      --pos.eval;
      } );
#else
      // Step 17. Undo move
      pos.undo_move(move);
#endif

      assert(value > -VALUE_INFINITE && value < VALUE_INFINITE);

      // Step 18. Check for new best move
      if (SpNode)
      {
          sp->mutex.lock();
          bestValue = sp->bestValue;
          alpha = sp->alpha;
      }

      // Finished searching the move. If Signals.stop is true, the search
      // was aborted because the user interrupted the search or because we
      // ran out of time. In this case, the return value of the search cannot
      // be trusted, and we don't update the best move and/or PV.
      if (Signals.stop || thisThread->cutoff_occurred())
          return value; // To avoid returning VALUE_INFINITE

      if (RootNode)
      {
          RootMove& rm = *std::find(RootMoves.begin(), RootMoves.end(), move);

          // PV move or new best move ?
          if (pvMove || value > alpha)
          {
              rm.score = value;
              rm.extract_pv_from_tt(pos);

              // We record how often the best move has been changed in each
              // iteration. This information is used for time management: When
              // the best move changes frequently, we allocate some more time.
              if (!pvMove)
                  BestMoveChanges++;

#if 0 //def GPSFISH
              if (depth >= 5*ONE_PLY
                      && (!isPvMove || current_search_time() >= 5000))
                  cout << "info"
                      << depth_to_uci(depth)
                      << score_to_uci(rm->score, alpha, beta)
                      << speed_to_uci(pos.nodes_searched())
                      << pv_to_uci(&rm->pv[0], 0 + 1, false) << endl;
#endif

          }
          else
              // All other moves but the PV are set to the lowest value, this
              // is not a problem when sorting becuase sort is stable and move
              // position in the list is preserved, just the PV is pushed up.
              rm.score = -VALUE_INFINITE;
      }

      if (value > bestValue)
      {
          bestValue = SpNode ? sp->bestValue = value : value;

          if (value > alpha)
          {
              bestMove = SpNode ? sp->bestMove = move : move;

              if (PvNode && value < beta) // Update alpha! Always alpha < beta
                  alpha = SpNode ? sp->alpha = value : value;
              else
              {
                  assert(value >= beta); // Fail high

                  if (SpNode)
                      sp->cutoff = true;

                  break;
              }
          }
      }

      // Step 19. Check for splitting the search
      if (   !SpNode
          &&  depth >= Threads.min_split_depth()
          &&  Threads.available_slave_exists(thisThread))
      {
          assert(bestValue < beta);

          bestValue = Threads.split<FakeSplit>(pos, ss, alpha, beta, bestValue, &bestMove,
                                               depth, threatMove, moveCount, mp, NT);
          if (bestValue >= beta)
              break;
      }
    }

    if (SpNode)
        return bestValue;

    // Step 20. Check for mate and stalemate
    // All legal moves have been searched and if there are no legal moves, it
    // must be mate or stalemate. Note that we can have a false positive in
    // case of Signals.stop or thread.cutoff_occurred() are set, but this is
    // harmless because return value is discarded anyhow in the parent nodes.
    // If we are in a singular extension search then return a fail low score.
    // A split node has at least one move, the one tried before to be splitted.
    if (!moveCount)
#ifdef GPSFISH
        return  (excludedMove != MOVE_NONE) ? alpha
              : (inCheck ? (move_is_pawn_drop((ss-1)->currentMove) ? mate_in(ss->ply) : mated_in(ss->ply) ) : VALUE_DRAW); // XXX : checking checkmate by pawn drop
#else
        return  excludedMove ? alpha
              : inCheck ? mated_in(ss->ply) : DrawValue[pos.side_to_move()];
#endif

    // If we have pruned all the moves without searching return a fail-low score
    if (bestValue == -VALUE_INFINITE)
    {
        assert(!playedMoveCount);

        bestValue = alpha;
    }

    if (bestValue >= beta) // Failed high
    {
        TT.store(posKey, value_to_tt(bestValue, ss->ply), BOUND_LOWER, depth,
                 bestMove, ss->staticEval, ss->evalMargin);

        if (!pos.is_capture_or_promotion(bestMove) && !inCheck)
        {
            if (bestMove != ss->killers[0])
            {
                ss->killers[1] = ss->killers[0];
                ss->killers[0] = bestMove;
            }

            // Increase history value of the cut-off move
            Value bonus = Value(int(depth) * int(depth));
            H.add(pos.piece_moved(bestMove), to_sq(bestMove), bonus);

            // Decrease history of all the other played non-capture moves
            for (int i = 0; i < playedMoveCount - 1; i++)
            {
                Move m = movesSearched[i];
                H.add(pos.piece_moved(m), to_sq(m), -bonus);
            }
        }
    }
    else // Failed low or PV search
        TT.store(posKey, value_to_tt(bestValue, ss->ply),
                 PvNode && bestMove != MOVE_NONE ? BOUND_EXACT : BOUND_UPPER,
                 depth, bestMove, ss->staticEval, ss->evalMargin);

    assert(bestValue > -VALUE_INFINITE && bestValue < VALUE_INFINITE);

    return bestValue;
  }


  // qsearch() is the quiescence search function, which is called by the main
  // search function when the remaining depth is zero (or, to be more precise,
  // less than ONE_PLY).

  template <NodeType NT, bool InCheck>
  Value qsearch(Position& pos, Stack* ss, Value alpha, Value beta, Depth depth) {

    const bool PvNode = (NT == PV);

    assert(NT == PV || NT == NonPV);
    assert(InCheck == !!pos.checkers());
    assert(alpha >= -VALUE_INFINITE && alpha < beta && beta <= VALUE_INFINITE);
    assert(PvNode || (alpha == beta - 1));
    assert(depth <= DEPTH_ZERO);

    StateInfo st;
    const TTEntry* tte;
    Key posKey;
    Move ttMove, move, bestMove;
    Value bestValue, value, ttValue, futilityValue, futilityBase, oldAlpha;
#ifdef GPSFISH
    bool givesCheck, evasionPrunable;
#else
    bool givesCheck, enoughMaterial, evasionPrunable;
#endif
    Depth ttDepth;

    // To flag BOUND_EXACT a node with eval above alpha and no available moves
    if (PvNode)
        oldAlpha = alpha;

    ss->currentMove = bestMove = MOVE_NONE;
    ss->ply = (ss-1)->ply + 1;

    // Check for an instant draw or maximum ply reached
    if (pos.is_draw<false, false>() || ss->ply > MAX_PLY)
        return DrawValue[pos.side_to_move()];

#ifdef GPSFISH
    if(can_capture_king(pos)){
        return mate_in(0);
    }
    if(!pos.osl_state.inCheck()
            && ImmediateCheckmate::hasCheckmateMove
            (pos.side_to_move(),pos.osl_state,bestMove)) {
        return mate_in(ss->ply);
    }
#endif

    // Transposition table lookup. At PV nodes, we don't use the TT for
    // pruning, but only for move ordering.
    posKey = pos.key();
    tte = TT.probe(posKey);
#ifdef GPSFISH
    ttMove = tte ? tte->move(pos) : MOVE_NONE;
#else
    ttMove = tte ? tte->move() : MOVE_NONE;
#endif
    ttValue = tte ? value_from_tt(tte->value(),ss->ply) : VALUE_NONE;

    // Decide whether or not to include checks, this fixes also the type of
    // TT entry depth that we are going to use. Note that in qsearch we use
    // only two types of depth in TT: DEPTH_QS_CHECKS or DEPTH_QS_NO_CHECKS.
    ttDepth = InCheck || depth >= DEPTH_QS_CHECKS ? DEPTH_QS_CHECKS
                                                  : DEPTH_QS_NO_CHECKS;
    if (   tte
        && tte->depth() >= ttDepth
        && ttValue != VALUE_NONE // Only in case of TT access race
        && (           PvNode ?  tte->type() == BOUND_EXACT
            : ttValue >= beta ? (tte->type() & BOUND_LOWER)
                              : (tte->type() & BOUND_UPPER)))
    {
        ss->currentMove = ttMove; // Can be MOVE_NONE
        return ttValue;
    }

    // Evaluate the position statically
    if (InCheck)
    {
        ss->staticEval = ss->evalMargin = VALUE_NONE;
        bestValue = futilityBase = -VALUE_INFINITE;
#ifndef GPSFISH
        enoughMaterial = false;
#endif
    }
    else
    {
        if (tte)
        {
            // Never assume anything on values stored in TT
            if (  (ss->staticEval = bestValue = tte->static_value()) == VALUE_NONE
                ||(ss->evalMargin = tte->static_value_margin()) == VALUE_NONE)
                ss->staticEval = bestValue = evaluate(pos, ss->evalMargin);
        }
        else
            ss->staticEval = bestValue = evaluate(pos, ss->evalMargin);

        // Stand pat. Return immediately if static value is at least beta
        if (bestValue >= beta)
        {
            if (!tte)
                TT.store(pos.key(), value_to_tt(bestValue, ss->ply), BOUND_LOWER,
                         DEPTH_NONE, MOVE_NONE, ss->staticEval, ss->evalMargin);

            return bestValue;
        }

        if (PvNode && bestValue > alpha)
            alpha = bestValue;

        futilityBase = ss->staticEval + ss->evalMargin + Value(128);
#ifndef GPSFISH
        enoughMaterial = pos.non_pawn_material(pos.side_to_move()) > RookValueMg;
#endif
    }

    // Initialize a MovePicker object for the current position, and prepare
    // to search the moves. Because the depth is <= 0 here, only captures,
    // queen promotions and checks (only if depth >= DEPTH_QS_CHECKS) will
    // be generated.
    MovePicker mp(pos, ttMove, depth, H, to_sq((ss-1)->currentMove));
    CheckInfo ci(pos);

    // Loop through the moves until no moves remain or a beta cutoff occurs
    while ((move = mp.next_move<false>()) != MOVE_NONE)
    {
      assert(is_ok(move));

#ifdef MOVE_STACK_REJECTIONS
      if(move_stack_rejections_probe(move,pos,ss,alpha)) continue;
#endif

      givesCheck = pos.move_gives_check(move, ci);

      // Futility pruning
      if (   !PvNode
          && !InCheck
          && !givesCheck
          &&  move != ttMove
#ifndef GPSFISH
          &&  enoughMaterial
          &&  type_of(move) != PROMOTION
          && !pos.is_passed_pawn_push(move))
#endif
         )
      {
#ifdef GPSFISH
          futilityValue =  futilityBase
                         + PieceValue[EG][pos.piece_on(to_sq(move))]
                         + (type_of(move) == PROMOTION ? promote_value_of_piece_on(pos.piece_on(from_sq(move))) : VALUE_ZERO);
#else
          futilityValue =  futilityBase
                         + PieceValue[EG][pos.piece_on(to_sq(move))]
                         + (type_of(move) == ENPASSANT ? PawnValueEg : VALUE_ZERO);
#endif

          if (futilityValue < beta)
          {
              bestValue = std::max(bestValue, futilityValue);
              continue;
          }

          // Prune moves with negative or equal SEE
          if (   futilityBase < beta
              && depth < DEPTH_ZERO
              && pos.see(move) <= 0)
          {
              bestValue = std::max(bestValue, futilityBase);
              continue;
          }
      }

      // Detect non-capture evasions that are candidate to be pruned
      evasionPrunable =   !PvNode
                       &&  InCheck
                       &&  bestValue > VALUE_MATED_IN_MAX_PLY
                       && !pos.is_capture(move)
#ifndef GPSFISH
                       && !pos.can_castle(pos.side_to_move())
#endif
                       ;

      // Don't search moves with negative SEE values
      if (   !PvNode
          && (!InCheck || evasionPrunable)
          &&  move != ttMove
#ifndef GPSFISH
          &&  type_of(move) != PROMOTION
#endif
          &&  pos.see_sign(move) < 0)
          continue;

      // Don't search useless checks
      if (   !PvNode
          && !InCheck
          &&  givesCheck
          &&  move != ttMove
          && !pos.is_capture_or_promotion(move)
          &&  ss->staticEval + PawnValueMg / 4 < beta
          && !check_is_dangerous(pos, move, futilityBase, beta))
          continue;

      // Check for legality only before to do the move
      if (!pos.pl_move_is_legal(move, ci.pinned))
          continue;

      ss->currentMove = move;

      // Make and search the move
#ifdef GPSFISH
      pos.do_undo_move(move,st,
              [&](osl::Square){
              assert(pos.is_ok());
              *(pos.eval+1)= *(pos.eval);
              pos.eval++;
              pos.eval->update(pos.osl_state,move);
              assert(pos.eval_is_ok());
#else
      pos.do_move(move, st, ci, givesCheck);
#endif
      value = givesCheck ? -qsearch<NT,  true>(pos, ss+1, -beta, -alpha, depth - ONE_PLY)
                         : -qsearch<NT, false>(pos, ss+1, -beta, -alpha, depth - ONE_PLY);
#ifdef GPSFISH
      --pos.eval;
      }
      );
#else
      pos.undo_move(move);
#endif

      assert(value > -VALUE_INFINITE && value < VALUE_INFINITE);

      // Check for new best move
      if (value > bestValue)
      {
          bestValue = value;

          if (value > alpha)
          {
              if (PvNode && value < beta) // Update alpha here! Always alpha < beta
              {
                  alpha = value;
                  bestMove = move;
              }
              else // Fail high
              {
                  TT.store(posKey, value_to_tt(value, ss->ply), BOUND_LOWER,
                           ttDepth, move, ss->staticEval, ss->evalMargin);

                  return value;
              }
          }
       }
    }

#ifdef GPSFISH_CHECKMATE3_QUIESCE
    if (bestValue < beta && depth >= DEPTH_QS_CHECKS
            && (!(ss-1)->currentMove.isNormal()
                || (ss-1)->currentMove.ptype() == osl::KING)) {
        osl::checkmate::King8Info king8=pos.osl_state.king8Info(alt(pos.side_to_move()));
        assert(king8.uint64Value() == osl::checkmate::King8Info::make(pos.side_to_move(), pos.osl_state).uint64Value());
        bool in_danger = king8.dropCandidate() | king8.moveCandidate2();
        if (in_danger) {
            osl::checkmate::FixedDepthSearcher solver(pos.osl_state);
            if (solver.hasCheckmateMoveOfTurn(2,bestMove).isCheckmateSuccess()) {
                return mate_in(ss->ply+2);;
            }
        }
    }
#endif

    // All legal moves have been searched. A special case: If we're in check
    // and no legal moves were found, it is checkmate.
    if (InCheck && bestValue == -VALUE_INFINITE)
#ifdef GPSFISH
        return (move_is_pawn_drop((ss-1)->currentMove) ? mate_in(ss->ply) : mated_in(ss->ply)); // Plies to mate from the root
#else
        return mated_in(ss->ply); // Plies to mate from the root
#endif

    TT.store(posKey, value_to_tt(bestValue, ss->ply),
             PvNode && bestValue > oldAlpha ? BOUND_EXACT : BOUND_UPPER,
             ttDepth, bestMove, ss->staticEval, ss->evalMargin);

    assert(bestValue > -VALUE_INFINITE && bestValue < VALUE_INFINITE);

    return bestValue;
  }


  // value_to_tt() adjusts a mate score from "plies to mate from the root" to
  // "plies to mate from the current position". Non-mate scores are unchanged.
  // The function is called before storing a value to the transposition table.

  Value value_to_tt(Value v, int ply) {

    assert(v != VALUE_NONE);

    return  v >= VALUE_MATE_IN_MAX_PLY  ? v + ply
          : v <= VALUE_MATED_IN_MAX_PLY ? v - ply : v;
  }


  // value_from_tt() is the inverse of value_to_tt(): It adjusts a mate score
  // from the transposition table (where refers to the plies to mate/be mated
  // from current position) to "plies to mate/be mated from the root".

  Value value_from_tt(Value v, int ply) {

    return  v == VALUE_NONE             ? VALUE_NONE
          : v >= VALUE_MATE_IN_MAX_PLY  ? v - ply
          : v <= VALUE_MATED_IN_MAX_PLY ? v + ply : v;
  }


  // check_is_dangerous() tests if a checking move can be pruned in qsearch()

  bool check_is_dangerous(Position& pos, Move move, Value futilityBase, Value beta)
  {
#ifdef GPSFISH
    return false;
#else

    Piece pc = pos.piece_moved(move);
    Square from = from_sq(move);
    Square to = to_sq(move);
    Color them = ~pos.side_to_move();
    Square ksq = pos.king_square(them);
    Bitboard enemies = pos.pieces(them);
    Bitboard kingAtt = pos.attacks_from<KING>(ksq);
    Bitboard occ = pos.pieces() ^ from ^ ksq;
    Bitboard oldAtt = pos.attacks_from(pc, from, occ);
    Bitboard newAtt = pos.attacks_from(pc, to, occ);

    // Checks which give opponent's king at most one escape square are dangerous
    if (!more_than_one(kingAtt & ~(enemies | newAtt | to)))
        return true;

    // Queen contact check is very dangerous
    if (type_of(pc) == QUEEN && (kingAtt & to))
        return true;

    // Creating new double threats with checks is dangerous
    Bitboard b = (enemies ^ ksq) & newAtt & ~oldAtt;
    while (b)
    {
        // Note that here we generate illegal "double move"!
        if (futilityBase + PieceValue[EG][pos.piece_on(pop_lsb(&b))] >= beta)
            return true;
    }

    return false;
#endif
  }


<<<<<<< HEAD
  // allows_move() tests whether the move at previous ply (first) somehow makes a
  // second move possible, for instance if the moving piece is the same in both
  // moves. Normally the second move is the threat move (the best move returned
  // from a null search that fails low).

  bool allows_move(const Position& pos, Move first, Move second) {

    assert(is_ok(first));
    assert(is_ok(second));
    assert(color_of(pos.piece_on(from_sq(second))) == ~pos.side_to_move());
    assert(color_of(pos.piece_on(to_sq(first))) == ~pos.side_to_move());

    Square m1from = from_sq(first);
    Square m2from = from_sq(second);
    Square m1to = to_sq(first);
    Square m2to = to_sq(second);

    // The piece is the same or second's destination was vacated by the first move
    if (m1to == m2from || m2to == m1from)
        return true;

    // Second one moves through the square vacated by first one
#ifdef GPSFISH
    if(!m2from.isPieceStand() && !m1from.isPieceStand() &&
       Board_Table.getShortOffset(Offset32(m2from,m2to)) ==
       Board_Table.getShortOffset(Offset32(m2from,m1from)) &&
       abs((m2from-m2to).intValue())>abs((m2from-m1from).intValue())) return true;
#else
    if (between_bb(m2from, m2to) & m1from)
      return true;
#endif

    // Second's destination is defended by the first move's piece
#ifdef GPSFISH
    osl::Piece pc=pos.osl_state.pieceAt(m1to);
    if (pos.osl_state.hasEffectByPiece(pc,m2to))
        return true;
#else
    Bitboard m1att = pos.attacks_from(pos.piece_on(m1to), m1to, pos.pieces() ^ m2from);
    if (m1att & m2to)
        return true;
#endif

    // Second move gives a discovered check through the first's checking piece
#ifdef GPSFISH
    pc=pos.osl_state.pieceAt(m2to);
    if(pc.isPiece() && pos.osl_state.hasEffectByPiece(pc,m2from) &&
       Ptype_Table.getEffect(pos.piece_on(m1to),m1to,pos.king_square(pos.side_to_move())).hasBlockableEffect() &&
       Board_Table.isBetweenSafe(m2from,m1to,pos.king_square(pos.side_to_move())) &&
       !Board_Table.isBetweenSafe(m2to,m1to,pos.king_square(pos.side_to_move())) &&
       pos.osl_state.pinOrOpen(pos.side_to_move()).test(pos.osl_state.pieceAt(m1to).number()))
        return true;
#else
    if (m1att & pos.king_square(pos.side_to_move()))
    {
        assert(between_bb(m1to, pos.king_square(pos.side_to_move())) & m2from);
        return true;
    }
#endif

    return false;
  }


=======
>>>>>>> 8737b26a
  // prevents_move() tests whether a move (first) is able to defend against an
  // opponent's move (second). In this case will not be pruned. Normally the
  // second move is the threat move (the best move returned from a null search
  // that fails low).

  bool prevents_move(const Position& pos, Move first, Move second) {

    assert(is_ok(first));
    assert(is_ok(second));

    Square m1from = from_sq(first);
    Square m2from = from_sq(second);
    Square m1to = to_sq(first);
    Square m2to = to_sq(second);

    // Don't prune moves of the threatened piece
    if (m1from == m2to)
        return true;

    // If the threatened piece has value less than or equal to the value of the
    // threat piece, don't prune moves which defend it.
    if (    pos.is_capture(second)
        && (   PieceValue[MG][pos.piece_on(m2from)] >= PieceValue[MG][pos.piece_on(m2to)]
#ifdef GPSFISH
            || type_of(pos.piece_on(m2from)) == osl::KING))
#else
            || type_of(pos.piece_on(m2from)) == KING))
#endif
    {
#ifdef GPSFISH
        if( pos.osl_state.hasEffectIf(first.ptypeO(), first.to(), m2to) )
            return true;
#else
        // Update occupancy as if the piece and the threat are moving
        Bitboard occ = pos.pieces() ^ m1from ^ m1to ^ m2from;
        Piece piece = pos.piece_on(m1from);

        // The moved piece attacks the square 'm2to' ?
        if (pos.attacks_from(piece, m1to, occ) & m2to)
            return true;

        // Scan for possible X-ray attackers behind the moved piece
        Bitboard xray =  (attacks_bb<  ROOK>(m2to, occ) & pos.pieces(color_of(piece), QUEEN, ROOK))
                       | (attacks_bb<BISHOP>(m2to, occ) & pos.pieces(color_of(piece), QUEEN, BISHOP));

        // Verify attackers are triggered by our move and not already existing
        if (xray && (xray ^ (xray & pos.attacks_from<QUEEN>(m2to))))
            return true;
#endif
    }

    // Don't prune safe moves which block the threat path
#ifdef GPSFISH
    if (   !m2from.isPieceStand() // XXX : should remove this ?
        && Board_Table.isBetweenSafe(m1to,m2from,m2to)
        && pos.see_sign(first) >= 0)
#else
    if ((between_bb(m2from, m2to) & m1to) && pos.see_sign(first) >= 0)
#endif
        return true;

    return false;
  }


  // When playing with strength handicap choose best move among the MultiPV set
  // using a statistical rule dependent on 'level'. Idea by Heinz van Saanen.

  Move Skill::pick_move() {

    static RKISS rk;

    // PRNG sequence should be not deterministic
    for (int i = Time::now() % 50; i > 0; i--)
        rk.rand<unsigned>();

    // RootMoves are already sorted by score in descending order
    int variance = std::min(RootMoves[0].score - RootMoves[PVSize - 1].score, PawnValueMg);
    int weakness = 120 - 2 * level;
    int max_s = -VALUE_INFINITE;
    best = MOVE_NONE;

    // Choose best move. For each move score we add two terms both dependent on
    // weakness, one deterministic and bigger for weaker moves, and one random,
    // then we choose the move with the resulting highest score.
    for (size_t i = 0; i < PVSize; i++)
    {
        int s = RootMoves[i].score;

        // Don't allow crazy blunders even at very low skills
        if (i > 0 && RootMoves[i-1].score > s + 2 * PawnValueMg)
            break;

        // This is our magic formula
        s += (  weakness * int(RootMoves[0].score - s)
              + variance * (rk.rand<unsigned>() % weakness)) / 128;

        if (s > max_s)
        {
            max_s = s;
            best = RootMoves[i].pv[0];
        }
    }
    return best;
  }


  // uci_pv() formats PV information according to UCI protocol. UCI requires
  // to send all the PV lines also if are still to be searched and so refer to
  // the previous search score.

  string uci_pv(const Position& pos, int depth, Value alpha, Value beta) {

    std::stringstream s;
    Time::point elaspsed = Time::now() - SearchTime + 1;
    size_t uciPVSize = std::min((size_t)Options["MultiPV"], RootMoves.size());
    int selDepth = 0;

    for (size_t i = 0; i < Threads.size(); i++)
        if (Threads[i].maxPly > selDepth)
            selDepth = Threads[i].maxPly;

    for (size_t i = 0; i < uciPVSize; i++)
    {
        bool updated = (i <= PVIdx);

        if (depth == 1 && !updated)
            continue;

        int d   = updated ? depth : depth - 1;
        Value v = updated ? RootMoves[i].score : RootMoves[i].prevScore;

        if (s.rdbuf()->in_avail()) // Not at first line
            s << "\n";

        s << "info depth " << d
          << " seldepth "  << selDepth
          << " score "     << (i == PVIdx ? score_to_uci(v, alpha, beta) : score_to_uci(v))
          << " nodes "     << pos.nodes_searched()
          << " nps "       << pos.nodes_searched() * 1000 / elaspsed
#ifdef GPSFISH
          //<< " time "      << (t > 0 ? t : 1)
          << " time "      << elaspsed
          << " hashfull "  << TT.get_hashfull()
#else
          << " time "      << elaspsed
          << " multipv "   << i + 1
#endif
          << " pv";

        for (size_t j = 0; RootMoves[i].pv[j] != MOVE_NONE; j++)
            s <<  " " << move_to_uci(RootMoves[i].pv[j], pos.is_chess960());
    }

    return s.str();
  }

} // namespace


/// RootMove::extract_pv_from_tt() builds a PV by adding moves from the TT table.
/// We consider also failing high nodes and not only BOUND_EXACT nodes so to
/// allow to always have a ponder move even when we fail high at root, and a
/// long PV to print that is important for position analysis.

#ifdef GPSFISH
void RootMove::extract_pv_from_tt_rec(Position& pos,int ply) {
  TTEntry* tte;

  if (   (tte = TT.probe(pos.key())) != NULL
          && tte->move(pos) != MOVE_NONE
          && pos.is_pseudo_legal(tte->move(pos))
          && pos.pl_move_is_legal(tte->move(pos), pos.pinned_pieces())
          && ply < MAX_PLY
          && (!pos.is_draw<true,true>() || ply < 2))
  {
      pv.push_back(tte->move(pos));
      StateInfo st;
      pos.do_undo_move(tte->move(pos),st,
              [&](osl::Square){
              assert(pos.is_ok());
              extract_pv_from_tt_rec(pos,ply+1);
      } );
  }

  pv.push_back(MOVE_NONE);
}
#endif

void RootMove::extract_pv_from_tt(Position& pos) {

#ifndef GPSFISH
  StateInfo state[MAX_PLY_PLUS_2], *st = state;
  TTEntry* tte;
  int ply = 0;
#endif
  Move m = pv[0];

  pv.clear();
#ifdef GPSFISH
  pv.push_back(m);

  StateInfo st;
  pos.do_undo_move(pv[0],st,
          [&](osl::Square){
          assert(pos.is_ok());
          extract_pv_from_tt_rec(pos,1);
          } );
#else

  do {
      pv.push_back(m);

      assert(MoveList<LEGAL>(pos).contains(pv[ply]));

      pos.do_move(pv[ply++], *st++);
      tte = TT.probe(pos.key());

  } while (   tte
           && pos.is_pseudo_legal(m = tte->move()) // Local copy, TT could change
           && pos.pl_move_is_legal(m, pos.pinned_pieces())
           && ply < MAX_PLY
           && (!pos.is_draw<true, true>() || ply < 2));

  pv.push_back(MOVE_NONE); // Must be zero-terminating

  while (ply) pos.undo_move(pv[--ply]);
#endif
}


/// RootMove::insert_pv_in_tt() is called at the end of a search iteration, and
/// inserts the PV back into the TT. This makes sure the old PV moves are searched
/// first, even if the old TT entries have been overwritten.

#ifdef GPSFISH
void RootMove::insert_pv_in_tt_rec(Position& pos,int ply) {
  TTEntry* tte;
  Key k;

  tte = TT.probe(pos.key());

  if (!tte || tte->move(pos) != pv[ply]) // Don't overwrite correct entries
      TT.store(pos.key(), VALUE_NONE, BOUND_NONE, DEPTH_NONE, pv[ply], VALUE_NONE, VALUE_NONE);

  if (pv[ply+1] != MOVE_NONE) {
      StateInfo st;
      pos.do_undo_move(pv[ply],st,
              [&](osl::Square){
              assert(pos.is_ok());
              *(pos.eval+1)= *(pos.eval);
              pos.eval++;
              pos.eval->update(pos.osl_state,pv[ply]);
              insert_pv_in_tt_rec(pos,ply+1);
              --pos.eval;
      } );
  }
}
#endif

void RootMove::insert_pv_in_tt(Position& pos) {

#ifdef GPSFISH
  insert_pv_in_tt_rec(pos,0);
#else

  StateInfo state[MAX_PLY_PLUS_2], *st = state;
  TTEntry* tte;
  int ply = 0;

  do {
      tte = TT.probe(pos.key());

      if (!tte || tte->move() != pv[ply]) // Don't overwrite correct entries
          TT.store(pos.key(), VALUE_NONE, BOUND_NONE, DEPTH_NONE, pv[ply], VALUE_NONE, VALUE_NONE);

      assert(MoveList<LEGAL>(pos).contains(pv[ply]));

      pos.do_move(pv[ply++], *st++);

  } while (pv[ply] != MOVE_NONE);

  while (ply) pos.undo_move(pv[--ply]);
#endif
}

#ifdef GPSFISH
inline bool single_bit(uint64_t b) {
  return !(b & (b - 1));
}
#endif

/// Thread::idle_loop() is where the thread is parked when it has no work to do

void Thread::idle_loop() {

  // Pointer 'sp_master', if non-NULL, points to the active SplitPoint
  // object for which the thread is the master.
  const SplitPoint* sp_master = splitPointsCnt ? curSplitPoint : NULL;

  assert(!sp_master || (sp_master->master == this && is_searching));

  // If this thread is the master of a split point and all slaves have
  // finished their work at this split point, return from the idle loop.
  while (!sp_master || sp_master->slavesMask)
  {
      // If we are not searching, wait for a condition to be signaled
      // instead of wasting CPU time polling for work.
      while (do_exit || (!is_searching && Threads.sleepWhileIdle))
      {
          if (do_exit)
          {
              assert(!sp_master);
              return;
          }

          // Grab the lock to avoid races with Thread::wake_up()
          mutex.lock();

          // If we are master and all slaves have finished don't go to sleep
          if (sp_master && !sp_master->slavesMask)
          {
              mutex.unlock();
              break;
          }

          // Do sleep after retesting sleep conditions under lock protection, in
          // particular we need to avoid a deadlock in case a master thread has,
          // in the meanwhile, allocated us and sent the wake_up() call before we
          // had the chance to grab the lock.
          if (!is_searching && Threads.sleepWhileIdle)
              sleepCondition.wait(mutex);

          mutex.unlock();
      }

      // If this thread has been assigned work, launch a search
      if (is_searching)
      {
          assert(!do_exit);

          Threads.mutex.lock();

          assert(is_searching);

          // Copy split point position and search stack and call search()
#ifdef MOVE_STACK_REJECTIONS
          SearchStack ss_base[MAX_PLY_PLUS_2];
          SplitPoint* tsp = threads[threadID].splitPoint;
          Position pos(*tsp->pos, threadID);
          int ply=tsp->ss->ply;
          assert(0< ply && ply+3<MAX_PLY_PLUS_2);
          for(int i=0;i<ply-1;i++)
              ss_base[i].currentMove=(tsp->ss-ply+i)->currentMove;
          SearchStack *ss= &ss_base[ply-1];
#else
          SplitPoint* sp = curSplitPoint;

          Threads.mutex.unlock();

          Stack ss[MAX_PLY_PLUS_2];
          Position pos(*sp->pos, this);
#endif

          memcpy(ss, sp->ss - 1, 4 * sizeof(Stack));
          (ss+1)->sp = sp;

#ifdef GPSFISH
          uint64_t es_base[(MAX_PLY_PLUS_2*sizeof(eval_t)+sizeof(uint64_t)-1)/sizeof(uint64_t)];
          eval_t *es=(eval_t *)&es_base[0];
          assert(sp->pos->eval);
          es[0]= *(sp->pos->eval);
          pos.eval= &es[0];
#endif

          sp->mutex.lock();

          assert(sp->activePositions[idx] == NULL);

          sp->activePositions[idx] = &pos;

          if (sp->nodeType == Root)
              search<SplitPointRoot>(pos, ss+1, sp->alpha, sp->beta, sp->depth);
          else if (sp->nodeType == PV)
              search<SplitPointPV>(pos, ss+1, sp->alpha, sp->beta, sp->depth);
          else if (sp->nodeType == NonPV)
              search<SplitPointNonPV>(pos, ss+1, sp->alpha, sp->beta, sp->depth);
          else
              assert(false);

          assert(is_searching);

          is_searching = false;
          sp->activePositions[idx] = NULL;
          sp->slavesMask &= ~(1ULL << idx);
          sp->nodes += pos.nodes_searched();

          // Wake up master thread so to allow it to return from the idle loop in
          // case we are the last slave of the split point.
          if (    Threads.sleepWhileIdle
              &&  this != sp->master
              && !sp->slavesMask)
          {
              assert(!sp->master->is_searching);
              sp->master->notify_one();
          }

          // After releasing the lock we cannot access anymore any SplitPoint
          // related data in a safe way becuase it could have been released under
          // our feet by the sp master. Also accessing other Thread objects is
          // unsafe because if we are exiting there is a chance are already freed.
          sp->mutex.unlock();
      }
  }
}

#ifdef GPSFISHONE
void do_checkmate(Position& pos, int mateTime){
    sync_cout << "checkmate notimplemented";
    return;
}
#else
void do_checkmate(Position& pos, int mateTime){
    Signals.stop=false;
    osl::state::NumEffectState state(pos.osl_state);
#if (! defined ALLOW_KING_ABSENCE)
    if (state.kingSquare(state.turn()).isPieceStand()) {
        sync_cout << "checkmate notimplemented";
        return;
    }
#endif
    osl::checkmate::DfpnTable table(state.turn());
    const osl::PathEncoding path(state.turn());
    osl::Move checkmate_move;
    osl::stl::vector<osl::Move> pv;
    osl::checkmate::ProofDisproof result;
    osl::checkmate::Dfpn dfpn;
    dfpn.setTable(&table);
    double seconds=(double)mateTime/1000.0;
    osl::misc::MilliSeconds start = osl::misc::MilliSeconds::now();
    size_t step = 100000, total = 0;
    double scale = 1.0;
    for (size_t limit = step; true; limit = static_cast<size_t>(step*scale)) {
        result = dfpn.
            hasCheckmateMove(state, osl::hash::HashKey(state), path, limit, checkmate_move, Move(), &pv);
        double elapsed = start.elapsedSeconds();
        double memory = osl::OslConfig::memoryUseRatio();
        uint64_t node_count = dfpn.nodeCount();
        sync_cout << "info time " << static_cast<int>(elapsed*1000) << "nodes " << total+node_count
                  << "nps %d " << static_cast<int>(node_count/elapsed) << "hashfull " << static_cast<int>(memory*1000) << sync_endl;
        //poll(pos);
        if (result.isFinal() || elapsed >= seconds || memory > 0.9 || Signals.stop)
            break;
        total += limit;
        // estimate: total * std::min(seconds/elapsed, 1.0/memory)
        // next: (estimate - total) / 2 + total
        scale = (total * std::min(seconds/elapsed, 1.0/memory) - total) / 2.0 / step;
        scale = std::max(std::min(16.0, scale), 0.1);
    }
    if (! result.isFinal()) {
        sync_cout << "checkmate timeout\n";
        return;
    }
    if (! result.isCheckmateSuccess()) {
        sync_cout << "checkmate nomate\n";
        return;
    }
    std::string msg = "checkmate";
    for (size_t i=0; i<pv.size(); ++i)
        msg += " " + move_to_uci(pv[i],false);
    sync_cout << msg << sync_endl;
}
#endif

#ifdef GPSFISH
void show_tree(Position &pos){
    show_tree_rec(pos);
}
#endif

/// check_time() is called by the timer thread when the timer triggers. It is
/// used to print debug info and, more important, to detect when we are out of
/// available time and so stop the search.

void check_time() {

  static Time::point lastInfoTime = Time::now();
  int64_t nodes = 0; // Workaround silly 'uninitialized' gcc warning

  if (Time::now() - lastInfoTime >= 1000)
  {
      lastInfoTime = Time::now();
      dbg_print();
  }

  if (Limits.ponder)
      return;

  if (Limits.nodes)
  {
      Threads.mutex.lock();

      nodes = RootPos.nodes_searched();

      // Loop across all split points and sum accumulated SplitPoint nodes plus
      // all the currently active slaves positions.
      for (size_t i = 0; i < Threads.size(); i++)
          for (int j = 0; j < Threads[i].splitPointsCnt; j++)
          {
              SplitPoint& sp = Threads[i].splitPoints[j];

              sp.mutex.lock();

              nodes += sp.nodes;
              Bitboard sm = sp.slavesMask;
              while (sm)
              {
                  Position* pos = sp.activePositions[pop_lsb(&sm)];
                  nodes += pos ? pos->nodes_searched() : 0;
              }

              sp.mutex.unlock();
          }

      Threads.mutex.unlock();
  }

  Time::point elapsed = Time::now() - SearchTime;
  bool stillAtFirstMove =    Signals.firstRootMove
                         && !Signals.failedLowAtRoot
                         &&  elapsed > TimeMgr.available_time();

  bool noMoreTime =   elapsed > TimeMgr.maximum_time() - 2 * TimerResolution
                   || stillAtFirstMove;

  if (   (Limits.use_time_management() && noMoreTime)
      || (Limits.movetime && elapsed >= Limits.movetime)
      || (Limits.nodes && nodes >= Limits.nodes))
      Signals.stop = true;
}<|MERGE_RESOLUTION|>--- conflicted
+++ resolved
@@ -773,7 +773,6 @@
     // Step 1. Initialize node
     Thread* thisThread = pos.this_thread();
     moveCount = playedMoveCount = 0;
-<<<<<<< HEAD
 
 #ifdef GPSFISH
     int repeat_check = 0;
@@ -784,9 +783,6 @@
     }
 #endif
 
-    threatExtension = false;
-=======
->>>>>>> 8737b26a
     inCheck = pos.checkers();
 
     if (SpNode)
@@ -1267,17 +1263,7 @@
                                                      && alpha > VALUE_MATED_IN_MAX_PLY)))
       {
           // Move count based pruning
-<<<<<<< HEAD
-          if (   depth < 16 * ONE_PLY
-              && moveCount >= FutilityMoveCounts[depth]
-#ifdef GPSFISH
-              && (threatMove==MOVE_NONE || !prevents_move(pos, move, threatMove)))
-#else
-              && (!threatMove || !prevents_move(pos, move, threatMove)))
-#endif
-=======
           if (depth < 16 * ONE_PLY && moveCount >= FutilityMoveCounts[depth])
->>>>>>> 8737b26a
           {
               if (SpNode)
                   sp->mutex.lock();
@@ -1900,73 +1886,6 @@
   }
 
 
-<<<<<<< HEAD
-  // allows_move() tests whether the move at previous ply (first) somehow makes a
-  // second move possible, for instance if the moving piece is the same in both
-  // moves. Normally the second move is the threat move (the best move returned
-  // from a null search that fails low).
-
-  bool allows_move(const Position& pos, Move first, Move second) {
-
-    assert(is_ok(first));
-    assert(is_ok(second));
-    assert(color_of(pos.piece_on(from_sq(second))) == ~pos.side_to_move());
-    assert(color_of(pos.piece_on(to_sq(first))) == ~pos.side_to_move());
-
-    Square m1from = from_sq(first);
-    Square m2from = from_sq(second);
-    Square m1to = to_sq(first);
-    Square m2to = to_sq(second);
-
-    // The piece is the same or second's destination was vacated by the first move
-    if (m1to == m2from || m2to == m1from)
-        return true;
-
-    // Second one moves through the square vacated by first one
-#ifdef GPSFISH
-    if(!m2from.isPieceStand() && !m1from.isPieceStand() &&
-       Board_Table.getShortOffset(Offset32(m2from,m2to)) ==
-       Board_Table.getShortOffset(Offset32(m2from,m1from)) &&
-       abs((m2from-m2to).intValue())>abs((m2from-m1from).intValue())) return true;
-#else
-    if (between_bb(m2from, m2to) & m1from)
-      return true;
-#endif
-
-    // Second's destination is defended by the first move's piece
-#ifdef GPSFISH
-    osl::Piece pc=pos.osl_state.pieceAt(m1to);
-    if (pos.osl_state.hasEffectByPiece(pc,m2to))
-        return true;
-#else
-    Bitboard m1att = pos.attacks_from(pos.piece_on(m1to), m1to, pos.pieces() ^ m2from);
-    if (m1att & m2to)
-        return true;
-#endif
-
-    // Second move gives a discovered check through the first's checking piece
-#ifdef GPSFISH
-    pc=pos.osl_state.pieceAt(m2to);
-    if(pc.isPiece() && pos.osl_state.hasEffectByPiece(pc,m2from) &&
-       Ptype_Table.getEffect(pos.piece_on(m1to),m1to,pos.king_square(pos.side_to_move())).hasBlockableEffect() &&
-       Board_Table.isBetweenSafe(m2from,m1to,pos.king_square(pos.side_to_move())) &&
-       !Board_Table.isBetweenSafe(m2to,m1to,pos.king_square(pos.side_to_move())) &&
-       pos.osl_state.pinOrOpen(pos.side_to_move()).test(pos.osl_state.pieceAt(m1to).number()))
-        return true;
-#else
-    if (m1att & pos.king_square(pos.side_to_move()))
-    {
-        assert(between_bb(m1to, pos.king_square(pos.side_to_move())) & m2from);
-        return true;
-    }
-#endif
-
-    return false;
-  }
-
-
-=======
->>>>>>> 8737b26a
   // prevents_move() tests whether a move (first) is able to defend against an
   // opponent's move (second). In this case will not be pruned. Normally the
   // second move is the threat move (the best move returned from a null search
