/*
  Stockfish, a UCI chess playing engine derived from Glaurung 2.1
  Copyright (C) 2004-2008 Tord Romstad (Glaurung author)
  Copyright (C) 2008-2010 Marco Costalba, Joona Kiiski, Tord Romstad

  Stockfish is free software: you can redistribute it and/or modify
  it under the terms of the GNU General Public License as published by
  the Free Software Foundation, either version 3 of the License, or
  (at your option) any later version.

  Stockfish is distributed in the hope that it will be useful,
  but WITHOUT ANY WARRANTY; without even the implied warranty of
  MERCHANTABILITY or FITNESS FOR A PARTICULAR PURPOSE.  See the
  GNU General Public License for more details.

  You should have received a copy of the GNU General Public License
  along with this program.  If not, see <http://www.gnu.org/licenses/>.
*/

#include <cassert>
#include <cmath>
#include <cstring>
#include <fstream>
#include <iostream>
#include <sstream>
#include <vector>

#include "book.h"
#include "evaluate.h"
#include "history.h"
#include "misc.h"
#include "move.h"
#include "movegen.h"
#include "movepick.h"
#include "search.h"
#include "timeman.h"
#include "thread.h"
#include "tt.h"
#include "ucioption.h"

#ifdef GPSFISH
#include "position.tcc"
#include "osl/boardTable.h"
using osl::Board_Table;
#include "osl/ptypeTable.h"
using osl::Ptype_Table;
#include "osl/offset32.h"
using osl::Offset32;
#include "osl/checkmate/immediateCheckmate.h"
#include "osl/checkmate/fixedDepthSearcher.h"
#include "osl/checkmate/dfpn.h"
using osl::checkmate::ImmediateCheckmate;
using std::string;
#include "osl/enter_king/enterKing.h"
#include "osl/misc/milliSeconds.h"
#include "osl/checkmate/dfpn.h"
#include "osl/checkmate/dfpnParallel.h"
#include "osl/hash/hashKey.h"
#endif
#ifdef MOVE_STACK_REJECTIONS
#include "osl/search/moveStackRejections.h"
#endif

#ifdef GPSFISH
# define GPSFISH_CHECKMATE3
# define GPSFISH_CHECKMATE3_QUIESCE
# define GPSFISH_DFPN
#endif

using std::cout;
using std::endl;

namespace {

  // Set to true to force running with one thread. Used for debugging
  const bool FakeSplit = false;

  // Different node types, used as template parameter
  enum NodeType { Root, PV, NonPV, SplitPointPV, SplitPointNonPV };

  // RootMove struct is used for moves at the root of the tree. For each root
  // move, we store two scores, a node count, and a PV (really a refutation
  // in the case of moves which fail low). Value pv_score is normally set at
  // -VALUE_INFINITE for all non-pv moves, while non_pv_score is computed
  // according to the order in which moves are returned by MovePicker.
  struct RootMove {

    RootMove();
    RootMove(const RootMove& rm) { *this = rm; }
    RootMove& operator=(const RootMove& rm);

    // RootMove::operator<() is the comparison function used when
    // sorting the moves. A move m1 is considered to be better
    // than a move m2 if it has an higher pv_score, or if it has
    // equal pv_score but m1 has the higher non_pv_score. In this way
    // we are guaranteed that PV moves are always sorted as first.
    bool operator<(const RootMove& m) const {
      return pv_score != m.pv_score ? pv_score < m.pv_score
                                    : non_pv_score < m.non_pv_score;
    }

#ifdef GPSFISH
    void extract_pv_from_tt_rec(Position& pos,int ply);
#endif
    void extract_pv_from_tt(Position& pos);
#ifdef GPSFISH
    void insert_pv_in_tt_rec(Position& pos,int ply);
#endif
    void insert_pv_in_tt(Position& pos);

    int64_t nodes;
    Value pv_score;
    Value non_pv_score;
    Move pv[PLY_MAX_PLUS_2];
  };

  // RootMoveList struct is mainly a std::vector of RootMove objects
  struct RootMoveList : public std::vector<RootMove> {
    void init(Position& pos, Move searchMoves[]);
    int bestMoveChanges;
  };


  /// Constants

  // Lookup table to check if a Piece is a slider and its access function
#ifndef GPSFISH
  const bool Slidings[18] = { 0, 0, 0, 1, 1, 1, 0, 0, 0, 0, 0, 1, 1, 1 };
  inline bool piece_is_slider(Piece p) { return Slidings[p]; }
#endif

  // Step 6. Razoring

  // Maximum depth for razoring
  const Depth RazorDepth = 4 * ONE_PLY;

  // Dynamic razoring margin based on depth
  inline Value razor_margin(Depth d) { return Value(0x200 + 0x10 * int(d)); }

  // Maximum depth for use of dynamic threat detection when null move fails low
  const Depth ThreatDepth = 5 * ONE_PLY;

  // Step 9. Internal iterative deepening

  // Minimum depth for use of internal iterative deepening
  const Depth IIDDepth[] = { 8 * ONE_PLY, 5 * ONE_PLY };

  // At Non-PV nodes we do an internal iterative deepening search
  // when the static evaluation is bigger then beta - IIDMargin.
  const Value IIDMargin = Value(0x100);

  // Step 11. Decide the new search depth

  // Extensions. Array index 0 is used for non-PV nodes, index 1 for PV nodes
  const Depth CheckExtension[]         = { ONE_PLY / 2, ONE_PLY / 1 };
#ifndef GPSFISH
  const Depth PawnEndgameExtension[]   = { ONE_PLY / 1, ONE_PLY / 1 };
  const Depth PawnPushTo7thExtension[] = { ONE_PLY / 2, ONE_PLY / 2 };
  const Depth PassedPawnExtension[]    = {  DEPTH_ZERO, ONE_PLY / 2 };
#endif

  // Minimum depth for use of singular extension
  const Depth SingularExtensionDepth[] = { 8 * ONE_PLY, 6 * ONE_PLY };

  // Step 12. Futility pruning

  // Futility margin for quiescence search
  const Value FutilityMarginQS = Value(0x80);

  // Futility lookup tables (initialized at startup) and their access functions
  Value FutilityMargins[16][64]; // [depth][moveNumber]
  int FutilityMoveCounts[32];    // [depth]

  inline Value futility_margin(Depth d, int mn) {

    return d < 7 * ONE_PLY ? FutilityMargins[Max(d, 1)][Min(mn, 63)]
                           : 2 * VALUE_INFINITE;
  }

  inline int futility_move_count(Depth d) {

    return d < 16 * ONE_PLY ? FutilityMoveCounts[d] : MAX_MOVES;
  }

  // Step 14. Reduced search

  // Reduction lookup tables (initialized at startup) and their access function
  int8_t Reductions[2][64][64]; // [pv][depth][moveNumber]

  template <bool PvNode> inline Depth reduction(Depth d, int mn) {

    return (Depth) Reductions[PvNode][Min(d / ONE_PLY, 63)][Min(mn, 63)];
  }

  // Easy move margin. An easy move candidate must be at least this much
  // better than the second best move.
  const Value EasyMoveMargin = Value(0x200);


  /// Namespace variables

  // Root move list
  RootMoveList Rml;

  // MultiPV mode
  int MultiPV, UCIMultiPV;

#ifdef GPSFISH
  Value DrawValue;
#endif
  // Time management variables
  bool StopOnPonderhit, FirstRootMove, StopRequest, QuitRequest, AspirationFailLow;
  TimeManager TimeMgr;
  SearchLimits Limits;

  // Log file
  std::ofstream LogFile;

  // Skill level adjustment
  int SkillLevel;
  bool SkillLevelEnabled;

  // Node counters, used only by thread[0] but try to keep in different cache
  // lines (64 bytes each) from the heavy multi-thread read accessed variables.
  bool SendSearchedNodes;
  int NodesSincePoll;
  int NodesBetweenPolls = 30000;

  // History table
  History H;


  /// Local functions

  Move id_loop(Position& pos, Move searchMoves[], Move* ponderMove);

  template <NodeType NT>
  Value search(Position& pos, SearchStack* ss, Value alpha, Value beta, Depth depth);

  template <NodeType NT>
  Value qsearch(Position& pos, SearchStack* ss, Value alpha, Value beta, Depth depth);

  bool check_is_dangerous(Position &pos, Move move, Value futilityBase, Value beta, Value *bValue);
  bool connected_moves(const Position& pos, Move m1, Move m2);
  Value value_to_tt(Value v, int ply);
  Value value_from_tt(Value v, int ply);
  bool ok_to_use_TT(const TTEntry* tte, Depth depth, Value beta, int ply);
  bool connected_threat(const Position& pos, Move m, Move threat);
  Value refine_eval(const TTEntry* tte, Value defaultEval, int ply);
  void update_history(const Position& pos, Move move, Depth depth, Move movesSearched[], int moveCount);
  void update_gains(const Position& pos, Move move, Value before, Value after);
  void do_skill_level(Move* best, Move* ponder);

  int current_search_time(int set = 0);
  std::string score_to_uci(Value v, Value alpha, Value beta);
  std::string speed_to_uci(int64_t nodes);
  std::string pv_to_uci(Move pv[], int pvNum);
  std::string depth_to_uci(Depth depth);
  void poll(const Position& pos);
  void wait_for_stop_or_ponderhit();

  // MovePickerExt template class extends MovePicker and allows to choose at compile
  // time the proper moves source according to the type of node. In the default case
  // we simply create and use a standard MovePicker object.
  template<NodeType> struct MovePickerExt : public MovePicker {

    MovePickerExt(const Position& p, Move ttm, Depth d, const History& h, SearchStack* ss, Value b)
                  : MovePicker(p, ttm, d, h, ss, b) {}

    RootMove& current() { assert(false); return Rml[0]; } // Dummy, needed to compile
  };

  // In case of a SpNode we use split point's shared MovePicker object as moves source
  template<> struct MovePickerExt<SplitPointNonPV> : public MovePickerExt<NonPV> {

    MovePickerExt(const Position& p, Move ttm, Depth d, const History& h, SearchStack* ss, Value b)
                  : MovePickerExt<NonPV>(p, ttm, d, h, ss, b), mp(ss->sp->mp) {}

    Move get_next_move() { return mp->get_next_move(); }
    MovePicker* mp;
  };

  template<> struct MovePickerExt<SplitPointPV> : public MovePickerExt<SplitPointNonPV> {

    MovePickerExt(const Position& p, Move ttm, Depth d, const History& h, SearchStack* ss, Value b)
                  : MovePickerExt<SplitPointNonPV>(p, ttm, d, h, ss, b) {}
  };

  // In case of a Root node we use RootMoveList as moves source
  template<> struct MovePickerExt<Root> : public MovePicker {

    MovePickerExt(const Position&, Move, Depth, const History&, SearchStack*, Value);
    RootMove& current() { return Rml[cur]; }
    Move get_next_move() { return ++cur < (int)Rml.size() ? Rml[cur].pv[0] : MOVE_NONE; }

    int cur;
  };

#ifndef GPSFISH
  // Overload operator<<() to make it easier to print moves in a coordinate
  // notation compatible with UCI protocol.
  std::ostream& operator<<(std::ostream& os, Move m) {

    bool chess960 = (os.iword(0) != 0); // See set960()
    return os << move_to_uci(m, chess960);
  }

  // When formatting a move for std::cout we must know if we are in Chess960
  // or not. To keep using the handy operator<<() on the move the trick is to
  // embed this flag in the stream itself. Function-like named enum set960 is
  // used as a custom manipulator and the stream internal general-purpose array,
  // accessed through ios_base::iword(), is used to pass the flag to the move's
  // operator<<() that will read it to properly format castling moves.
  enum set960 {};

  std::ostream& operator<< (std::ostream& os, const set960& f) {

    os.iword(0) = int(f);
    return os;
  }
#endif

  // extension() decides whether a move should be searched with normal depth,
  // or with extended depth. Certain classes of moves (checking moves, in
  // particular) are searched with bigger depth than ordinary moves and in
  // any case are marked as 'dangerous'. Note that also if a move is not
  // extended, as example because the corresponding UCI option is set to zero,
  // the move is marked as 'dangerous' so, at least, we avoid to prune it.
  template <bool PvNode>
  FORCE_INLINE Depth extension(const Position& pos, Move m, bool captureOrPromotion,
                               bool moveIsCheck, bool* dangerous) {
    assert(m != MOVE_NONE);

    Depth result = DEPTH_ZERO;
    *dangerous = moveIsCheck;

    if (moveIsCheck && pos.see_sign(m) >= 0)
        result += CheckExtension[PvNode];

#ifndef GPSFISH
    if (piece_type(pos.piece_on(move_from(m))) == PAWN)
    {
        Color c = pos.side_to_move();
        if (relative_rank(c, move_to(m)) == RANK_7)
        {
            result += PawnPushTo7thExtension[PvNode];
            *dangerous = true;
        }
        if (pos.pawn_is_passed(c, move_to(m)))
        {
            result += PassedPawnExtension[PvNode];
            *dangerous = true;
        }
    }

    if (   captureOrPromotion
        && piece_type(pos.piece_on(move_to(m))) != PAWN
        && (  pos.non_pawn_material(WHITE) + pos.non_pawn_material(BLACK)
            - piece_value_midgame(pos.piece_on(move_to(m))) == VALUE_ZERO)
        && !move_is_special(m))
    {
        result += PawnEndgameExtension[PvNode];
        *dangerous = true;
    }
#endif

    return Min(result, ONE_PLY);
  }

#ifdef GPSFISH
  void show_tree_rec(Position &pos){
    TTEntry* tte;
    StateInfo st;
    if ((tte = TT.probe(pos.get_key())) != NULL){
      std::cerr << "tte->value=" << tte->value() << std::endl;
      std::cerr << "tte->type=" << tte->type() << std::endl;
      std::cerr << "tte->generation=" << tte->generation() << std::endl;
      std::cerr << "tte->depth=" << tte->depth() << std::endl;
      std::cerr << "tte->static_value=" << tte->static_value() << std::endl;
      Move m=tte->move(pos);
      int dummy;
      if(m != MOVE_NONE
              && pos.move_is_pl(m)
              && !pos.is_draw(dummy)) {
          std::cerr << "move=" << m << std::endl;
          pos.do_undo_move(m,st,
                  [&](osl::Square){ show_tree_rec(pos); }
                  );
      }
    }
  }
#endif
#ifdef GPSFISH
  Value value_draw(Position const& pos){
    if(pos.side_to_move()==osl::BLACK) return DrawValue;
    else return -DrawValue;
  }
#endif  
#ifdef MOVE_STACK_REJECTIONS
  osl::container::MoveStack moveStacks[MAX_THREADS];
  bool move_stack_rejections_probe(osl::Move m, Position const &pos,SearchStack* ss,Value alpha){
    if(DrawValue!=0) return false;
    int i=std::min(7,std::min(ss->ply,pos.pliesFromNull()+1));
    if(i<3) return false;
    osl::state::NumEffectState const& state=pos.osl_state;
    osl::container::MoveStack &moveStack=moveStacks[pos.thread()];
    moveStack.clear();
    while(--i>0) moveStack.push((ss-i)->currentMove);
    osl::Player player=m.player();
    int checkCountOfAltP=pos.continuous_check[osl::alt(player)];
    bool ret=false;
    if(m.player()==osl::BLACK){
      ret=osl::search::MoveStackRejections::probe<osl::BLACK>(state,moveStack,ss->ply,m,alpha,checkCountOfAltP);
    }
    else {
      ret=osl::search::MoveStackRejections::probe<osl::WHITE>(state,moveStack,ss->ply,m,-alpha,checkCountOfAltP);
    }
    return ret;
  }
#endif  
#ifdef GPSFISH
  bool can_capture_king(Position const& pos){
    Color us=pos.side_to_move();
    Color them=opposite_color(us);
    const osl::Square king = pos.king_square(them);
    return pos.osl_state.hasEffectAt(us, king);
  }
#endif  
} // namespace


/// init_search() is called during startup to initialize various lookup tables

void init_search() {

  int d;  // depth (ONE_PLY == 2)
  int hd; // half depth (ONE_PLY == 1)
  int mc; // moveCount

  // Init reductions array
  for (hd = 1; hd < 64; hd++) for (mc = 1; mc < 64; mc++)
  {
      double    pvRed = log(double(hd)) * log(double(mc)) / 3.0;
      double nonPVRed = 0.33 + log(double(hd)) * log(double(mc)) / 2.25;
      Reductions[1][hd][mc] = (int8_t) (   pvRed >= 1.0 ? floor(   pvRed * int(ONE_PLY)) : 0);
      Reductions[0][hd][mc] = (int8_t) (nonPVRed >= 1.0 ? floor(nonPVRed * int(ONE_PLY)) : 0);
  }

  // Init futility margins array
  for (d = 1; d < 16; d++) for (mc = 0; mc < 64; mc++)
      FutilityMargins[d][mc] = Value(112 * int(log(double(d * d) / 2) / log(2.0) + 1.001) - 8 * mc + 45);

  // Init futility move count array
  for (d = 0; d < 32; d++)
      FutilityMoveCounts[d] = int(3.001 + 0.25 * pow(d, 2.0));
}

/// perft() is our utility to verify move generation. All the leaf nodes up to
/// the given depth are generated and counted and the sum returned.

int64_t perft(Position& pos, Depth depth) {

  StateInfo st;
  int64_t sum = 0;

  // Generate all legal moves
  MoveList<MV_LEGAL> ml(pos);

  // If we are at the last ply we don't need to do and undo
  // the moves, just to count them.
  if (depth <= ONE_PLY)
      return ml.size();

  // Loop through all legal moves
#ifndef GPSFISH
  CheckInfo ci(pos);
#endif
  for ( ; !ml.end(); ++ml)
  {
#ifdef GPSFISH
      pos.do_undo_move(ml.move(),st,
              [&](osl::Square){
              assert(pos.is_ok());
#else
      pos.do_move(ml.move(), st, ci, pos.move_gives_check(ml.move(), ci));
#endif
      sum += perft(pos, depth - ONE_PLY);
#ifdef GPSFISH
      }
      );
#else
      pos.undo_move(ml.move());
#endif
  }
  return sum;
}

/// think() is the external interface to Stockfish's search, and is called when
/// the program receives the UCI 'go' command. It initializes various global
/// variables, and calls id_loop(). It returns false when a "quit" command is
/// received during the search.

bool think(Position& pos, const SearchLimits& limits, Move searchMoves[]) {

  static Book book;

  // Initialize global search-related variables
  StopOnPonderhit = StopRequest = QuitRequest = AspirationFailLow = SendSearchedNodes = false;
  NodesSincePoll = 0;
  current_search_time(get_system_time());
  Limits = limits;
  TimeMgr.init(Limits, pos.startpos_ply_counter());

#ifndef GPSFISH
  // Set output steram in normal or chess960 mode
  cout << set960(pos.is_chess960());
#endif

  // Set best NodesBetweenPolls interval to avoid lagging under time pressure
  if (Limits.maxNodes)
      NodesBetweenPolls = Min(Limits.maxNodes, 30000);
  else if (Limits.time && Limits.time < 1000)
      NodesBetweenPolls = 1000;
  else if (Limits.time && Limits.time < 5000)
      NodesBetweenPolls = 5000;
  else
      NodesBetweenPolls = 30000;
#ifdef GPSFISH
  NodesBetweenPolls = Min(NodesBetweenPolls, 1000);
#endif

  // Look for a book move
  if (Options["OwnBook"].value<bool>())
  {
#ifndef GPSFISH
      if (Options["Book File"].value<std::string>() != book.name())
          book.open(Options["Book File"].value<std::string>());
#endif

      Move bookMove = book.get_move(pos, Options["Best Book Move"].value<bool>());
      if (bookMove != MOVE_NONE)
      {
          if (Limits.ponder)
              wait_for_stop_or_ponderhit();

#ifdef GPSFISH
          cout << "bestmove " << move_to_uci(bookMove,false) << endl;
#else
          cout << "bestmove " << bookMove << endl;
#endif
          return !QuitRequest;
      }
  }

  // Read UCI options
  UCIMultiPV = Options["MultiPV"].value<int>();
  SkillLevel = Options["Skill Level"].value<int>();
#ifdef GPSFISH
  if(pos.side_to_move()==osl::BLACK)
    DrawValue = (Value)(Options["DrawValue"].value<int>()*2);
  else
    DrawValue = -(Value)(Options["DrawValue"].value<int>()*2);
#endif

  read_evaluation_uci_options(pos.side_to_move());
  Threads.read_uci_options();

  // If needed allocate pawn and material hash tables and adjust TT size
  Threads.init_hash_tables();
  TT.set_size(Options["Hash"].value<int>());

  if (Options["Clear Hash"].value<bool>())
  {
      Options["Clear Hash"].set_value("false");
      TT.clear();
  }

  // Do we have to play with skill handicap? In this case enable MultiPV that
  // we will use behind the scenes to retrieve a set of possible moves.
  SkillLevelEnabled = (SkillLevel < 20);
  MultiPV = (SkillLevelEnabled ? Max(UCIMultiPV, 4) : UCIMultiPV);

  // Wake up needed threads and reset maxPly counter
  for (int i = 0; i < Threads.size(); i++)
  {
      Threads[i].wake_up();
      Threads[i].maxPly = 0;
  }

  // Write to log file and keep it open to be accessed during the search
  if (Options["Use Search Log"].value<bool>())
  {
      std::string name = Options["Search Log Filename"].value<std::string>();
      LogFile.open(name.c_str(), std::ios::out | std::ios::app);

      if (LogFile.is_open())
          LogFile << "\nSearching: "  << pos.to_fen()
                  << "\ninfinite: "   << Limits.infinite
                  << " ponder: "      << Limits.ponder
                  << " time: "        << Limits.time
                  << " increment: "   << Limits.increment
                  << " moves to go: " << Limits.movesToGo
                  << endl;
  }

  // We're ready to start thinking. Call the iterative deepening loop function
  Move ponderMove = MOVE_NONE;
  Move bestMove = id_loop(pos, searchMoves, &ponderMove);

  // Write final search statistics and close log file
  if (LogFile.is_open())
  {
      int t = current_search_time();

      LogFile << "Nodes: "          << pos.nodes_searched()
              << "\nNodes/second: " << (t > 0 ? pos.nodes_searched() * 1000 / t : 0)
              << "\nBest move: "    << move_to_san(pos, bestMove);

      StateInfo st;
#ifdef GPSFISH
      if(bestMove.isNormal())
          pos.do_undo_move(bestMove,st,
                  [&](osl::Square){
                  assert(pos.is_ok());
#else
      pos.do_move(bestMove, st);
#endif
      LogFile << "\nPonder move: " << move_to_san(pos, ponderMove) << endl;
#ifdef GPSFISH
                  }
                  );
#else
      pos.undo_move(bestMove); // Return from think() with unchanged position
#endif
      LogFile.close();
  }

  // This makes all the threads to go to sleep
  Threads.set_size(1);

  // If we are pondering or in infinite search, we shouldn't print the
  // best move before we are told to do so.
  if (!StopRequest && (Limits.ponder || Limits.infinite))
      wait_for_stop_or_ponderhit();

  // Could be MOVE_NONE when searching on a stalemate position
#ifdef GPSFISH
  cout << "bestmove " << move_to_uci(bestMove,false);
#else
  cout << "bestmove " << bestMove;
#endif

  // UCI protol is not clear on allowing sending an empty ponder move, instead
  // it is clear that ponder move is optional. So skip it if empty.
#ifdef GPSFISH
  if (ponderMove != MOVE_NONE && Options["Ponder"].value<bool>())
      cout << " ponder " << move_to_uci(ponderMove,false);
#else
  if (ponderMove != MOVE_NONE)
      cout << " ponder " << ponderMove;
#endif

  cout << endl;

  return !QuitRequest;
}

#ifdef GPSFISH_DFPN
struct CheckmateSolver
{
    osl::checkmate::DfpnTable table_black;
    osl::checkmate::DfpnTable table_white;
    osl::checkmate::Dfpn dfpn[2];
    CheckmateSolver() 
    {
        table_black.setAttack(osl::BLACK);
        table_white.setAttack(osl::WHITE);
        dfpn[playerToIndex(osl::BLACK)].setTable(&table_black);
        dfpn[playerToIndex(osl::WHITE)].setTable(&table_white);
    }
    Move hasCheckmate(Position& pos, size_t nodes) 
    {
        const Depth CheckmateDepth = ONE_PLY*100;
        TTEntry* tte = TT.probe(pos.get_key());
        if (tte && tte->type() == VALUE_TYPE_EXACT
                && tte->depth() >= CheckmateDepth) {
            Value v = value_from_tt(tte->value(), 0);
            if (v >= VALUE_MATE_IN_PLY_MAX || v < VALUE_MATED_IN_PLY_MAX)
                return Move();		// mate or mated
        }

        osl::PathEncoding path(pos.osl_state.turn());
        osl::Move checkmate_move;
        osl::NumEffectState& state = pos.osl_state;
        osl::stl::vector<osl::Move> pv;
        osl::checkmate::ProofDisproof result
            = dfpn[playerToIndex(state.turn())].
            hasCheckmateMove(state, osl::HashKey(state), path, nodes,
                    checkmate_move, Move(), &pv);
        if (result.isCheckmateSuccess()) {
            TT.store(pos.get_key(), value_mate_in(pv.size()),
                    VALUE_TYPE_EXACT, CheckmateDepth, checkmate_move,
                    VALUE_NONE, VALUE_NONE);
            return checkmate_move;
        }
        return Move();
    }
    void clear()
    {
        dfpn[0].clear();
        dfpn[1].clear();
        table_black.clear();
        table_white.clear();
    }
};
struct TestCheckmate
{
    CheckmateSolver *solver;
    Position *pos;
    osl::Move *result;
    uint64_t nodes;
    const Move *moves;
    int first, last;
    TestCheckmate(CheckmateSolver& s, Position& p, osl::Move& r, uint64_t n,
            const Move *pv, int f, int l)
        : solver(&s), pos(&p), result(&r), nodes(n),
        moves(pv), first(f), last(l)
    {
    }
    void operator()(osl::Square) const
    {
        *result = Move();
        if (nodes < (1<<18))
            *result = solver->hasCheckmate(*pos, nodes);
        if (result->isNormal()) {
            if (first > 0)
                std::cout << "info string checkmate in future (" << first
                    << ") " << move_to_uci(moves[first],false)
                    << " by " << move_to_uci(*result,false) << '\n';
        }
        else if (! StopRequest) {
            Move move;
            TestCheckmate next = *this;
            next.first++;
            next.nodes /= 2;
            next.result = &move;
            if (next.first < last && pos->move_is_pl(moves[next.first])
                    && next.nodes >= 1024) {
                StateInfo st;
                pos->do_undo_move(moves[next.first], st, next);
            }
        }	
    }
};

void run_checkmate(int depth, uint64_t nodes, Position& pos) 
{
    static boost::scoped_ptr<CheckmateSolver> solver(new CheckmateSolver);
    StateInfo st;
    nodes /= 16;
    int mated = 0;
    for (size_t i=0; i<Rml.size() && nodes >= 1024 && !StopRequest; ++i) {
        osl::Move win_move;
        TestCheckmate function(*solver, pos, win_move, nodes,
                Rml[i].pv, 0, (i==0) ? depth/2 : 1);
        pos.do_undo_move(Rml[i].pv[0], st, function);
        if (! win_move.isNormal())
            nodes /= 4;
        else {
            ++mated;
            Rml[i].pv_score = -VALUE_INFINITE;
            Rml[i].non_pv_score = VALUE_MATED_IN_PLY_MAX;
            std::cout << "info string losing move " << i << "th "
                << move_to_uci(Rml[i].pv[0],false)
                << " by " << move_to_uci(win_move,false) << '\n';
        }
    }
    solver->clear();
}
#endif

namespace {

  // id_loop() is the main iterative deepening loop. It calls search() repeatedly
  // with increasing depth until the allocated thinking time has been consumed,
  // user stops the search, or the maximum search depth is reached.

  Move id_loop(Position& pos, Move searchMoves[], Move* ponderMove) {

    SearchStack ss[PLY_MAX_PLUS_2];
    Value bestValues[PLY_MAX_PLUS_2];
    int bestMoveChanges[PLY_MAX_PLUS_2];
#ifdef GPSFISH
    uint64_t es_base[(PLY_MAX_PLUS_2*sizeof(eval_t)+sizeof(uint64_t)-1)/sizeof(uint64_t)]
#ifdef __GNUC__
      __attribute__((aligned(16)))
#endif
	;
    eval_t *es=(eval_t *)&es_base[0];
#endif
    int depth, aspirationDelta;
    Value value, alpha, beta;
    Move bestMove, easyMove, skillBest, skillPonder;

    // Initialize stuff before a new search
    memset(ss, 0, 4 * sizeof(SearchStack));
    TT.new_search();
    H.clear();
    *ponderMove = bestMove = easyMove = skillBest = skillPonder = MOVE_NONE;
    depth = aspirationDelta = 0;
    alpha = -VALUE_INFINITE, beta = VALUE_INFINITE;
#ifdef GPSFISH
    ss->currentMove = osl::Move::PASS(pos.side_to_move()); // Hack to skip update_gains()
#else
    ss->currentMove = MOVE_NULL; // Hack to skip update_gains()
#endif
    pos.eval= &es[0];
    *(pos.eval)=eval_t(pos.osl_state,false);

    // Moves to search are verified and copied
    Rml.init(pos, searchMoves);

    // Handle special case of searching on a mate/stalemate position
    if (!Rml.size())
    {
        cout << "info" << depth_to_uci(DEPTH_ZERO)
#ifdef GPSFISH
             << score_to_uci(pos.in_check() ? value_mated_in(1) : VALUE_DRAW, alpha, beta) << endl;
#else
             << score_to_uci(pos.in_check() ? -VALUE_MATE : VALUE_DRAW, alpha, beta) << endl;
#endif

        return MOVE_NONE;
    }
#ifdef GPSFISH_DFPN
    uint64_t next_checkmate = 1<<18;
#endif
    // Iterative deepening loop until requested to stop or target depth reached
    while (!StopRequest && ++depth <= PLY_MAX && (!Limits.maxDepth || depth <= Limits.maxDepth))
    {
        Rml.bestMoveChanges = 0;

        // Calculate dynamic aspiration window based on previous iterations
        if (MultiPV == 1 && depth >= 5 && abs(bestValues[depth - 1]) < VALUE_KNOWN_WIN)
        {
            int prevDelta1 = bestValues[depth - 1] - bestValues[depth - 2];
            int prevDelta2 = bestValues[depth - 2] - bestValues[depth - 3];

            aspirationDelta = Min(Max(abs(prevDelta1) + abs(prevDelta2) / 2, 16), 24);
            aspirationDelta = (aspirationDelta + 7) / 8 * 8; // Round to match grainSize

            alpha = Max(bestValues[depth - 1] - aspirationDelta, -VALUE_INFINITE);
            beta  = Min(bestValues[depth - 1] + aspirationDelta,  VALUE_INFINITE);
        }

#ifdef GPSFISH_DFPN
	if (pos.nodes_searched() > next_checkmate
	    && current_search_time()+1000
	    < std::max(Limits.maxTime,TimeMgr.maximum_time())*4/5) {
	    run_checkmate(depth, next_checkmate, pos);
	    next_checkmate *= 2;
	    if (Rml[0].pv_score <= VALUE_MATED_IN_PLY_MAX) {
		depth -= std::min(4, (int)depth/2);
		alpha = Max(alpha - aspirationDelta*63, -VALUE_INFINITE);
		beta  = Min(beta  + aspirationDelta*63,  VALUE_INFINITE);
	    }
	}
#endif

        // Start with a small aspiration window and, in case of fail high/low,
        // research with bigger window until not failing high/low anymore.
        do {
            // Search starting from ss+1 to allow calling update_gains()
            value = search<Root>(pos, ss+1, alpha, beta, depth * ONE_PLY);

            // Write PV back to transposition table in case the relevant entries
            // have been overwritten during the search.
            for (int i = 0; i < Min(MultiPV, (int)Rml.size()); i++)
                Rml[i].insert_pv_in_tt(pos);

            // Value cannot be trusted. Break out immediately!
            if (StopRequest)
                break;

            // Send full PV info to GUI if we are going to leave the loop or
            // if we have a fail high/low and we are deep in the search.
            if ((value > alpha && value < beta) || current_search_time() > 2000)
                for (int i = 0; i < Min(UCIMultiPV, (int)Rml.size()); i++)
                    cout << "info"
                         << depth_to_uci(depth * ONE_PLY)
                         << score_to_uci(Rml[i].pv_score, alpha, beta)
                         << speed_to_uci(pos.nodes_searched())
                         << pv_to_uci(Rml[i].pv, i + 1) << endl;

            // In case of failing high/low increase aspiration window and research,
            // otherwise exit the fail high/low loop.
            if (value >= beta)
            {
                beta = Min(beta + aspirationDelta, VALUE_INFINITE);
                aspirationDelta += aspirationDelta / 2;
            }
            else if (value <= alpha)
            {
                AspirationFailLow = true;
                StopOnPonderhit = false;

                alpha = Max(alpha - aspirationDelta, -VALUE_INFINITE);
                aspirationDelta += aspirationDelta / 2;
            }
            else
                break;

        } while (abs(value) < VALUE_KNOWN_WIN);

        // Collect info about search result
        bestMove = Rml[0].pv[0];
        *ponderMove = Rml[0].pv[1];
        bestValues[depth] = value;
        bestMoveChanges[depth] = Rml.bestMoveChanges;

        // Do we need to pick now the best and the ponder moves ?
        if (SkillLevelEnabled && depth == 1 + SkillLevel)
            do_skill_level(&skillBest, &skillPonder);

        if (LogFile.is_open())
            LogFile << pretty_pv(pos, depth, value, current_search_time(), Rml[0].pv) << endl;

        // Init easyMove after first iteration or drop if differs from the best move
        if (depth == 1 && (Rml.size() == 1 || Rml[0].pv_score > Rml[1].pv_score + EasyMoveMargin))
            easyMove = bestMove;
        else if (bestMove != easyMove)
            easyMove = MOVE_NONE;

#ifdef GPSFISH
	if (! Limits.ponder
	    && !StopRequest
	    && depth >= 5
	    && abs(bestValues[depth])     >= VALUE_MATE_IN_PLY_MAX
	    && abs(bestValues[depth - 1]) >= VALUE_MATE_IN_PLY_MAX)
	{
	    StopRequest = true;
	}
#endif
        // Check for some early stop condition
        if (!StopRequest && Limits.useTimeManagement())
        {
#ifndef GPSFISH
            // Stop search early when the last two iterations returned a mate score
            if (   depth >= 5
                && abs(bestValues[depth])     >= VALUE_MATE_IN_PLY_MAX
                && abs(bestValues[depth - 1]) >= VALUE_MATE_IN_PLY_MAX)
                StopRequest = true;
#endif
            // Stop search early if one move seems to be much better than the
            // others or if there is only a single legal move. Also in the latter
            // case we search up to some depth anyway to get a proper score.
            if (   depth >= 7
                && easyMove == bestMove
                && (   Rml.size() == 1
                    ||(   Rml[0].nodes > (pos.nodes_searched() * 85) / 100
                       && current_search_time() > TimeMgr.available_time() / 16)
                    ||(   Rml[0].nodes > (pos.nodes_searched() * 98) / 100
                       && current_search_time() > TimeMgr.available_time() / 32)))
                StopRequest = true;

            // Take in account some extra time if the best move has changed
            if (depth > 4 && depth < 50)
                TimeMgr.pv_instability(bestMoveChanges[depth], bestMoveChanges[depth - 1]);

            // Stop search if most of available time is already consumed. We probably don't
            // have enough time to search the first move at the next iteration anyway.
            if (current_search_time() > (TimeMgr.available_time() * 62) / 100)
                StopRequest = true;

            // If we are allowed to ponder do not stop the search now but keep pondering
            if (StopRequest && Limits.ponder)
            {
                StopRequest = false;
                StopOnPonderhit = true;
            }
        }
    }

    // When using skills overwrite best and ponder moves with the sub-optimal ones
    if (SkillLevelEnabled)
    {
        if (skillBest == MOVE_NONE) // Still unassigned ?
            do_skill_level(&skillBest, &skillPonder);

        bestMove = skillBest;
        *ponderMove = skillPonder;
    }

    return bestMove;
  }

  // search<>() is the main search function for both PV and non-PV nodes and for
  // normal and SplitPoint nodes. When called just after a split point the search
  // is simpler because we have already probed the hash table, done a null move
  // search, and searched the first move before splitting, we don't have to repeat
  // all this work again. We also don't need to store anything to the hash table
  // here: This is taken care of after we return from the split point.

  template <NodeType NT>
  Value search(Position& pos, SearchStack* ss, Value alpha, Value beta, Depth depth) {

    const bool PvNode   = (NT == PV || NT == Root || NT == SplitPointPV);
    const bool SpNode   = (NT == SplitPointPV || NT == SplitPointNonPV);
    const bool RootNode = (NT == Root);

    assert(alpha >= -VALUE_INFINITE && alpha <= VALUE_INFINITE);
    assert(beta > alpha && beta <= VALUE_INFINITE);
    assert(PvNode || alpha == beta - 1);
    assert(pos.thread() >= 0 && pos.thread() < Threads.size());

    Move movesSearched[MAX_MOVES];
    int64_t nodes;
    StateInfo st;
    const TTEntry *tte;
    Key posKey;
    Move ttMove, move, excludedMove, threatMove;
    Depth ext, newDepth;
    ValueType vt;
    Value bestValue, value, oldAlpha;
    Value refinedValue, nullValue, futilityBase, futilityValueScaled; // Non-PV specific
    bool isPvMove, inCheck, singularExtensionNode, givesCheck, captureOrPromotion, dangerous;
    int moveCount = 0, playedMoveCount = 0;
    Thread& thread = Threads[pos.thread()];
    SplitPoint* sp = NULL;
#ifdef GPSFISH
    int repeat_check=0;
#endif

#ifdef GPSFISH
    if(can_capture_king(pos)){
      return value_mate_in(0);
    }
#endif
    refinedValue = bestValue = value = -VALUE_INFINITE;
    oldAlpha = alpha;
    inCheck = pos.in_check();
    ss->ply = (ss-1)->ply + 1;

    // Used to send selDepth info to GUI
    if (PvNode && thread.maxPly < ss->ply)
        thread.maxPly = ss->ply;

    // Step 1. Initialize node.
    if (!SpNode)
    {
        ss->currentMove = ss->bestMove = threatMove = (ss+1)->excludedMove = MOVE_NONE;
        (ss+1)->skipNullMove = false; (ss+1)->reduction = DEPTH_ZERO;
        (ss+2)->killers[0] = (ss+2)->killers[1] = MOVE_NONE;
    }
    else
    {
        sp = ss->sp;
        tte = NULL;
        ttMove = excludedMove = MOVE_NONE;
        threatMove = sp->threatMove;
        goto split_point_start;
    }

<<<<<<< HEAD
    if (pos.thread() == 0 && ++NodesSincePoll > NodesBetweenPolls)
    {
        NodesSincePoll = 0;
        poll(pos);
    }

    // Step 2. Check for aborted search and immediate draw
    if ((   StopRequest
#ifdef GPSFISH
         || pos.is_draw(repeat_check)
#else
         || pos.is_draw<false>()
#endif
         || ss->ply > PLY_MAX) && !RootNode)
#ifdef GPSFISH
        return value_draw(pos);
#else
        return VALUE_DRAW;
#endif
#ifdef GPSFISH
    if ( !Root ){
      if(repeat_check<0) 
        return value_mated_in(ss->ply);
      else if(repeat_check>0) 
        return value_mate_in(ss->ply);
      else if(osl::EnterKing::canDeclareWin(pos.osl_state)) 
	return value_mate_in(ss->ply+1);
    }
    if (!ss->checkmateTested) {
      ss->checkmateTested = true;
      if(!pos.osl_state.inCheck()
	 && ImmediateCheckmate::hasCheckmateMove
	 (pos.side_to_move(),pos.osl_state,ss->bestMove)) {
	  return value_mate_in(ss->ply);
      }
#  ifdef GPSFISH_CHECKMATE3
      if ((! (ss-1)->currentMove.isNormal()
	   || (ss-1)->currentMove.ptype() == osl::KING)) {
	  osl::checkmate::King8Info king8=pos.osl_state.king8Info(alt(pos.side_to_move()));
	  assert(king8.uint64Value() == osl::checkmate::King8Info::make(pos.side_to_move(), pos.osl_state).uint64Value());
	  bool in_danger = king8.dropCandidate() | king8.moveCandidate2();
	  if (in_danger) {
	      osl::checkmate::FixedDepthSearcher solver(pos.osl_state);
	      if (solver.hasCheckmateMoveOfTurn(2,ss->bestMove)
		  .isCheckmateSuccess()) {
		  return value_mate_in(ss->ply+2);;
	      }
	  }
      }
#  endif
    }
#endif

=======
>>>>>>> 969ad800
    // Step 3. Mate distance pruning
    if (!RootNode)
    {
        alpha = Max(value_mated_in(ss->ply), alpha);
        beta = Min(value_mate_in(ss->ply+1), beta);
        if (alpha >= beta)
            return alpha;
    }

    // Step 4. Transposition table lookup
    // We don't want the score of a partial search to overwrite a previous full search
    // TT value, so we use a different position key in case of an excluded move.
    excludedMove = ss->excludedMove;
#ifdef GPSFISH
    posKey = excludedMove!=MOVE_NONE ? pos.get_exclusion_key() : pos.get_key();
#else
    posKey = excludedMove ? pos.get_exclusion_key() : pos.get_key();
#endif

    tte = TT.probe(posKey);
#ifdef GPSFISH
    ttMove = tte ? tte->move(pos) : MOVE_NONE;
#else
    ttMove = tte ? tte->move() : MOVE_NONE;
#endif

    // At PV nodes we check for exact scores, while at non-PV nodes we check for
    // a fail high/low. Biggest advantage at probing at PV nodes is to have a
    // smooth experience in analysis mode.
    if (tte && (PvNode ? tte->depth() >= depth && tte->type() == VALUE_TYPE_EXACT
                       : ok_to_use_TT(tte, depth, beta, ss->ply)))
    {
        TT.refresh(tte);
        ss->bestMove = ttMove; // Can be MOVE_NONE
        return value_from_tt(tte->value(), ss->ply);
    }

    // Step 5. Evaluate the position statically and update parent's gain statistics
    if (inCheck)
        ss->eval = ss->evalMargin = VALUE_NONE;
    else if (tte)
    {
        assert(tte->static_value() != VALUE_NONE);

        ss->eval = tte->static_value();
        ss->evalMargin = tte->static_value_margin();
        refinedValue = refine_eval(tte, ss->eval, ss->ply);
    }
    else
    {
        refinedValue = ss->eval = evaluate(pos, ss->evalMargin);
        TT.store(posKey, VALUE_NONE, VALUE_TYPE_NONE, DEPTH_NONE, MOVE_NONE, ss->eval, ss->evalMargin);
    }

    // Save gain for the parent non-capture move
    update_gains(pos, (ss-1)->currentMove, (ss-1)->eval, ss->eval);

    // Step 6. Razoring (is omitted in PV nodes)
    if (   !PvNode
        &&  depth < RazorDepth
        && !inCheck
        &&  refinedValue + razor_margin(depth) < beta
        &&  ttMove == MOVE_NONE
        &&  abs(beta) < VALUE_MATE_IN_PLY_MAX
#ifndef GPSFISH
        && !pos.has_pawn_on_7th(pos.side_to_move())
#endif
      )
    {
        Value rbeta = beta - razor_margin(depth);
        Value v = qsearch<NonPV>(pos, ss, rbeta-1, rbeta, DEPTH_ZERO);
        if (v < rbeta)
            // Logically we should return (v + razor_margin(depth)), but
            // surprisingly this did slightly weaker in tests.
            return v;
    }

    // Step 7. Static null move pruning (is omitted in PV nodes)
    // We're betting that the opponent doesn't have a move that will reduce
    // the score by more than futility_margin(depth) if we do a null move.
    if (   !PvNode
        && !ss->skipNullMove
        &&  depth < RazorDepth
        && !inCheck
        &&  refinedValue - futility_margin(depth, 0) >= beta
        &&  abs(beta) < VALUE_MATE_IN_PLY_MAX
#ifndef GPSFISH
        &&  pos.non_pawn_material(pos.side_to_move())
#endif
	   )
        return refinedValue - futility_margin(depth, 0);

    // Step 8. Null move search with verification search (is omitted in PV nodes)
    if (   !PvNode
        && !ss->skipNullMove
        &&  depth > ONE_PLY
        && !inCheck
        &&  refinedValue >= beta
        &&  abs(beta) < VALUE_MATE_IN_PLY_MAX
#ifdef GPSFISH
      )
#else
        &&  pos.non_pawn_material(pos.side_to_move()))
#endif
    {
#ifdef GPSFISH
        ss->currentMove = Move::PASS(pos.side_to_move());
#else
        ss->currentMove = MOVE_NULL;
#endif

        // Null move dynamic reduction based on depth
        int R = 3 + (depth >= 5 * ONE_PLY ? depth / 8 : 0);

        // Null move dynamic reduction based on value
        if (refinedValue - PawnValueMidgame > beta)
            R++;

#ifdef GPSFISH
        pos.do_undo_null_move(st,
                [&](osl::Square){
                *(pos.eval+1)= *(pos.eval);
                pos.eval++;
                pos.eval->update(pos.osl_state,ss->currentMove);
#else
        pos.do_null_move(st);
#endif
        (ss+1)->skipNullMove = true;
        nullValue = depth-R*ONE_PLY < ONE_PLY ? -qsearch<NonPV>(pos, ss+1, -beta, -alpha, DEPTH_ZERO)
                                              : - search<NonPV>(pos, ss+1, -beta, -alpha, depth-R*ONE_PLY);
        (ss+1)->skipNullMove = false;
#ifdef GPSFISH
	    --pos.eval;
	  }
	  );
#else
        pos.undo_null_move();
#endif

        if (nullValue >= beta)
        {
            // Do not return unproven mate scores
            if (nullValue >= VALUE_MATE_IN_PLY_MAX)
                nullValue = beta;

            if (depth < 6 * ONE_PLY)
                return nullValue;

            // Do verification search at high depths
            ss->skipNullMove = true;
            Value v = search<NonPV>(pos, ss, alpha, beta, depth-R*ONE_PLY);
            ss->skipNullMove = false;

            if (v >= beta)
                return nullValue;
        }
        else
        {
            // The null move failed low, which means that we may be faced with
            // some kind of threat. If the previous move was reduced, check if
            // the move that refuted the null move was somehow connected to the
            // move which was reduced. If a connection is found, return a fail
            // low score (which will cause the reduced move to fail high in the
            // parent node, which will trigger a re-search with full depth).
            threatMove = (ss+1)->bestMove;

            if (   depth < ThreatDepth
                && (ss-1)->reduction
                && threatMove != MOVE_NONE
                && connected_moves(pos, (ss-1)->currentMove, threatMove))
                return beta - 1;
        }
    }

    // Step 9. ProbCut (is omitted in PV nodes)
    // If we have a very good capture (i.e. SEE > seeValues[captured_piece_type])
    // and a reduced search returns a value much above beta, we can (almost) safely
    // prune the previous move.
    if (   !PvNode
        &&  depth >= RazorDepth + ONE_PLY
        && !inCheck
        && !ss->skipNullMove
        &&  excludedMove == MOVE_NONE
        &&  abs(beta) < VALUE_MATE_IN_PLY_MAX)
    {
        Value rbeta = beta + 200;
        Depth rdepth = depth - ONE_PLY - 3 * ONE_PLY;

        assert(rdepth >= ONE_PLY);

        MovePicker mp(pos, ttMove, H, pos.captured_piece_type());
        CheckInfo ci(pos);

        while ((move = mp.get_next_move()) != MOVE_NONE)
            if (pos.pl_move_is_legal(move, ci.pinned))
            {
#ifdef GPSFISH
                pos.do_undo_move(move,st,
                        [&](osl::Square){
                        assert(pos.is_ok());
                        *(pos.eval+1)= *(pos.eval);
                        pos.eval++;
                        pos.eval->update(pos.osl_state,move);
#else
                pos.do_move(move, st, ci, pos.move_gives_check(move, ci));
<<<<<<< HEAD
#endif
                value = -search<NonPV>(pos, ss+1, -rbeta, -rbeta+1, rdepth);
#ifdef GPSFISH
                --pos.eval;
                });
#else
=======

                if (pos.is_draw<false>() || ss->ply + 1 > PLY_MAX)
                    value = VALUE_DRAW;
                else
                    value = -search<NonPV>(pos, ss+1, -rbeta, -rbeta+1, rdepth);

>>>>>>> 969ad800
                pos.undo_move(move);
#endif
                if (value >= rbeta)
                    return value;
            }
    }

    // Step 10. Internal iterative deepening
    if (   depth >= IIDDepth[PvNode]
        && ttMove == MOVE_NONE
        && (PvNode || (!inCheck && ss->eval + IIDMargin >= beta)))
    {
        Depth d = (PvNode ? depth - 2 * ONE_PLY : depth / 2);

        ss->skipNullMove = true;
        search<PvNode ? PV : NonPV>(pos, ss, alpha, beta, d);
        ss->skipNullMove = false;

        tte = TT.probe(posKey);
#ifdef GPSFISH
        ttMove = tte ? tte->move(pos) : MOVE_NONE;
#else
        ttMove = tte ? tte->move() : MOVE_NONE;
#endif
    }

split_point_start: // At split points actual search starts from here

    // Initialize a MovePicker object for the current position
    MovePickerExt<NT> mp(pos, ttMove, depth, H, ss, PvNode ? -VALUE_INFINITE : beta);
    CheckInfo ci(pos);
    ss->bestMove = MOVE_NONE;
    futilityBase = ss->eval + ss->evalMargin;
    singularExtensionNode =   !RootNode
                           && !SpNode
                           && depth >= SingularExtensionDepth[PvNode]
                           && ttMove != MOVE_NONE
#ifdef GPSFISH
                           && excludedMove==MOVE_NONE // Do not allow recursive singular extension search
#else
                           && !excludedMove // Do not allow recursive singular extension search
#endif
                           && (tte->type() & VALUE_TYPE_LOWER)
                           && tte->depth() >= depth - 3 * ONE_PLY;
    if (SpNode)
    {
        lock_grab(&(sp->lock));
        bestValue = sp->bestValue;
    }

    // Step 11. Loop through moves
    // Loop through all pseudo-legal moves until no moves remain or a beta cutoff occurs
    while (   bestValue < beta
           && (move = mp.get_next_move()) != MOVE_NONE
           && !thread.cutoff_occurred())
    {
      assert(move_is_ok(move));

      if (move == excludedMove)
          continue;

      // At PV and SpNode nodes we want all moves to be legal since the beginning
      if ((PvNode || SpNode) && !pos.pl_move_is_legal(move, ci.pinned))
          continue;

      if (SpNode)
      {
          moveCount = ++sp->moveCount;
          lock_release(&(sp->lock));
      }
      else
          moveCount++;
#ifdef MOVE_STACK_REJECTIONS
      if(!Root && move_stack_rejections_probe(move,pos,ss,alpha)) {
	if (SpNode)
	  lock_grab(&(sp->lock));
	continue;
      }
#endif      

      if (RootNode)
      {
          // This is used by time management
          FirstRootMove = (moveCount == 1);

          // Save the current node count before the move is searched
          nodes = pos.nodes_searched();

          // If it's time to send nodes info, do it here where we have the
          // correct accumulated node counts searched by each thread.
          if (SendSearchedNodes)
          {
              SendSearchedNodes = false;
              cout << "info" << speed_to_uci(pos.nodes_searched()) << endl;
          }

          // For long searches send current move info to GUI
#ifndef GPSFISH
          if (current_search_time() > 2000)
              cout << "info" << depth_to_uci(depth)
                   << " currmove " << move << " currmovenumber " << moveCount << endl;
#endif
      }

      // At Root and at first iteration do a PV search on all the moves to score root moves
      isPvMove = (PvNode && moveCount <= (!RootNode ? 1 : depth <= ONE_PLY ? MAX_MOVES : MultiPV));
      givesCheck = pos.move_gives_check(move, ci);
      captureOrPromotion = pos.move_is_capture_or_promotion(move);

      // Step 12. Decide the new search depth
      ext = extension<PvNode>(pos, move, captureOrPromotion, givesCheck, &dangerous);

      // Singular extension search. If all moves but one fail low on a search of
      // (alpha-s, beta-s), and just one fails high on (alpha, beta), then that move
      // is singular and should be extended. To verify this we do a reduced search
      // on all the other moves but the ttMove, if result is lower than ttValue minus
      // a margin then we extend ttMove.
      if (   singularExtensionNode
          && move == ttMove
          && pos.pl_move_is_legal(move, ci.pinned)
          && ext < ONE_PLY)
      {
          Value ttValue = value_from_tt(tte->value(), ss->ply);

          if (abs(ttValue) < VALUE_KNOWN_WIN)
          {
              Value rBeta = ttValue - int(depth);
              ss->excludedMove = move;
              ss->skipNullMove = true;
              Value v = search<NonPV>(pos, ss, rBeta - 1, rBeta, depth / 2);
              ss->skipNullMove = false;
              ss->excludedMove = MOVE_NONE;
              ss->bestMove = MOVE_NONE;
              if (v < rBeta)
                  ext = ONE_PLY;
          }
      }

      // Update current move (this must be done after singular extension search)
      newDepth = depth - ONE_PLY + ext;

      // Step 13. Futility pruning (is omitted in PV nodes)
      if (   !PvNode
          && !captureOrPromotion
          && !inCheck
          && !dangerous
          &&  move != ttMove
          && !move_is_castle(move))
      {
          // Move count based pruning
          if (   moveCount >= futility_move_count(depth)
#ifdef GPSFISH
              && (threatMove==MOVE_NONE || !connected_threat(pos, move, threatMove))
#else
              && (!threatMove || !connected_threat(pos, move, threatMove))
#endif
              && bestValue > VALUE_MATED_IN_PLY_MAX) // FIXME bestValue is racy
          {
              if (SpNode)
                  lock_grab(&(sp->lock));

              continue;
          }

          // Value based pruning
          // We illogically ignore reduction condition depth >= 3*ONE_PLY for predicted depth,
          // but fixing this made program slightly weaker.
          Depth predictedDepth = newDepth - reduction<PvNode>(depth, moveCount);
#ifdef GPSFISH
          futilityValueScaled =  futilityBase + futility_margin(predictedDepth, moveCount)
                               + H.gain(move.ptypeO(), move_to(move));
#else
          futilityValueScaled =  futilityBase + futility_margin(predictedDepth, moveCount)
                               + H.gain(pos.piece_on(move_from(move)), move_to(move));
#endif

          if (futilityValueScaled < beta)
          {
              if (SpNode)
              {
                  lock_grab(&(sp->lock));
                  if (futilityValueScaled > sp->bestValue)
                      sp->bestValue = bestValue = futilityValueScaled;
              }
              else if (futilityValueScaled > bestValue)
                  bestValue = futilityValueScaled;

              continue;
          }

          // Prune moves with negative SEE at low depths
          if (   predictedDepth < 2 * ONE_PLY
              && bestValue > VALUE_MATED_IN_PLY_MAX
              && pos.see_sign(move) < 0)
          {
              if (SpNode)
                  lock_grab(&(sp->lock));

              continue;
          }
      }

      // Check for legality only before to do the move
      if (!pos.pl_move_is_legal(move, ci.pinned))
      {
          moveCount--;
          continue;
      }

      ss->currentMove = move;
      if (!SpNode && !captureOrPromotion)
          movesSearched[playedMoveCount++] = move;

#ifdef GPSFISH
      assert(pos.eval->value()==eval_t(pos.osl_state,false).value());
      (ss+1)->checkmateTested = false;
      pos.do_undo_move(move,st,
              [&](osl::Square){
              *(pos.eval+1)= *(pos.eval);
              pos.eval++;
              pos.eval->update(pos.osl_state,move);
              assert(pos.eval->value()==eval_t(pos.osl_state,false).value());

    const bool PvNode   = (NT == PV || NT == Root || NT == SplitPointPV);
    const bool SpNode   = (NT == SplitPointPV || NT == SplitPointNonPV);
    const bool RootNode = (NT == Root);

#else
      // Step 14. Make the move
      pos.do_move(move, st, ci, givesCheck);
#endif

      // Step XX. Poll. Check if search should be aborted.
      if (pos.thread() == 0 && ++NodesSincePoll > NodesBetweenPolls)
      {
          NodesSincePoll = 0;
          poll(pos);
      }

      // Step XX. Check for aborted search and immediate draw
      if (   StopRequest
          || pos.is_draw<false>()
          || ss->ply + 1 > PLY_MAX)
      {
          value = VALUE_DRAW;
          goto undo;
      }

      // Step extra. pv search (only in PV nodes)
      // The first move in list is the expected PV
      if (isPvMove)
          value = newDepth < ONE_PLY ? -qsearch<PV>(pos, ss+1, -beta, -alpha, DEPTH_ZERO)
                                     : - search<PV>(pos, ss+1, -beta, -alpha, newDepth);
      else
      {
          // Step 15. Reduced depth search
          // If the move fails high will be re-searched at full depth.
          bool doFullDepthSearch = true;

          if (    depth > 3 * ONE_PLY
              && !captureOrPromotion
              && !dangerous
              && !move_is_castle(move)
              &&  ss->killers[0] != move
              &&  ss->killers[1] != move
              && (ss->reduction = reduction<PvNode>(depth, moveCount)) != DEPTH_ZERO)
          {
              Depth d = newDepth - ss->reduction;
              alpha = SpNode ? sp->alpha : alpha;

              value = d < ONE_PLY ? -qsearch<NonPV>(pos, ss+1, -(alpha+1), -alpha, DEPTH_ZERO)
                                  : - search<NonPV>(pos, ss+1, -(alpha+1), -alpha, d);

              ss->reduction = DEPTH_ZERO;
              doFullDepthSearch = (value > alpha);
          }

          // Step 16. Full depth search
          if (doFullDepthSearch)
          {
              alpha = SpNode ? sp->alpha : alpha;
              value = newDepth < ONE_PLY ? -qsearch<NonPV>(pos, ss+1, -(alpha+1), -alpha, DEPTH_ZERO)
                                         : - search<NonPV>(pos, ss+1, -(alpha+1), -alpha, newDepth);

              // Step extra. pv search (only in PV nodes)
              // Search only for possible new PV nodes, if instead value >= beta then
              // parent node fails low with value <= alpha and tries another move.
              if (PvNode && value > alpha && (RootNode || value < beta))
                  value = newDepth < ONE_PLY ? -qsearch<PV>(pos, ss+1, -beta, -alpha, DEPTH_ZERO)
                                             : - search<PV>(pos, ss+1, -beta, -alpha, newDepth);
          }
      }
#ifdef GPSFISH
      --pos.eval;
	}
	);
#else
      // Step 17. Undo move
undo:
      pos.undo_move(move);
#endif

      assert(value > -VALUE_INFINITE && value < VALUE_INFINITE);

      // Step 18. Check for new best move
      if (SpNode)
      {
          lock_grab(&(sp->lock));
          bestValue = sp->bestValue;
          alpha = sp->alpha;
      }

      if (value > bestValue)
      {
          bestValue = value;
          ss->bestMove = move;

          if (  !RootNode
              && PvNode
              && value > alpha
              && value < beta) // We want always alpha < beta
              alpha = value;

          if (SpNode && !thread.cutoff_occurred())
          {
              sp->bestValue = value;
              sp->ss->bestMove = move;
              sp->alpha = alpha;
              sp->is_betaCutoff = (value >= beta);
          }
      }

      if (RootNode)
      {
          // Finished searching the move. If StopRequest is true, the search
          // was aborted because the user interrupted the search or because we
          // ran out of time. In this case, the return value of the search cannot
          // be trusted, and we break out of the loop without updating the best
          // move and/or PV.
          if (StopRequest)
              break;

          // Remember searched nodes counts for this move
          mp.current().nodes += pos.nodes_searched() - nodes;

          // PV move or new best move ?
          if (isPvMove || value > alpha)
          {
              // Update PV
              mp.current().pv_score = value;
              mp.current().extract_pv_from_tt(pos);

              // We record how often the best move has been changed in each
              // iteration. This information is used for time management: When
              // the best move changes frequently, we allocate some more time.
              if (!isPvMove && MultiPV == 1)
                  Rml.bestMoveChanges++;

              // It is critical that sorting is done with a stable algorithm
              // because all the values but the first are usually set to
              // -VALUE_INFINITE and we want to keep the same order for all
              // the moves but the new PV that goes to head.
              sort<RootMove>(Rml.begin(), Rml.begin() + moveCount);

#ifdef GPSFISH
              if (depth >= 5*ONE_PLY
                      && (!isPvMove || current_search_time() >= 5000))
#if 0
                  cout << Rml[0].pv_info_to_uci(pos, depth/ONE_PLY,
                          thread.maxPly,
                          alpha, beta, 0)
                      << endl;
#endif
                  cout << "info"
                      << depth_to_uci(depth)
                      << score_to_uci(Rml[0].pv_score, alpha, beta)
                      << speed_to_uci(pos.nodes_searched())
                      << pv_to_uci(Rml[0].pv, 0 + 1) << endl;
#endif

              // Update alpha. In multi-pv we don't use aspiration window, so set
              // alpha equal to minimum score among the PV lines searched so far.
              if (MultiPV > 1)
                  alpha = Rml[Min(moveCount, MultiPV) - 1].pv_score;
              else if (value > alpha)
                  alpha = value;
          }
          else
              // All other moves but the PV are set to the lowest value, this
              // is not a problem when sorting becuase sort is stable and move
              // position in the list is preserved, just the PV is pushed up.
              mp.current().pv_score = -VALUE_INFINITE;

      } // RootNode

      // Step 19. Check for split
      if (   !RootNode
          && !SpNode
          && depth >= Threads.min_split_depth()
          && bestValue < beta
          && Threads.available_slave_exists(pos.thread())
          && !StopRequest
          && !thread.cutoff_occurred())
          Threads.split<FakeSplit>(pos, ss, &alpha, beta, &bestValue, depth,
                                   threatMove, moveCount, &mp, PvNode);
    }

    // Step 20. Check for mate and stalemate
    // All legal moves have been searched and if there are
    // no legal moves, it must be mate or stalemate.
    // If one move was excluded return fail low score.
    if (!SpNode && !moveCount)
#ifdef GPSFISH
      return excludedMove!=MOVE_NONE ? oldAlpha : (inCheck ? (move_is_pawn_drop((ss-1)->currentMove) ? value_mate_in(ss->ply) : value_mated_in(ss->ply) ): VALUE_DRAW);
#else
        return excludedMove ? oldAlpha : inCheck ? value_mated_in(ss->ply) : VALUE_DRAW;
#endif

    // Step 21. Update tables
    // If the search is not aborted, update the transposition table,
    // history counters, and killer moves.
    if (!SpNode && !StopRequest && !thread.cutoff_occurred())
    {
        move = bestValue <= oldAlpha ? MOVE_NONE : ss->bestMove;
        vt   = bestValue <= oldAlpha ? VALUE_TYPE_UPPER
             : bestValue >= beta ? VALUE_TYPE_LOWER : VALUE_TYPE_EXACT;

        TT.store(posKey, value_to_tt(bestValue, ss->ply), vt, depth, move, ss->eval, ss->evalMargin);

        // Update killers and history only for non capture moves that fails high
        if (    bestValue >= beta
            && !pos.move_is_capture_or_promotion(move))
        {
            if (move != ss->killers[0])
            {
                ss->killers[1] = ss->killers[0];
                ss->killers[0] = move;
            }
            update_history(pos, move, depth, movesSearched, playedMoveCount);
        }
    }

    if (SpNode)
    {
        // Here we have the lock still grabbed
        sp->is_slave[pos.thread()] = false;
        sp->nodes += pos.nodes_searched();
        lock_release(&(sp->lock));
    }

    assert(bestValue > -VALUE_INFINITE && bestValue < VALUE_INFINITE);

    return bestValue;
  }

  // qsearch() is the quiescence search function, which is called by the main
  // search function when the remaining depth is zero (or, to be more precise,
  // less than ONE_PLY).

  template <NodeType NT>
  Value qsearch(Position& pos, SearchStack* ss, Value alpha, Value beta, Depth depth) {

    const bool PvNode = (NT == PV);

    assert(NT == PV || NT == NonPV);
    assert(alpha >= -VALUE_INFINITE && alpha <= VALUE_INFINITE);
    assert(beta >= -VALUE_INFINITE && beta <= VALUE_INFINITE);
    assert(PvNode || alpha == beta - 1);
    assert(depth <= 0);
    assert(pos.thread() >= 0 && pos.thread() < Threads.size());

    StateInfo st;
    Move ttMove, move;
    Value bestValue, value, evalMargin, futilityValue, futilityBase;
#ifdef GPSFISH
    bool inCheck, givesCheck, evasionPrunable;
#else
    bool inCheck, enoughMaterial, givesCheck, evasionPrunable;
#endif
    const TTEntry* tte;
    Depth ttDepth;
    Value oldAlpha = alpha;

    ss->bestMove = ss->currentMove = MOVE_NONE;
    ss->ply = (ss-1)->ply + 1;

#ifdef GPSFISH
    if(can_capture_king(pos)){
        return value_mate_in(0);
    }
    if(!pos.osl_state.inCheck()
            && ImmediateCheckmate::hasCheckmateMove
            (pos.side_to_move(),pos.osl_state,ss->bestMove)) {
        return value_mate_in(ss->ply); 
    }
#endif

    // Check for an instant draw or maximum ply reached
#ifdef GPSFISH
    int threadID = pos.thread();
    if (threadID == 0 && ++NodesSincePoll > NodesBetweenPolls)
    {
        NodesSincePoll = 0;
        poll(pos);
    }

    int repeat_check=0;
    if (StopRequest || ss->ply > PLY_MAX || pos.is_draw(repeat_check))
        return value_draw(pos);

    if(repeat_check<0) 
        return value_mated_in(ss->ply+1);
    else if(repeat_check>0) 
        return value_mate_in(ss->ply);
#else
    if (pos.is_draw<true>() || ss->ply > PLY_MAX)
        return VALUE_DRAW;
#endif

    // Decide whether or not to include checks, this fixes also the type of
    // TT entry depth that we are going to use. Note that in qsearch we use
    // only two types of depth in TT: DEPTH_QS_CHECKS or DEPTH_QS_NO_CHECKS.
    inCheck = pos.in_check();
    ttDepth = (inCheck || depth >= DEPTH_QS_CHECKS ? DEPTH_QS_CHECKS : DEPTH_QS_NO_CHECKS);

    // Transposition table lookup. At PV nodes, we don't use the TT for
    // pruning, but only for move ordering.
    tte = TT.probe(pos.get_key());
#ifdef GPSFISH
    ttMove = (tte ? tte->move(pos) : MOVE_NONE);
#else
    ttMove = (tte ? tte->move() : MOVE_NONE);
#endif

    if (!PvNode && tte && ok_to_use_TT(tte, ttDepth, beta, ss->ply))
    {
        ss->bestMove = ttMove; // Can be MOVE_NONE
        return value_from_tt(tte->value(), ss->ply);
    }

    // Evaluate the position statically
    if (inCheck)
    {
        bestValue = futilityBase = -VALUE_INFINITE;
        ss->eval = evalMargin = VALUE_NONE;
#ifndef GPSFISH
        enoughMaterial = false;
#endif
    }
    else
    {
        if (tte)
        {
            assert(tte->static_value() != VALUE_NONE);

            evalMargin = tte->static_value_margin();
            ss->eval = bestValue = tte->static_value();
        }
        else
            ss->eval = bestValue = evaluate(pos, evalMargin);

        // Stand pat. Return immediately if static value is at least beta
        if (bestValue >= beta)
        {
            if (!tte)
                TT.store(pos.get_key(), value_to_tt(bestValue, ss->ply), VALUE_TYPE_LOWER, DEPTH_NONE, MOVE_NONE, ss->eval, evalMargin);

            return bestValue;
        }

        if (PvNode && bestValue > alpha)
            alpha = bestValue;

        // Futility pruning parameters, not needed when in check
        futilityBase = ss->eval + evalMargin + FutilityMarginQS;
#ifndef GPSFISH
        enoughMaterial = pos.non_pawn_material(pos.side_to_move()) > RookValueMidgame;
#endif
    }

    // Initialize a MovePicker object for the current position, and prepare
    // to search the moves. Because the depth is <= 0 here, only captures,
    // queen promotions and checks (only if depth >= DEPTH_QS_CHECKS) will
    // be generated.
    MovePicker mp(pos, ttMove, depth, H, move_to((ss-1)->currentMove));
    CheckInfo ci(pos);

    // Loop through the moves until no moves remain or a beta cutoff occurs
    while (   alpha < beta
           && (move = mp.get_next_move()) != MOVE_NONE)
    {
      assert(move_is_ok(move));

#ifdef MOVE_STACK_REJECTIONS
      if(move_stack_rejections_probe(move,pos,ss,alpha)) continue;
#endif      

      givesCheck = pos.move_gives_check(move, ci);

      // Futility pruning
      if (   !PvNode
          && !inCheck
          && !givesCheck
          &&  move != ttMove
#ifndef GPSFISH
          &&  enoughMaterial
          && !move_is_promotion(move)
          && !pos.move_is_passed_pawn_push(move)
#endif
         )
      {
#ifdef GPSFISH
          futilityValue =  futilityBase
                         + piece_value_endgame(pos.piece_on(move_to(move)))
                         + (move_is_promotion(move) ? promote_value_of_piece_on(pos.piece_on(move_from(move))) : VALUE_ZERO);
#else
          futilityValue =  futilityBase
                         + piece_value_endgame(pos.piece_on(move_to(move)))
                         + (move_is_ep(move) ? PawnValueEndgame : VALUE_ZERO);
#endif

          if (futilityValue < alpha)
          {
              if (futilityValue > bestValue)
                  bestValue = futilityValue;
              continue;
          }

          // Prune moves with negative or equal SEE
          if (   futilityBase < beta
              && depth < DEPTH_ZERO
              && pos.see(move) <= 0)
              continue;
      }

      // Detect non-capture evasions that are candidate to be pruned
      evasionPrunable =   !PvNode
                       && inCheck
                       && bestValue > VALUE_MATED_IN_PLY_MAX
                       && !pos.move_is_capture(move)
#ifndef GPSFISH
                       && !pos.can_castle(pos.side_to_move())
#endif
                       ;

      // Don't search moves with negative SEE values
      if (   !PvNode
          && (!inCheck || evasionPrunable)
          &&  move != ttMove
#ifndef GPSFISH
          && !move_is_promotion(move)
#endif
          &&  pos.see_sign(move) < 0)
          continue;

      // Don't search useless checks
      if (   !PvNode
          && !inCheck
          &&  givesCheck
          &&  move != ttMove
          && !pos.move_is_capture_or_promotion(move)
          &&  ss->eval + PawnValueMidgame / 4 < beta
          && !check_is_dangerous(pos, move, futilityBase, beta, &bestValue))
      {
          if (ss->eval + PawnValueMidgame / 4 > bestValue)
              bestValue = ss->eval + PawnValueMidgame / 4;

          continue;
      }

      // Check for legality only before to do the move
      if (!pos.pl_move_is_legal(move, ci.pinned))
          continue;

      // Update current move
      ss->currentMove = move;

      // Make and search the move
#ifdef GPSFISH
      pos.do_undo_move(move,st,
              [&](osl::Square){
              assert(pos.is_ok());
              *(pos.eval+1)= *(pos.eval);
              pos.eval++;
              pos.eval->update(pos.osl_state,move);
              assert(pos.eval_is_ok());
#else
      pos.do_move(move, st, ci, givesCheck);
#endif
      value = -qsearch<NT>(pos, ss+1, -beta, -alpha, depth-ONE_PLY);
#ifdef GPSFISH
              --pos.eval;
              }
              );
#else
      pos.undo_move(move);
#endif

      assert(value > -VALUE_INFINITE && value < VALUE_INFINITE);

      // New best move?
      if (value > bestValue)
      {
          bestValue = value;
          if (value > alpha)
          {
              alpha = value;
              ss->bestMove = move;
          }
       }
    }

#ifdef GPSFISH_CHECKMATE3_QUIESCE
    if (bestValue < beta && depth >= DEPTH_QS_CHECKS
            && (!(ss-1)->currentMove.isNormal()
                || (ss-1)->currentMove.ptype() == osl::KING)) {
        osl::checkmate::King8Info king8=pos.osl_state.king8Info(alt(pos.side_to_move()));
        assert(king8.uint64Value() == osl::checkmate::King8Info::make(pos.side_to_move(), pos.osl_state).uint64Value());
        bool in_danger = king8.dropCandidate() | king8.moveCandidate2();
        if (in_danger) {
            osl::checkmate::FixedDepthSearcher solver(pos.osl_state);
            if (solver.hasCheckmateMoveOfTurn(2,(ss)->bestMove).isCheckmateSuccess()) {
                return value_mate_in(ss->ply+2);;
            }
        }
    }
#endif

    // All legal moves have been searched. A special case: If we're in check
    // and no legal moves were found, it is checkmate.
    if (inCheck && bestValue == -VALUE_INFINITE)
#ifdef GPSFISH
        return (move_is_pawn_drop((ss-1)->currentMove) ? value_mate_in(ss->ply) : value_mated_in(ss->ply));
#else
        return value_mated_in(ss->ply);
#endif

    // Update transposition table
    ValueType vt = (bestValue <= oldAlpha ? VALUE_TYPE_UPPER : bestValue >= beta ? VALUE_TYPE_LOWER : VALUE_TYPE_EXACT);
    TT.store(pos.get_key(), value_to_tt(bestValue, ss->ply), vt, ttDepth, ss->bestMove, ss->eval, evalMargin);

    assert(bestValue > -VALUE_INFINITE && bestValue < VALUE_INFINITE);

    return bestValue;
  }


  // check_is_dangerous() tests if a checking move can be pruned in qsearch().
  // bestValue is updated only when returning false because in that case move
  // will be pruned.

  bool check_is_dangerous(Position &pos, Move move, Value futilityBase, Value beta, Value *bestValue)
  {
#ifdef GPSFISH
    return false;
#else
    Bitboard b, occ, oldAtt, newAtt, kingAtt;
    Square from, to, ksq, victimSq;
    Piece pc;
    Color them;
    Value futilityValue, bv = *bestValue;

    from = move_from(move);
    to = move_to(move);
    them = opposite_color(pos.side_to_move());
    ksq = pos.king_square(them);
    kingAtt = pos.attacks_from<KING>(ksq);
    pc = pos.piece_on(from);

    occ = pos.occupied_squares() & ~(1ULL << from) & ~(1ULL << ksq);
    oldAtt = pos.attacks_from(pc, from, occ);
    newAtt = pos.attacks_from(pc,   to, occ);

    // Rule 1. Checks which give opponent's king at most one escape square are dangerous
    b = kingAtt & ~pos.pieces(them) & ~newAtt & ~(1ULL << to);

    if (!(b && (b & (b - 1))))
        return true;

    // Rule 2. Queen contact check is very dangerous
    if (   piece_type(pc) == QUEEN
        && bit_is_set(kingAtt, to))
        return true;

    // Rule 3. Creating new double threats with checks
    b = pos.pieces(them) & newAtt & ~oldAtt & ~(1ULL << ksq);

    while (b)
    {
        victimSq = pop_1st_bit(&b);
        futilityValue = futilityBase + piece_value_endgame(pos.piece_on(victimSq));

        // Note that here we generate illegal "double move"!
        if (   futilityValue >= beta
            && pos.see_sign(make_move(from, victimSq)) >= 0)
            return true;

        if (futilityValue > bv)
            bv = futilityValue;
    }

    // Update bestValue only if check is not dangerous (because we will prune the move)
    *bestValue = bv;
    return false;
#endif
  }


  // connected_moves() tests whether two moves are 'connected' in the sense
  // that the first move somehow made the second move possible (for instance
  // if the moving piece is the same in both moves). The first move is assumed
  // to be the move that was made to reach the current position, while the
  // second move is assumed to be a move from the current position.

  bool connected_moves(const Position& pos, Move m1, Move m2) {

    Square f1, t1, f2, t2;
    Piece p1, p2;
    Square ksq;

#ifdef GPSFISH
    assert(m1 != MOVE_NONE && move_is_ok(m1));
    assert(m2 != MOVE_NONE && move_is_ok(m2));
#else
    assert(m1 && move_is_ok(m1));
    assert(m2 && move_is_ok(m2));
#endif

    // Case 1: The moving piece is the same in both moves
    f2 = move_from(m2);
    t1 = move_to(m1);
    if (f2 == t1)
        return true;

    // Case 2: The destination square for m2 was vacated by m1
    t2 = move_to(m2);
    f1 = move_from(m1);
    if (t2 == f1)
        return true;

    // Case 3: Moving through the vacated square
#ifdef GPSFISH
    if(!f2.isPieceStand() && !f1.isPieceStand() &&
       Board_Table.getShortOffset(Offset32(f2,t2)) ==
       Board_Table.getShortOffset(Offset32(f2,f1)) &&
       abs((f2-t2).intValue())>abs((f2-f1).intValue())) return true;
#else
    p2 = pos.piece_on(f2);
    if (   piece_is_slider(p2)
        && bit_is_set(squares_between(f2, t2), f1))
      return true;
#endif

    // Case 4: The destination square for m2 is defended by the moving piece in m1
    p1 = pos.piece_on(t1);
#ifdef GPSFISH
    osl::Piece pc=pos.osl_state.pieceAt(t1);
    if(pos.osl_state.hasEffectByPiece(pc,t2)) return true;
#else
    if (bit_is_set(pos.attacks_from(p1, t1), t2))
        return true;
#endif

    // Case 5: Discovered check, checking piece is the piece moved in m1
#ifdef GPSFISH
    pc=pos.osl_state.pieceAt(t2);
    if(pc.isPiece() && pos.osl_state.hasEffectByPiece(pc,f2) &&
       Ptype_Table.getEffect(p1,t1,pos.king_square(pos.side_to_move())).hasBlockableEffect() &&
       Board_Table.isBetweenSafe(f2,t1,pos.king_square(pos.side_to_move())) &&
       !Board_Table.isBetweenSafe(t2,t1,pos.king_square(pos.side_to_move())) &&
       pos.osl_state.pinOrOpen(pos.side_to_move()).test(pos.osl_state.pieceAt(t1).number()))
        return true;
#else
    ksq = pos.king_square(pos.side_to_move());
    if (    piece_is_slider(p1)
        &&  bit_is_set(squares_between(t1, ksq), f2))
    {
        Bitboard occ = pos.occupied_squares();
        clear_bit(&occ, f2);
        if (bit_is_set(pos.attacks_from(p1, t1, occ), ksq))
            return true;
    }
#endif
    return false;
  }


  // value_to_tt() adjusts a mate score from "plies to mate from the root" to
  // "plies to mate from the current ply".  Non-mate scores are unchanged.
  // The function is called before storing a value to the transposition table.

  Value value_to_tt(Value v, int ply) {

    if (v >= VALUE_MATE_IN_PLY_MAX)
      return v + ply;

    if (v <= VALUE_MATED_IN_PLY_MAX)
      return v - ply;

    return v;
  }


  // value_from_tt() is the inverse of value_to_tt(): It adjusts a mate score from
  // the transposition table to a mate score corrected for the current ply.

  Value value_from_tt(Value v, int ply) {

    if (v >= VALUE_MATE_IN_PLY_MAX)
      return v - ply;

    if (v <= VALUE_MATED_IN_PLY_MAX)
      return v + ply;

    return v;
  }


  // connected_threat() tests whether it is safe to forward prune a move or if
  // is somehow connected to the threat move returned by null search.

  bool connected_threat(const Position& pos, Move m, Move threat) {

    assert(move_is_ok(m));
#ifdef GPSFISH
    assert(threat!=MOVE_NONE && move_is_ok(threat));
#else
    assert(threat && move_is_ok(threat));
#endif
    assert(!pos.move_is_capture_or_promotion(m));
#ifndef GPSFISH
    assert(!pos.move_is_passed_pawn_push(m));
#endif

    Square mfrom, mto, tfrom, tto;

    mfrom = move_from(m);
    mto = move_to(m);
    tfrom = move_from(threat);
    tto = move_to(threat);

    // Case 1: Don't prune moves which move the threatened piece
    if (mfrom == tto)
        return true;

    // Case 2: If the threatened piece has value less than or equal to the
    // value of the threatening piece, don't prune moves which defend it.
    if (   pos.move_is_capture(threat)
        && (   piece_value_midgame(pos.piece_on(tfrom)) >= piece_value_midgame(pos.piece_on(tto))
#ifdef GPSFISH
            || piece_type(pos.piece_on(tfrom)) == osl::KING)
        && pos.osl_state.hasEffectIf(m.ptypeO(), m.to(), tto))
#else
            || piece_type(pos.piece_on(tfrom)) == KING)
        && pos.move_attacks_square(m, tto))
#endif
        return true;

    // Case 3: If the moving piece in the threatened move is a slider, don't
    // prune safe moves which block its ray.
#ifdef GPSFISH
    if (   !tfrom.isPieceStand()
        && Board_Table.isBetweenSafe(mto,tfrom,tto)
        && pos.see_sign(m) >= 0)
        return true;
#else
    if (   piece_is_slider(pos.piece_on(tfrom))
        && bit_is_set(squares_between(tfrom, tto), mto)
        && pos.see_sign(m) >= 0)
        return true;
#endif

    return false;
  }


  // ok_to_use_TT() returns true if a transposition table score
  // can be used at a given point in search.

  bool ok_to_use_TT(const TTEntry* tte, Depth depth, Value beta, int ply) {

    Value v = value_from_tt(tte->value(), ply);

    return   (   tte->depth() >= depth
              || v >= Max(VALUE_MATE_IN_PLY_MAX, beta)
              || v < Min(VALUE_MATED_IN_PLY_MAX, beta))

          && (   ((tte->type() & VALUE_TYPE_LOWER) && v >= beta)
              || ((tte->type() & VALUE_TYPE_UPPER) && v < beta));
  }


  // refine_eval() returns the transposition table score if
  // possible otherwise falls back on static position evaluation.

  Value refine_eval(const TTEntry* tte, Value defaultEval, int ply) {

      assert(tte);

      Value v = value_from_tt(tte->value(), ply);

      if (   ((tte->type() & VALUE_TYPE_LOWER) && v >= defaultEval)
          || ((tte->type() & VALUE_TYPE_UPPER) && v < defaultEval))
          return v;

      return defaultEval;
  }


  // update_history() registers a good move that produced a beta-cutoff
  // in history and marks as failures all the other moves of that ply.

  void update_history(const Position& pos, Move move, Depth depth,
                      Move movesSearched[], int moveCount) {
    Move m;
    Value bonus = Value(int(depth) * int(depth));

#ifdef GPSFISH
    H.update(move.ptypeO(), move_to(move), bonus);
#else
    H.update(pos.piece_on(move_from(move)), move_to(move), bonus);
#endif

    for (int i = 0; i < moveCount - 1; i++)
    {
        m = movesSearched[i];

        assert(m != move);

#ifdef GPSFISH
        H.update(m.ptypeO(), move_to(m), -bonus);
#else
        H.update(pos.piece_on(move_from(m)), move_to(m), -bonus);
#endif
    }
  }


  // update_gains() updates the gains table of a non-capture move given
  // the static position evaluation before and after the move.

  void update_gains(const Position& pos, Move m, Value before, Value after) {

#ifdef GPSFISH
    if (   !m.isPass()
#else
    if (   m != MOVE_NULL
#endif
        && before != VALUE_NONE
        && after != VALUE_NONE
        && pos.captured_piece_type() == PIECE_TYPE_NONE
        && !move_is_special(m))
#ifdef GPSFISH
        H.update_gain(m.ptypeO(), move_to(m), -(before + after));
#else
        H.update_gain(pos.piece_on(move_to(m)), move_to(m), -(before + after));
#endif
  }


  // current_search_time() returns the number of milliseconds which have passed
  // since the beginning of the current search.

  int current_search_time(int set) {

    static int searchStartTime;

    if (set)
        searchStartTime = set;

    return get_system_time() - searchStartTime;
  }


  // score_to_uci() converts a value to a string suitable for use with the UCI
  // protocol specifications:
  //
  // cp <x>     The score from the engine's point of view in centipawns.
  // mate <y>   Mate in y moves, not plies. If the engine is getting mated
  //            use negative values for y.

  std::string score_to_uci(Value v, Value alpha, Value beta) {

    std::stringstream s;

#ifdef GPSFISH
    if (abs(v) < VALUE_MATE - PLY_MAX * ONE_PLY)
        s << " score cp " << int(v) * 100 / 200;
    else
        s << " score mate " << int(v);
#else
    if (abs(v) < VALUE_MATE - PLY_MAX * ONE_PLY)
        s << " score cp " << int(v) * 100 / int(PawnValueMidgame); // Scale to centipawns
    else
        s << " score mate " << (v > 0 ? VALUE_MATE - v + 1 : -VALUE_MATE - v) / 2;

    s << (v >= beta ? " lowerbound" : v <= alpha ? " upperbound" : "");
#endif

    return s.str();
  }


  // speed_to_uci() returns a string with time stats of current search suitable
  // to be sent to UCI gui.

  std::string speed_to_uci(int64_t nodes) {

    std::stringstream s;
    int t = current_search_time();

    s << " nodes " << nodes
      << " nps " << (t > 0 ? int(nodes * 1000 / t) : 0)
#ifdef GPSFISH
      << " time "  << (t > 0 ? t : 1);
#else
      << " time "  << t;
#endif

    return s.str();
  }

  // pv_to_uci() returns a string with information on the current PV line
  // formatted according to UCI specification.

  std::string pv_to_uci(Move pv[], int pvNum) {

    std::stringstream s;

#ifdef GPSFISH
    s << " pv ";
#else
    s << " multipv " << pvNum << " pv ";
#endif

    for ( ; *pv != MOVE_NONE; pv++)
#ifdef GPSFISH
        s << move_to_uci(*pv,false) << " ";
#else
        s << *pv << " ";
#endif

    return s.str();
  }

  // depth_to_uci() returns a string with information on the current depth and
  // seldepth formatted according to UCI specification.

  std::string depth_to_uci(Depth depth) {

    std::stringstream s;

    // Retrieve max searched depth among threads
    int selDepth = 0;
    for (int i = 0; i < Threads.size(); i++)
        if (Threads[i].maxPly > selDepth)
            selDepth = Threads[i].maxPly;

     s << " depth " << depth / ONE_PLY << " seldepth " << selDepth;

    return s.str();
  }


  // poll() performs two different functions: It polls for user input, and it
  // looks at the time consumed so far and decides if it's time to abort the
  // search.

  void poll(const Position& pos) {

    static int lastInfoTime;
    int t = current_search_time();

    //  Poll for input
    if (input_available())
    {
        // We are line oriented, don't read single chars
        std::string command;

        if (!std::getline(std::cin, command) || command == "quit")
        {
            // Quit the program as soon as possible
            Limits.ponder = false;
            QuitRequest = StopRequest = true;
            return;
        }
#ifdef GPSFISH
        else if (command.size() >= 5 && string(command,0,5) == "echo "){
            cout << string(command,5) << endl;
        }
        else if (command == "stop" || command.find("gameover")==0)
#else
        else if (command == "stop")
#endif
        {
            // Stop calculating as soon as possible, but still send the "bestmove"
            // and possibly the "ponder" token when finishing the search.
            Limits.ponder = false;
            StopRequest = true;
        }
        else if (command == "ponderhit")
        {
            // The opponent has played the expected move. GUI sends "ponderhit" if
            // we were told to ponder on the same move the opponent has played. We
            // should continue searching but switching from pondering to normal search.
            Limits.ponder = false;

            if (StopOnPonderhit)
                StopRequest = true;
        }
    }

    // Print search information
    if (t < 1000)
        lastInfoTime = 0;

    else if (lastInfoTime > t)
        // HACK: Must be a new search where we searched less than
        // NodesBetweenPolls nodes during the first second of search.
        lastInfoTime = 0;

    else if (t - lastInfoTime >= 1000)
    {
        lastInfoTime = t;

        dbg_print_mean();
        dbg_print_hit_rate();

        // Send info on searched nodes as soon as we return to root
        SendSearchedNodes = true;
    }

    // Should we stop the search?
    if (Limits.ponder)
        return;

    bool stillAtFirstMove =    FirstRootMove
                           && !AspirationFailLow
                           &&  t > TimeMgr.available_time();

    bool noMoreTime =   t > TimeMgr.maximum_time()
                     || stillAtFirstMove;

    if (   (Limits.useTimeManagement() && noMoreTime)
        || (Limits.maxTime && t >= Limits.maxTime)
        || (Limits.maxNodes && pos.nodes_searched() >= Limits.maxNodes)) // FIXME
        StopRequest = true;
  }


  // wait_for_stop_or_ponderhit() is called when the maximum depth is reached
  // while the program is pondering. The point is to work around a wrinkle in
  // the UCI protocol: When pondering, the engine is not allowed to give a
  // "bestmove" before the GUI sends it a "stop" or "ponderhit" command.
  // We simply wait here until one of these commands is sent, and return,
  // after which the bestmove and pondermove will be printed.

  void wait_for_stop_or_ponderhit() {

    std::string command;

    // Wait for a command from stdin
    while (   std::getline(std::cin, command)
	      && command.find("gameover") != 0
	      && command != "ponderhit" && command != "stop" && command != "quit")
#ifdef GPSFISH
    {
        if (command.size() >= 5 && string(command,0,5) == "echo ")
            cout << string(command,5) << endl;
    }
#else
    {};
#endif

    if (command != "ponderhit" && command != "stop" && command.find("gameover")!=0)
        QuitRequest = true; // Must be "quit" or getline() returned false
  }


  // When playing with strength handicap choose best move among the MultiPV set
  // using a statistical rule dependent on SkillLevel. Idea by Heinz van Saanen.
  void do_skill_level(Move* best, Move* ponder) {

    assert(MultiPV > 1);

    static RKISS rk;

    // Rml list is already sorted by pv_score in descending order
    int s;
    int max_s = -VALUE_INFINITE;
    int size = Min(MultiPV, (int)Rml.size());
    int max = Rml[0].pv_score;
    int var = Min(max - Rml[size - 1].pv_score, PawnValueMidgame);
    int wk = 120 - 2 * SkillLevel;

    // PRNG sequence should be non deterministic
    for (int i = abs(get_system_time() % 50); i > 0; i--)
        rk.rand<unsigned>();

    // Choose best move. For each move's score we add two terms both dependent
    // on wk, one deterministic and bigger for weaker moves, and one random,
    // then we choose the move with the resulting highest score.
    for (int i = 0; i < size; i++)
    {
        s = Rml[i].pv_score;

        // Don't allow crazy blunders even at very low skills
        if (i > 0 && Rml[i-1].pv_score > s + EasyMoveMargin)
            break;

        // This is our magical formula
        s += ((max - s) * wk + var * (rk.rand<unsigned>() % wk)) / 128;

        if (s > max_s)
        {
            max_s = s;
            *best = Rml[i].pv[0];
            *ponder = Rml[i].pv[1];
        }
    }
  }


  /// RootMove and RootMoveList method's definitions

  RootMove::RootMove() {

    nodes = 0;
    pv_score = non_pv_score = -VALUE_INFINITE;
    pv[0] = MOVE_NONE;
  }

  RootMove& RootMove::operator=(const RootMove& rm) {

    const Move* src = rm.pv;
    Move* dst = pv;

    // Avoid a costly full rm.pv[] copy
    do *dst++ = *src; while (*src++ != MOVE_NONE);

    nodes = rm.nodes;
    pv_score = rm.pv_score;
    non_pv_score = rm.non_pv_score;
    return *this;
  }

  void RootMoveList::init(Position& pos, Move searchMoves[]) {

    Move* sm;
    bestMoveChanges = 0;
    clear();

    // Generate all legal moves and add them to RootMoveList
    for (MoveList<MV_LEGAL> ml(pos); !ml.end(); ++ml)
    {
        // If we have a searchMoves[] list then verify the move
        // is in the list before to add it.
#ifdef GPSFISH
        for (sm = searchMoves; *sm!=MOVE_NONE && *sm != ml.move(); sm++) {}
#else
        for (sm = searchMoves; *sm && *sm != ml.move(); sm++) {}
#endif

        if (sm != searchMoves && *sm != ml.move())
            continue;

        RootMove rm;
        rm.pv[0] = ml.move();
        rm.pv[1] = MOVE_NONE;
        rm.pv_score = -VALUE_INFINITE;
        push_back(rm);
    }
  }

#ifdef GPSFISH
  void RootMove::extract_pv_from_tt_rec(Position& pos,int ply) {
    TTEntry* tte;
#ifdef GPSFISH
    int dummy=0;
#endif
    if (   (tte = TT.probe(pos.get_key())) != NULL
           && tte->move(pos) != MOVE_NONE
           && pos.move_is_pl(tte->move(pos))
           && ply < PLY_MAX
#ifdef GPSFISH
           && (!pos.is_draw(dummy) || ply < 2))
#else
           && (!pos.is_draw() || ply < 2))
#endif
    {
        pv[ply] = tte->move(pos);
        StateInfo st;
        pos.do_undo_move(pv[ply],st,
                [&](osl::Square){
                assert(pos.is_ok());
                extract_pv_from_tt_rec(pos,ply+1);
                }
                );
    }
    else
      pv[ply] = MOVE_NONE;
  }
#endif
  // extract_pv_from_tt() builds a PV by adding moves from the transposition table.
  // We consider also failing high nodes and not only VALUE_TYPE_EXACT nodes. This
  // allow to always have a ponder move even when we fail high at root and also a
  // long PV to print that is important for position analysis.

  void RootMove::extract_pv_from_tt(Position& pos) {

#ifndef GPSFISH
    StateInfo state[PLY_MAX_PLUS_2], *st = state;
    TTEntry* tte;
    int ply = 1;
#endif

    assert(pv[0] != MOVE_NONE && pos.move_is_pl(pv[0]));

#ifdef GPSFISH
    StateInfo st;
    pos.do_undo_move(pv[0],st,
		     [&](osl::Square){
         assert(pos.is_ok());
         extract_pv_from_tt_rec(pos,1);
         }
         );
#else
    pos.do_move(pv[0], *st++);

#ifdef GPSFISH
    int dummy=0;
#endif

    while (   (tte = TT.probe(pos.get_key())) != NULL
           && tte->move() != MOVE_NONE
           && pos.move_is_pl(tte->move())
           && pos.pl_move_is_legal(tte->move(), pos.pinned_pieces())
           && ply < PLY_MAX
#ifdef GPSFISH
           && (!pos.is_draw(dummy) || ply < 2))
#else
           && (!pos.is_draw<false>() || ply < 2))
#endif
    {
        pv[ply] = tte->move();
        pos.do_move(pv[ply++], *st++);
    }
    pv[ply] = MOVE_NONE;

    do pos.undo_move(pv[--ply]); while (ply);
#endif
  }

#ifdef GPSFISH
  void RootMove::insert_pv_in_tt_rec(Position& pos,int ply) {
    TTEntry* tte;
    Key k;
    Value v, m = VALUE_NONE;
    k = pos.get_key();
    tte = TT.probe(k);

    // Don't overwrite existing correct entries
    if (!tte || tte->move(pos) != pv[ply])
    {
      v = (pos.in_check() ? VALUE_NONE : evaluate(pos, m));
      TT.store(k, VALUE_NONE, VALUE_TYPE_NONE, DEPTH_NONE, pv[ply], v, m);
    }
    if(pv[ply+1]!=MOVE_NONE){
        StateInfo st;
        pos.do_undo_move(pv[ply],st,
		       [&](osl::Square){
           assert(pos.is_ok());
           *(pos.eval+1)= *(pos.eval);
           pos.eval++;
           pos.eval->update(pos.osl_state,pv[ply]);
           insert_pv_in_tt_rec(pos,ply+1);
           --pos.eval;
           }
           );
    }
  }
#endif
  // insert_pv_in_tt() is called at the end of a search iteration, and inserts
  // the PV back into the TT. This makes sure the old PV moves are searched
  // first, even if the old TT entries have been overwritten.

  void RootMove::insert_pv_in_tt(Position& pos) {

#ifndef GPSFISH
    StateInfo state[PLY_MAX_PLUS_2], *st = state;
    TTEntry* tte;
    Key k;
    Value v, m = VALUE_NONE;
    int ply = 0;
#endif

    assert(pv[0] != MOVE_NONE && pos.move_is_pl(pv[0]));

#ifdef GPSFISH
    insert_pv_in_tt_rec(pos,0);
#else
    do {
        k = pos.get_key();
        tte = TT.probe(k);

        // Don't overwrite existing correct entries
        if (!tte || tte->move() != pv[ply])
        {
            v = (pos.in_check() ? VALUE_NONE : evaluate(pos, m));
            TT.store(k, VALUE_NONE, VALUE_TYPE_NONE, DEPTH_NONE, pv[ply], v, m);
        }
        pos.do_move(pv[ply], *st++);

    } while (pv[++ply] != MOVE_NONE);

    do pos.undo_move(pv[--ply]); while (ply);
#endif
  }

  // Specializations for MovePickerExt in case of Root node
  MovePickerExt<Root>::MovePickerExt(const Position& p, Move ttm, Depth d,
                                     const History& h, SearchStack* ss, Value b)
                     : MovePicker(p, ttm, d, h, ss, b), cur(-1) {
    Move move;
    Value score = VALUE_ZERO;

    // Score root moves using standard ordering used in main search, the moves
    // are scored according to the order in which they are returned by MovePicker.
    // This is the second order score that is used to compare the moves when
    // the first orders pv_score of both moves are equal.
    while ((move = MovePicker::get_next_move()) != MOVE_NONE)
        for (RootMoveList::iterator rm = Rml.begin(); rm != Rml.end(); ++rm)
            if (rm->pv[0] == move)
            {
                rm->non_pv_score = score--;
                break;
            }

    sort<RootMove>(Rml.begin(), Rml.end());
  }

} // namespace


// ThreadsManager::idle_loop() is where the threads are parked when they have no work
// to do. The parameter 'sp', if non-NULL, is a pointer to an active SplitPoint
// object for which the current thread is the master.

void ThreadsManager::idle_loop(int threadID, SplitPoint* sp) {

  assert(threadID >= 0 && threadID < MAX_THREADS);

  int i;
  bool allFinished;

  while (true)
  {
      // Slave threads can exit as soon as AllThreadsShouldExit raises,
      // master should exit as last one.
      if (allThreadsShouldExit)
      {
          assert(!sp);
          threads[threadID].state = Thread::TERMINATED;
          return;
      }

      // If we are not thinking, wait for a condition to be signaled
      // instead of wasting CPU time polling for work.
      while (   threadID >= activeThreads
             || threads[threadID].state == Thread::INITIALIZING
             || (useSleepingThreads && threads[threadID].state == Thread::AVAILABLE))
      {
          assert(!sp || useSleepingThreads);
          assert(threadID != 0 || useSleepingThreads);

          if (threads[threadID].state == Thread::INITIALIZING)
              threads[threadID].state = Thread::AVAILABLE;

          // Grab the lock to avoid races with Thread::wake_up()
          lock_grab(&threads[threadID].sleepLock);

          // If we are master and all slaves have finished do not go to sleep
          for (i = 0; sp && i < activeThreads && !sp->is_slave[i]; i++) {}
          allFinished = (i == activeThreads);

          if (allFinished || allThreadsShouldExit)
          {
              lock_release(&threads[threadID].sleepLock);
              break;
          }

          // Do sleep here after retesting sleep conditions
          if (threadID >= activeThreads || threads[threadID].state == Thread::AVAILABLE)
              cond_wait(&threads[threadID].sleepCond, &threads[threadID].sleepLock);

          lock_release(&threads[threadID].sleepLock);
      }

      // If this thread has been assigned work, launch a search
      if (threads[threadID].state == Thread::WORKISWAITING)
      {
          assert(!allThreadsShouldExit);

          threads[threadID].state = Thread::SEARCHING;

          // Copy split point position and search stack and call search()
          // with SplitPoint template parameter set to true.
#ifdef MOVE_STACK_REJECTIONS
          SearchStack ss_base[PLY_MAX_PLUS_2];
	  SplitPoint* tsp = threads[threadID].splitPoint;
          Position pos(*tsp->pos, threadID);
	  int ply=tsp->ss->ply;
	  assert(0< ply && ply+3<PLY_MAX_PLUS_2);
	  for(int i=0;i<ply-1;i++)
	    ss_base[i].currentMove=(tsp->ss-ply+i)->currentMove;
	  SearchStack *ss= &ss_base[ply-1];
          memcpy(ss, tsp->ss - 1, 4 * sizeof(SearchStack));
          (ss+1)->sp = tsp;
#else
          SearchStack ss[PLY_MAX_PLUS_2];
          SplitPoint* tsp = threads[threadID].splitPoint;
          Position pos(*tsp->pos, threadID);

          memcpy(ss, tsp->ss - 1, 4 * sizeof(SearchStack));
          (ss+1)->sp = tsp;
#endif
	  uint64_t es_base[(PLY_MAX_PLUS_2*sizeof(eval_t)+sizeof(uint64_t)-1)/sizeof(uint64_t)];
	  eval_t *es=(eval_t *)&es_base[0];
	  assert(tsp->pos->eval);
	  es[0]= *(tsp->pos->eval);
	  pos.eval= &es[0];

          if (tsp->pvNode)
              search<SplitPointPV>(pos, ss+1, tsp->alpha, tsp->beta, tsp->depth);
          else
              search<SplitPointNonPV>(pos, ss+1, tsp->alpha, tsp->beta, tsp->depth);

          assert(threads[threadID].state == Thread::SEARCHING);

          threads[threadID].state = Thread::AVAILABLE;

          // Wake up master thread so to allow it to return from the idle loop in
          // case we are the last slave of the split point.
          if (   useSleepingThreads
              && threadID != tsp->master
              && threads[tsp->master].state == Thread::AVAILABLE)
              threads[tsp->master].wake_up();
      }

      // If this thread is the master of a split point and all slaves have
      // finished their work at this split point, return from the idle loop.
      for (i = 0; sp && i < activeThreads && !sp->is_slave[i]; i++) {}
      allFinished = (i == activeThreads);

      if (allFinished)
      {
          // Because sp->slaves[] is reset under lock protection,
          // be sure sp->lock has been released before to return.
          lock_grab(&(sp->lock));
          lock_release(&(sp->lock));

          // In helpful master concept a master can help only a sub-tree, and
          // because here is all finished is not possible master is booked.
          assert(threads[threadID].state == Thread::AVAILABLE);

          threads[threadID].state = Thread::SEARCHING;
          return;
      }
  }
}

#ifdef GPSFISHONE
void do_checkmate(Position& pos, int mateTime){
  cout << "checkmate notimplemented";
  return;
}
#else
void do_checkmate(Position& pos, int mateTime){
  QuitRequest=false;
  osl::state::NumEffectState state(pos.osl_state);
#if (! defined ALLOW_KING_ABSENCE)
  if (state.kingSquare(state.turn()).isPieceStand()) {
    cout << "checkmate notimplemented";
    return;
  }
#endif
  osl::checkmate::DfpnTable table(state.turn());
  const osl::PathEncoding path(state.turn());
  osl::Move checkmate_move;
  osl::stl::vector<osl::Move> pv;
  osl::checkmate::ProofDisproof result;
  osl::checkmate::Dfpn dfpn;
  dfpn.setTable(&table);
  double seconds=(double)mateTime/1000.0;
  osl::misc::MilliSeconds start = osl::misc::MilliSeconds::now();
  size_t step = 100000, total = 0;
  double scale = 1.0; 
  for (size_t limit = step; true; limit = static_cast<size_t>(step*scale)) {
    result = dfpn.
      hasCheckmateMove(state, osl::hash::HashKey(state), path, limit, checkmate_move, Move(), &pv);
    double elapsed = start.elapsedSeconds();
    double memory = osl::OslConfig::memoryUseRatio();
    uint64_t node_count = dfpn.nodeCount();
    cout << "info time " << static_cast<int>(elapsed*1000)
       << " nodes " << total+node_count << " nps " << static_cast<int>(node_count/elapsed)
       << " hashfull " << static_cast<int>(memory*1000) << "\n";
    poll(pos);
    if (result.isFinal() || elapsed >= seconds || memory > 0.9 || QuitRequest || StopRequest)
      break;
    total += limit;
    // estimate: total * std::min(seconds/elapsed, 1.0/memory)
    // next: (estimate - total) / 2 + total
    scale = (total * std::min(seconds/elapsed, 1.0/memory) - total) / 2.0 / step;
    scale = std::max(std::min(16.0, scale), 0.1);
  }
  if (! result.isFinal()) {
    cout << "checkmate timeout\n";
    return;
  }
  if (! result.isCheckmateSuccess()) {
    cout << "checkmate nomate\n";
    return;
  }
  std::string msg = "checkmate";
  for (size_t i=0; i<pv.size(); ++i)
    msg += " " + move_to_uci(pv[i],false);
  cout << msg << "\n" << std::flush;
}
#endif

void show_tree(Position &pos){
  show_tree_rec(pos);
}<|MERGE_RESOLUTION|>--- conflicted
+++ resolved
@@ -1061,62 +1061,40 @@
         goto split_point_start;
     }
 
-<<<<<<< HEAD
-    if (pos.thread() == 0 && ++NodesSincePoll > NodesBetweenPolls)
-    {
-        NodesSincePoll = 0;
-        poll(pos);
-    }
-
-    // Step 2. Check for aborted search and immediate draw
-    if ((   StopRequest
-#ifdef GPSFISH
-         || pos.is_draw(repeat_check)
-#else
-         || pos.is_draw<false>()
-#endif
-         || ss->ply > PLY_MAX) && !RootNode)
-#ifdef GPSFISH
-        return value_draw(pos);
-#else
-        return VALUE_DRAW;
-#endif
 #ifdef GPSFISH
     if ( !Root ){
-      if(repeat_check<0) 
-        return value_mated_in(ss->ply);
-      else if(repeat_check>0) 
-        return value_mate_in(ss->ply);
-      else if(osl::EnterKing::canDeclareWin(pos.osl_state)) 
-	return value_mate_in(ss->ply+1);
+        if(repeat_check<0) 
+            return value_mated_in(ss->ply);
+        else if(repeat_check>0) 
+            return value_mate_in(ss->ply);
+        else if(osl::EnterKing::canDeclareWin(pos.osl_state)) 
+            return value_mate_in(ss->ply+1);
     }
     if (!ss->checkmateTested) {
-      ss->checkmateTested = true;
-      if(!pos.osl_state.inCheck()
-	 && ImmediateCheckmate::hasCheckmateMove
-	 (pos.side_to_move(),pos.osl_state,ss->bestMove)) {
-	  return value_mate_in(ss->ply);
-      }
+        ss->checkmateTested = true;
+        if(!pos.osl_state.inCheck()
+                && ImmediateCheckmate::hasCheckmateMove
+                (pos.side_to_move(),pos.osl_state,ss->bestMove)) {
+            return value_mate_in(ss->ply);
+        }
 #  ifdef GPSFISH_CHECKMATE3
-      if ((! (ss-1)->currentMove.isNormal()
-	   || (ss-1)->currentMove.ptype() == osl::KING)) {
-	  osl::checkmate::King8Info king8=pos.osl_state.king8Info(alt(pos.side_to_move()));
-	  assert(king8.uint64Value() == osl::checkmate::King8Info::make(pos.side_to_move(), pos.osl_state).uint64Value());
-	  bool in_danger = king8.dropCandidate() | king8.moveCandidate2();
-	  if (in_danger) {
-	      osl::checkmate::FixedDepthSearcher solver(pos.osl_state);
-	      if (solver.hasCheckmateMoveOfTurn(2,ss->bestMove)
-		  .isCheckmateSuccess()) {
-		  return value_mate_in(ss->ply+2);;
-	      }
-	  }
-      }
+        if ((! (ss-1)->currentMove.isNormal()
+                    || (ss-1)->currentMove.ptype() == osl::KING)) {
+            osl::checkmate::King8Info king8=pos.osl_state.king8Info(alt(pos.side_to_move()));
+            assert(king8.uint64Value() == osl::checkmate::King8Info::make(pos.side_to_move(), pos.osl_state).uint64Value());
+            bool in_danger = king8.dropCandidate() | king8.moveCandidate2();
+            if (in_danger) {
+                osl::checkmate::FixedDepthSearcher solver(pos.osl_state);
+                if (solver.hasCheckmateMoveOfTurn(2,ss->bestMove)
+                        .isCheckmateSuccess()) {
+                    return value_mate_in(ss->ply+2);;
+                }
+            }
+        }
 #  endif
     }
 #endif
 
-=======
->>>>>>> 969ad800
     // Step 3. Mate distance pruning
     if (!RootNode)
     {
@@ -1322,21 +1300,15 @@
                         pos.eval->update(pos.osl_state,move);
 #else
                 pos.do_move(move, st, ci, pos.move_gives_check(move, ci));
-<<<<<<< HEAD
-#endif
-                value = -search<NonPV>(pos, ss+1, -rbeta, -rbeta+1, rdepth);
-#ifdef GPSFISH
-                --pos.eval;
-                });
-#else
-=======
-
+#endif
                 if (pos.is_draw<false>() || ss->ply + 1 > PLY_MAX)
                     value = VALUE_DRAW;
                 else
                     value = -search<NonPV>(pos, ss+1, -rbeta, -rbeta+1, rdepth);
-
->>>>>>> 969ad800
+#ifdef GPSFISH
+                --pos.eval;
+                });
+#else
                 pos.undo_move(move);
 #endif
                 if (value >= rbeta)
@@ -1630,6 +1602,7 @@
           }
       }
 #ifdef GPSFISH
+undo:
       --pos.eval;
 	}
 	);
@@ -2154,7 +2127,7 @@
   bool connected_moves(const Position& pos, Move m1, Move m2) {
 
     Square f1, t1, f2, t2;
-    Piece p1, p2;
+    Piece p1; //, p2;
     Square ksq;
 
 #ifdef GPSFISH
