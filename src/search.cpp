--- conflicted
+++ resolved
@@ -824,9 +824,6 @@
     if (PvNode && thisThread->maxPly < ss->ply)
         thisThread->maxPly = ss->ply;
 
-<<<<<<< HEAD
-    if (Signals.stop || thisThread->cutoff_occurred())
-        throw stop();
 
 #ifdef GPSFISH
     // Step X. Check for aborted search and immediate draw
@@ -886,8 +883,6 @@
 #endif
 
 
-=======
->>>>>>> 4f55ed14
     if (!RootNode)
     {
         // Step 2. Check for aborted search and immediate draw
