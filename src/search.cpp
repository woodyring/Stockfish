/*
  Stockfish, a UCI chess playing engine derived from Glaurung 2.1
  Copyright (C) 2004-2008 Tord Romstad (Glaurung author)
  Copyright (C) 2008-2013 Marco Costalba, Joona Kiiski, Tord Romstad

  Stockfish is free software: you can redistribute it and/or modify
  it under the terms of the GNU General Public License as published by
  the Free Software Foundation, either version 3 of the License, or
  (at your option) any later version.

  Stockfish is distributed in the hope that it will be useful,
  but WITHOUT ANY WARRANTY; without even the implied warranty of
  MERCHANTABILITY or FITNESS FOR A PARTICULAR PURPOSE.  See the
  GNU General Public License for more details.

  You should have received a copy of the GNU General Public License
  along with this program.  If not, see <http://www.gnu.org/licenses/>.
*/

#include <algorithm>
#include <cassert>
#include <cfloat>
#include <cmath>
#include <cstring>
#include <iostream>
#include <sstream>

#include "book.h"
#include "evaluate.h"
#include "movegen.h"
#include "movepick.h"
#include "notation.h"
#include "search.h"
#include "timeman.h"
#include "thread.h"
#include "tt.h"
#include "ucioption.h"

#ifdef GPSFISH
#include "bitops.h"
#include "position.tcc"
#include "osl/bits/boardTable.h"
using osl::Board_Table;
#include "osl/bits/ptypeTable.h"
using osl::Ptype_Table;
#include "osl/bits/offset32.h"
using osl::Offset32;
#include "osl/checkmate/immediateCheckmate.h"
#include "osl/checkmate/immediateCheckmate.tcc"
#include "osl/checkmate/fixedDepthSearcher.h"
#include "osl/checkmate/fixedDepthSearcher.tcc"
//#include "osl/checkmate/dfpn.h"
using osl::checkmate::ImmediateCheckmate;
using std::string;
#include "osl/enterKing.h"
#include "osl/hashKey.h"
#endif
#ifdef MOVE_STACK_REJECTIONS
#include "osl/search/moveStackRejections.h"
#endif

#ifdef GPSFISH
# define GPSFISH_CHECKMATE3
# define GPSFISH_CHECKMATE3_QUIESCE
# define GPSFISH_DFPN
# define GPSFISH_FIX // some commit from sf_4 to sf_dd prevent to find checkmate move
#endif

#ifdef GPSFISH_DFPN
#include <boost/scoped_ptr.hpp>
#include "osl/misc/milliSeconds.h"
#include "osl/checkmate/dfpn.h"
#include "osl/checkmate/dfpnParallel.h"
#endif

namespace Search {

  volatile SignalsType Signals;
  LimitsType Limits;
  std::vector<RootMove> RootMoves;
  Position RootPos;
  Color RootColor;
  Time::point SearchTime;
  StateStackPtr SetupStates;
}

using std::string;
using Eval::evaluate;
using namespace Search;

namespace {

  // Set to true to force running with one thread. Used for debugging
  const bool FakeSplit = false;

  // Different node types, used as template parameter
  enum NodeType { Root, PV, NonPV, SplitPointRoot, SplitPointPV, SplitPointNonPV };

  // Dynamic razoring margin based on depth
  inline Value razor_margin(Depth d) { return Value(512 + 16 * int(d)); }

  // Futility lookup tables (initialized at startup) and their access functions
  int FutilityMoveCounts[2][32]; // [improving][depth]

  inline Value futility_margin(Depth d) {
    return Value(100 * int(d));
  }

  // Reduction lookup tables (initialized at startup) and their access function
  int8_t Reductions[2][2][64][64]; // [pv][improving][depth][moveNumber]

  template <bool PvNode> inline Depth reduction(bool i, Depth d, int mn) {

    return (Depth) Reductions[PvNode][i][std::min(int(d) / ONE_PLY, 63)][std::min(mn, 63)];
  }

  size_t PVSize, PVIdx;
  TimeManager TimeMgr;
  double BestMoveChanges;
#ifdef GPSFISH
  osl::CArray<Value,COLOR_NB> DrawValue;
#else
  Value DrawValue[COLOR_NB];
#endif
  HistoryStats History;
  GainsStats Gains;
  CountermovesStats Countermoves;

  template <NodeType NT>
  Value search(Position& pos, Stack* ss, Value alpha, Value beta, Depth depth, bool cutNode);

  template <NodeType NT, bool InCheck>
  Value qsearch(Position& pos, Stack* ss, Value alpha, Value beta, Depth depth);

  void id_loop(Position& pos);
  Value value_to_tt(Value v, int ply);
  Value value_from_tt(Value v, int ply);
  string uci_pv(const Position& pos, int depth, Value alpha, Value beta);

  struct Skill {
    Skill(int l) : level(l), best(MOVE_NONE) {}
   ~Skill() {
      if (enabled()) // Swap best PV line with the sub-optimal one
          std::swap(RootMoves[0], *std::find(RootMoves.begin(),
                    RootMoves.end(), best ? best : pick_move()));
    }

    bool enabled() const { return level < 20; }
    bool time_to_pick(int depth) const { return depth == 1 + level; }
    Move pick_move();

    int level;
    Move best;
  };

#ifdef GPSFISH
  void show_tree_rec(Position &pos){
    const TTEntry* tte = TT.probe(pos.key());
    StateInfo st;
    if ( tte != NULL ) {
      std::cerr << "tte->value=" << tte->value() << std::endl;
      std::cerr << "tte->bound=" << tte->bound() << std::endl;
      std::cerr << "tte->generation=" << tte->generation() << std::endl;
      std::cerr << "tte->depth=" << tte->depth() << std::endl;
      Move m=tte->move(pos);
      int dummy;
      if(m != MOVE_NONE
              && pos.pseudo_legal(m)
              && !pos.is_draw(dummy)) {
          std::cerr << "move=" << m << std::endl;
          pos.do_undo_move(m,st,
                  [&](osl::Square){ show_tree_rec(pos); }
                  );
      }
    }
  }

  inline Value value_draw(Position const& pos) {
    return DrawValue[pos.side_to_move()];
  }

  bool can_capture_king(Position const& pos){
    Color us=pos.side_to_move();
    Color them=~us;
    const osl::Square king = pos.king_square(them);
    return pos.osl_state.hasEffectAt(us, king);
  }

#endif
#ifdef MOVE_STACK_REJECTIONS
  osl::container::MoveStack moveStacks[MAX_THREADS];
  bool move_stack_rejections_probe(osl::Move m, Position const &pos,SearchStack* ss,Value alpha){
    if(DrawValue!=0) return false;
    int i=std::min(7,std::min(ss->ply,pos.pliesFromNull()+1));
    if(i<3) return false;
    osl::state::NumEffectState const& state=pos.osl_state;
    osl::container::MoveStack &moveStack=moveStacks[pos.thread()];
    moveStack.clear();
    while(--i>0) moveStack.push((ss-i)->currentMove);
    osl::Player player=m.player();
    int checkCountOfAltP=pos.continuous_check[osl::alt(player)];
    bool ret=false;
    if(m.player()==osl::BLACK){
      ret=osl::search::MoveStackRejections::probe<osl::BLACK>(state,moveStack,ss->ply,m,alpha,checkCountOfAltP);
    }
    else {
      ret=osl::search::MoveStackRejections::probe<osl::WHITE>(state,moveStack,ss->ply,m,-alpha,checkCountOfAltP);
    }
    return ret;
  }
#endif
} // namespace


/// Search::init() is called during startup to initialize various lookup tables

void Search::init() {

  int d;  // depth (ONE_PLY == 2)
  int hd; // half depth (ONE_PLY == 1)
  int mc; // moveCount

  // Init reductions array
  for (hd = 1; hd < 64; ++hd) for (mc = 1; mc < 64; ++mc)
  {
      double    pvRed = log(double(hd)) * log(double(mc)) / 3.0;
      double nonPVRed = 0.33 + log(double(hd)) * log(double(mc)) / 2.25;
      Reductions[1][1][hd][mc] = (int8_t) (   pvRed >= 1.0 ? floor(   pvRed * int(ONE_PLY)) : 0);
      Reductions[0][1][hd][mc] = (int8_t) (nonPVRed >= 1.0 ? floor(nonPVRed * int(ONE_PLY)) : 0);

      Reductions[1][0][hd][mc] = Reductions[1][1][hd][mc];
      Reductions[0][0][hd][mc] = Reductions[0][1][hd][mc];

      if (Reductions[0][0][hd][mc] > 2 * ONE_PLY)
          Reductions[0][0][hd][mc] += ONE_PLY;

      else if (Reductions[0][0][hd][mc] > 1 * ONE_PLY)
          Reductions[0][0][hd][mc] += ONE_PLY / 2;
  }

  // Init futility move count array
  for (d = 0; d < 32; ++d)
  {
      FutilityMoveCounts[0][d] = int(2.4 + 0.222 * pow(d +  0.0, 1.8));
      FutilityMoveCounts[1][d] = int(3.0 +   0.3 * pow(d + 0.98, 1.8));
  }
}


/// Search::perft() is our utility to verify move generation. All the leaf nodes
/// up to the given depth are generated and counted and the sum returned.

static size_t perft(Position& pos, Depth depth) {

  StateInfo st;
  size_t cnt = 0;
  CheckInfo ci(pos);
  const bool leaf = depth == 2 * ONE_PLY;

#ifdef GPSFISH
  for (MoveList<LEGAL> it(pos); *it!=MOVE_NONE; ++it)
#else
  for (MoveList<LEGAL> it(pos); *it; ++it)
#endif
  {
#ifdef GPSFISH
      pos.do_undo_move(*it,st,
              [&](osl::Square){
              assert(pos.is_ok());
#else
      pos.do_move(*it, st, ci, pos.gives_check(*it, ci));
#endif
      cnt += leaf ? MoveList<LEGAL>(pos).size() : ::perft(pos, depth - ONE_PLY);
#ifdef GPSFISH
      } );
#else
      pos.undo_move(*it);
#endif
  }
  return cnt;
}

size_t Search::perft(Position& pos, Depth depth) {
  return depth > ONE_PLY ? ::perft(pos, depth) : MoveList<LEGAL>(pos).size();
}

/// Search::think() is the external interface to Stockfish's search, and is
/// called by the main thread when the program receives the UCI 'go' command. It
/// searches from RootPos and at the end prints the "bestmove" to output.

void Search::think() {

  static PolyglotBook book; // Defined static to initialize the PRNG only once

  RootColor = RootPos.side_to_move();
  TimeMgr.init(Limits, RootPos.game_ply(), RootColor);

#ifdef GPSFISH
  const Value VALUE_DRAW = value_draw(RootPos);
#endif


  if (RootMoves.empty())
  {
      RootMoves.push_back(MOVE_NONE);
      sync_cout << "info depth 0 score "
                << score_to_uci(RootPos.checkers() ? -VALUE_MATE : VALUE_DRAW)
                << sync_endl;

      goto finalize;
  }

  if (Options["OwnBook"] && !Limits.infinite && !Limits.mate)
  {
      Move bookMove = book.probe(RootPos, Options["Book File"], Options["Best Book Move"]);

      if (bookMove && std::count(RootMoves.begin(), RootMoves.end(), bookMove))
      {
          std::swap(RootMoves[0], *std::find(RootMoves.begin(), RootMoves.end(), bookMove));
#ifdef GPSFISH
          RootMoves[0].score = (Value)0;
#endif
          goto finalize;
      }
  }

#ifdef GPSFISH
  DrawValue[BLACK] =  VALUE_DRAW;
  DrawValue[WHITE] = -VALUE_DRAW;
#else
  if (Options["Contempt Factor"] && !Options["UCI_AnalyseMode"])
  {
      int cf = Options["Contempt Factor"] * PawnValueMg / 100; // From centipawns
      cf = cf * Material::game_phase(RootPos) / PHASE_MIDGAME; // Scale down with phase
      DrawValue[ RootColor] = VALUE_DRAW - Value(cf);
      DrawValue[~RootColor] = VALUE_DRAW + Value(cf);
  }
  else
      DrawValue[WHITE] = DrawValue[BLACK] = VALUE_DRAW;
#endif

  if (Options["Write Search Log"])
  {
      Log log(Options["Search Log Filename"]);
      log << "\nSearching: "  << RootPos.fen()
          << "\ninfinite: "   << Limits.infinite
          << " ponder: "      << Limits.ponder
          << " time: "        << Limits.time[RootColor]
          << " increment: "   << Limits.inc[RootColor]
          << " moves to go: " << Limits.movestogo
          << std::endl;
  }

  // Reset the threads, still sleeping: will wake up at split time
  for (size_t i = 0; i < Threads.size(); ++i)
      Threads[i]->maxPly = 0;

  Threads.sleepWhileIdle = Options["Idle Threads Sleep"];
  Threads.timer->run = true;
  Threads.timer->notify_one(); // Wake up the recurring timer

  id_loop(RootPos); // Let's start searching !

  Threads.timer->run = false; // Stop the timer
  Threads.sleepWhileIdle = true; // Send idle threads to sleep

  if (Options["Write Search Log"])
  {
      Time::point elapsed = Time::now() - SearchTime + 1;

      Log log(Options["Search Log Filename"]);
      log << "Nodes: "          << RootPos.nodes_searched()
          << "\nNodes/second: " << RootPos.nodes_searched() * 1000 / elapsed
          << "\nBest move: "    << move_to_san(RootPos, RootMoves[0].pv[0]);

      StateInfo st;
#ifdef GPSFISH
      if(RootMoves[0].pv[0].isNormal())
          RootPos.do_undo_move(RootMoves[0].pv[0],st,
                  [&](osl::Square){
                  assert(pos.is_ok());
#else
      RootPos.do_move(RootMoves[0].pv[0], st);
#endif
      log << "\nPonder move: " << move_to_san(RootPos, RootMoves[0].pv[1]) << std::endl;
#ifdef GPSFISH
      } );
#else
      RootPos.undo_move(RootMoves[0].pv[0]);
#endif
  }

finalize:

  // When search is stopped this info is not printed
  sync_cout << "info nodes " << RootPos.nodes_searched()
            << " time " << Time::now() - SearchTime + 1 << sync_endl;

  // When we reach the maximum depth, we can arrive here without a raise of
  // Signals.stop. However, if we are pondering or in an infinite search,
  // the UCI protocol states that we shouldn't print the best move before the
  // GUI sends a "stop" or "ponderhit" command. We therefore simply wait here
  // until the GUI sends one of those commands (which also raises Signals.stop).
  if (!Signals.stop && (Limits.ponder || Limits.infinite))
  {
      Signals.stopOnPonderhit = true;
      RootPos.this_thread()->wait_for(Signals.stop);
  }

  //if( Options["Resign"] )
  {
      //sync_cout << "info string score " << RootMoves[0].score << " resign " <<  -Options["Resign"] << sync_endl;
      if( RootMoves[0].score/2 <= -Options["Resign"] ) {
          RootMoves[0].pv[0] = MOVE_NONE;
      }
  }

  // Best move could be MOVE_NONE when searching on a stalemate position
  sync_cout << "bestmove " << move_to_uci(RootMoves[0].pv[0], RootPos.is_chess960())
#ifdef GPSFISH
            << (RootMoves[0].pv[1].isNormal() ? " ponder " + move_to_uci(RootMoves[0].pv[1], RootPos.is_chess960()) : "" )
#else
            << " ponder "  << move_to_uci(RootMoves[0].pv[1], RootPos.is_chess960())
#endif
            << sync_endl;
}

#ifdef GPSFISH_DFPN
struct CheckmateSolver
{
    osl::checkmate::DfpnTable table_black;
    osl::checkmate::DfpnTable table_white;
    osl::checkmate::Dfpn dfpn[2];
    CheckmateSolver()
    {
        table_black.setAttack(osl::BLACK);
        table_white.setAttack(osl::WHITE);
        dfpn[playerToIndex(osl::BLACK)].setTable(&table_black);
        dfpn[playerToIndex(osl::WHITE)].setTable(&table_white);
    }
    Move hasCheckmate(Position& pos, size_t nodes)
    {
        const Depth CheckmateDepth = ONE_PLY*100;
        const TTEntry* tte = TT.probe(pos.key());
        if (tte && tte->bound() == BOUND_EXACT
                && tte->depth() >= CheckmateDepth) {
            Value v = value_from_tt(tte->value(), 0);
            if (v >= VALUE_MATE_IN_MAX_PLY || v < VALUE_MATED_IN_MAX_PLY)
                return Move();		// mate or mated
        }

        osl::PathEncoding path(pos.osl_state.turn());
        osl::Move checkmate_move;
        osl::NumEffectState& state = pos.osl_state;
        std::vector<osl::Move> pv;
        osl::checkmate::ProofDisproof result
            = dfpn[playerToIndex(state.turn())].
            hasCheckmateMove(state, osl::HashKey(state), path, nodes,
                    checkmate_move, Move(), &pv);
        if (result.isCheckmateSuccess()) {
            TT.store(pos.key(), mate_in(pv.size()),
                    BOUND_EXACT, CheckmateDepth, checkmate_move, VALUE_NONE);
            return checkmate_move;
        }
        return Move();
    }
    void clear()
    {
        dfpn[0].clear();
        dfpn[1].clear();
        table_black.clear();
        table_white.clear();
    }
};
struct TestCheckmate
{
    CheckmateSolver *solver;
    Position *pos;
    osl::Move *result;
    uint64_t nodes;
    const Move *moves;
    int first, last;
    TestCheckmate(CheckmateSolver& s, Position& p, osl::Move& r, uint64_t n,
            const Move *pv, int f, int l)
        : solver(&s), pos(&p), result(&r), nodes(n),
        moves(pv), first(f), last(l)
    {
    }
    void operator()(osl::Square) const
    {
        *result = Move();
        if (nodes < (1<<18))
            *result = solver->hasCheckmate(*pos, nodes);
        if (result->isNormal()) {
            if (first > 0)
                sync_cout << "info string checkmate in future (" << first
                    << ") " << move_to_uci(moves[first],false)
                    << " by " << move_to_uci(*result,false) << sync_endl;
        }
        else if (! Signals.stop) {
            Move move;
            TestCheckmate next = *this;
            next.first++;
            next.nodes /= 2;
            next.result = &move;
            if (next.first < last && pos->pl_move_is_legal(moves[next.first])
                    && next.nodes >= 1024) {
                StateInfo st;
                pos->do_undo_move(moves[next.first], st, next);
            }
        }
    }
};

void run_checkmate(int depth, uint64_t nodes, Position& pos)
{
    static boost::scoped_ptr<CheckmateSolver> solver(new CheckmateSolver);
    StateInfo st;
    nodes /= 16;
    int mated = 0;
    for (size_t i=0; i<RootMoves.size() && nodes >= 1024 && !Signals.stop; ++i) {
        osl::Move win_move;
        TestCheckmate function(*solver, pos, win_move, nodes,
                &RootMoves[i].pv[0], 0, (i==0) ? depth/2 : 1);
        pos.do_undo_move(RootMoves[i].pv[0], st, function);
        if (! win_move.isNormal())
            nodes /= 4;
        else {
            ++mated;
            RootMoves[i].score = -VALUE_INFINITE;
            //RootMoves[i].non_pv_score = VALUE_MATED_IN_MAX_PLY;
            sync_cout << "info string losing move " << i << "th "
                << move_to_uci(RootMoves[i].pv[0],false)
                << " by " << move_to_uci(win_move,false) << sync_endl;
        }
    }
    solver->clear();
}
#endif

namespace {

  // id_loop() is the main iterative deepening loop. It calls search() repeatedly
  // with increasing depth until the allocated thinking time has been consumed,
  // user stops the search, or the maximum search depth is reached.

  void id_loop(Position& pos) {

    Stack stack[MAX_PLY_PLUS_6], *ss = stack+2; // To allow referencing (ss-2)
    int depth;
    Value bestValue, alpha, beta, delta;

#ifdef GPSFISH
    uint64_t es_base[(MAX_PLY_PLUS_6*sizeof(eval_t)+sizeof(uint64_t)-1)/sizeof(uint64_t)]
#ifdef __GNUC__
      __attribute__((aligned(16)))
#endif
	;
    eval_t *es=(eval_t *)&es_base[0];
#endif

    std::memset(ss-2, 0, 5 * sizeof(Stack));
#ifdef GPSFISH
    (ss-1)->currentMove = osl::Move::PASS(pos.side_to_move()); // Hack to skip update_gains
#else
    (ss-1)->currentMove = MOVE_NULL; // Hack to skip update gains
#endif

    depth = 0;
    BestMoveChanges = 0;
    bestValue = delta = alpha = -VALUE_INFINITE;
    beta = VALUE_INFINITE;

    TT.new_search();
    History.clear();
    Gains.clear();
    Countermoves.clear();

    PVSize = Options["MultiPV"];
    Skill skill(Options["Skill Level"]);

    // Do we have to play with skill handicap? In this case enable MultiPV search
    // that we will use behind the scenes to retrieve a set of possible moves.
    if (skill.enabled() && PVSize < 4)
        PVSize = 4;

    PVSize = std::min(PVSize, RootMoves.size());

#ifdef GPSFISH
    pos.eval= &es[0];
    *(pos.eval)=eval_t(pos.osl_state,false);
#endif

#ifdef GPSFISH_DFPN
    uint64_t next_checkmate = 1<<18;
#endif

    // Iterative deepening loop until requested to stop or target depth reached
    while (++depth <= MAX_PLY && !Signals.stop && (!Limits.depth || depth <= Limits.depth))
    {
        // Age out PV variability metric
        BestMoveChanges *= 0.8;

        // Save the last iteration's scores before first PV line is searched and
        // all the move scores except the (new) PV are set to -VALUE_INFINITE.
        for (size_t i = 0; i < RootMoves.size(); ++i)
            RootMoves[i].prevScore = RootMoves[i].score;

#ifdef GPSFISH_DFPN
        if ((uint64_t)pos.nodes_searched() > next_checkmate
                && ((Time::now() - SearchTime + 1000)
                   < std::max(Limits.movetime,TimeMgr.maximum_time())*4/5) ) {
            run_checkmate(depth, next_checkmate, pos);
            next_checkmate *= 2;
            if (RootMoves[0].score <= VALUE_MATED_IN_MAX_PLY) {
                depth -= std::min(4, (int)depth/2);
                alpha = std::max(alpha - delta*63, -VALUE_INFINITE);
                beta  = std::min(beta  + delta*63,  VALUE_INFINITE);
            }
        }
#endif

        // MultiPV loop. We perform a full root search for each PV line
        for (PVIdx = 0; PVIdx < PVSize && !Signals.stop; ++PVIdx)
        {
            // Reset aspiration window starting size
            if (depth >= 5)
            {
                delta = Value(16);
                alpha = std::max(RootMoves[PVIdx].prevScore - delta,-VALUE_INFINITE);
                beta  = std::min(RootMoves[PVIdx].prevScore + delta, VALUE_INFINITE);
            }

            // Start with a small aspiration window and, in the case of a fail
            // high/low, re-search with a bigger window until we're not failing
            // high/low anymore.
            while (true)
            {
                bestValue = search<Root>(pos, ss, alpha, beta, depth * ONE_PLY, false);

                // Bring the best move to the front. It is critical that sorting
                // is done with a stable algorithm because all the values but the
                // first and eventually the new best one are set to -VALUE_INFINITE
                // and we want to keep the same order for all the moves except the
                // new PV that goes to the front. Note that in case of MultiPV
                // search the already searched PV lines are preserved.
                std::stable_sort(RootMoves.begin() + PVIdx, RootMoves.end());

                // Write PV back to transposition table in case the relevant
                // entries have been overwritten during the search.
                for (size_t i = 0; i <= PVIdx; ++i)
                    RootMoves[i].insert_pv_in_tt(pos);

                // If search has been stopped break immediately. Sorting and
                // writing PV back to TT is safe because RootMoves is still
                // valid, although it refers to previous iteration.
                if (Signals.stop)
                    break;

                // When failing high/low give some update (without cluttering
                // the UI) before a re-search.
                if (  (bestValue <= alpha || bestValue >= beta)
                    && Time::now() - SearchTime > 3000)
                    sync_cout << uci_pv(pos, depth, alpha, beta) << sync_endl;

                // In case of failing low/high increase aspiration window and
                // re-search, otherwise exit the loop.
                if (bestValue <= alpha)
                {
                    alpha = std::max(bestValue - delta, -VALUE_INFINITE);

                    Signals.failedLowAtRoot = true;
                    Signals.stopOnPonderhit = false;
                }
                else if (bestValue >= beta)
                    beta = std::min(bestValue + delta, VALUE_INFINITE);

                else
                    break;

                delta += delta / 2;

                assert(alpha >= -VALUE_INFINITE && beta <= VALUE_INFINITE);
            }

            // Sort the PV lines searched so far and update the GUI
            std::stable_sort(RootMoves.begin(), RootMoves.begin() + PVIdx + 1);

            if (PVIdx + 1 == PVSize || Time::now() - SearchTime > 3000)
                sync_cout << uci_pv(pos, depth, alpha, beta) << sync_endl;
        }

        // If skill levels are enabled and time is up, pick a sub-optimal best move
        if (skill.enabled() && skill.time_to_pick(depth))
            skill.pick_move();

        if (Options["Write Search Log"])
        {
            RootMove& rm = RootMoves[0];
            if (skill.best != MOVE_NONE)
                rm = *std::find(RootMoves.begin(), RootMoves.end(), skill.best);

            Log log(Options["Search Log Filename"]);
            log << pretty_pv(pos, depth, rm.score, Time::now() - SearchTime, &rm.pv[0])
                << std::endl;
        }

        // Have we found a "mate in x"?
        if (   Limits.mate
            && bestValue >= VALUE_MATE_IN_MAX_PLY
            && VALUE_MATE - bestValue <= 2 * Limits.mate)
            Signals.stop = true;

        // Do we have time for the next iteration? Can we stop searching now?
        if (Limits.use_time_management() && !Signals.stop && !Signals.stopOnPonderhit)
        {
            bool stop = false; // Local variable, not the volatile Signals.stop

            // Take some extra time if the best move has changed
            if (depth > 4 && depth < 50 &&  PVSize == 1)
                TimeMgr.pv_instability(BestMoveChanges);

            // Stop the search if most of the available time has been used. We
            // probably don't have enough time to search the first move at the
            // next iteration anyway.
            if (Time::now() - SearchTime > (TimeMgr.available_time() * 62) / 100)
                stop = true;

            // Stop the search early if one move seems to be much better than others
            if (    depth >= 12
                &&  BestMoveChanges <= DBL_EPSILON
                && !stop
                &&  PVSize == 1
                &&  bestValue > VALUE_MATED_IN_MAX_PLY
                && (   RootMoves.size() == 1
                    || Time::now() - SearchTime > (TimeMgr.available_time() * 20) / 100))
            {
                Value rBeta = bestValue - 2 * PawnValueMg;
                ss->excludedMove = RootMoves[0].pv[0];
                ss->skipNullMove = true;
                Value v = search<NonPV>(pos, ss, rBeta - 1, rBeta, (depth - 3) * ONE_PLY, true);
                ss->skipNullMove = false;
                ss->excludedMove = MOVE_NONE;

                if (v < rBeta)
                    stop = true;
            }

            if (stop)
            {
                // If we are allowed to ponder do not stop the search now but
                // keep pondering until the GUI sends "ponderhit" or "stop".
                if (Limits.ponder)
                    Signals.stopOnPonderhit = true;
                else
                    Signals.stop = true;
            }
        }
    }
  }


  // search<>() is the main search function for both PV and non-PV nodes and for
  // normal and SplitPoint nodes. When called just after a split point the search
  // is simpler because we have already probed the hash table, done a null move
  // search, and searched the first move before splitting, so we don't have to
  // repeat all this work again. We also don't need to store anything to the hash
  // table here: This is taken care of after we return from the split point.

  template <NodeType NT>
  Value search(Position& pos, Stack* ss, Value alpha, Value beta, Depth depth, bool cutNode) {

    const bool PvNode   = (NT == PV || NT == Root || NT == SplitPointPV || NT == SplitPointRoot);
    const bool SpNode   = (NT == SplitPointPV || NT == SplitPointNonPV || NT == SplitPointRoot);
    const bool RootNode = (NT == Root || NT == SplitPointRoot);

    assert(alpha >= -VALUE_INFINITE && alpha < beta && beta <= VALUE_INFINITE);
    assert(PvNode || (alpha == beta - 1));
    assert(depth > DEPTH_ZERO);

    Move quietsSearched[64];
    StateInfo st;
    const TTEntry *tte;
    SplitPoint* splitPoint;
    Key posKey;
    Move ttMove, move, excludedMove, bestMove;
    Depth ext, newDepth, predictedDepth;
    Value bestValue, value, ttValue, eval, nullValue, futilityValue;
    bool inCheck, givesCheck, pvMove, singularExtensionNode, improving;
    bool captureOrPromotion, dangerous, doFullDepthSearch;
    int moveCount, quietCount;

    // Step 1. Initialize node
    Thread* thisThread = pos.this_thread();

#ifdef GPSFISH
    const Value VALUE_DRAW = value_draw(pos);
    int repeat_check = 0;

    if(can_capture_king(pos)){
        return mate_in(0);
    }
#endif

    inCheck = pos.checkers();

    if (SpNode)
    {
        splitPoint = ss->splitPoint;
        bestMove   = splitPoint->bestMove;
        bestValue  = splitPoint->bestValue;
        tte = NULL;
        ttMove = excludedMove = MOVE_NONE;
        ttValue = VALUE_NONE;

        assert(splitPoint->bestValue > -VALUE_INFINITE && splitPoint->moveCount > 0);

        goto moves_loop;
    }

    moveCount = quietCount = 0;
    bestValue = -VALUE_INFINITE;
    ss->currentMove = (ss+1)->excludedMove = bestMove = MOVE_NONE;
    ss->ply = (ss-1)->ply + 1;
    (ss+1)->skipNullMove = false; (ss+1)->reduction = DEPTH_ZERO;
    (ss+2)->killers[0] = (ss+2)->killers[1] = MOVE_NONE;

    // Used to send selDepth info to GUI
    if (PvNode && thisThread->maxPly < ss->ply)
        thisThread->maxPly = ss->ply;

    if (!RootNode)
    {
        // Step 2. Check for aborted search and immediate draw
#ifdef GPSFISH
        if (Signals.stop || pos.is_draw(repeat_check) || ss->ply > MAX_PLY)
#else
        if (Signals.stop || pos.is_draw() || ss->ply > MAX_PLY)
#endif
            return DrawValue[pos.side_to_move()];

#ifdef GPSFISH
        if(repeat_check<0)
            return mated_in(ss->ply);
        else if(repeat_check>0)
            return mate_in(ss->ply);
        else if(osl::EnterKing::canDeclareWin(pos.osl_state))
            return mate_in(ss->ply+1);

        if (!ss->checkmateTested) {
            ss->checkmateTested = true;
            if(!pos.osl_state.inCheck()
                    && ImmediateCheckmate::hasCheckmateMove(pos.side_to_move(),pos.osl_state,bestMove)) {
                return mate_in(ss->ply);
            }
#  ifdef GPSFISH_CHECKMATE3
            if ((! (ss-1)->currentMove.isNormal()
                        || (ss-1)->currentMove.ptype() == osl::KING)) {
                osl::checkmate::King8Info king8=pos.osl_state.king8Info(alt(pos.side_to_move()));
                assert(king8.uint64Value() == osl::checkmate::King8Info::make(pos.side_to_move(), pos.osl_state).uint64Value());
                bool in_danger = king8.dropCandidate() | king8.moveCandidate2();
                if (in_danger) {
                    osl::checkmate::FixedDepthSearcher solver(pos.osl_state);
                    if (solver.hasCheckmateMoveOfTurn(2,bestMove).isCheckmateSuccess()) {
                        return mate_in(ss->ply+2);
                    }
                }
            }
#  endif
        }
#endif // GPSFISH

        // Step 3. Mate distance pruning. Even if we mate at the next move our score
        // would be at best mate_in(ss->ply+1), but if alpha is already bigger because
        // a shorter mate was found upward in the tree then there is no need to search
        // because we will never beat the current alpha. Same logic but with reversed
        // signs applies also in the opposite condition of being mated instead of giving
        // mate. In this case return a fail-high score.
        alpha = std::max(mated_in(ss->ply), alpha);
        beta = std::min(mate_in(ss->ply+1), beta);
        if (alpha >= beta)
            return alpha;
    }

    // Step 4. Transposition table lookup
    // We don't want the score of a partial search to overwrite a previous full search
    // TT value, so we use a different position key in case of an excluded move.
    excludedMove = ss->excludedMove;
#ifdef GPSFISH
    posKey = excludedMove!=MOVE_NONE ? pos.exclusion_key() : pos.key();
#else
    posKey = excludedMove ? pos.exclusion_key() : pos.key();
#endif

    tte = TT.probe(posKey);
#ifdef GPSFISH
    ttMove = RootNode ? RootMoves[PVIdx].pv[0] : tte ? tte->move(pos) : MOVE_NONE;
#else
    ttMove = RootNode ? RootMoves[PVIdx].pv[0] : tte ? tte->move() : MOVE_NONE;
#endif
    ttValue = tte ? value_from_tt(tte->value(), ss->ply) : VALUE_NONE;

    // At PV nodes we check for exact scores, whilst at non-PV nodes we check for
    // a fail high/low. The biggest advantage to probing at PV nodes is to have a
    // smooth experience in analysis mode. We don't probe at Root nodes otherwise
    // we should also update RootMoveList to avoid bogus output.
    if (   !RootNode
        && tte
        && tte->depth() >= depth
        && ttValue != VALUE_NONE // Only in case of TT access race
        && (           PvNode ?  tte->bound() == BOUND_EXACT
            : ttValue >= beta ? (tte->bound() &  BOUND_LOWER)
                              : (tte->bound() &  BOUND_UPPER)))
    {
        TT.refresh(tte);
        ss->currentMove = ttMove; // Can be MOVE_NONE

        // Update killers, history, and counter move on TT hit
        if (    ttValue >= beta
            &&  ttMove
            && !pos.capture_or_promotion(ttMove)
            && !inCheck)
        {
            if (ss->killers[0] != ttMove)
            {
                ss->killers[1] = ss->killers[0];
                ss->killers[0] = ttMove;
            }

            Value bonus = Value(int(depth) * int(depth));
            History.update(pos.moved_piece(ttMove), to_sq(ttMove), bonus);

            if (is_ok((ss-1)->currentMove))
            {
                Square prevMoveSq = to_sq((ss-1)->currentMove);
                Countermoves.update(pos.piece_on(prevMoveSq), prevMoveSq, ttMove);
            }
        }
        return ttValue;
    }

    // Step 5. Evaluate the position statically and update parent's gain statistics
    if (inCheck)
    {
        ss->staticEval = eval = VALUE_NONE;
        goto moves_loop;
    }

    else if (tte)
    {
        // Never assume anything on values stored in TT
        if ((ss->staticEval = eval = tte->eval_value()) == VALUE_NONE)
            eval = ss->staticEval = evaluate(pos);

        // Can ttValue be used as a better position evaluation?
        if (ttValue != VALUE_NONE)
            if (tte->bound() & (ttValue > eval ? BOUND_LOWER : BOUND_UPPER))
                eval = ttValue;
    }
    else
    {
        eval = ss->staticEval = evaluate(pos);
        TT.store(posKey, VALUE_NONE, BOUND_NONE, DEPTH_NONE, MOVE_NONE, ss->staticEval);
    }

    if (   !pos.captured_piece_type()
        &&  ss->staticEval != VALUE_NONE
        && (ss-1)->staticEval != VALUE_NONE
#ifdef GPSFISH
        &&!(move = (ss-1)->currentMove).isPass()
#else
        && (move = (ss-1)->currentMove) != MOVE_NULL
#endif
        &&  type_of(move) == NORMAL)
    {
        Square to = to_sq(move);
#ifdef GPSFISH
        Gains.update(move.ptypeO(), to, -(ss-1)->staticEval - ss->staticEval);
#else
        Gains.update(pos.piece_on(to), to, -(ss-1)->staticEval - ss->staticEval);
#endif
    }

    // Step 6. Razoring (skipped when in check)
    if (   !PvNode
        &&  depth < 4 * ONE_PLY
        &&  eval + razor_margin(depth) < beta
        &&  ttMove == MOVE_NONE
        &&  abs(beta) < VALUE_MATE_IN_MAX_PLY
#ifndef GPSFISH
        && !pos.pawn_on_7th(pos.side_to_move()))
#endif
      )
    {
        Value rbeta = beta - razor_margin(depth);
        Value v = qsearch<NonPV, false>(pos, ss, rbeta-1, rbeta, DEPTH_ZERO);
        if (v < rbeta)
            // Logically we should return (v + razor_margin(depth)), but
            // surprisingly this performed slightly weaker in tests.
            return v;
    }

    // Step 7. Futility pruning: child node (skipped when in check)
    if (   !PvNode
        && !ss->skipNullMove
        &&  depth < 7 * ONE_PLY
        &&  eval - futility_margin(depth) >= beta
        &&  abs(beta) < VALUE_MATE_IN_MAX_PLY
        &&  abs(eval) < VALUE_KNOWN_WIN
#ifndef GPSFISH
        &&  pos.non_pawn_material(pos.side_to_move())
#endif
	   )
        return eval - futility_margin(depth);

    // Step 8. Null move search with verification search (is omitted in PV nodes)
    if (   !PvNode
        && !ss->skipNullMove
        &&  depth >= 2 * ONE_PLY
        &&  eval >= beta
        &&  abs(beta) < VALUE_MATE_IN_MAX_PLY
#ifdef GPSFISH
      )
#else
        &&  pos.non_pawn_material(pos.side_to_move()))
#endif
    {
#ifdef GPSFISH
        ss->currentMove = Move::PASS(pos.side_to_move());
#else
        ss->currentMove = MOVE_NULL;
#endif

        // Null move dynamic reduction based on depth
        Depth R = 3 * ONE_PLY + depth / 4;

        // Null move dynamic reduction based on value
        if (eval - PawnValueMg > beta)
            R += ONE_PLY;

#ifdef GPSFISH
        pos.do_undo_null_move(st,
                [&](osl::Square){
                *(pos.eval+1)= *(pos.eval);
                pos.eval++;
                pos.eval->update(pos.osl_state,ss->currentMove);
#else
        pos.do_null_move(st);
#endif
        (ss+1)->skipNullMove = true;
        nullValue = depth-R < ONE_PLY ? -qsearch<NonPV, false>(pos, ss+1, -beta, -alpha, DEPTH_ZERO)
                                      : - search<NonPV>(pos, ss+1, -beta, -alpha, depth-R, !cutNode);
        (ss+1)->skipNullMove = false;
#ifdef GPSFISH
	    --pos.eval;
	  }
	  );
#else
        pos.undo_null_move();
#endif

        if (nullValue >= beta)
        {
            // Do not return unproven mate scores
            if (nullValue >= VALUE_MATE_IN_MAX_PLY)
                nullValue = beta;

            if (depth < 12 * ONE_PLY)
                return nullValue;

            // Do verification search at high depths
            ss->skipNullMove = true;
            Value v = search<NonPV>(pos, ss, alpha, beta, depth-R, false);
            ss->skipNullMove = false;

            if (v >= beta)
                return nullValue;
        }
    }

    // Step 9. ProbCut (skipped when in check)
    // If we have a very good capture (i.e. SEE > seeValues[captured_piece_type])
    // and a reduced search returns a value much above beta, we can (almost) safely
    // prune the previous move.
    if (   !PvNode
        &&  depth >= 5 * ONE_PLY
        && !ss->skipNullMove
        &&  abs(beta) < VALUE_MATE_IN_MAX_PLY)
    {
        Value rbeta = beta + 200;
        Depth rdepth = depth - ONE_PLY - 3 * ONE_PLY;

        assert(rdepth >= ONE_PLY);
        assert((ss-1)->currentMove != MOVE_NONE);
        assert((ss-1)->currentMove != MOVE_NULL);

        MovePicker mp(pos, ttMove, History, pos.captured_piece_type());
        CheckInfo ci(pos);

        while ((move = mp.next_move<false>()) != MOVE_NONE)
            if (pos.legal(move, ci.pinned))
            {
                ss->currentMove = move;
#ifdef GPSFISH
                pos.do_undo_move(move,st,
                        [&](osl::Square){
                        assert(pos.is_ok());
                        *(pos.eval+1)= *(pos.eval);
                        pos.eval++;
                        pos.eval->update(pos.osl_state,move);
#else
                pos.do_move(move, st, ci, pos.gives_check(move, ci));
#endif
                value = -search<NonPV>(pos, ss+1, -rbeta, -rbeta+1, rdepth, !cutNode);
#ifdef GPSFISH
                --pos.eval;
                });
#else
                pos.undo_move(move);
#endif
                if (value >= rbeta)
                    return value;
            }
    }

    // Step 10. Internal iterative deepening (skipped when in check)
    if (   depth >= (PvNode ? 5 * ONE_PLY : 8 * ONE_PLY)
        && ttMove == MOVE_NONE
        && (PvNode || ss->staticEval + Value(256) >= beta))
    {
        Depth d = depth - 2 * ONE_PLY - (PvNode ? DEPTH_ZERO : depth / 4);

        ss->skipNullMove = true;
        search<PvNode ? PV : NonPV>(pos, ss, alpha, beta, d, true);
        ss->skipNullMove = false;

        tte = TT.probe(posKey);
#ifdef GPSFISH
        ttMove = tte ? tte->move(pos) : MOVE_NONE;
#else
        ttMove = tte ? tte->move() : MOVE_NONE;
#endif
    }

moves_loop: // When in check and at SpNode search starts from here

    Square prevMoveSq = to_sq((ss-1)->currentMove);
#ifdef GPSFISH
    Move countermoves[] = { Countermoves[pos.piece_on(prevMoveSq)][prevMoveSq.index()].first,
                            Countermoves[pos.piece_on(prevMoveSq)][prevMoveSq.index()].second };
#else
    Move countermoves[] = { Countermoves[pos.piece_on(prevMoveSq)][prevMoveSq].first,
                            Countermoves[pos.piece_on(prevMoveSq)][prevMoveSq].second };
#endif

    MovePicker mp(pos, ttMove, depth, History, countermoves, ss);
    CheckInfo ci(pos);
    value = bestValue; // Workaround a bogus 'uninitialized' warning under gcc
    improving =   ss->staticEval >= (ss-2)->staticEval
               || ss->staticEval == VALUE_NONE
               ||(ss-2)->staticEval == VALUE_NONE;

    singularExtensionNode =   !RootNode
                           && !SpNode
#ifdef GPSFISH_FIX
                           &&  depth >= (PvNode ? 6 * ONE_PLY : 8 * ONE_PLY)
#else
                           &&  depth >= 8 * ONE_PLY
#endif
                           &&  ttMove != MOVE_NONE
#ifdef GPSFISH
                           && excludedMove==MOVE_NONE // Recursive singular search is not allowed
#else
                           && !excludedMove // Recursive singular search is not allowed
#endif
                           && (tte->bound() & BOUND_LOWER)
                           &&  tte->depth() >= depth - 3 * ONE_PLY;

    // Step 11. Loop through moves
    // Loop through all pseudo-legal moves until no moves remain or a beta cutoff occurs
    while ((move = mp.next_move<SpNode>()) != MOVE_NONE)
    {
      assert(is_ok(move));

      if (move == excludedMove)
          continue;

      // At root obey the "searchmoves" option and skip moves not listed in Root
      // Move List. As a consequence any illegal move is also skipped. In MultiPV
      // mode we also skip PV moves which have been already searched.
      if (RootNode && !std::count(RootMoves.begin() + PVIdx, RootMoves.end(), move))
          continue;

      if (SpNode)
      {
          // Shared counter cannot be decremented later if the move turns out to be illegal
          if (!pos.legal(move, ci.pinned))
              continue;

          moveCount = ++splitPoint->moveCount;
          splitPoint->mutex.unlock();
      }
      else
          ++moveCount;
#ifdef MOVE_STACK_REJECTIONS
      if(!Root && move_stack_rejections_probe(move,pos,ss,alpha)) {
          if (SpNode)
              lock_grab(&(sp->lock));
          continue;
      }
#endif

      if (RootNode)
      {
          Signals.firstRootMove = (moveCount == 1);

#ifndef GPSFISH
          if (thisThread == Threads.main() && Time::now() - SearchTime > 3000)
              sync_cout << "info depth " << depth / ONE_PLY
                        << " currmove " << move_to_uci(move, pos.is_chess960())
                        << " currmovenumber " << moveCount + PVIdx << sync_endl;
#endif
      }

      ext = DEPTH_ZERO;
      captureOrPromotion = pos.capture_or_promotion(move);
      givesCheck = pos.gives_check(move, ci);
#ifdef GPSFISH
      dangerous =   givesCheck; // XXX : add other condition ?
#else
      dangerous =   givesCheck
                 || type_of(move) != NORMAL
                 || pos.advanced_pawn_push(move);
#endif

#ifdef GPSFISH_FIX
      // Step 12. Extend checks and, in PV nodes, also dangerous moves
      if (PvNode && dangerous)
          ext = ONE_PLY;

      else if (givesCheck && pos.see_sign(move) >= 0)
          ext = inCheck || ss->staticEval <= alpha ? ONE_PLY : ONE_PLY / 2;
#else
      // Step 12. Extend checks
      if (givesCheck && pos.see_sign(move) >= 0)
          ext = ONE_PLY;
#endif

      // Singular extension search. If all moves but one fail low on a search of
      // (alpha-s, beta-s), and just one fails high on (alpha, beta), then that move
      // is singular and should be extended. To verify this we do a reduced search
      // on all the other moves but the ttMove and if the result is lower than
      // ttValue minus a margin then we extend the ttMove.
      if (    singularExtensionNode
          &&  move == ttMove
          && !ext
          &&  pos.legal(move, ci.pinned)
          &&  abs(ttValue) < VALUE_KNOWN_WIN)
      {
          assert(ttValue != VALUE_NONE);

          Value rBeta = ttValue - int(depth);
          ss->excludedMove = move;
          ss->skipNullMove = true;
          value = search<NonPV>(pos, ss, rBeta - 1, rBeta, depth / 2, cutNode);
          ss->skipNullMove = false;
          ss->excludedMove = MOVE_NONE;

          if (value < rBeta)
              ext = ONE_PLY;
      }

      // Update the current move (this must be done after singular extension search)
      newDepth = depth - ONE_PLY + ext;

      // Step 13. Pruning at shallow depth (exclude PV nodes)
      if (   !PvNode
          && !captureOrPromotion
          && !inCheck
          && !dangerous
       /* &&  move != ttMove Already implicit in the next condition */
          &&  bestValue > VALUE_MATED_IN_MAX_PLY)
      {
          // Move count based pruning
          if (   depth < 16 * ONE_PLY
              && moveCount >= FutilityMoveCounts[improving][depth] )
          {
              if (SpNode)
                  splitPoint->mutex.lock();

              continue;
          }

          predictedDepth = newDepth - reduction<PvNode>(improving, depth, moveCount);

          // Futility pruning: parent node
          if (predictedDepth < 7 * ONE_PLY)
          {
              futilityValue = ss->staticEval + futility_margin(predictedDepth)
#ifdef GPSFISH
                            + Value(128) + Gains[pos.moved_piece(move)][to_sq(move).index()];
#else
                            + Value(128) + Gains[pos.moved_piece(move)][to_sq(move)];
#endif

              if (futilityValue <= alpha)
              {
                  bestValue = std::max(bestValue, futilityValue);

                  if (SpNode)
                  {
                      splitPoint->mutex.lock();
                      if (bestValue > splitPoint->bestValue)
                          splitPoint->bestValue = bestValue;
                  }
                  continue;
              }
          }

          // Prune moves with negative SEE at low depths
          if (predictedDepth < 4 * ONE_PLY && pos.see_sign(move) < 0)
          {
              if (SpNode)
                  splitPoint->mutex.lock();

              continue;
          }
      }

      // Check for legality just before making the move
      if (!RootNode && !SpNode && !pos.legal(move, ci.pinned))
      {
          moveCount--;
          continue;
      }

      pvMove = PvNode && moveCount == 1;
      ss->currentMove = move;
      if (!SpNode && !captureOrPromotion && quietCount < 64)
          quietsSearched[quietCount++] = move;

#ifdef GPSFISH
      assert(pos.eval->value()==eval_t(pos.osl_state,false).value());
      (ss+1)->checkmateTested = false;
      pos.do_undo_move(move,st,
              [&](osl::Square){
              *(pos.eval+1)= *(pos.eval);
              pos.eval++;
              pos.eval->update(pos.osl_state,move);
              assert(pos.eval->value()==eval_t(pos.osl_state,false).value());

    const bool PvNode   = (NT == PV || NT == Root || NT == SplitPointPV || NT == SplitPointRoot);
    const bool SpNode   = (NT == SplitPointPV || NT == SplitPointNonPV || NT == SplitPointRoot);
    const bool RootNode = (NT == Root || NT == SplitPointRoot);

#else
      // Step 14. Make the move
      pos.do_move(move, st, ci, givesCheck);
#endif

      // Step 15. Reduced depth search (LMR). If the move fails high it will be
      // re-searched at full depth.
      if (    depth >= 3 * ONE_PLY
          && !pvMove
          && !captureOrPromotion
#ifdef GPSFISH_FIX
          && !dangerous
#endif
          &&  move != ttMove
          &&  move != ss->killers[0]
          &&  move != ss->killers[1])
      {
          ss->reduction = reduction<PvNode>(improving, depth, moveCount);

          if (!PvNode && cutNode)
              ss->reduction += ONE_PLY;

#ifdef GPSFISH
          else if (History[pos.piece_on(to_sq(move))][to_sq(move).index()] < 0)
#else
          else if (History[pos.piece_on(to_sq(move))][to_sq(move)] < 0)
#endif
              ss->reduction += ONE_PLY / 2;

          if (move == countermoves[0] || move == countermoves[1])
              ss->reduction = std::max(DEPTH_ZERO, ss->reduction - ONE_PLY);

          Depth d = std::max(newDepth - ss->reduction, ONE_PLY);
          if (SpNode)
              alpha = splitPoint->alpha;

          value = -search<NonPV>(pos, ss+1, -(alpha+1), -alpha, d, true);

          // Research at intermediate depth if reduction is very high
          if (value > alpha && ss->reduction >= 4 * ONE_PLY)
          {
              Depth d2 = std::max(newDepth - 2 * ONE_PLY, ONE_PLY);
              value = -search<NonPV>(pos, ss+1, -(alpha+1), -alpha, d2, true);
          }

          doFullDepthSearch = (value > alpha && ss->reduction != DEPTH_ZERO);
          ss->reduction = DEPTH_ZERO;
      }
      else
          doFullDepthSearch = !pvMove;

      // Step 16. Full depth search, when LMR is skipped or fails high
      if (doFullDepthSearch)
      {
          if (SpNode)
              alpha = splitPoint->alpha;

          value = newDepth < ONE_PLY ?
                          givesCheck ? -qsearch<NonPV,  true>(pos, ss+1, -(alpha+1), -alpha, DEPTH_ZERO)
                                     : -qsearch<NonPV, false>(pos, ss+1, -(alpha+1), -alpha, DEPTH_ZERO)
                                     : - search<NonPV>(pos, ss+1, -(alpha+1), -alpha, newDepth, !cutNode);
      }

      // For PV nodes only, do a full PV search on the first move or after a fail
      // high (in the latter case search only if value < beta), otherwise let the
      // parent node fail low with value <= alpha and to try another move.
      if (PvNode && (pvMove || (value > alpha && (RootNode || value < beta))))
          value = newDepth < ONE_PLY ?
                          givesCheck ? -qsearch<PV,  true>(pos, ss+1, -beta, -alpha, DEPTH_ZERO)
                                     : -qsearch<PV, false>(pos, ss+1, -beta, -alpha, DEPTH_ZERO)
                                     : - search<PV>(pos, ss+1, -beta, -alpha, newDepth, false);

#ifdef GPSFISH
      --pos.eval;
      } );
#else
      // Step 17. Undo move
      pos.undo_move(move);
#endif

      assert(value > -VALUE_INFINITE && value < VALUE_INFINITE);

      // Step 18. Check for new best move
      if (SpNode)
      {
          splitPoint->mutex.lock();
          bestValue = splitPoint->bestValue;
          alpha = splitPoint->alpha;
      }

      // Finished searching the move. If Signals.stop is true, the search
      // was aborted because the user interrupted the search or because we
      // ran out of time. In this case, the return value of the search cannot
      // be trusted, and we don't update the best move and/or PV.
      if (Signals.stop || thisThread->cutoff_occurred())
          return value; // To avoid returning VALUE_INFINITE

      if (RootNode)
      {
          RootMove& rm = *std::find(RootMoves.begin(), RootMoves.end(), move);

          // PV move or new best move ?
          if (pvMove || value > alpha)
          {
              rm.score = value;
              rm.extract_pv_from_tt(pos);

              // We record how often the best move has been changed in each
              // iteration. This information is used for time management: When
              // the best move changes frequently, we allocate some more time.
              if (!pvMove)
                  ++BestMoveChanges;

#if 0 //def GPSFISH
              if (depth >= 5*ONE_PLY
                      && (!isPvMove || current_search_time() >= 5000))
                  cout << "info"
                      << depth_to_uci(depth)
                      << score_to_uci(rm->score, alpha, beta)
                      << speed_to_uci(pos.nodes_searched())
                      << pv_to_uci(&rm->pv[0], 0 + 1, false) << endl;
#endif

          }
          else
              // All other moves but the PV are set to the lowest value: this is
              // not a problem when sorting because the sort is stable and the
              // move position in the list is preserved - just the PV is pushed up.
              rm.score = -VALUE_INFINITE;
      }

      if (value > bestValue)
      {
          bestValue = SpNode ? splitPoint->bestValue = value : value;

          if (value > alpha)
          {
              bestMove = SpNode ? splitPoint->bestMove = move : move;

              if (PvNode && value < beta) // Update alpha! Always alpha < beta
                  alpha = SpNode ? splitPoint->alpha = value : value;
              else
              {
                  assert(value >= beta); // Fail high

                  if (SpNode)
                      splitPoint->cutoff = true;

                  break;
              }
          }
      }

      // Step 19. Check for splitting the search
      if (   !SpNode
          &&  depth >= Threads.minimumSplitDepth
          &&  Threads.available_slave(thisThread)
          &&  thisThread->splitPointsSize < MAX_SPLITPOINTS_PER_THREAD)
      {
          assert(bestValue < beta);

          thisThread->split<FakeSplit>(pos, ss, alpha, beta, &bestValue, &bestMove,
                                       depth, moveCount, &mp, NT, cutNode);
          if (bestValue >= beta)
              break;
      }
    }

    if (SpNode)
        return bestValue;

    // Step 20. Check for mate and stalemate
    // All legal moves have been searched and if there are no legal moves, it
    // must be mate or stalemate. Note that we can have a false positive in
    // case of Signals.stop or thread.cutoff_occurred() are set, but this is
    // harmless because return value is discarded anyhow in the parent nodes.
    // If we are in a singular extension search then return a fail low score.
    // A split node has at least one move - the one tried before to be splitted.
    if (!moveCount)
#ifdef GPSFISH
        return  (excludedMove != MOVE_NONE) ? alpha
              : (inCheck ? (move_is_pawn_drop((ss-1)->currentMove) ? mate_in(ss->ply) : mated_in(ss->ply) ) : VALUE_DRAW); // XXX : checking checkmate by pawn drop
#else
        return  excludedMove ? alpha
              : inCheck ? mated_in(ss->ply) : DrawValue[pos.side_to_move()];
#endif

    // If we have pruned all the moves without searching return a fail-low score
    if (bestValue == -VALUE_INFINITE)
        bestValue = alpha;

    TT.store(posKey, value_to_tt(bestValue, ss->ply),
             bestValue >= beta  ? BOUND_LOWER :
#ifdef GPSFISH
             PvNode && (bestMove != MOVE_NONE) ? BOUND_EXACT : BOUND_UPPER,
#else
             PvNode && bestMove ? BOUND_EXACT : BOUND_UPPER,
#endif
             depth, bestMove, ss->staticEval);

    // Quiet best move: update killers, history and countermoves
    if (    bestValue >= beta
        && !pos.capture_or_promotion(bestMove)
        && !inCheck)
    {
        if (ss->killers[0] != bestMove)
        {
            ss->killers[1] = ss->killers[0];
            ss->killers[0] = bestMove;
        }

        // Increase history value of the cut-off move and decrease all the other
        // played non-capture moves.
        Value bonus = Value(int(depth) * int(depth));
        History.update(pos.moved_piece(bestMove), to_sq(bestMove), bonus);
        for (int i = 0; i < quietCount - 1; ++i)
        {
            Move m = quietsSearched[i];
            History.update(pos.moved_piece(m), to_sq(m), -bonus);
        }

        if (is_ok((ss-1)->currentMove))
            Countermoves.update(pos.piece_on(prevMoveSq), prevMoveSq, bestMove);
    }

    assert(bestValue > -VALUE_INFINITE && bestValue < VALUE_INFINITE);

    return bestValue;
  }


  // qsearch() is the quiescence search function, which is called by the main
  // search function when the remaining depth is zero (or, to be more precise,
  // less than ONE_PLY).

  template <NodeType NT, bool InCheck>
  Value qsearch(Position& pos, Stack* ss, Value alpha, Value beta, Depth depth) {

    const bool PvNode = (NT == PV);

    assert(NT == PV || NT == NonPV);
    assert(InCheck == !!pos.checkers());
    assert(alpha >= -VALUE_INFINITE && alpha < beta && beta <= VALUE_INFINITE);
    assert(PvNode || (alpha == beta - 1));
    assert(depth <= DEPTH_ZERO);

    StateInfo st;
    const TTEntry* tte;
    Key posKey;
    Move ttMove, move, bestMove;
    Value bestValue, value, ttValue, futilityValue, futilityBase, oldAlpha;
    bool givesCheck, evasionPrunable;
    Depth ttDepth;

    // To flag BOUND_EXACT a node with eval above alpha and no available moves
    if (PvNode)
        oldAlpha = alpha;

    ss->currentMove = bestMove = MOVE_NONE;
    ss->ply = (ss-1)->ply + 1;

    // Check for an instant draw or if the maximum ply has been reached
    if (pos.is_draw() || ss->ply > MAX_PLY)
        return DrawValue[pos.side_to_move()];

    // Decide whether or not to include checks: this fixes also the type of
    // TT entry depth that we are going to use. Note that in qsearch we use
    // only two types of depth in TT: DEPTH_QS_CHECKS or DEPTH_QS_NO_CHECKS.
    ttDepth = InCheck || depth >= DEPTH_QS_CHECKS ? DEPTH_QS_CHECKS
                                                  : DEPTH_QS_NO_CHECKS;

#ifdef GPSFISH
    if(can_capture_king(pos)){
        return mate_in(0);
    }
    if(!pos.osl_state.inCheck()
            && ImmediateCheckmate::hasCheckmateMove
            (pos.side_to_move(),pos.osl_state,bestMove)) {
        return mate_in(ss->ply);
    }
#endif

    // Transposition table lookup
    posKey = pos.key();
    tte = TT.probe(posKey);
#ifdef GPSFISH
    ttMove = tte ? tte->move(pos) : MOVE_NONE;
#else
    ttMove = tte ? tte->move() : MOVE_NONE;
#endif
    ttValue = tte ? value_from_tt(tte->value(),ss->ply) : VALUE_NONE;

    if (   tte
        && tte->depth() >= ttDepth
        && ttValue != VALUE_NONE // Only in case of TT access race
        && (           PvNode ?  tte->bound() == BOUND_EXACT
            : ttValue >= beta ? (tte->bound() &  BOUND_LOWER)
                              : (tte->bound() &  BOUND_UPPER)))
    {
        ss->currentMove = ttMove; // Can be MOVE_NONE
        return ttValue;
    }

    // Evaluate the position statically
    if (InCheck)
    {
        ss->staticEval = VALUE_NONE;
        bestValue = futilityBase = -VALUE_INFINITE;
    }
    else
    {
        if (tte)
        {
            // Never assume anything on values stored in TT
            if ((ss->staticEval = bestValue = tte->eval_value()) == VALUE_NONE)
                ss->staticEval = bestValue = evaluate(pos);

            // Can ttValue be used as a better position evaluation?
            if (ttValue != VALUE_NONE)
                if (tte->bound() & (ttValue > bestValue ? BOUND_LOWER : BOUND_UPPER))
                    bestValue = ttValue;
        }
        else
            ss->staticEval = bestValue = evaluate(pos);

        // Stand pat. Return immediately if static value is at least beta
        if (bestValue >= beta)
        {
            if (!tte)
                TT.store(pos.key(), value_to_tt(bestValue, ss->ply), BOUND_LOWER,
                         DEPTH_NONE, MOVE_NONE, ss->staticEval);

            return bestValue;
        }

        if (PvNode && bestValue > alpha)
            alpha = bestValue;

        futilityBase = bestValue + Value(128);
    }

    // Initialize a MovePicker object for the current position, and prepare
    // to search the moves. Because the depth is <= 0 here, only captures,
    // queen promotions and checks (only if depth >= DEPTH_QS_CHECKS) will
    // be generated.
    MovePicker mp(pos, ttMove, depth, History, to_sq((ss-1)->currentMove));
    CheckInfo ci(pos);

    // Loop through the moves until no moves remain or a beta cutoff occurs
    while ((move = mp.next_move<false>()) != MOVE_NONE)
    {
      assert(is_ok(move));

#ifdef MOVE_STACK_REJECTIONS
      if(move_stack_rejections_probe(move,pos,ss,alpha)) continue;
#endif

      givesCheck = pos.gives_check(move, ci);

      // Futility pruning
      if (   !PvNode
          && !InCheck
          && !givesCheck
          &&  move != ttMove
          &&  futilityBase > -VALUE_KNOWN_WIN
#ifndef GPSFISH
          && !pos.advanced_pawn_push(move)
#endif
         )
      {
#ifdef GPSFISH
          futilityValue =  futilityBase
                         + PieceValue[EG][pos.piece_on(to_sq(move))]
                         + (type_of(move) == PROMOTION ? promote_value_of_piece_on(pos.piece_on(from_sq(move))) : VALUE_ZERO); // XXX : need condition ?
#else
          assert(type_of(move) != ENPASSANT); // Due to !pos.advanced_pawn_push

          futilityValue = futilityBase + PieceValue[EG][pos.piece_on(to_sq(move))];
#endif

          if (futilityValue < beta)
          {
              bestValue = std::max(bestValue, futilityValue);
              continue;
          }

          // Prune moves with negative or equal SEE and also moves with positive
          // SEE where capturing piece loses a tempo and SEE < beta - futilityBase.
          if (   futilityBase < beta
              && pos.see(move, beta - futilityBase) <= 0)
          {
              bestValue = std::max(bestValue, futilityBase);
              continue;
          }
      }

      // Detect non-capture evasions that are candidates to be pruned
      evasionPrunable =    InCheck
                       &&  bestValue > VALUE_MATED_IN_MAX_PLY
                       && !pos.capture(move)
#ifndef GPSFISH
                       && !pos.can_castle(pos.side_to_move())
#endif
                       ;

      // Don't search moves with negative SEE values
      if (   !PvNode
          && (!InCheck || evasionPrunable)
          &&  move != ttMove
#ifndef GPSFISH
          &&  type_of(move) != PROMOTION
#endif
          &&  pos.see_sign(move) < 0)
          continue;

      // Check for legality just before making the move
      if (!pos.legal(move, ci.pinned))
          continue;

      ss->currentMove = move;

      // Make and search the move
#ifdef GPSFISH
      pos.do_undo_move(move,st,
              [&](osl::Square){
              assert(pos.is_ok());
              *(pos.eval+1)= *(pos.eval);
              pos.eval++;
              pos.eval->update(pos.osl_state,move);
              assert(pos.eval_is_ok());
#else
      pos.do_move(move, st, ci, givesCheck);
#endif
      value = givesCheck ? -qsearch<NT,  true>(pos, ss+1, -beta, -alpha, depth - ONE_PLY)
                         : -qsearch<NT, false>(pos, ss+1, -beta, -alpha, depth - ONE_PLY);
#ifdef GPSFISH
      --pos.eval;
      }
      );
#else
      pos.undo_move(move);
#endif

      assert(value > -VALUE_INFINITE && value < VALUE_INFINITE);

      // Check for new best move
      if (value > bestValue)
      {
          bestValue = value;

          if (value > alpha)
          {
              if (PvNode && value < beta) // Update alpha here! Always alpha < beta
              {
                  alpha = value;
                  bestMove = move;
              }
              else // Fail high
              {
                  TT.store(posKey, value_to_tt(value, ss->ply), BOUND_LOWER,
                           ttDepth, move, ss->staticEval);

                  return value;
              }
          }
       }
    }

#ifdef GPSFISH_CHECKMATE3_QUIESCE
    if (bestValue < beta && depth >= DEPTH_QS_CHECKS
            && (!(ss-1)->currentMove.isNormal()
            || (ss-1)->currentMove.ptype() == osl::KING)) {
        osl::checkmate::King8Info king8=pos.osl_state.king8Info(alt(pos.side_to_move()));
        assert(king8.uint64Value() == osl::checkmate::King8Info::make(pos.side_to_move(), pos.osl_state).uint64Value());
        bool in_danger = king8.dropCandidate() | king8.moveCandidate2();
        if (in_danger) {
            osl::checkmate::FixedDepthSearcher solver(pos.osl_state);
            if (solver.hasCheckmateMoveOfTurn(2,bestMove).isCheckmateSuccess()) {
                return mate_in(ss->ply+2);
            }
        }
    }
#endif

    // All legal moves have been searched. A special case: If we're in check
    // and no legal moves were found, it is checkmate.
    if (InCheck && bestValue == -VALUE_INFINITE)
#ifdef GPSFISH
        return (move_is_pawn_drop((ss-1)->currentMove) ? mate_in(ss->ply) : mated_in(ss->ply)); // Plies to mate from the root
#else
        return mated_in(ss->ply); // Plies to mate from the root
#endif

    TT.store(posKey, value_to_tt(bestValue, ss->ply),
             PvNode && bestValue > oldAlpha ? BOUND_EXACT : BOUND_UPPER,
             ttDepth, bestMove, ss->staticEval);

    assert(bestValue > -VALUE_INFINITE && bestValue < VALUE_INFINITE);

    return bestValue;
  }


  // value_to_tt() adjusts a mate score from "plies to mate from the root" to
  // "plies to mate from the current position". Non-mate scores are unchanged.
  // The function is called before storing a value in the transposition table.

  Value value_to_tt(Value v, int ply) {

    assert(v != VALUE_NONE);

    return  v >= VALUE_MATE_IN_MAX_PLY  ? v + ply
          : v <= VALUE_MATED_IN_MAX_PLY ? v - ply : v;
  }


  // value_from_tt() is the inverse of value_to_tt(): It adjusts a mate score
  // from the transposition table (which refers to the plies to mate/be mated
  // from current position) to "plies to mate/be mated from the root".

  Value value_from_tt(Value v, int ply) {

    return  v == VALUE_NONE             ? VALUE_NONE
          : v >= VALUE_MATE_IN_MAX_PLY  ? v - ply
          : v <= VALUE_MATED_IN_MAX_PLY ? v + ply : v;
  }


<<<<<<< HEAD
  // allows() tests whether the 'first' move at previous ply somehow makes the
  // 'second' move possible e.g. if the moving piece is the same in both moves.
  // Normally the second move is the threat (the best move returned from a null
  // search that fails low).

  bool allows(const Position& pos, Move first, Move second) {

    assert(is_ok(first));
    assert(is_ok(second));
    assert(color_of(pos.piece_on(from_sq(second))) == ~pos.side_to_move());
    assert(type_of(first) == CASTLING || color_of(pos.piece_on(to_sq(first))) == ~pos.side_to_move());

    Square m1from = from_sq(first);
    Square m2from = from_sq(second);
    Square m1to = to_sq(first);
    Square m2to = to_sq(second);

    // The piece is the same or second's destination was vacated by the first move.
    // We exclude the trivial case where a sliding piece does in two moves what
    // it could do in one move: eg. Ra1a2, Ra2a3.
#ifdef GPSFISH
    if (m1to == m2from || m2to == m1from) // XXX : add any condition ?
#else
    if (    m2to == m1from
        || (m1to == m2from && !aligned(m1from, m2from, m2to)))
#endif
        return true;

    // Second one moves through the square vacated by first one
#ifdef GPSFISH
    if(!m2from.isPieceStand() && !m1from.isPieceStand() &&
       Board_Table.getShortOffset(Offset32(m2from,m2to)) ==
       Board_Table.getShortOffset(Offset32(m2from,m1from)) &&
       abs((m2from-m2to).intValue())>abs((m2from-m1from).intValue()))
        return true;
#else
    if (between_bb(m2from, m2to) & m1from)
      return true;
#endif

    // Second's destination is defended by the first move's piece
#ifdef GPSFISH
    osl::Piece pc = pos.osl_state.pieceAt(m1to);
    if(pos.osl_state.hasEffectByPiece(pc,m2to))
        return true;
#else
    Bitboard m1att = attacks_bb(pos.piece_on(m1to), m1to, pos.pieces() ^ m2from);
    if (m1att & m2to)
        return true;
#endif

    // Second move gives a discovered check through the first's checking piece
#ifdef GPSFISH
    pc = pos.osl_state.pieceAt(m2to);
    if(pc.isPiece() && pos.osl_state.hasEffectByPiece(pc,m2from) &&
       Ptype_Table.getEffect(pos.piece_on(m1to),m1to,pos.king_square(pos.side_to_move())).hasBlockableEffect() &&
       Board_Table.isBetweenSafe(m2from,m1to,pos.king_square(pos.side_to_move())) &&
       !Board_Table.isBetweenSafe(m2to,m1to,pos.king_square(pos.side_to_move())) &&
       pos.osl_state.pinOrOpen(pos.side_to_move()).test(pos.osl_state.pieceAt(m1to).number()))
        return true;
#else
    if (m1att & pos.king_square(pos.side_to_move()))
    {
        assert(between_bb(m1to, pos.king_square(pos.side_to_move())) & m2from);
        return true;
    }
#endif

    return false;
  }


  // refutes() tests whether a 'first' move is able to defend against a 'second'
  // opponent's move. In this case will not be pruned. Normally the second move
  // is the threat (the best move returned from a null search that fails low).

  bool refutes(const Position& pos, Move first, Move second) {

    assert(is_ok(first));
    assert(is_ok(second));

    Square m1from = from_sq(first);
    Square m2from = from_sq(second);
    Square m1to = to_sq(first);
    Square m2to = to_sq(second);

    // Don't prune moves of the threatened piece
    if (m1from == m2to)
        return true;

    // If the threatened piece has a value less than or equal to the value of
    // the threat piece, don't prune moves which defend it.
    if (    pos.capture(second)
        && (   PieceValue[MG][pos.piece_on(m2from)] >= PieceValue[MG][pos.piece_on(m2to)]
#ifdef GPSFISH
            || type_of(pos.piece_on(m2from)) == osl::KING))
#else
            || type_of(pos.piece_on(m2from)) == KING))
#endif
    {
#ifdef GPSFISH
        if( pos.osl_state.hasEffectIf(first.ptypeO(), first.to(), m2to) )
            return true;
#else
        // Update occupancy as if the piece and the threat are moving
        Bitboard occ = pos.pieces() ^ m1from ^ m1to ^ m2from;
        Piece pc = pos.piece_on(m1from);

        // Does the moved piece attack the square 'm2to' ?
        if (attacks_bb(pc, m1to, occ) & m2to)
            return true;

        // Scan for possible X-ray attackers behind the moved piece
        Bitboard xray =  (attacks_bb<  ROOK>(m2to, occ) & pos.pieces(color_of(pc), QUEEN, ROOK))
                       | (attacks_bb<BISHOP>(m2to, occ) & pos.pieces(color_of(pc), QUEEN, BISHOP));

        // Verify attackers are triggered by our move and not already existing
        if (unlikely(xray) && (xray & ~pos.attacks_from<QUEEN>(m2to)))
            return true;
#endif
    }

    // Don't prune safe moves which block the threat path
#ifdef GPSFISH
    if (   !m2from.isPieceStand() // XXX : should remove this ?
        && Board_Table.isBetweenSafe(m1to,m2from,m2to)
        && pos.see_sign(first) >= 0)
#else
    if ((between_bb(m2from, m2to) & m1to) && pos.see_sign(first) >= 0)
#endif
        return true;

    return false;
  }


=======
>>>>>>> f5727dee
  // When playing with a strength handicap, choose best move among the MultiPV
  // set using a statistical rule dependent on 'level'. Idea by Heinz van Saanen.

  Move Skill::pick_move() {

    static RKISS rk;

    // PRNG sequence should be not deterministic
    for (int i = Time::now() % 50; i > 0; --i)
        rk.rand<unsigned>();

    // RootMoves are already sorted by score in descending order
    int variance = std::min(RootMoves[0].score - RootMoves[PVSize - 1].score, PawnValueMg);
    int weakness = 120 - 2 * level;
    int max_s = -VALUE_INFINITE;
    best = MOVE_NONE;

    // Choose best move. For each move score we add two terms both dependent on
    // weakness. One deterministic and bigger for weaker moves, and one random,
    // then we choose the move with the resulting highest score.
    for (size_t i = 0; i < PVSize; ++i)
    {
        int s = RootMoves[i].score;

        // Don't allow crazy blunders even at very low skills
        if (i > 0 && RootMoves[i-1].score > s + 2 * PawnValueMg)
            break;

        // This is our magic formula
        s += (  weakness * int(RootMoves[0].score - s)
              + variance * (rk.rand<unsigned>() % weakness)) / 128;

        if (s > max_s)
        {
            max_s = s;
            best = RootMoves[i].pv[0];
        }
    }
    return best;
  }


  // uci_pv() formats PV information according to the UCI protocol. UCI
  // requires that all (if any) unsearched PV lines are sent using a previous
  // search score.

  string uci_pv(const Position& pos, int depth, Value alpha, Value beta) {

    std::stringstream s;
    Time::point elapsed = Time::now() - SearchTime + 1;
    size_t uciPVSize = std::min((size_t)Options["MultiPV"], RootMoves.size());
    int selDepth = 0;

    for (size_t i = 0; i < Threads.size(); ++i)
        if (Threads[i]->maxPly > selDepth)
            selDepth = Threads[i]->maxPly;

    for (size_t i = 0; i < uciPVSize; ++i)
    {
        bool updated = (i <= PVIdx);

        if (depth == 1 && !updated)
            continue;

        int d   = updated ? depth : depth - 1;
        Value v = updated ? RootMoves[i].score : RootMoves[i].prevScore;

        if (s.rdbuf()->in_avail()) // Not at first line
            s << "\n";

        s << "info depth " << d
          << " seldepth "  << selDepth
          << " score "     << (i == PVIdx ? score_to_uci(v, alpha, beta) : score_to_uci(v))
          << " nodes "     << pos.nodes_searched()
          << " nps "       << pos.nodes_searched() * 1000 / elapsed
          << " time "      << elapsed
#ifdef GPSFISH
          << " hashfull "  << TT.get_hashfull()
#endif
          << " multipv "   << i + 1
          << " pv";

        for (size_t j = 0; RootMoves[i].pv[j] != MOVE_NONE; ++j)
            s <<  " " << move_to_uci(RootMoves[i].pv[j], pos.is_chess960());
    }

    return s.str();
  }

} // namespace


/// RootMove::extract_pv_from_tt() builds a PV by adding moves from the TT table.
/// We also consider both failing high nodes and BOUND_EXACT nodes here to
/// ensure that we have a ponder move even when we fail high at root. This
/// results in a long PV to print that is important for position analysis.

#ifdef GPSFISH
void RootMove::extract_pv_from_tt_rec(Position& pos,int ply)
{
  const TTEntry* tte = TT.probe(pos.key());

  if ( tte != NULL
          && tte->move(pos) != MOVE_NONE
          && pos.pseudo_legal(tte->move(pos))
          && pos.legal(tte->move(pos), pos.pinned_pieces(pos.side_to_move()))
          && ply < MAX_PLY
          && (!pos.is_draw() || ply < 2))
  {
      pv.push_back(tte->move(pos));
      StateInfo st;
      pos.do_undo_move(tte->move(pos),st,
              [&](osl::Square){
              assert(pos.is_ok());
              extract_pv_from_tt_rec(pos,ply+1);
      } );
  }

  pv.push_back(MOVE_NONE);
}
#endif

void RootMove::extract_pv_from_tt(Position& pos) {

#ifndef GPSFISH
  StateInfo state[MAX_PLY_PLUS_6], *st = state;
  const TTEntry* tte;
  int ply = 0;
#endif
  Move m = pv[0];

  pv.clear();
#ifdef GPSFISH
  pv.push_back(m);

  StateInfo st;
  pos.do_undo_move(pv[0],st,
          [&](osl::Square){
          assert(pos.is_ok());
          extract_pv_from_tt_rec(pos,1);
          } );
#else

  do {
      pv.push_back(m);

      assert(MoveList<LEGAL>(pos).contains(pv[ply]));

      pos.do_move(pv[ply++], *st++);
      tte = TT.probe(pos.key());

  } while (   tte
           && pos.pseudo_legal(m = tte->move()) // Local copy, TT could change
           && pos.legal(m, pos.pinned_pieces(pos.side_to_move()))
           && ply < MAX_PLY
           && (!pos.is_draw() || ply < 2));

  pv.push_back(MOVE_NONE); // Must be zero-terminating

  while (ply) pos.undo_move(pv[--ply]);
#endif
}


/// RootMove::insert_pv_in_tt() is called at the end of a search iteration, and
/// inserts the PV back into the TT. This makes sure the old PV moves are searched
/// first, even if the old TT entries have been overwritten.

#ifdef GPSFISH
void RootMove::insert_pv_in_tt_rec(Position& pos,int ply)
{
  const TTEntry* tte = TT.probe(pos.key());

  if (!tte || tte->move(pos) != pv[ply]) // Don't overwrite correct entries
      TT.store(pos.key(), VALUE_NONE, BOUND_NONE, DEPTH_NONE, pv[ply], VALUE_NONE);

  if (pv[ply+1] != MOVE_NONE) {
      StateInfo st;
      pos.do_undo_move(pv[ply],st,
              [&](osl::Square){
              assert(pos.is_ok());
              *(pos.eval+1)= *(pos.eval);
              pos.eval++;
              pos.eval->update(pos.osl_state,pv[ply]);
              insert_pv_in_tt_rec(pos,ply+1);
              --pos.eval;
      } );
  }
}
#endif

void RootMove::insert_pv_in_tt(Position& pos) {

#ifdef GPSFISH
  insert_pv_in_tt_rec(pos,0);
#else

  StateInfo state[MAX_PLY_PLUS_6], *st = state;
  const TTEntry* tte;
  int ply = 0;

  do {
      tte = TT.probe(pos.key());

      if (!tte || tte->move() != pv[ply]) // Don't overwrite correct entries
          TT.store(pos.key(), VALUE_NONE, BOUND_NONE, DEPTH_NONE, pv[ply], VALUE_NONE);

      assert(MoveList<LEGAL>(pos).contains(pv[ply]));

      pos.do_move(pv[ply++], *st++);

  } while (pv[ply] != MOVE_NONE);

  while (ply) pos.undo_move(pv[--ply]);
#endif
}

#ifdef GPSFISH
inline bool single_bit(uint64_t b) {
  return !(b & (b - 1));
}
#endif

/// Thread::idle_loop() is where the thread is parked when it has no work to do

void Thread::idle_loop() {

  // Pointer 'this_sp' is not null only if we are called from split(), and not
  // at the thread creation. This means we are the split point's master.
  SplitPoint* this_sp = splitPointsSize ? activeSplitPoint : NULL;

  assert(!this_sp || (this_sp->masterThread == this && searching));

  while (true)
  {
      // If we are not searching, wait for a condition to be signaled instead of
      // wasting CPU time polling for work.
      while ((!searching && Threads.sleepWhileIdle) || exit)
      {
          if (exit)
          {
              assert(!this_sp);
              return;
          }

          // Grab the lock to avoid races with Thread::notify_one()
          mutex.lock();

          // If we are master and all slaves have finished then exit idle_loop
          if (this_sp && !this_sp->slavesMask)
          {
              mutex.unlock();
              break;
          }

          // Do sleep after retesting sleep conditions under lock protection. In
          // particular we need to avoid a deadlock in case a master thread has,
          // in the meanwhile, allocated us and sent the notify_one() call before
          // we had the chance to grab the lock.
          if (!searching && !exit)
              sleepCondition.wait(mutex);

          mutex.unlock();
      }

      // If this thread has been assigned work, launch a search
      if (searching)
      {
          assert(!exit);

          Threads.mutex.lock();

          assert(searching);
          assert(activeSplitPoint);

          // Copy split point position and search stack and call search()
#ifdef MOVE_STACK_REJECTIONS
          SearchStack ss_base[MAX_PLY_PLUS_6];
          SplitPoint* tsp = threads[threadID].splitPoint;
          Position pos(*tsp->pos, threadID);
          int ply=tsp->ss->ply;
          assert(0< ply && ply+3<MAX_PLY_PLUS_6);
          for(int i=0;i<ply-1;i++)
              ss_base[i].currentMove=(tsp->ss-ply+i)->currentMove;
          SearchStack *ss= &ss_base[ply-1];
#else
          SplitPoint* sp = activeSplitPoint;

          Threads.mutex.unlock();

          Stack stack[MAX_PLY_PLUS_6], *ss = stack+2; // To allow referencing (ss-2)
          Position pos(*sp->pos, this);
#endif

          std::memcpy(ss-2, sp->ss-2, 5 * sizeof(Stack));
          ss->splitPoint = sp;

#ifdef GPSFISH
          uint64_t es_base[(MAX_PLY_PLUS_6*sizeof(eval_t)+sizeof(uint64_t)-1)/sizeof(uint64_t)];
          eval_t *es=(eval_t *)&es_base[0];
          assert(sp->pos->eval);
          es[0]= *(sp->pos->eval);
          pos.eval= &es[0];
#endif

          sp->mutex.lock();

          assert(activePosition == NULL);

          activePosition = &pos;

          switch (sp->nodeType) {
          case Root:
              search<SplitPointRoot>(pos, ss, sp->alpha, sp->beta, sp->depth, sp->cutNode);
              break;
          case PV:
              search<SplitPointPV>(pos, ss, sp->alpha, sp->beta, sp->depth, sp->cutNode);
              break;
          case NonPV:
              search<SplitPointNonPV>(pos, ss, sp->alpha, sp->beta, sp->depth, sp->cutNode);
              break;
          default:
              assert(false);
          }

          assert(searching);

          searching = false;
          activePosition = NULL;
          sp->slavesMask &= ~(1ULL << idx);
          sp->nodes += pos.nodes_searched();

          // Wake up the master thread so to allow it to return from the idle
          // loop in case we are the last slave of the split point.
          if (    Threads.sleepWhileIdle
              &&  this != sp->masterThread
              && !sp->slavesMask)
          {
              assert(!sp->masterThread->searching);
              sp->masterThread->notify_one();
          }

          // After releasing the lock we can't access any SplitPoint related data
          // in a safe way because it could have been released under our feet by
          // the sp master. Also accessing other Thread objects is unsafe because
          // if we are exiting there is a chance that they are already freed.
          sp->mutex.unlock();
      }

      // If this thread is the master of a split point and all slaves have finished
      // their work at this split point, return from the idle loop.
      if (this_sp && !this_sp->slavesMask)
      {
          this_sp->mutex.lock();
          bool finished = !this_sp->slavesMask; // Retest under lock protection
          this_sp->mutex.unlock();
          if (finished)
              return;
      }
  }
}

#ifndef GPSFISH_DFPN
void do_checkmate(const Position& pos, int mateTime){
    sync_cout << "checkmate notimplemented";
    return;
}
#else
void do_checkmate(const Position& pos, int mateTime){
    Signals.stop=false;
    osl::NumEffectState state(pos.osl_state);
#if (! defined ALLOW_KING_ABSENCE)
    if (state.kingSquare(state.turn()).isPieceStand()) {
        sync_cout << "checkmate notimplemented";
        return;
    }
#endif
    osl::checkmate::DfpnTable table(state.turn());
    const osl::PathEncoding path(state.turn());
    osl::Move checkmate_move;
    std::vector<osl::Move> pv;
    osl::checkmate::ProofDisproof result;
    osl::checkmate::Dfpn dfpn;
    dfpn.setTable(&table);
    double seconds=(double)mateTime/1000.0;
    osl::misc::time_point start = osl::misc::clock::now();
    size_t step = 100000, total = 0;
    double scale = 1.0;
    for (size_t limit = step; true; limit = static_cast<size_t>(step*scale)) {
        result = dfpn.
            hasCheckmateMove(state, osl::hash::HashKey(state), path, limit, checkmate_move, Move(), &pv);
        double elapsed = osl::misc::elapsedSeconds(start) + 1;
        double memory = osl::OslConfig::memoryUseRatio();
        uint64_t node_count = dfpn.nodeCount();
        sync_cout << "info time " << static_cast<int>(elapsed*1000) << " nodes " << total+node_count
                  << " nps " << static_cast<int>(node_count/elapsed) << " hashfull " << static_cast<int>(memory*1000) << sync_endl;
        //poll(pos);
        if (result.isFinal() || elapsed >= seconds || memory > 0.9 || Signals.stop)
            break;
        total += limit;
        // estimate: total * std::min(seconds/elapsed, 1.0/memory)
        // next: (estimate - total) / 2 + total
        scale = (total * std::min(seconds/elapsed, 1.0/memory) - total) / 2.0 / step;
        scale = std::max(std::min(16.0, scale), 0.1);
    }
    if (! result.isFinal()) {
        sync_cout << "checkmate timeout\n";
        return;
    }
    if (! result.isCheckmateSuccess()) {
        sync_cout << "checkmate nomate\n";
        return;
    }
    std::string msg = "checkmate";
    for (size_t i=0; i<pv.size(); ++i)
        msg += " " + move_to_uci(pv[i],false);
    sync_cout << msg << sync_endl;
}
#endif

#ifdef GPSFISH
void show_tree(Position &pos){
    show_tree_rec(pos);
}
#endif

/// check_time() is called by the timer thread when the timer triggers. It is
/// used to print debug info and, more importantly, to detect when we are out of
/// available time and thus stop the search.

void check_time() {

  static Time::point lastInfoTime = Time::now();
  int64_t nodes = 0; // Workaround silly 'uninitialized' gcc warning

  if (Time::now() - lastInfoTime >= 1000)
  {
      lastInfoTime = Time::now();
      dbg_print();
  }

  if (Limits.ponder)
      return;

  if (Limits.nodes)
  {
      Threads.mutex.lock();

      nodes = RootPos.nodes_searched();

      // Loop across all split points and sum accumulated SplitPoint nodes plus
      // all the currently active positions nodes.
      for (size_t i = 0; i < Threads.size(); ++i)
          for (int j = 0; j < Threads[i]->splitPointsSize; ++j)
          {
              SplitPoint& sp = Threads[i]->splitPoints[j];

              sp.mutex.lock();

              nodes += sp.nodes;
              Bitboard sm = sp.slavesMask;
              while (sm)
              {
                  Position* pos = Threads[pop_lsb(&sm)]->activePosition;
                  if (pos)
                      nodes += pos->nodes_searched();
              }

              sp.mutex.unlock();
          }

      Threads.mutex.unlock();
  }

  Time::point elapsed = Time::now() - SearchTime;
  bool stillAtFirstMove =    Signals.firstRootMove
                         && !Signals.failedLowAtRoot
                         &&  elapsed > TimeMgr.available_time();

  bool noMoreTime =   elapsed > TimeMgr.maximum_time() - 2 * TimerThread::Resolution
                   || stillAtFirstMove;

  if (   (Limits.use_time_management() && noMoreTime)
      || (Limits.movetime && elapsed >= Limits.movetime)
      || (Limits.nodes && nodes >= Limits.nodes))
      Signals.stop = true;
}<|MERGE_RESOLUTION|>--- conflicted
+++ resolved
@@ -1881,145 +1881,6 @@
   }
 
 
-<<<<<<< HEAD
-  // allows() tests whether the 'first' move at previous ply somehow makes the
-  // 'second' move possible e.g. if the moving piece is the same in both moves.
-  // Normally the second move is the threat (the best move returned from a null
-  // search that fails low).
-
-  bool allows(const Position& pos, Move first, Move second) {
-
-    assert(is_ok(first));
-    assert(is_ok(second));
-    assert(color_of(pos.piece_on(from_sq(second))) == ~pos.side_to_move());
-    assert(type_of(first) == CASTLING || color_of(pos.piece_on(to_sq(first))) == ~pos.side_to_move());
-
-    Square m1from = from_sq(first);
-    Square m2from = from_sq(second);
-    Square m1to = to_sq(first);
-    Square m2to = to_sq(second);
-
-    // The piece is the same or second's destination was vacated by the first move.
-    // We exclude the trivial case where a sliding piece does in two moves what
-    // it could do in one move: eg. Ra1a2, Ra2a3.
-#ifdef GPSFISH
-    if (m1to == m2from || m2to == m1from) // XXX : add any condition ?
-#else
-    if (    m2to == m1from
-        || (m1to == m2from && !aligned(m1from, m2from, m2to)))
-#endif
-        return true;
-
-    // Second one moves through the square vacated by first one
-#ifdef GPSFISH
-    if(!m2from.isPieceStand() && !m1from.isPieceStand() &&
-       Board_Table.getShortOffset(Offset32(m2from,m2to)) ==
-       Board_Table.getShortOffset(Offset32(m2from,m1from)) &&
-       abs((m2from-m2to).intValue())>abs((m2from-m1from).intValue()))
-        return true;
-#else
-    if (between_bb(m2from, m2to) & m1from)
-      return true;
-#endif
-
-    // Second's destination is defended by the first move's piece
-#ifdef GPSFISH
-    osl::Piece pc = pos.osl_state.pieceAt(m1to);
-    if(pos.osl_state.hasEffectByPiece(pc,m2to))
-        return true;
-#else
-    Bitboard m1att = attacks_bb(pos.piece_on(m1to), m1to, pos.pieces() ^ m2from);
-    if (m1att & m2to)
-        return true;
-#endif
-
-    // Second move gives a discovered check through the first's checking piece
-#ifdef GPSFISH
-    pc = pos.osl_state.pieceAt(m2to);
-    if(pc.isPiece() && pos.osl_state.hasEffectByPiece(pc,m2from) &&
-       Ptype_Table.getEffect(pos.piece_on(m1to),m1to,pos.king_square(pos.side_to_move())).hasBlockableEffect() &&
-       Board_Table.isBetweenSafe(m2from,m1to,pos.king_square(pos.side_to_move())) &&
-       !Board_Table.isBetweenSafe(m2to,m1to,pos.king_square(pos.side_to_move())) &&
-       pos.osl_state.pinOrOpen(pos.side_to_move()).test(pos.osl_state.pieceAt(m1to).number()))
-        return true;
-#else
-    if (m1att & pos.king_square(pos.side_to_move()))
-    {
-        assert(between_bb(m1to, pos.king_square(pos.side_to_move())) & m2from);
-        return true;
-    }
-#endif
-
-    return false;
-  }
-
-
-  // refutes() tests whether a 'first' move is able to defend against a 'second'
-  // opponent's move. In this case will not be pruned. Normally the second move
-  // is the threat (the best move returned from a null search that fails low).
-
-  bool refutes(const Position& pos, Move first, Move second) {
-
-    assert(is_ok(first));
-    assert(is_ok(second));
-
-    Square m1from = from_sq(first);
-    Square m2from = from_sq(second);
-    Square m1to = to_sq(first);
-    Square m2to = to_sq(second);
-
-    // Don't prune moves of the threatened piece
-    if (m1from == m2to)
-        return true;
-
-    // If the threatened piece has a value less than or equal to the value of
-    // the threat piece, don't prune moves which defend it.
-    if (    pos.capture(second)
-        && (   PieceValue[MG][pos.piece_on(m2from)] >= PieceValue[MG][pos.piece_on(m2to)]
-#ifdef GPSFISH
-            || type_of(pos.piece_on(m2from)) == osl::KING))
-#else
-            || type_of(pos.piece_on(m2from)) == KING))
-#endif
-    {
-#ifdef GPSFISH
-        if( pos.osl_state.hasEffectIf(first.ptypeO(), first.to(), m2to) )
-            return true;
-#else
-        // Update occupancy as if the piece and the threat are moving
-        Bitboard occ = pos.pieces() ^ m1from ^ m1to ^ m2from;
-        Piece pc = pos.piece_on(m1from);
-
-        // Does the moved piece attack the square 'm2to' ?
-        if (attacks_bb(pc, m1to, occ) & m2to)
-            return true;
-
-        // Scan for possible X-ray attackers behind the moved piece
-        Bitboard xray =  (attacks_bb<  ROOK>(m2to, occ) & pos.pieces(color_of(pc), QUEEN, ROOK))
-                       | (attacks_bb<BISHOP>(m2to, occ) & pos.pieces(color_of(pc), QUEEN, BISHOP));
-
-        // Verify attackers are triggered by our move and not already existing
-        if (unlikely(xray) && (xray & ~pos.attacks_from<QUEEN>(m2to)))
-            return true;
-#endif
-    }
-
-    // Don't prune safe moves which block the threat path
-#ifdef GPSFISH
-    if (   !m2from.isPieceStand() // XXX : should remove this ?
-        && Board_Table.isBetweenSafe(m1to,m2from,m2to)
-        && pos.see_sign(first) >= 0)
-#else
-    if ((between_bb(m2from, m2to) & m1to) && pos.see_sign(first) >= 0)
-#endif
-        return true;
-
-    return false;
-  }
-
-
-=======
->>>>>>> f5727dee
   // When playing with a strength handicap, choose best move among the MultiPV
   // set using a statistical rule dependent on 'level'. Idea by Heinz van Saanen.
 
