/*
  Stockfish, a UCI chess playing engine derived from Glaurung 2.1
  Copyright (C) 2004-2008 Tord Romstad (Glaurung author)
  Copyright (C) 2008-2012 Marco Costalba, Joona Kiiski, Tord Romstad

  Stockfish is free software: you can redistribute it and/or modify
  it under the terms of the GNU General Public License as published by
  the Free Software Foundation, either version 3 of the License, or
  (at your option) any later version.

  Stockfish is distributed in the hope that it will be useful,
  but WITHOUT ANY WARRANTY; without even the implied warranty of
  MERCHANTABILITY or FITNESS FOR A PARTICULAR PURPOSE.  See the
  GNU General Public License for more details.

  You should have received a copy of the GNU General Public License
  along with this program.  If not, see <http://www.gnu.org/licenses/>.
*/

#include <algorithm>
#include <cassert>
#include <cmath>
#include <cstring>
#include <iostream>
#include <sstream>

#include "book.h"
#include "evaluate.h"
#include "history.h"
#include "movegen.h"
#include "movepick.h"
#include "notation.h"
#include "search.h"
#include "timeman.h"
#include "thread.h"
#include "tt.h"
#include "ucioption.h"

#ifdef GPSFISH
#include "bitops.h"
#include "position.tcc"
#include "osl/boardTable.h"
using osl::Board_Table;
#include "osl/ptypeTable.h"
using osl::Ptype_Table;
#include "osl/offset32.h"
using osl::Offset32;
#include "osl/checkmate/immediateCheckmate.h"
#include "osl/checkmate/fixedDepthSearcher.h"
#include "osl/checkmate/dfpn.h"
using osl::checkmate::ImmediateCheckmate;
using std::string;
#include "osl/enter_king/enterKing.h"
#include "osl/misc/milliSeconds.h"
#include "osl/checkmate/dfpn.h"
#include "osl/checkmate/dfpnParallel.h"
#include "osl/hash/hashKey.h"
#endif
#ifdef MOVE_STACK_REJECTIONS
#include "osl/search/moveStackRejections.h"
#endif

#ifdef GPSFISH
# define GPSFISH_CHECKMATE3
# define GPSFISH_CHECKMATE3_QUIESCE
# define GPSFISH_DFPN
#endif

namespace Search {

  volatile SignalsType Signals;
  LimitsType Limits;
  std::vector<RootMove> RootMoves;
  Position RootPos;
  Color RootColor;
  Time::point SearchTime;
  StateStackPtr SetupStates;
}

using std::string;
using Eval::evaluate;
using namespace Search;

namespace {

  // Set to true to force running with one thread. Used for debugging
  const bool FakeSplit = false;

  // This is the minimum interval in msec between two check_time() calls
  const int TimerResolution = 5;

  // Different node types, used as template parameter
  enum NodeType { Root, PV, NonPV, SplitPointRoot, SplitPointPV, SplitPointNonPV };

  // Lookup table to check if a Piece is a slider and its access function
#ifndef GPSFISH
  const bool Slidings[18] = { 0, 0, 0, 1, 1, 1, 0, 0, 0, 0, 0, 1, 1, 1 };
  inline bool piece_is_slider(Piece p) { return Slidings[p]; }
#endif

  // Dynamic razoring margin based on depth
  inline Value razor_margin(Depth d) { return Value(512 + 16 * int(d)); }

  // Futility lookup tables (initialized at startup) and their access functions
  Value FutilityMargins[16][64]; // [depth][moveNumber]
  int FutilityMoveCounts[32];    // [depth]

  inline Value futility_margin(Depth d, int mn) {

    return d < 7 * ONE_PLY ? FutilityMargins[std::max(int(d), 1)][std::min(mn, 63)]
                           : 2 * VALUE_INFINITE;
  }

  // Reduction lookup tables (initialized at startup) and their access function
  int8_t Reductions[2][64][64]; // [pv][depth][moveNumber]

  template <bool PvNode> inline Depth reduction(Depth d, int mn) {

    return (Depth) Reductions[PvNode][std::min(int(d) / ONE_PLY, 63)][std::min(mn, 63)];
  }

  size_t PVSize, PVIdx;
  TimeManager TimeMgr;
  int BestMoveChanges;
  Value DrawValue[COLOR_NB];
  History H;

  template <NodeType NT>
  Value search(Position& pos, Stack* ss, Value alpha, Value beta, Depth depth);

  template <NodeType NT>
  Value qsearch(Position& pos, Stack* ss, Value alpha, Value beta, Depth depth);

  void id_loop(Position& pos);
  bool check_is_dangerous(Position &pos, Move move, Value futilityBase, Value beta);
  bool connected_moves(const Position& pos, Move m1, Move m2);
  Value value_to_tt(Value v, int ply);
  Value value_from_tt(Value v, int ply);
  bool connected_threat(const Position& pos, Move m, Move threat);
  string uci_pv(const Position& pos, int depth, Value alpha, Value beta);

  struct Skill {
    Skill(int l) : level(l), best(MOVE_NONE) {}
   ~Skill() {
      if (enabled()) // Swap best PV line with the sub-optimal one
          std::swap(RootMoves[0], *std::find(RootMoves.begin(),
                    RootMoves.end(), best ? best : pick_move()));
    }

    bool enabled() const { return level < 20; }
    bool time_to_pick(int depth) const { return depth == 1 + level; }
    Move pick_move();

    int level;
    Move best;
  };

#ifdef GPSFISH
  void show_tree_rec(Position &pos){
    TTEntry* tte;
    StateInfo st;
    if ((tte = TT.probe(pos.key())) != NULL){
      std::cerr << "tte->value=" << tte->value() << std::endl;
      std::cerr << "tte->type=" << tte->type() << std::endl;
      std::cerr << "tte->generation=" << tte->generation() << std::endl;
      std::cerr << "tte->depth=" << tte->depth() << std::endl;
      std::cerr << "tte->static_value=" << tte->static_value() << std::endl;
      Move m=tte->move(pos);
      int dummy;
      if(m != MOVE_NONE
              && pos.is_pseudo_legal(m)
              && !pos.is_draw(dummy)) {
          std::cerr << "move=" << m << std::endl;
          pos.do_undo_move(m,st,
                  [&](osl::Square){ show_tree_rec(pos); }
                  );
      }
    }
  }

  inline Value value_draw(Position const& pos) {
    return DrawValue[pos.side_to_move()];
  }

  bool can_capture_king(Position const& pos){
    Color us=pos.side_to_move();
    Color them=~us;
    const osl::Square king = pos.king_square(them);
    return pos.osl_state.hasEffectAt(us, king);
  }

#endif
#ifdef MOVE_STACK_REJECTIONS
  osl::container::MoveStack moveStacks[MAX_THREADS];
  bool move_stack_rejections_probe(osl::Move m, Position const &pos,SearchStack* ss,Value alpha){
    if(DrawValue!=0) return false;
    int i=std::min(7,std::min(ss->ply,pos.pliesFromNull()+1));
    if(i<3) return false;
    osl::state::NumEffectState const& state=pos.osl_state;
    osl::container::MoveStack &moveStack=moveStacks[pos.thread()];
    moveStack.clear();
    while(--i>0) moveStack.push((ss-i)->currentMove);
    osl::Player player=m.player();
    int checkCountOfAltP=pos.continuous_check[osl::alt(player)];
    bool ret=false;
    if(m.player()==osl::BLACK){
      ret=osl::search::MoveStackRejections::probe<osl::BLACK>(state,moveStack,ss->ply,m,alpha,checkCountOfAltP);
    }
    else {
      ret=osl::search::MoveStackRejections::probe<osl::WHITE>(state,moveStack,ss->ply,m,-alpha,checkCountOfAltP);
    }
    return ret;
  }
#endif
} // namespace


/// Search::init() is called during startup to initialize various lookup tables

void Search::init() {

  int d;  // depth (ONE_PLY == 2)
  int hd; // half depth (ONE_PLY == 1)
  int mc; // moveCount

  // Init reductions array
  for (hd = 1; hd < 64; hd++) for (mc = 1; mc < 64; mc++)
  {
      double    pvRed = log(double(hd)) * log(double(mc)) / 3.0;
      double nonPVRed = 0.33 + log(double(hd)) * log(double(mc)) / 2.25;
      Reductions[1][hd][mc] = (int8_t) (   pvRed >= 1.0 ? floor(   pvRed * int(ONE_PLY)) : 0);
      Reductions[0][hd][mc] = (int8_t) (nonPVRed >= 1.0 ? floor(nonPVRed * int(ONE_PLY)) : 0);
  }

  // Init futility margins array
  for (d = 1; d < 16; d++) for (mc = 0; mc < 64; mc++)
      FutilityMargins[d][mc] = Value(112 * int(log(double(d * d) / 2) / log(2.0) + 1.001) - 8 * mc + 45);

  // Init futility move count array
  for (d = 0; d < 32; d++)
      FutilityMoveCounts[d] = int(3.001 + 0.25 * pow(double(d), 2.0));
}


/// Search::perft() is our utility to verify move generation. All the leaf nodes
/// up to the given depth are generated and counted and the sum returned.

size_t Search::perft(Position& pos, Depth depth) {

  // At the last ply just return the number of legal moves (leaf nodes)
  if (depth == ONE_PLY)
      return MoveList<LEGAL>(pos).size();

  StateInfo st;
  size_t cnt = 0;
  CheckInfo ci(pos);

  for (MoveList<LEGAL> ml(pos); !ml.end(); ++ml)
  {
#ifdef GPSFISH
      pos.do_undo_move(ml.move(),st,
              [&](osl::Square){
              assert(pos.is_ok());
#else
      pos.do_move(ml.move(), st, ci, pos.move_gives_check(ml.move(), ci));
#endif
      cnt += perft(pos, depth - ONE_PLY);
#ifdef GPSFISH
      } );
#else
      pos.undo_move(ml.move());
#endif
  }

  return cnt;
}


/// Search::think() is the external interface to Stockfish's search, and is
/// called by the main thread when the program receives the UCI 'go' command. It
/// searches from RootPos and at the end prints the "bestmove" to output.

void Search::think() {

  static PolyglotBook book; // Defined static to initialize the PRNG only once

  RootColor = RootPos.side_to_move();
  TimeMgr.init(Limits, RootPos.startpos_ply_counter(), RootColor);

  if (RootMoves.empty())
  {
      RootMoves.push_back(MOVE_NONE);
      sync_cout << "info depth 0 score "
                << score_to_uci(RootPos.in_check() ? -VALUE_MATE : VALUE_DRAW)
                << sync_endl;

      goto finalize;
  }

<<<<<<< HEAD
#ifdef GPSFISH
  DrawValue[osl::BLACK] = VALUE_DRAW;
  DrawValue[osl::WHITE] = -VALUE_DRAW;
#else
  if (Options["Contempt Factor"] && !Options["UCI_AnalyseMode"])
  {
      int cf = Options["Contempt Factor"] * PawnValueMg / 100;  // In centipawns
      cf = cf * MaterialTable::game_phase(pos) / PHASE_MIDGAME; // Scale down with phase
      DrawValue[ RootColor] = VALUE_DRAW - Value(cf);
      DrawValue[~RootColor] = VALUE_DRAW + Value(cf);
  }
  else
      DrawValue[WHITE] = DrawValue[BLACK] = VALUE_DRAW;
#endif

=======
>>>>>>> 22715259
  if (Options["OwnBook"] && !Limits.infinite)
  {
      Move bookMove = book.probe(RootPos, Options["Book File"], Options["Best Book Move"]);

      if (bookMove && std::count(RootMoves.begin(), RootMoves.end(), bookMove))
      {
          std::swap(RootMoves[0], *std::find(RootMoves.begin(), RootMoves.end(), bookMove));
          goto finalize;
      }
  }

  if (Options["Contempt Factor"] && !Options["UCI_AnalyseMode"])
  {
      int cf = Options["Contempt Factor"] * PawnValueMg / 100; // From centipawns
      cf = cf * MaterialTable::game_phase(RootPos) / PHASE_MIDGAME; // Scale down with phase
      DrawValue[ RootColor] = VALUE_DRAW - Value(cf);
      DrawValue[~RootColor] = VALUE_DRAW + Value(cf);
  }
  else
      DrawValue[WHITE] = DrawValue[BLACK] = VALUE_DRAW;

  if (Options["Use Search Log"])
  {
      Log log(Options["Search Log Filename"]);
      log << "\nSearching: "  << RootPos.to_fen()
          << "\ninfinite: "   << Limits.infinite
          << " ponder: "      << Limits.ponder
          << " time: "        << Limits.time[RootColor]
          << " increment: "   << Limits.inc[RootColor]
          << " moves to go: " << Limits.movestogo
          << std::endl;
  }

  Threads.wake_up();

  // Set best timer interval to avoid lagging under time pressure. Timer is
  // used to check for remaining available thinking time.
  if (Limits.use_time_management())
      Threads.set_timer(std::min(100, std::max(TimeMgr.available_time() / 16,
                                               TimerResolution)));
  else if (Limits.nodes)
      Threads.set_timer(2 * TimerResolution);
  else
      Threads.set_timer(100);

  id_loop(RootPos); // Let's start searching !

  Threads.set_timer(0); // Stop timer
  Threads.sleep();

  if (Options["Use Search Log"])
  {
      Time::point elapsed = Time::now() - SearchTime + 1;

      Log log(Options["Search Log Filename"]);
      log << "Nodes: "          << RootPos.nodes_searched()
          << "\nNodes/second: " << RootPos.nodes_searched() * 1000 / elapsed
          << "\nBest move: "    << move_to_san(RootPos, RootMoves[0].pv[0]);

      StateInfo st;
<<<<<<< HEAD
#ifdef GPSFISH
      if(RootMoves[0].pv[0].isNormal())
          pos.do_undo_move(RootMoves[0].pv[0],st,
                  [&](osl::Square){
                  assert(pos.is_ok());
#else
      pos.do_move(RootMoves[0].pv[0], st);
#endif
      log << "\nPonder move: " << move_to_san(pos, RootMoves[0].pv[1]) << std::endl;
#ifdef GPSFISH
      } );
#else
      pos.undo_move(RootMoves[0].pv[0]);
#endif
=======
      RootPos.do_move(RootMoves[0].pv[0], st);
      log << "\nPonder move: " << move_to_san(RootPos, RootMoves[0].pv[1]) << std::endl;
      RootPos.undo_move(RootMoves[0].pv[0]);
>>>>>>> 22715259
  }

finalize:

  // When we reach max depth we arrive here even without Signals.stop is raised,
  // but if we are pondering or in infinite search, we shouldn't print the best
  // move before we are told to do so.
  if (!Signals.stop && (Limits.ponder || Limits.infinite))
      RootPos.this_thread()->wait_for_stop_or_ponderhit();

  // Best move could be MOVE_NONE when searching on a stalemate position
<<<<<<< HEAD
  sync_cout << "bestmove " << move_to_uci(RootMoves[0].pv[0], pos.is_chess960())
#ifdef GPSFISH
            << (RootMoves[0].pv[1].isNormal() ? " ponder " + move_to_uci(RootMoves[0].pv[1], pos.is_chess960()) : "" ) << sync_endl;
#else
            << " ponder "  << move_to_uci(RootMoves[0].pv[1], pos.is_chess960()) << sync_endl;
#endif
=======
  sync_cout << "bestmove " << move_to_uci(RootMoves[0].pv[0], RootPos.is_chess960())
            << " ponder "  << move_to_uci(RootMoves[0].pv[1], RootPos.is_chess960())
            << sync_endl;
>>>>>>> 22715259
}

#ifdef GPSFISH_DFPN
struct CheckmateSolver
{
    osl::checkmate::DfpnTable table_black;
    osl::checkmate::DfpnTable table_white;
    osl::checkmate::Dfpn dfpn[2];
    CheckmateSolver()
    {
        table_black.setAttack(osl::BLACK);
        table_white.setAttack(osl::WHITE);
        dfpn[playerToIndex(osl::BLACK)].setTable(&table_black);
        dfpn[playerToIndex(osl::WHITE)].setTable(&table_white);
    }
    Move hasCheckmate(Position& pos, size_t nodes)
    {
        const Depth CheckmateDepth = ONE_PLY*100;
        TTEntry* tte = TT.probe(pos.key());
        if (tte && tte->type() == BOUND_EXACT
                && tte->depth() >= CheckmateDepth) {
            Value v = value_from_tt(tte->value(), 0);
            if (v >= VALUE_MATE_IN_MAX_PLY || v < VALUE_MATED_IN_MAX_PLY)
                return Move();		// mate or mated
        }

        osl::PathEncoding path(pos.osl_state.turn());
        osl::Move checkmate_move;
        osl::NumEffectState& state = pos.osl_state;
        osl::stl::vector<osl::Move> pv;
        osl::checkmate::ProofDisproof result
            = dfpn[playerToIndex(state.turn())].
            hasCheckmateMove(state, osl::HashKey(state), path, nodes,
                    checkmate_move, Move(), &pv);
        if (result.isCheckmateSuccess()) {
            TT.store(pos.key(), mate_in(pv.size()),
                    BOUND_EXACT, CheckmateDepth, checkmate_move,
                    VALUE_NONE, VALUE_NONE);
            return checkmate_move;
        }
        return Move();
    }
    void clear()
    {
        dfpn[0].clear();
        dfpn[1].clear();
        table_black.clear();
        table_white.clear();
    }
};
struct TestCheckmate
{
    CheckmateSolver *solver;
    Position *pos;
    osl::Move *result;
    uint64_t nodes;
    const Move *moves;
    int first, last;
    TestCheckmate(CheckmateSolver& s, Position& p, osl::Move& r, uint64_t n,
            const Move *pv, int f, int l)
        : solver(&s), pos(&p), result(&r), nodes(n),
        moves(pv), first(f), last(l)
    {
    }
    void operator()(osl::Square) const
    {
        *result = Move();
        if (nodes < (1<<18))
            *result = solver->hasCheckmate(*pos, nodes);
        if (result->isNormal()) {
            if (first > 0)
                sync_cout << "info string checkmate in future (" << first
                    << ") " << move_to_uci(moves[first],false)
                    << " by " << move_to_uci(*result,false) << sync_endl;
        }
        else if (! Signals.stop) {
            Move move;
            TestCheckmate next = *this;
            next.first++;
            next.nodes /= 2;
            next.result = &move;
            if (next.first < last && pos->is_pseudo_legal(moves[next.first])
                    && next.nodes >= 1024) {
                StateInfo st;
                pos->do_undo_move(moves[next.first], st, next);
            }
        }
    }
};

void run_checkmate(int depth, uint64_t nodes, Position& pos)
{
    static boost::scoped_ptr<CheckmateSolver> solver(new CheckmateSolver);
    StateInfo st;
    nodes /= 16;
    int mated = 0;
    for (size_t i=0; i<RootMoves.size() && nodes >= 1024 && !Signals.stop; ++i) {
        osl::Move win_move;
        TestCheckmate function(*solver, pos, win_move, nodes,
                &RootMoves[i].pv[0], 0, (i==0) ? depth/2 : 1);
        pos.do_undo_move(RootMoves[i].pv[0], st, function);
        if (! win_move.isNormal())
            nodes /= 4;
        else {
            ++mated;
            RootMoves[i].score = -VALUE_INFINITE;
            //RootMoves[i].non_pv_score = VALUE_MATED_IN_MAX_PLY;
            sync_cout << "info string losing move " << i << "th "
                << move_to_uci(RootMoves[i].pv[0],false)
                << " by " << move_to_uci(win_move,false) << sync_endl;
        }
    }
    solver->clear();
}
#endif

namespace {

  // id_loop() is the main iterative deepening loop. It calls search() repeatedly
  // with increasing depth until the allocated thinking time has been consumed,
  // user stops the search, or the maximum search depth is reached.

  void id_loop(Position& pos) {

    Stack ss[MAX_PLY_PLUS_2];
#ifdef GPSFISH
    uint64_t es_base[(MAX_PLY_PLUS_2*sizeof(eval_t)+sizeof(uint64_t)-1)/sizeof(uint64_t)]
#ifdef __GNUC__
      __attribute__((aligned(16)))
#endif
	;
    eval_t *es=(eval_t *)&es_base[0];
#endif

    int depth, prevBestMoveChanges;
    Value bestValue, alpha, beta, delta;
    bool bestMoveNeverChanged = true;

    memset(ss, 0, 4 * sizeof(Stack));
    depth = BestMoveChanges = 0;
    bestValue = delta = -VALUE_INFINITE;
#ifdef GPSFISH
    ss->currentMove = osl::Move::PASS(pos.side_to_move()); // Hack to skip update_gains
#else
    ss->currentMove = MOVE_NULL; // Hack to skip update gains
<<<<<<< HEAD
#endif
=======
    TT.new_search();
    H.clear();
>>>>>>> 22715259

    PVSize = Options["MultiPV"];
    Skill skill(Options["Skill Level"]);

    // Do we have to play with skill handicap? In this case enable MultiPV search
    // that we will use behind the scenes to retrieve a set of possible moves.
    if (skill.enabled() && PVSize < 4)
        PVSize = 4;

    PVSize = std::min(PVSize, RootMoves.size());

#ifdef GPSFISH
    pos.eval= &es[0];
    *(pos.eval)=eval_t(pos.osl_state,false);
#endif

#ifdef GPSFISH_DFPN
    uint64_t next_checkmate = 1<<18;
#endif

    // Iterative deepening loop until requested to stop or target depth reached
    while (++depth <= MAX_PLY && !Signals.stop && (!Limits.depth || depth <= Limits.depth))
    {
        // Save last iteration's scores before first PV line is searched and all
        // the move scores but the (new) PV are set to -VALUE_INFINITE.
        for (size_t i = 0; i < RootMoves.size(); i++)
            RootMoves[i].prevScore = RootMoves[i].score;

        prevBestMoveChanges = BestMoveChanges; // Only sensible when PVSize == 1
        BestMoveChanges = 0;

#ifdef GPSFISH_DFPN
        if ((uint64_t)pos.nodes_searched() > next_checkmate
                && ((Time::now() - SearchTime + 1000)
                   < std::max(Limits.movetime,TimeMgr.maximum_time())*4/5) ) {
            run_checkmate(depth, next_checkmate, pos);
            next_checkmate *= 2;
            if (RootMoves[0].score <= VALUE_MATED_IN_MAX_PLY) {
                depth -= std::min(4, (int)depth/2);
                alpha = std::max(alpha - delta*63, -VALUE_INFINITE);
                beta  = std::min(beta  + delta*63,  VALUE_INFINITE);
            }
        }
#endif

        // MultiPV loop. We perform a full root search for each PV line
        for (PVIdx = 0; PVIdx < PVSize; PVIdx++)
        {
            // Set aspiration window default width
            if (depth >= 5 && abs(RootMoves[PVIdx].prevScore) < VALUE_KNOWN_WIN)
            {
                delta = Value(16);
                alpha = RootMoves[PVIdx].prevScore - delta;
                beta  = RootMoves[PVIdx].prevScore + delta;
            }
            else
            {
                alpha = -VALUE_INFINITE;
                beta  =  VALUE_INFINITE;
            }

            // Start with a small aspiration window and, in case of fail high/low,
            // research with bigger window until not failing high/low anymore.
            while (true)
            {
                // Search starts from ss+1 to allow referencing (ss-1). This is
                // needed by update gains and ss copy when splitting at Root.
                bestValue = search<Root>(pos, ss+1, alpha, beta, depth * ONE_PLY);

                // Bring to front the best move. It is critical that sorting is
                // done with a stable algorithm because all the values but the first
                // and eventually the new best one are set to -VALUE_INFINITE and
                // we want to keep the same order for all the moves but the new
                // PV that goes to the front. Note that in case of MultiPV search
                // the already searched PV lines are preserved.
                sort<RootMove>(RootMoves.begin() + PVIdx, RootMoves.end());

                // Write PV back to transposition table in case the relevant
                // entries have been overwritten during the search.
                for (size_t i = 0; i <= PVIdx; i++)
                    RootMoves[i].insert_pv_in_tt(pos);

                // If search has been stopped return immediately. Sorting and
                // writing PV back to TT is safe becuase RootMoves is still
                // valid, although refers to previous iteration.
                if (Signals.stop)
                    return;

                // In case of failing high/low increase aspiration window and
                // research, otherwise exit the loop.
                if (bestValue > alpha && bestValue < beta)
                    break;

                // Give some update (without cluttering the UI) before to research
                if (Time::now() - SearchTime > 3000)
                    sync_cout << uci_pv(pos, depth, alpha, beta) << sync_endl;

                if (abs(bestValue) >= VALUE_KNOWN_WIN)
                {
                    alpha = -VALUE_INFINITE;
                    beta  =  VALUE_INFINITE;
                }
                else if (bestValue >= beta)
                {
                    beta += delta;
                    delta += delta / 2;
                }
                else
                {
                    Signals.failedLowAtRoot = true;
                    Signals.stopOnPonderhit = false;

                    alpha -= delta;
                    delta += delta / 2;
                }

                assert(alpha >= -VALUE_INFINITE && beta <= VALUE_INFINITE);
            }

            // Sort the PV lines searched so far and update the GUI
            sort<RootMove>(RootMoves.begin(), RootMoves.begin() + PVIdx);
            sync_cout << uci_pv(pos, depth, alpha, beta) << sync_endl;
        }

        // Do we need to pick now the sub-optimal best move ?
        if (skill.enabled() && skill.time_to_pick(depth))
            skill.pick_move();

        if (Options["Use Search Log"])
        {
            Log log(Options["Search Log Filename"]);
            log << pretty_pv(pos, depth, bestValue, Time::now() - SearchTime, &RootMoves[0].pv[0])
                << std::endl;
        }

        // Filter out startup noise when monitoring best move stability
        if (depth > 2 && BestMoveChanges)
            bestMoveNeverChanged = false;

        // Do we have time for the next iteration? Can we stop searching now?
        if (Limits.use_time_management() && !Signals.stopOnPonderhit)
        {
            bool stop = false; // Local variable, not the volatile Signals.stop

            // Take in account some extra time if the best move has changed
            if (depth > 4 && depth < 50 &&  PVSize == 1)
                TimeMgr.pv_instability(BestMoveChanges, prevBestMoveChanges);

            // Stop search if most of available time is already consumed. We
            // probably don't have enough time to search the first move at the
            // next iteration anyway.
            if (Time::now() - SearchTime > (TimeMgr.available_time() * 62) / 100)
                stop = true;

            // Stop search early if one move seems to be much better than others
            if (    depth >= 12
                && !stop
                &&  PVSize == 1
                && (   (bestMoveNeverChanged &&  pos.captured_piece_type())
                    || Time::now() - SearchTime > (TimeMgr.available_time() * 40) / 100))
            {
                Value rBeta = bestValue - 2 * PawnValueMg;
                (ss+1)->excludedMove = RootMoves[0].pv[0];
                (ss+1)->skipNullMove = true;
                Value v = search<NonPV>(pos, ss+1, rBeta - 1, rBeta, (depth - 3) * ONE_PLY);
                (ss+1)->skipNullMove = false;
                (ss+1)->excludedMove = MOVE_NONE;

                if (v < rBeta)
                    stop = true;
            }

            if (stop)
            {
                // If we are allowed to ponder do not stop the search now but
                // keep pondering until GUI sends "ponderhit" or "stop".
                if (Limits.ponder)
                    Signals.stopOnPonderhit = true;
                else
                    Signals.stop = true;
            }
        }
    }
  }


  // search<>() is the main search function for both PV and non-PV nodes and for
  // normal and SplitPoint nodes. When called just after a split point the search
  // is simpler because we have already probed the hash table, done a null move
  // search, and searched the first move before splitting, we don't have to repeat
  // all this work again. We also don't need to store anything to the hash table
  // here: This is taken care of after we return from the split point.

  template <NodeType NT>
  Value search(Position& pos, Stack* ss, Value alpha, Value beta, Depth depth) {

    const bool PvNode   = (NT == PV || NT == Root || NT == SplitPointPV || NT == SplitPointRoot);
    const bool SpNode   = (NT == SplitPointPV || NT == SplitPointNonPV || NT == SplitPointRoot);
    const bool RootNode = (NT == Root || NT == SplitPointRoot);

    assert(alpha >= -VALUE_INFINITE && alpha < beta && beta <= VALUE_INFINITE);
    assert(PvNode || (alpha == beta - 1));
    assert(depth > DEPTH_ZERO);

    Move movesSearched[64];
    StateInfo st;
    const TTEntry *tte;
    SplitPoint* sp;
    Key posKey;
    Move ttMove, move, excludedMove, bestMove, threatMove;
    Depth ext, newDepth;
    Value bestValue, value, ttValue;
    Value eval, nullValue, futilityValue;
    bool inCheck, givesCheck, pvMove, singularExtensionNode;
    bool captureOrPromotion, dangerous, doFullDepthSearch;
    int moveCount, playedMoveCount;

    // Step 1. Initialize node
    Thread* thisThread = pos.this_thread();
    moveCount = playedMoveCount = 0;

#ifdef GPSFISH
    int repeat_check = 0;

    if(can_capture_king(pos)){
        return mate_in(0);
    }
#endif

    inCheck = pos.in_check();

    if (SpNode)
    {
        sp = ss->sp;
        bestMove   = sp->bestMove;
        threatMove = sp->threatMove;
        bestValue  = sp->bestValue;
        tte = NULL;
        ttMove = excludedMove = MOVE_NONE;
        ttValue = VALUE_NONE;

        assert(sp->bestValue > -VALUE_INFINITE && sp->moveCount > 0);

        goto split_point_start;
    }

    bestValue = -VALUE_INFINITE;
    ss->currentMove = threatMove = (ss+1)->excludedMove = bestMove = MOVE_NONE;
    ss->ply = (ss-1)->ply + 1;
    (ss+1)->skipNullMove = false; (ss+1)->reduction = DEPTH_ZERO;
    (ss+2)->killers[0] = (ss+2)->killers[1] = MOVE_NONE;

    // Used to send selDepth info to GUI
    if (PvNode && thisThread->maxPly < ss->ply)
        thisThread->maxPly = ss->ply;

#ifdef GPSFISH
    // Step X. Check for aborted search and immediate draw
    // Check for an instant draw or maximum ply reached
    if (Signals.stop || ss->ply > MAX_PLY || pos.is_draw(repeat_check))
        return VALUE_DRAW;

    if(repeat_check<0)
        return mated_in(ss->ply+1);
    else if(repeat_check>0)
        return mate_in(ss->ply);

    // Step 2. Check for aborted search and immediate draw
    if ((   Signals.stop
         || pos.is_draw<false>()
         || ss->ply > MAX_PLY) && !RootNode)
        return VALUE_DRAW;

    if ( !Root ){
        if(repeat_check<0)
            return mated_in(ss->ply);
        else if(repeat_check>0)
            return mate_in(ss->ply);
        else if(osl::EnterKing::canDeclareWin(pos.osl_state))
            return mate_in(ss->ply+1);
    }

    if (!ss->checkmateTested) {
        ss->checkmateTested = true;
        if(!pos.osl_state.inCheck()
                && ImmediateCheckmate::hasCheckmateMove
                (pos.side_to_move(),pos.osl_state,bestMove)) {
            return mate_in(ss->ply);
        }
#  ifdef GPSFISH_CHECKMATE3
        if ((! (ss-1)->currentMove.isNormal()
            || (ss-1)->currentMove.ptype() == osl::KING)) {
            osl::checkmate::King8Info king8=pos.osl_state.king8Info(alt(pos.side_to_move()));
            assert(king8.uint64Value() == osl::checkmate::King8Info::make(pos.side_to_move(), pos.osl_state).uint64Value());
            bool in_danger = king8.dropCandidate() | king8.moveCandidate2();
            if (in_danger) {
                osl::checkmate::FixedDepthSearcher solver(pos.osl_state);
                if (solver.hasCheckmateMoveOfTurn(2,bestMove)
                        .isCheckmateSuccess()) {
                    return mate_in(ss->ply+2);;
                }
            }
        }
#  endif
    }
#endif

    if (!RootNode)
    {
        // Step 2. Check for aborted search and immediate draw
        if (Signals.stop || pos.is_draw<false>() || ss->ply > MAX_PLY)
            return DrawValue[pos.side_to_move()];

        // Step 3. Mate distance pruning. Even if we mate at the next move our score
        // would be at best mate_in(ss->ply+1), but if alpha is already bigger because
        // a shorter mate was found upward in the tree then there is no need to search
        // further, we will never beat current alpha. Same logic but with reversed signs
        // applies also in the opposite condition of being mated instead of giving mate,
        // in this case return a fail-high score.
        alpha = std::max(mated_in(ss->ply), alpha);
        beta = std::min(mate_in(ss->ply+1), beta);
        if (alpha >= beta)
            return alpha;
    }

    // Step 4. Transposition table lookup
    // We don't want the score of a partial search to overwrite a previous full search
    // TT value, so we use a different position key in case of an excluded move.
    excludedMove = ss->excludedMove;
#ifdef GPSFISH
    posKey = excludedMove!=MOVE_NONE ? pos.exclusion_key() : pos.key();
#else
    posKey = excludedMove ? pos.exclusion_key() : pos.key();
#endif

    tte = TT.probe(posKey);
#ifdef GPSFISH
    ttMove = RootNode ? RootMoves[PVIdx].pv[0] : tte ? tte->move(pos) : MOVE_NONE;
#else
    ttMove = RootNode ? RootMoves[PVIdx].pv[0] : tte ? tte->move() : MOVE_NONE;
#endif
    ttValue = tte ? value_from_tt(tte->value(), ss->ply) : VALUE_NONE;

    // At PV nodes we check for exact scores, while at non-PV nodes we check for
    // a fail high/low. Biggest advantage at probing at PV nodes is to have a
    // smooth experience in analysis mode. We don't probe at Root nodes otherwise
    // we should also update RootMoveList to avoid bogus output.
    if (   !RootNode
        && tte && tte->depth() >= depth
        && (           PvNode ?  tte->type() == BOUND_EXACT
            : ttValue >= beta ? (tte->type() & BOUND_LOWER)
                              : (tte->type() & BOUND_UPPER)))
    {
        assert(ttValue != VALUE_NONE); // Due to depth > DEPTH_NONE

        TT.refresh(tte);
        ss->currentMove = ttMove; // Can be MOVE_NONE

        if (    ttValue >= beta
            &&  ttMove
            && !pos.is_capture_or_promotion(ttMove)
            &&  ttMove != ss->killers[0])
        {
            ss->killers[1] = ss->killers[0];
            ss->killers[0] = ttMove;
        }
        return ttValue;
    }

    // Step 5. Evaluate the position statically and update parent's gain statistics
    if (inCheck)
        ss->staticEval = ss->evalMargin = eval = VALUE_NONE;

    else if (tte)
    {
        assert(tte->static_value() != VALUE_NONE);
        assert(ttValue != VALUE_NONE || tte->type() == BOUND_NONE);

        ss->staticEval = eval = tte->static_value();
        ss->evalMargin = tte->static_value_margin();

        // Can ttValue be used as a better position evaluation?
        if (   ((tte->type() & BOUND_LOWER) && ttValue > eval)
            || ((tte->type() & BOUND_UPPER) && ttValue < eval))
            eval = ttValue;
    }
    else
    {
        eval = ss->staticEval = evaluate(pos, ss->evalMargin);
        TT.store(posKey, VALUE_NONE, BOUND_NONE, DEPTH_NONE, MOVE_NONE,
                 ss->staticEval, ss->evalMargin);
    }

    // Update gain for the parent non-capture move given the static position
    // evaluation before and after the move.
#ifdef GPSFISH
    if (  !(move = (ss-1)->currentMove).isPass()
#else
    if (   (move = (ss-1)->currentMove) != MOVE_NULL
#endif
        && (ss-1)->staticEval != VALUE_NONE
        &&  ss->staticEval != VALUE_NONE
        && !pos.captured_piece_type()
        &&  type_of(move) == NORMAL)
    {
        Square to = to_sq(move);
#ifdef GPSFISH
        //H.update_gain(m.ptypeO(), to_sq(m), -(before + after));
        H.update_gain(move.ptypeO(), to, -(ss-1)->staticEval - ss->staticEval);
#else
        H.update_gain(pos.piece_on(to), to, -(ss-1)->staticEval - ss->staticEval);
#endif
    }

    // Step 6. Razoring (is omitted in PV nodes)
    if (   !PvNode
        &&  depth < 4 * ONE_PLY
        && !inCheck
        &&  eval + razor_margin(depth) < beta
        &&  ttMove == MOVE_NONE
        &&  abs(beta) < VALUE_MATE_IN_MAX_PLY
#ifndef GPSFISH
        && !pos.pawn_on_7th(pos.side_to_move()))
#endif
      )
    {
        Value rbeta = beta - razor_margin(depth);
        Value v = qsearch<NonPV>(pos, ss, rbeta-1, rbeta, DEPTH_ZERO);
        if (v < rbeta)
            // Logically we should return (v + razor_margin(depth)), but
            // surprisingly this did slightly weaker in tests.
            return v;
    }

    // Step 7. Static null move pruning (is omitted in PV nodes)
    // We're betting that the opponent doesn't have a move that will reduce
    // the score by more than futility_margin(depth) if we do a null move.
    if (   !PvNode
        && !ss->skipNullMove
        &&  depth < 4 * ONE_PLY
        && !inCheck
        &&  eval - FutilityMargins[depth][0] >= beta
        &&  abs(beta) < VALUE_MATE_IN_MAX_PLY
#ifndef GPSFISH
        &&  pos.non_pawn_material(pos.side_to_move())
#endif
	   )
        return eval - FutilityMargins[depth][0];

    // Step 8. Null move search with verification search (is omitted in PV nodes)
    if (   !PvNode
        && !ss->skipNullMove
        &&  depth > ONE_PLY
        && !inCheck
        &&  eval >= beta
        &&  abs(beta) < VALUE_MATE_IN_MAX_PLY
#ifdef GPSFISH
      )
#else
        &&  pos.non_pawn_material(pos.side_to_move()))
#endif
    {
#ifdef GPSFISH
        ss->currentMove = Move::PASS(pos.side_to_move());
#else
        ss->currentMove = MOVE_NULL;
#endif

        // Null move dynamic reduction based on depth
        Depth R = 3 * ONE_PLY + depth / 4;

        // Null move dynamic reduction based on value
        if (eval - PawnValueMg > beta)
            R += ONE_PLY;

#ifdef GPSFISH
        pos.do_undo_null_move(st,
                [&](osl::Square){
                *(pos.eval+1)= *(pos.eval);
                pos.eval++;
                pos.eval->update(pos.osl_state,ss->currentMove);
#else
        pos.do_null_move<true>(st);
#endif
        (ss+1)->skipNullMove = true;
        nullValue = depth-R < ONE_PLY ? -qsearch<NonPV>(pos, ss+1, -beta, -alpha, DEPTH_ZERO)
                                      : - search<NonPV>(pos, ss+1, -beta, -alpha, depth-R);
        (ss+1)->skipNullMove = false;
#ifdef GPSFISH
	    --pos.eval;
	  }
	  );
#else
        pos.do_null_move<false>(st);
#endif

        if (nullValue >= beta)
        {
            // Do not return unproven mate scores
            if (nullValue >= VALUE_MATE_IN_MAX_PLY)
                nullValue = beta;

            if (depth < 6 * ONE_PLY)
                return nullValue;

            // Do verification search at high depths
            ss->skipNullMove = true;
            Value v = search<NonPV>(pos, ss, alpha, beta, depth-R);
            ss->skipNullMove = false;

            if (v >= beta)
                return nullValue;
        }
        else
        {
            // The null move failed low, which means that we may be faced with
            // some kind of threat. If the previous move was reduced, check if
            // the move that refuted the null move was somehow connected to the
            // move which was reduced. If a connection is found, return a fail
            // low score (which will cause the reduced move to fail high in the
            // parent node, which will trigger a re-search with full depth).
            threatMove = (ss+1)->currentMove;

            if (   depth < 5 * ONE_PLY
                && (ss-1)->reduction
                && threatMove != MOVE_NONE
                && connected_moves(pos, (ss-1)->currentMove, threatMove))
                return beta - 1;
        }
    }

    // Step 9. ProbCut (is omitted in PV nodes)
    // If we have a very good capture (i.e. SEE > seeValues[captured_piece_type])
    // and a reduced search returns a value much above beta, we can (almost) safely
    // prune the previous move.
    if (   !PvNode
        &&  depth >= 5 * ONE_PLY
        && !inCheck
        && !ss->skipNullMove
        &&  excludedMove == MOVE_NONE
        &&  abs(beta) < VALUE_MATE_IN_MAX_PLY)
    {
        Value rbeta = beta + 200;
        Depth rdepth = depth - ONE_PLY - 3 * ONE_PLY;

        assert(rdepth >= ONE_PLY);
        assert((ss-1)->currentMove != MOVE_NONE);
        assert((ss-1)->currentMove != MOVE_NULL);

        MovePicker mp(pos, ttMove, H, pos.captured_piece_type());
        CheckInfo ci(pos);

        while ((move = mp.next_move<false>()) != MOVE_NONE)
            if (pos.pl_move_is_legal(move, ci.pinned))
            {
                ss->currentMove = move;
#ifdef GPSFISH
                pos.do_undo_move(move,st,
                        [&](osl::Square){
                        assert(pos.is_ok());
                        *(pos.eval+1)= *(pos.eval);
                        pos.eval++;
                        pos.eval->update(pos.osl_state,move);
#else
                pos.do_move(move, st, ci, pos.move_gives_check(move, ci));
#endif
                value = -search<NonPV>(pos, ss+1, -rbeta, -rbeta+1, rdepth);
#ifdef GPSFISH
                --pos.eval;
                });
#else
                pos.undo_move(move);
#endif
                if (value >= rbeta)
                    return value;
            }
    }

    // Step 10. Internal iterative deepening
    if (   depth >= (PvNode ? 5 * ONE_PLY : 8 * ONE_PLY)
        && ttMove == MOVE_NONE
        && (PvNode || (!inCheck && ss->staticEval + Value(256) >= beta)))
    {
        Depth d = (PvNode ? depth - 2 * ONE_PLY : depth / 2);

        ss->skipNullMove = true;
        search<PvNode ? PV : NonPV>(pos, ss, alpha, beta, d);
        ss->skipNullMove = false;

        tte = TT.probe(posKey);
#ifdef GPSFISH
        ttMove = tte ? tte->move(pos) : MOVE_NONE;
#else
        ttMove = tte ? tte->move() : MOVE_NONE;
#endif
    }

split_point_start: // At split points actual search starts from here

    MovePicker mp(pos, ttMove, depth, H, ss, PvNode ? -VALUE_INFINITE : beta);
    CheckInfo ci(pos);
    value = bestValue; // Workaround a bogus 'uninitialized' warning under gcc
    singularExtensionNode =   !RootNode
                           && !SpNode
                           &&  depth >= (PvNode ? 6 * ONE_PLY : 8 * ONE_PLY)
                           &&  ttMove != MOVE_NONE
#ifdef GPSFISH
                           && excludedMove==MOVE_NONE // Recursive singular search is not allowed
#else
                           && !excludedMove // Recursive singular search is not allowed
#endif
                           && (tte->type() & BOUND_LOWER)
                           &&  tte->depth() >= depth - 3 * ONE_PLY;

    // Step 11. Loop through moves
    // Loop through all pseudo-legal moves until no moves remain or a beta cutoff occurs
    while ((move = mp.next_move<SpNode>()) != MOVE_NONE)
    {
      assert(is_ok(move));

      if (move == excludedMove)
          continue;

      // At root obey the "searchmoves" option and skip moves not listed in Root
      // Move List, as a consequence any illegal move is also skipped. In MultiPV
      // mode we also skip PV moves which have been already searched.
      if (RootNode && !std::count(RootMoves.begin() + PVIdx, RootMoves.end(), move))
          continue;

      if (SpNode)
      {
          // Shared counter cannot be decremented later if move turns out to be illegal
          if (!pos.pl_move_is_legal(move, ci.pinned))
              continue;

          moveCount = ++sp->moveCount;
          sp->mutex.unlock();
      }
      else
          moveCount++;
#ifdef MOVE_STACK_REJECTIONS
      if(!Root && move_stack_rejections_probe(move,pos,ss,alpha)) {
          if (SpNode)
              lock_grab(&(sp->lock));
          continue;
      }
#endif

      if (RootNode)
      {
          Signals.firstRootMove = (moveCount == 1);

#if 1 //ndef GPSFISH
          if (thisThread == Threads.main_thread() && Time::now() - SearchTime > 2000)
              sync_cout << "info depth " << depth / ONE_PLY
                        << " currmove " << move_to_uci(move, pos.is_chess960())
                        << " currmovenumber " << moveCount + PVIdx << sync_endl;
#endif
      }

      ext = DEPTH_ZERO;
      captureOrPromotion = pos.is_capture_or_promotion(move);
      givesCheck = pos.move_gives_check(move, ci);
#ifdef GPSFISH
      dangerous =   givesCheck; // XXX : add other condition ?
#else
      dangerous =   givesCheck
                 || pos.is_passed_pawn_push(move)
                 || type_of(move) == CASTLE
                 || (   captureOrPromotion // Entering a pawn endgame?
                     && type_of(pos.piece_on(to_sq(move))) != PAWN
                     && type_of(move) == NORMAL
                     && (  pos.non_pawn_material(WHITE) + pos.non_pawn_material(BLACK)
                         - PieceValue[MG][pos.piece_on(to_sq(move))] == VALUE_ZERO));
#endif

      // Step 12. Extend checks and, in PV nodes, also dangerous moves
      if (PvNode && dangerous)
          ext = ONE_PLY;

      else if (givesCheck && pos.see_sign(move) >= 0)
          ext = ONE_PLY / 2;

      // Singular extension search. If all moves but one fail low on a search of
      // (alpha-s, beta-s), and just one fails high on (alpha, beta), then that move
      // is singular and should be extended. To verify this we do a reduced search
      // on all the other moves but the ttMove, if result is lower than ttValue minus
      // a margin then we extend ttMove.
      if (    singularExtensionNode
          &&  move == ttMove
          && !ext
          &&  pos.pl_move_is_legal(move, ci.pinned)
          &&  abs(ttValue) < VALUE_KNOWN_WIN)
      {
          assert(ttValue != VALUE_NONE);

          Value rBeta = ttValue - int(depth);
          ss->excludedMove = move;
          ss->skipNullMove = true;
          value = search<NonPV>(pos, ss, rBeta - 1, rBeta, depth / 2);
          ss->skipNullMove = false;
          ss->excludedMove = MOVE_NONE;

          if (value < rBeta)
              ext = rBeta >= beta ? ONE_PLY + ONE_PLY / 2 : ONE_PLY;
      }

      // Update current move (this must be done after singular extension search)
      newDepth = depth - ONE_PLY + ext;

      // Step 13. Futility pruning (is omitted in PV nodes)
      if (   !PvNode
          && !captureOrPromotion
          && !inCheck
          && !dangerous
          &&  move != ttMove
          && (bestValue > VALUE_MATED_IN_MAX_PLY || (   bestValue == -VALUE_INFINITE
                                                     && alpha > VALUE_MATED_IN_MAX_PLY)))
      {
          // Move count based pruning
          if (   depth < 16 * ONE_PLY
              && moveCount >= FutilityMoveCounts[depth]
#ifdef GPSFISH
              && (threatMove==MOVE_NONE || !connected_threat(pos, move, threatMove)))
#else
              && (!threatMove || !connected_threat(pos, move, threatMove)))
#endif
          {
              if (SpNode)
                  sp->mutex.lock();

              continue;
          }

          // Value based pruning
          // We illogically ignore reduction condition depth >= 3*ONE_PLY for predicted depth,
          // but fixing this made program slightly weaker.
          Depth predictedDepth = newDepth - reduction<PvNode>(depth, moveCount);
          futilityValue =  ss->staticEval + ss->evalMargin + futility_margin(predictedDepth, moveCount)
#ifdef GPSFISH
                         + H.gain(move.ptypeO(), to_sq(move)); // XXX
#else
                         + H.gain(pos.piece_moved(move), to_sq(move));
#endif

          if (futilityValue < beta)
          {
              if (SpNode)
                  sp->mutex.lock();

              continue;
          }

          // Prune moves with negative SEE at low depths
          if (   predictedDepth < 2 * ONE_PLY
              && pos.see_sign(move) < 0)
          {
              if (SpNode)
                  sp->mutex.lock();

              continue;
          }
      }

      // Check for legality only before to do the move
      if (!pos.pl_move_is_legal(move, ci.pinned))
      {
          moveCount--;
          continue;
      }

      pvMove = PvNode ? moveCount == 1 : false;
      ss->currentMove = move;
      if (!SpNode && !captureOrPromotion && playedMoveCount < 64)
          movesSearched[playedMoveCount++] = move;

#ifdef GPSFISH
      assert(pos.eval->value()==eval_t(pos.osl_state,false).value());
      (ss+1)->checkmateTested = false;
      pos.do_undo_move(move,st,
              [&](osl::Square){
              *(pos.eval+1)= *(pos.eval);
              pos.eval++;
              pos.eval->update(pos.osl_state,move);
              assert(pos.eval->value()==eval_t(pos.osl_state,false).value());

    const bool PvNode   = (NT == PV || NT == Root || NT == SplitPointPV || NT == SplitPointRoot);
    const bool SpNode   = (NT == SplitPointPV || NT == SplitPointNonPV || NT == SplitPointRoot);
    const bool RootNode = (NT == Root || NT == SplitPointRoot);

#else
      // Step 14. Make the move
      pos.do_move(move, st, ci, givesCheck);
#endif

      // Step 15. Reduced depth search (LMR). If the move fails high will be
      // re-searched at full depth.
      if (    depth > 3 * ONE_PLY
          && !pvMove
          && !captureOrPromotion
          && !dangerous
          &&  ss->killers[0] != move
          &&  ss->killers[1] != move)
      {
          ss->reduction = reduction<PvNode>(depth, moveCount);
          Depth d = std::max(newDepth - ss->reduction, ONE_PLY);
          alpha = SpNode ? sp->alpha : alpha;

          value = -search<NonPV>(pos, ss+1, -(alpha+1), -alpha, d);

          doFullDepthSearch = (value > alpha && ss->reduction != DEPTH_ZERO);
          ss->reduction = DEPTH_ZERO;
      }
      else
          doFullDepthSearch = !pvMove;

      // Step 16. Full depth search, when LMR is skipped or fails high
      if (doFullDepthSearch)
      {
          alpha = SpNode ? sp->alpha : alpha;
          value = newDepth < ONE_PLY ? -qsearch<NonPV>(pos, ss+1, -(alpha+1), -alpha, DEPTH_ZERO)
                                     : - search<NonPV>(pos, ss+1, -(alpha+1), -alpha, newDepth);
      }

      // Only for PV nodes do a full PV search on the first move or after a fail
      // high, in the latter case search only if value < beta, otherwise let the
      // parent node to fail low with value <= alpha and to try another move.
      if (PvNode && (pvMove || (value > alpha && (RootNode || value < beta))))
          value = newDepth < ONE_PLY ? -qsearch<PV>(pos, ss+1, -beta, -alpha, DEPTH_ZERO)
                                     : - search<PV>(pos, ss+1, -beta, -alpha, newDepth);

#ifdef GPSFISH
      --pos.eval;
      } );
#else
      // Step 17. Undo move
      pos.undo_move(move);
#endif

      assert(value > -VALUE_INFINITE && value < VALUE_INFINITE);

      // Step 18. Check for new best move
      if (SpNode)
      {
          sp->mutex.lock();
          bestValue = sp->bestValue;
          alpha = sp->alpha;
      }

      // Finished searching the move. If Signals.stop is true, the search
      // was aborted because the user interrupted the search or because we
      // ran out of time. In this case, the return value of the search cannot
      // be trusted, and we don't update the best move and/or PV.
      if (Signals.stop || thisThread->cutoff_occurred())
          return bestValue;

      if (RootNode)
      {
          RootMove& rm = *std::find(RootMoves.begin(), RootMoves.end(), move);

          // PV move or new best move ?
          if (pvMove || value > alpha)
          {
              rm.score = value;
              rm.extract_pv_from_tt(pos);

              // We record how often the best move has been changed in each
              // iteration. This information is used for time management: When
              // the best move changes frequently, we allocate some more time.
              if (!pvMove)
                  BestMoveChanges++;

#if 0 //def GPSFISH
              if (depth >= 5*ONE_PLY
                      && (!isPvMove || current_search_time() >= 5000))
                  cout << "info"
                      << depth_to_uci(depth)
                      << score_to_uci(rm->score, alpha, beta)
                      << speed_to_uci(pos.nodes_searched())
                      << pv_to_uci(&rm->pv[0], 0 + 1, false) << endl;
#endif

          }
          else
              // All other moves but the PV are set to the lowest value, this
              // is not a problem when sorting becuase sort is stable and move
              // position in the list is preserved, just the PV is pushed up.
              rm.score = -VALUE_INFINITE;
      }

      if (value > bestValue)
      {
          bestValue = value;
          if (SpNode) sp->bestValue = value;

          if (value > alpha)
          {
              bestMove = move;
              if (SpNode) sp->bestMove = move;

              if (PvNode && value < beta)
              {
                  alpha = value; // Update alpha here! Always alpha < beta
                  if (SpNode) sp->alpha = value;
              }
              else // Fail high
              {
                  if (SpNode) sp->cutoff = true;
                  break;
              }
          }
      }

      // Step 19. Check for splitting the search
      if (   !SpNode
          &&  depth >= Threads.min_split_depth()
          &&  bestValue < beta
          &&  Threads.available_slave_exists(thisThread))
      {
          bestValue = Threads.split<FakeSplit>(pos, ss, alpha, beta, bestValue, &bestMove,
                                               depth, threatMove, moveCount, mp, NT);
          break;
      }
    }

    if (SpNode)
        return bestValue;

    // Step 20. Check for mate and stalemate
    // All legal moves have been searched and if there are no legal moves, it
    // must be mate or stalemate. Note that we can have a false positive in
    // case of Signals.stop or thread.cutoff_occurred() are set, but this is
    // harmless because return value is discarded anyhow in the parent nodes.
    // If we are in a singular extension search then return a fail low score.
    // A split node has at least one move, the one tried before to be splitted.
    if (!moveCount)
#ifdef GPSFISH
        return  (excludedMove != MOVE_NONE) ? alpha
              : (inCheck ? (move_is_pawn_drop((ss-1)->currentMove) ? mate_in(ss->ply) : mated_in(ss->ply) ) : VALUE_DRAW); // XXX : checking checkmate by pawn drop
#else
        return  excludedMove ? alpha
              : inCheck ? mated_in(ss->ply) : DrawValue[pos.side_to_move()];
#endif

    // If we have pruned all the moves without searching return a fail-low score
    if (bestValue == -VALUE_INFINITE)
    {
        assert(!playedMoveCount);

        bestValue = alpha;
    }

    if (bestValue >= beta) // Failed high
    {
        TT.store(posKey, value_to_tt(bestValue, ss->ply), BOUND_LOWER, depth,
                 bestMove, ss->staticEval, ss->evalMargin);

        if (!pos.is_capture_or_promotion(bestMove) && !inCheck)
        {
            if (bestMove != ss->killers[0])
            {
                ss->killers[1] = ss->killers[0];
                ss->killers[0] = bestMove;
            }

            // Increase history value of the cut-off move
            Value bonus = Value(int(depth) * int(depth));
            H.add(pos.piece_moved(bestMove), to_sq(bestMove), bonus);

            // Decrease history of all the other played non-capture moves
            for (int i = 0; i < playedMoveCount - 1; i++)
            {
                Move m = movesSearched[i];
                H.add(pos.piece_moved(m), to_sq(m), -bonus);
            }
        }
    }
    else // Failed low or PV search
        TT.store(posKey, value_to_tt(bestValue, ss->ply),
                 PvNode && bestMove != MOVE_NONE ? BOUND_EXACT : BOUND_UPPER,
                 depth, bestMove, ss->staticEval, ss->evalMargin);

    assert(bestValue > -VALUE_INFINITE && bestValue < VALUE_INFINITE);

    return bestValue;
  }


  // qsearch() is the quiescence search function, which is called by the main
  // search function when the remaining depth is zero (or, to be more precise,
  // less than ONE_PLY).

  template <NodeType NT>
  Value qsearch(Position& pos, Stack* ss, Value alpha, Value beta, Depth depth) {

    const bool PvNode = (NT == PV);

    assert(NT == PV || NT == NonPV);
    assert(alpha >= -VALUE_INFINITE && alpha < beta && beta <= VALUE_INFINITE);
    assert(PvNode || (alpha == beta - 1));
    assert(depth <= DEPTH_ZERO);

    StateInfo st;
    const TTEntry* tte;
    Key posKey;
    Move ttMove, move, bestMove;
    Value bestValue, value, ttValue, futilityValue, futilityBase;
    bool inCheck, givesCheck, enoughMaterial, evasionPrunable;
    Depth ttDepth;

    inCheck = pos.in_check();
    ss->currentMove = bestMove = MOVE_NONE;
    ss->ply = (ss-1)->ply + 1;

    // Check for an instant draw or maximum ply reached
    if (pos.is_draw<true>() || ss->ply > MAX_PLY)
        return DrawValue[pos.side_to_move()];

#ifdef GPSFISH
    if(can_capture_king(pos)){
        return mate_in(0);
    }
    if(!pos.osl_state.inCheck()
            && ImmediateCheckmate::hasCheckmateMove
            (pos.side_to_move(),pos.osl_state,bestMove)) {
        return mate_in(ss->ply);
    }
#endif

    // Transposition table lookup. At PV nodes, we don't use the TT for
    // pruning, but only for move ordering.
    posKey = pos.key();
    tte = TT.probe(posKey);
#ifdef GPSFISH
    ttMove = tte ? tte->move(pos) : MOVE_NONE;
#else
    ttMove = tte ? tte->move() : MOVE_NONE;
#endif
    ttValue = tte ? value_from_tt(tte->value(),ss->ply) : VALUE_NONE;

    // Decide whether or not to include checks, this fixes also the type of
    // TT entry depth that we are going to use. Note that in qsearch we use
    // only two types of depth in TT: DEPTH_QS_CHECKS or DEPTH_QS_NO_CHECKS.
    ttDepth = inCheck || depth >= DEPTH_QS_CHECKS ? DEPTH_QS_CHECKS
                                                  : DEPTH_QS_NO_CHECKS;
    if (   tte && tte->depth() >= ttDepth
        && (           PvNode ?  tte->type() == BOUND_EXACT
            : ttValue >= beta ? (tte->type() & BOUND_LOWER)
                              : (tte->type() & BOUND_UPPER)))
    {
        assert(ttValue != VALUE_NONE); // Due to ttDepth > DEPTH_NONE

        ss->currentMove = ttMove; // Can be MOVE_NONE
        return ttValue;
    }

    // Evaluate the position statically
    if (inCheck)
    {
        ss->staticEval = ss->evalMargin = VALUE_NONE;
        bestValue = futilityBase = -VALUE_INFINITE;
#ifndef GPSFISH
        enoughMaterial = false;
#endif
    }
    else
    {
        if (tte)
        {
            assert(tte->static_value() != VALUE_NONE);

            ss->staticEval = bestValue = tte->static_value();
            ss->evalMargin = tte->static_value_margin();
        }
        else
            ss->staticEval = bestValue = evaluate(pos, ss->evalMargin);

        // Stand pat. Return immediately if static value is at least beta
        if (bestValue >= beta)
        {
            if (!tte)
                TT.store(pos.key(), value_to_tt(bestValue, ss->ply), BOUND_LOWER,
                         DEPTH_NONE, MOVE_NONE, ss->staticEval, ss->evalMargin);

            return bestValue;
        }

        if (PvNode && bestValue > alpha)
            alpha = bestValue;

        futilityBase = ss->staticEval + ss->evalMargin + Value(128);
#ifndef GPSFISH
        enoughMaterial = pos.non_pawn_material(pos.side_to_move()) > RookValueMg;
#endif
    }

    // Initialize a MovePicker object for the current position, and prepare
    // to search the moves. Because the depth is <= 0 here, only captures,
    // queen promotions and checks (only if depth >= DEPTH_QS_CHECKS) will
    // be generated.
    MovePicker mp(pos, ttMove, depth, H, to_sq((ss-1)->currentMove));
    CheckInfo ci(pos);

    // Loop through the moves until no moves remain or a beta cutoff occurs
    while ((move = mp.next_move<false>()) != MOVE_NONE)
    {
      assert(is_ok(move));

#ifdef MOVE_STACK_REJECTIONS
      if(move_stack_rejections_probe(move,pos,ss,alpha)) continue;
#endif

      givesCheck = pos.move_gives_check(move, ci);

      // Futility pruning
      if (   !PvNode
          && !inCheck
          && !givesCheck
          &&  move != ttMove
#ifndef GPSFISH
          &&  enoughMaterial
          &&  type_of(move) != PROMOTION
          && !pos.is_passed_pawn_push(move))
#endif
         )
      {
#ifdef GPSFISH
          futilityValue =  futilityBase
                         + PieceValue[EG][pos.piece_on(to_sq(move))]
                         + (type_of(move) == PROMOTION ? promote_value_of_piece_on(pos.piece_on(from_sq(move))) : VALUE_ZERO);
#else
          futilityValue =  futilityBase
                         + PieceValue[EG][pos.piece_on(to_sq(move))]
                         + (type_of(move) == ENPASSANT ? PawnValueEg : VALUE_ZERO);
#endif

          if (futilityValue < beta)
          {
              if (futilityValue > bestValue)
                  bestValue = futilityValue;

              continue;
          }

          // Prune moves with negative or equal SEE
          if (   futilityBase < beta
              && depth < DEPTH_ZERO
              && pos.see(move) <= 0)
              continue;
      }

      // Detect non-capture evasions that are candidate to be pruned
      evasionPrunable =   !PvNode
                       &&  inCheck
                       &&  bestValue > VALUE_MATED_IN_MAX_PLY
                       && !pos.is_capture(move)
#ifndef GPSFISH
                       && !pos.can_castle(pos.side_to_move())
#endif
                       ;

      // Don't search moves with negative SEE values
      if (   !PvNode
          && (!inCheck || evasionPrunable)
          &&  move != ttMove
#ifndef GPSFISH
          &&  type_of(move) != PROMOTION
#endif
          &&  pos.see_sign(move) < 0)
          continue;

      // Don't search useless checks
      if (   !PvNode
          && !inCheck
          &&  givesCheck
          &&  move != ttMove
          && !pos.is_capture_or_promotion(move)
          &&  ss->staticEval + PawnValueMg / 4 < beta
          && !check_is_dangerous(pos, move, futilityBase, beta))
          continue;

      // Check for legality only before to do the move
      if (!pos.pl_move_is_legal(move, ci.pinned))
          continue;

      ss->currentMove = move;

      // Make and search the move
#ifdef GPSFISH
      pos.do_undo_move(move,st,
              [&](osl::Square){
              assert(pos.is_ok());
              *(pos.eval+1)= *(pos.eval);
              pos.eval++;
              pos.eval->update(pos.osl_state,move);
              assert(pos.eval_is_ok());
#else
      pos.do_move(move, st, ci, givesCheck);
#endif
      value = -qsearch<NT>(pos, ss+1, -beta, -alpha, depth - ONE_PLY);
#ifdef GPSFISH
      --pos.eval;
      }
      );
#else
      pos.undo_move(move);
#endif

      assert(value > -VALUE_INFINITE && value < VALUE_INFINITE);

      // Check for new best move
      if (value > bestValue)
      {
          bestValue = value;

          if (value > alpha)
          {
              if (PvNode && value < beta) // Update alpha here! Always alpha < beta
              {
                  alpha = value;
                  bestMove = move;
              }
              else // Fail high
              {
                  TT.store(posKey, value_to_tt(value, ss->ply), BOUND_LOWER,
                           ttDepth, move, ss->staticEval, ss->evalMargin);

                  return value;
              }
          }
       }
    }

#ifdef GPSFISH_CHECKMATE3_QUIESCE
    if (bestValue < beta && depth >= DEPTH_QS_CHECKS
            && (!(ss-1)->currentMove.isNormal()
                || (ss-1)->currentMove.ptype() == osl::KING)) {
        osl::checkmate::King8Info king8=pos.osl_state.king8Info(alt(pos.side_to_move()));
        assert(king8.uint64Value() == osl::checkmate::King8Info::make(pos.side_to_move(), pos.osl_state).uint64Value());
        bool in_danger = king8.dropCandidate() | king8.moveCandidate2();
        if (in_danger) {
            osl::checkmate::FixedDepthSearcher solver(pos.osl_state);
            if (solver.hasCheckmateMoveOfTurn(2,bestMove).isCheckmateSuccess()) {
                return mate_in(ss->ply+2);;
            }
        }
    }
#endif

    // All legal moves have been searched. A special case: If we're in check
    // and no legal moves were found, it is checkmate.
    if (inCheck && bestValue == -VALUE_INFINITE)
#ifdef GPSFISH
        return (move_is_pawn_drop((ss-1)->currentMove) ? mate_in(ss->ply) : mated_in(ss->ply)); // Plies to mate from the root
#else
        return mated_in(ss->ply); // Plies to mate from the root
#endif

    TT.store(posKey, value_to_tt(bestValue, ss->ply),
             PvNode && bestMove != MOVE_NONE ? BOUND_EXACT : BOUND_UPPER,
             ttDepth, bestMove, ss->staticEval, ss->evalMargin);

    assert(bestValue > -VALUE_INFINITE && bestValue < VALUE_INFINITE);

    return bestValue;
  }


  // check_is_dangerous() tests if a checking move can be pruned in qsearch().
  // bestValue is updated only when returning false because in that case move
  // will be pruned.

  bool check_is_dangerous(Position &pos, Move move, Value futilityBase, Value beta)
  {
#ifdef GPSFISH
    return false;
#else
    Bitboard b, occ, oldAtt, newAtt, kingAtt;
    Square from, to, ksq;
    Piece pc;
    Color them;

    from = from_sq(move);
    to = to_sq(move);
    them = ~pos.side_to_move();
    ksq = pos.king_square(them);
    kingAtt = pos.attacks_from<KING>(ksq);
    pc = pos.piece_moved(move);

    occ = pos.pieces() ^ from ^ ksq;
    oldAtt = pos.attacks_from(pc, from, occ);
    newAtt = pos.attacks_from(pc,   to, occ);

    // Rule 1. Checks which give opponent's king at most one escape square are dangerous
    b = kingAtt & ~pos.pieces(them) & ~newAtt & ~(1ULL << to);

    if (!more_than_one(b))
        return true;

    // Rule 2. Queen contact check is very dangerous
    if (type_of(pc) == QUEEN && (kingAtt & to))
        return true;

    // Rule 3. Creating new double threats with checks
    b = pos.pieces(them) & newAtt & ~oldAtt & ~(1ULL << ksq);
    while (b)
    {
        // Note that here we generate illegal "double move"!
        if (futilityBase + PieceValue[EG][pos.piece_on(pop_lsb(&b))] >= beta)
            return true;
    }

    return false;
#endif
  }


  // connected_moves() tests whether two moves are 'connected' in the sense
  // that the first move somehow made the second move possible (for instance
  // if the moving piece is the same in both moves). The first move is assumed
  // to be the move that was made to reach the current position, while the
  // second move is assumed to be a move from the current position.

  bool connected_moves(const Position& pos, Move m1, Move m2) {

    Square f1, t1, f2, t2;
    Piece p1; //, p2;
    Square ksq;

    assert(is_ok(m1));
    assert(is_ok(m2));

    // Case 1: The moving piece is the same in both moves
    f2 = from_sq(m2);
    t1 = to_sq(m1);
    if (f2 == t1)
        return true;

    // Case 2: The destination square for m2 was vacated by m1
    t2 = to_sq(m2);
    f1 = from_sq(m1);
    if (t2 == f1)
        return true;

    // Case 3: Moving through the vacated square
#ifdef GPSFISH
    if(!f2.isPieceStand() && !f1.isPieceStand() &&
       Board_Table.getShortOffset(Offset32(f2,t2)) ==
       Board_Table.getShortOffset(Offset32(f2,f1)) &&
       abs((f2-t2).intValue())>abs((f2-f1).intValue())) return true;
#else
    p2 = pos.piece_on(f2);
    if (piece_is_slider(p2) && (between_bb(f2, t2) & f1))
      return true;
#endif

    // Case 4: The destination square for m2 is defended by the moving piece in m1
    p1 = pos.piece_on(t1);
#ifdef GPSFISH
    osl::Piece pc=pos.osl_state.pieceAt(t1);
    if(pos.osl_state.hasEffectByPiece(pc,t2)) return true;
#else
    if (pos.attacks_from(p1, t1) & t2)
        return true;
#endif

    // Case 5: Discovered check, checking piece is the piece moved in m1
#ifdef GPSFISH
    pc=pos.osl_state.pieceAt(t2);
    if(pc.isPiece() && pos.osl_state.hasEffectByPiece(pc,f2) &&
       Ptype_Table.getEffect(p1,t1,pos.king_square(pos.side_to_move())).hasBlockableEffect() &&
       Board_Table.isBetweenSafe(f2,t1,pos.king_square(pos.side_to_move())) &&
       !Board_Table.isBetweenSafe(t2,t1,pos.king_square(pos.side_to_move())) &&
       pos.osl_state.pinOrOpen(pos.side_to_move()).test(pos.osl_state.pieceAt(t1).number()))
        return true;
#else
    ksq = pos.king_square(pos.side_to_move());
    if (    piece_is_slider(p1)
        && (between_bb(t1, ksq) & f2)
        && (pos.attacks_from(p1, t1, pos.pieces() ^ f2) & ksq))
        return true;
#endif

    return false;
  }


  // value_to_tt() adjusts a mate score from "plies to mate from the root" to
  // "plies to mate from the current position". Non-mate scores are unchanged.
  // The function is called before storing a value to the transposition table.

  Value value_to_tt(Value v, int ply) {

    assert(v != VALUE_NONE);

    return  v >= VALUE_MATE_IN_MAX_PLY  ? v + ply
          : v <= VALUE_MATED_IN_MAX_PLY ? v - ply : v;
  }


  // value_from_tt() is the inverse of value_to_tt(): It adjusts a mate score
  // from the transposition table (where refers to the plies to mate/be mated
  // from current position) to "plies to mate/be mated from the root".

  Value value_from_tt(Value v, int ply) {

    return  v == VALUE_NONE             ? VALUE_NONE
          : v >= VALUE_MATE_IN_MAX_PLY  ? v - ply
          : v <= VALUE_MATED_IN_MAX_PLY ? v + ply : v;
  }


  // connected_threat() tests whether it is safe to forward prune a move or if
  // is somehow connected to the threat move returned by null search.

  bool connected_threat(const Position& pos, Move m, Move threat) {

    assert(is_ok(m));
    assert(is_ok(threat));
    assert(!pos.is_capture_or_promotion(m));
#ifndef GPSFISH
    assert(!pos.is_passed_pawn_push(m));
#endif

    Square mfrom, mto, tfrom, tto;

    mfrom = from_sq(m);
    mto = to_sq(m);
    tfrom = from_sq(threat);
    tto = to_sq(threat);

    // Case 1: Don't prune moves which move the threatened piece
    if (mfrom == tto)
        return true;

    // Case 2: If the threatened piece has value less than or equal to the
    // value of the threatening piece, don't prune moves which defend it.
    if (   pos.is_capture(threat)
        && (   PieceValue[MG][pos.piece_on(tfrom)] >= PieceValue[MG][pos.piece_on(tto)]
#ifdef GPSFISH
            || type_of(pos.piece_on(tfrom)) == osl::KING)
#else
            || type_of(pos.piece_on(tfrom)) == KING)
#endif
        && pos.move_attacks_square(m, tto))
        return true;

    // Case 3: If the moving piece in the threatened move is a slider, don't
    // prune safe moves which block its ray.
#ifdef GPSFISH
    if (   !tfrom.isPieceStand()
        && Board_Table.isBetweenSafe(mto,tfrom,tto)
        && pos.see_sign(m) >= 0)
        return true;
#else
    if (    piece_is_slider(pos.piece_on(tfrom))
        && (between_bb(tfrom, tto) & mto)
        &&  pos.see_sign(m) >= 0)
        return true;
#endif

    return false;
  }


  // When playing with strength handicap choose best move among the MultiPV set
  // using a statistical rule dependent on 'level'. Idea by Heinz van Saanen.

  Move Skill::pick_move() {

    static RKISS rk;

    // PRNG sequence should be not deterministic
    for (int i = Time::now() % 50; i > 0; i--)
        rk.rand<unsigned>();

    // RootMoves are already sorted by score in descending order
    int variance = std::min(RootMoves[0].score - RootMoves[PVSize - 1].score, PawnValueMg);
    int weakness = 120 - 2 * level;
    int max_s = -VALUE_INFINITE;
    best = MOVE_NONE;

    // Choose best move. For each move score we add two terms both dependent on
    // weakness, one deterministic and bigger for weaker moves, and one random,
    // then we choose the move with the resulting highest score.
    for (size_t i = 0; i < PVSize; i++)
    {
        int s = RootMoves[i].score;

        // Don't allow crazy blunders even at very low skills
        if (i > 0 && RootMoves[i-1].score > s + 2 * PawnValueMg)
            break;

        // This is our magic formula
        s += (  weakness * int(RootMoves[0].score - s)
              + variance * (rk.rand<unsigned>() % weakness)) / 128;

        if (s > max_s)
        {
            max_s = s;
            best = RootMoves[i].pv[0];
        }
    }
    return best;
  }


  // uci_pv() formats PV information according to UCI protocol. UCI requires
  // to send all the PV lines also if are still to be searched and so refer to
  // the previous search score.

  string uci_pv(const Position& pos, int depth, Value alpha, Value beta) {

    std::stringstream s;
    Time::point elaspsed = Time::now() - SearchTime + 1;
    int selDepth = 0;

    for (size_t i = 0; i < Threads.size(); i++)
        if (Threads[i].maxPly > selDepth)
            selDepth = Threads[i].maxPly;

    for (size_t i = 0; i < std::min((size_t)Options["MultiPV"], RootMoves.size()); i++)
    {
        bool updated = (i <= PVIdx);

        if (depth == 1 && !updated)
            continue;

        int d = (updated ? depth : depth - 1);
        Value v = (updated ? RootMoves[i].score : RootMoves[i].prevScore);

        if (s.rdbuf()->in_avail())
            s << "\n";

        s << "info depth " << d
          << " seldepth "  << selDepth
          << " score "     << (i == PVIdx ? score_to_uci(v, alpha, beta) : score_to_uci(v))
          << " nodes "     << pos.nodes_searched()
          << " nps "       << pos.nodes_searched() * 1000 / elaspsed
#ifdef GPSFISH
          //<< " time "      << (t > 0 ? t : 1)
          << " time "      << elaspsed
          << " hashfull "  << TT.get_hashfull()
#else
          << " time "      << elaspsed
          << " multipv "   << i + 1
#endif
          << " pv";

        for (size_t j = 0; RootMoves[i].pv[j] != MOVE_NONE; j++)
            s <<  " " << move_to_uci(RootMoves[i].pv[j], pos.is_chess960());
    }

    return s.str();
  }

} // namespace


/// RootMove::extract_pv_from_tt() builds a PV by adding moves from the TT table.
/// We consider also failing high nodes and not only BOUND_EXACT nodes so to
/// allow to always have a ponder move even when we fail high at root, and a
/// long PV to print that is important for position analysis.

#ifdef GPSFISH
void RootMove::extract_pv_from_tt_rec(Position& pos,int ply) {
  TTEntry* tte;

  if (   (tte = TT.probe(pos.key())) != NULL
          && tte->move(pos) != MOVE_NONE
          && pos.is_pseudo_legal(tte->move(pos))
          && pos.pl_move_is_legal(tte->move(pos), pos.pinned_pieces())
          && ply < MAX_PLY
          && (!pos.is_draw<false>() || ply < 2))
  {
      pv.push_back(tte->move(pos));
      StateInfo st;
      pos.do_undo_move(tte->move(pos),st,
              [&](osl::Square){
              assert(pos.is_ok());
              extract_pv_from_tt_rec(pos,ply+1);
      } );
  }

  pv.push_back(MOVE_NONE);
}
#endif

void RootMove::extract_pv_from_tt(Position& pos) {

#ifndef GPSFISH
  StateInfo state[MAX_PLY_PLUS_2], *st = state;
  TTEntry* tte;
  int ply = 1;
#endif
  Move m = pv[0];

  assert(m != MOVE_NONE && pos.is_pseudo_legal(m));

  pv.clear();
  pv.push_back(m);
#ifdef GPSFISH
    StateInfo st;
    pos.do_undo_move(pv[0],st,
		     [&](osl::Square){
         assert(pos.is_ok());
         extract_pv_from_tt_rec(pos,1);
    } );
#else
  pos.do_move(m, *st++);

  while (   (tte = TT.probe(pos.key())) != NULL
         && (m = tte->move()) != MOVE_NONE // Local copy, TT entry could change
         && pos.is_pseudo_legal(m)
         && pos.pl_move_is_legal(m, pos.pinned_pieces())
         && ply < MAX_PLY
         && (!pos.is_draw<false>() || ply < 2))
  {
      pv.push_back(m);
      pos.do_move(m, *st++);
      ply++;
  }
  pv.push_back(MOVE_NONE);

  do pos.undo_move(pv[--ply]); while (ply);
#endif
}


/// RootMove::insert_pv_in_tt() is called at the end of a search iteration, and
/// inserts the PV back into the TT. This makes sure the old PV moves are searched
/// first, even if the old TT entries have been overwritten.

#ifdef GPSFISH
void RootMove::insert_pv_in_tt_rec(Position& pos,int ply) {
  TTEntry* tte;
  Key k;
  Value v, m = VALUE_NONE;
  k = pos.key();
  tte = TT.probe(k);

  // Don't overwrite existing correct entries
  if (!tte || tte->move(pos) != pv[ply])
  {
      v = (pos.in_check() ? VALUE_NONE : evaluate(pos, m));
      TT.store(k, VALUE_NONE, BOUND_NONE, DEPTH_NONE, pv[ply], v, m);
  }
  if(pv[ply+1]!=MOVE_NONE){
      StateInfo st;
      pos.do_undo_move(pv[ply],st,
              [&](osl::Square){
              assert(pos.is_ok());
              *(pos.eval+1)= *(pos.eval);
              pos.eval++;
              pos.eval->update(pos.osl_state,pv[ply]);
              insert_pv_in_tt_rec(pos,ply+1);
              --pos.eval;
      } );
  }
}
#endif

void RootMove::insert_pv_in_tt(Position& pos) {

#ifdef GPSFISH
  insert_pv_in_tt_rec(pos,0);
#else

  StateInfo state[MAX_PLY_PLUS_2], *st = state;
  TTEntry* tte;
  Key k;
  Value v, m = VALUE_NONE;
  int ply = 0;

  assert(pv[ply] != MOVE_NONE && pos.is_pseudo_legal(pv[ply]));

  do {
      k = pos.key();
      tte = TT.probe(k);

      // Don't overwrite existing correct entries
      if (!tte || tte->move() != pv[ply])
      {
          v = (pos.in_check() ? VALUE_NONE : evaluate(pos, m));
          TT.store(k, VALUE_NONE, BOUND_NONE, DEPTH_NONE, pv[ply], v, m);
      }
      pos.do_move(pv[ply], *st++);

  } while (pv[++ply] != MOVE_NONE);

  do pos.undo_move(pv[--ply]); while (ply);
#endif
}

#ifdef GPSFISH
inline bool single_bit(uint64_t b) {
  return !(b & (b - 1));
}
#endif

/// Thread::idle_loop() is where the thread is parked when it has no work to do

void Thread::idle_loop() {

  // Pointer 'sp_master', if non-NULL, points to the active SplitPoint
  // object for which the thread is the master.
  const SplitPoint* sp_master = splitPointsCnt ? curSplitPoint : NULL;

  assert(!sp_master || (sp_master->master == this && is_searching));

  // If this thread is the master of a split point and all slaves have
  // finished their work at this split point, return from the idle loop.
  while (!sp_master || sp_master->slavesMask)
  {
      // If we are not searching, wait for a condition to be signaled
      // instead of wasting CPU time polling for work.
      while (   do_sleep
             || do_exit
             || (!is_searching && Threads.use_sleeping_threads()))
      {
          if (do_exit)
          {
              assert(!sp_master);
              return;
          }

          // Grab the lock to avoid races with Thread::wake_up()
          mutex.lock();

          // If we are master and all slaves have finished don't go to sleep
          if (sp_master && !sp_master->slavesMask)
          {
              mutex.unlock();
              break;
          }

          // Do sleep after retesting sleep conditions under lock protection, in
          // particular we need to avoid a deadlock in case a master thread has,
          // in the meanwhile, allocated us and sent the wake_up() call before we
          // had the chance to grab the lock.
          if (do_sleep || !is_searching)
              sleepCondition.wait(mutex);

          mutex.unlock();
      }

      // If this thread has been assigned work, launch a search
      if (is_searching)
      {
          assert(!do_sleep && !do_exit);

          Threads.mutex.lock();

          assert(is_searching);

          // Copy split point position and search stack and call search()
#ifdef MOVE_STACK_REJECTIONS
          SearchStack ss_base[MAX_PLY_PLUS_2];
          SplitPoint* tsp = threads[threadID].splitPoint;
          Position pos(*tsp->pos, threadID);
          int ply=tsp->ss->ply;
          assert(0< ply && ply+3<MAX_PLY_PLUS_2);
          for(int i=0;i<ply-1;i++)
              ss_base[i].currentMove=(tsp->ss-ply+i)->currentMove;
          SearchStack *ss= &ss_base[ply-1];
#else
          SplitPoint* sp = curSplitPoint;

          Threads.mutex.unlock();

          Stack ss[MAX_PLY_PLUS_2];
          Position pos(*sp->pos, this);
#endif

          memcpy(ss, sp->ss - 1, 4 * sizeof(Stack));
          (ss+1)->sp = sp;

#ifdef GPSFISH
          uint64_t es_base[(MAX_PLY_PLUS_2*sizeof(eval_t)+sizeof(uint64_t)-1)/sizeof(uint64_t)];
          eval_t *es=(eval_t *)&es_base[0];
          assert(sp->pos->eval);
          es[0]= *(sp->pos->eval);
          pos.eval= &es[0];
#endif

          sp->mutex.lock();

          assert(sp->activePositions[idx] == NULL);

          sp->activePositions[idx] = &pos;

          if (sp->nodeType == Root)
              search<SplitPointRoot>(pos, ss+1, sp->alpha, sp->beta, sp->depth);
          else if (sp->nodeType == PV)
              search<SplitPointPV>(pos, ss+1, sp->alpha, sp->beta, sp->depth);
          else if (sp->nodeType == NonPV)
              search<SplitPointNonPV>(pos, ss+1, sp->alpha, sp->beta, sp->depth);
          else
              assert(false);

          assert(is_searching);

          is_searching = false;
          sp->activePositions[idx] = NULL;
          sp->slavesMask &= ~(1ULL << idx);
          sp->nodes += pos.nodes_searched();

          // Wake up master thread so to allow it to return from the idle loop in
          // case we are the last slave of the split point.
          if (    Threads.use_sleeping_threads()
              &&  this != sp->master
              && !sp->slavesMask)
          {
              assert(!sp->master->is_searching);
              sp->master->wake_up();
          }

          // After releasing the lock we cannot access anymore any SplitPoint
          // related data in a safe way becuase it could have been released under
          // our feet by the sp master. Also accessing other Thread objects is
          // unsafe because if we are exiting there is a chance are already freed.
          sp->mutex.unlock();
      }
  }
}

#ifdef GPSFISHONE
void do_checkmate(Position& pos, int mateTime){
    sync_cout << "checkmate notimplemented";
    return;
}
#else
void do_checkmate(Position& pos, int mateTime){
    Signals.stop=false;
    osl::state::NumEffectState state(pos.osl_state);
#if (! defined ALLOW_KING_ABSENCE)
    if (state.kingSquare(state.turn()).isPieceStand()) {
        sync_cout << "checkmate notimplemented";
        return;
    }
#endif
    osl::checkmate::DfpnTable table(state.turn());
    const osl::PathEncoding path(state.turn());
    osl::Move checkmate_move;
    osl::stl::vector<osl::Move> pv;
    osl::checkmate::ProofDisproof result;
    osl::checkmate::Dfpn dfpn;
    dfpn.setTable(&table);
    double seconds=(double)mateTime/1000.0;
    osl::misc::MilliSeconds start = osl::misc::MilliSeconds::now();
    size_t step = 100000, total = 0;
    double scale = 1.0;
    for (size_t limit = step; true; limit = static_cast<size_t>(step*scale)) {
        result = dfpn.
            hasCheckmateMove(state, osl::hash::HashKey(state), path, limit, checkmate_move, Move(), &pv);
        double elapsed = start.elapsedSeconds();
        double memory = osl::OslConfig::memoryUseRatio();
        uint64_t node_count = dfpn.nodeCount();
        sync_cout << "info time " << static_cast<int>(elapsed*1000) << "nodes " << total+node_count
                  << "nps %d " << static_cast<int>(node_count/elapsed) << "hashfull " << static_cast<int>(memory*1000) << sync_endl;
        //poll(pos);
        if (result.isFinal() || elapsed >= seconds || memory > 0.9 || Signals.stop)
            break;
        total += limit;
        // estimate: total * std::min(seconds/elapsed, 1.0/memory)
        // next: (estimate - total) / 2 + total
        scale = (total * std::min(seconds/elapsed, 1.0/memory) - total) / 2.0 / step;
        scale = std::max(std::min(16.0, scale), 0.1);
    }
    if (! result.isFinal()) {
        sync_cout << "checkmate timeout\n";
        return;
    }
    if (! result.isCheckmateSuccess()) {
        sync_cout << "checkmate nomate\n";
        return;
    }
    std::string msg = "checkmate";
    for (size_t i=0; i<pv.size(); ++i)
        msg += " " + move_to_uci(pv[i],false);
    sync_cout << msg << sync_endl;
}
#endif

#ifdef GPSFISH
void show_tree(Position &pos){
    show_tree_rec(pos);
}
#endif

/// check_time() is called by the timer thread when the timer triggers. It is
/// used to print debug info and, more important, to detect when we are out of
/// available time and so stop the search.

void check_time() {

  static Time::point lastInfoTime = Time::now();
  int64_t nodes = 0; // Workaround silly 'uninitialized' gcc warning

  if (Time::now() - lastInfoTime >= 1000)
  {
      lastInfoTime = Time::now();
      dbg_print();
  }

  if (Limits.ponder)
      return;

  if (Limits.nodes)
  {
      Threads.mutex.lock();

      nodes = RootPos.nodes_searched();

      // Loop across all split points and sum accumulated SplitPoint nodes plus
      // all the currently active slaves positions.
      for (size_t i = 0; i < Threads.size(); i++)
          for (int j = 0; j < Threads[i].splitPointsCnt; j++)
          {
              SplitPoint& sp = Threads[i].splitPoints[j];

              sp.mutex.lock();

              nodes += sp.nodes;
              Bitboard sm = sp.slavesMask;
              while (sm)
              {
                  Position* pos = sp.activePositions[pop_lsb(&sm)];
                  nodes += pos ? pos->nodes_searched() : 0;
              }

              sp.mutex.unlock();
          }

      Threads.mutex.unlock();
  }

  Time::point elapsed = Time::now() - SearchTime;
  bool stillAtFirstMove =    Signals.firstRootMove
                         && !Signals.failedLowAtRoot
                         &&  elapsed > TimeMgr.available_time();

  bool noMoreTime =   elapsed > TimeMgr.maximum_time() - 2 * TimerResolution
                   || stillAtFirstMove;

  if (   (Limits.use_time_management() && noMoreTime)
      || (Limits.movetime && elapsed >= Limits.movetime)
      || (Limits.nodes && nodes >= Limits.nodes))
      Signals.stop = true;
}<|MERGE_RESOLUTION|>--- conflicted
+++ resolved
@@ -275,7 +275,6 @@
   return cnt;
 }
 
-
 /// Search::think() is the external interface to Stockfish's search, and is
 /// called by the main thread when the program receives the UCI 'go' command. It
 /// searches from RootPos and at the end prints the "bestmove" to output.
@@ -286,6 +285,11 @@
 
   RootColor = RootPos.side_to_move();
   TimeMgr.init(Limits, RootPos.startpos_ply_counter(), RootColor);
+
+#ifdef GPSFISH
+  const Value VALUE_DRAW = value_draw(RootPos);
+#endif
+
 
   if (RootMoves.empty())
   {
@@ -297,24 +301,6 @@
       goto finalize;
   }
 
-<<<<<<< HEAD
-#ifdef GPSFISH
-  DrawValue[osl::BLACK] = VALUE_DRAW;
-  DrawValue[osl::WHITE] = -VALUE_DRAW;
-#else
-  if (Options["Contempt Factor"] && !Options["UCI_AnalyseMode"])
-  {
-      int cf = Options["Contempt Factor"] * PawnValueMg / 100;  // In centipawns
-      cf = cf * MaterialTable::game_phase(pos) / PHASE_MIDGAME; // Scale down with phase
-      DrawValue[ RootColor] = VALUE_DRAW - Value(cf);
-      DrawValue[~RootColor] = VALUE_DRAW + Value(cf);
-  }
-  else
-      DrawValue[WHITE] = DrawValue[BLACK] = VALUE_DRAW;
-#endif
-
-=======
->>>>>>> 22715259
   if (Options["OwnBook"] && !Limits.infinite)
   {
       Move bookMove = book.probe(RootPos, Options["Book File"], Options["Best Book Move"]);
@@ -326,6 +312,10 @@
       }
   }
 
+#ifdef GPSFISH
+  DrawValue[BLACK] =  VALUE_DRAW;
+  DrawValue[WHITE] = -VALUE_DRAW;
+#else
   if (Options["Contempt Factor"] && !Options["UCI_AnalyseMode"])
   {
       int cf = Options["Contempt Factor"] * PawnValueMg / 100; // From centipawns
@@ -335,6 +325,7 @@
   }
   else
       DrawValue[WHITE] = DrawValue[BLACK] = VALUE_DRAW;
+#endif
 
   if (Options["Use Search Log"])
   {
@@ -375,26 +366,20 @@
           << "\nBest move: "    << move_to_san(RootPos, RootMoves[0].pv[0]);
 
       StateInfo st;
-<<<<<<< HEAD
 #ifdef GPSFISH
       if(RootMoves[0].pv[0].isNormal())
-          pos.do_undo_move(RootMoves[0].pv[0],st,
+          RootPos.do_undo_move(RootMoves[0].pv[0],st,
                   [&](osl::Square){
                   assert(pos.is_ok());
 #else
-      pos.do_move(RootMoves[0].pv[0], st);
-#endif
-      log << "\nPonder move: " << move_to_san(pos, RootMoves[0].pv[1]) << std::endl;
+      RootPos.do_move(RootMoves[0].pv[0], st);
+#endif
+      log << "\nPonder move: " << move_to_san(RootPos, RootMoves[0].pv[1]) << std::endl;
 #ifdef GPSFISH
       } );
 #else
-      pos.undo_move(RootMoves[0].pv[0]);
-#endif
-=======
-      RootPos.do_move(RootMoves[0].pv[0], st);
-      log << "\nPonder move: " << move_to_san(RootPos, RootMoves[0].pv[1]) << std::endl;
       RootPos.undo_move(RootMoves[0].pv[0]);
->>>>>>> 22715259
+#endif
   }
 
 finalize:
@@ -406,18 +391,13 @@
       RootPos.this_thread()->wait_for_stop_or_ponderhit();
 
   // Best move could be MOVE_NONE when searching on a stalemate position
-<<<<<<< HEAD
-  sync_cout << "bestmove " << move_to_uci(RootMoves[0].pv[0], pos.is_chess960())
-#ifdef GPSFISH
-            << (RootMoves[0].pv[1].isNormal() ? " ponder " + move_to_uci(RootMoves[0].pv[1], pos.is_chess960()) : "" ) << sync_endl;
-#else
-            << " ponder "  << move_to_uci(RootMoves[0].pv[1], pos.is_chess960()) << sync_endl;
-#endif
-=======
   sync_cout << "bestmove " << move_to_uci(RootMoves[0].pv[0], RootPos.is_chess960())
+#ifdef GPSFISH
+            << (RootMoves[0].pv[1].isNormal() ? " ponder " + move_to_uci(RootMoves[0].pv[1], RootPos.is_chess960()) : "" )
+#else
             << " ponder "  << move_to_uci(RootMoves[0].pv[1], RootPos.is_chess960())
+#endif
             << sync_endl;
->>>>>>> 22715259
 }
 
 #ifdef GPSFISH_DFPN
@@ -563,12 +543,9 @@
     ss->currentMove = osl::Move::PASS(pos.side_to_move()); // Hack to skip update_gains
 #else
     ss->currentMove = MOVE_NULL; // Hack to skip update gains
-<<<<<<< HEAD
-#endif
-=======
+#endif
     TT.new_search();
     H.clear();
->>>>>>> 22715259
 
     PVSize = Options["MultiPV"];
     Skill skill(Options["Skill Level"]);
@@ -792,6 +769,7 @@
 
 #ifdef GPSFISH
     int repeat_check = 0;
+    const Value VALUE_DRAW = value_draw(pos);
 
     if(can_capture_king(pos)){
         return mate_in(0);
