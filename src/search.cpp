/*
  Stockfish, a UCI chess playing engine derived from Glaurung 2.1
  Copyright (C) 2004-2008 Tord Romstad (Glaurung author)
  Copyright (C) 2008-2012 Marco Costalba, Joona Kiiski, Tord Romstad

  Stockfish is free software: you can redistribute it and/or modify
  it under the terms of the GNU General Public License as published by
  the Free Software Foundation, either version 3 of the License, or
  (at your option) any later version.

  Stockfish is distributed in the hope that it will be useful,
  but WITHOUT ANY WARRANTY; without even the implied warranty of
  MERCHANTABILITY or FITNESS FOR A PARTICULAR PURPOSE.  See the
  GNU General Public License for more details.

  You should have received a copy of the GNU General Public License
  along with this program.  If not, see <http://www.gnu.org/licenses/>.
*/

#include <algorithm>
#include <cassert>
#include <cmath>
#include <cstring>
#include <iostream>
#include <sstream>

#include "book.h"
#include "evaluate.h"
#include "history.h"
#include "movegen.h"
#include "movepick.h"
#include "notation.h"
#include "search.h"
#include "timeman.h"
#include "thread.h"
#include "tt.h"
#include "ucioption.h"

#ifdef GPSFISH
#include "bitops.h"
#include "position.tcc"
#include "osl/boardTable.h"
using osl::Board_Table;
#include "osl/ptypeTable.h"
using osl::Ptype_Table;
#include "osl/offset32.h"
using osl::Offset32;
#include "osl/checkmate/immediateCheckmate.h"
#include "osl/checkmate/fixedDepthSearcher.h"
#include "osl/checkmate/dfpn.h"
using osl::checkmate::ImmediateCheckmate;
using std::string;
#include "osl/enter_king/enterKing.h"
#include "osl/misc/milliSeconds.h"
#include "osl/checkmate/dfpn.h"
#include "osl/checkmate/dfpnParallel.h"
#include "osl/hash/hashKey.h"
#endif
#ifdef MOVE_STACK_REJECTIONS
#include "osl/search/moveStackRejections.h"
#endif

#ifdef GPSFISH
# define GPSFISH_CHECKMATE3
# define GPSFISH_CHECKMATE3_QUIESCE
# define GPSFISH_DFPN
#endif

namespace Search {

  volatile SignalsType Signals;
  LimitsType Limits;
  std::vector<RootMove> RootMoves;
  Position RootPosition;
  Time::point SearchTime;
  StateStackPtr SetupStates;
}

using std::string;
using Eval::evaluate;
using namespace Search;

namespace {

  // Set to true to force running with one thread. Used for debugging
  const bool FakeSplit = false;

  // This is the minimum interval in msec between two check_time() calls
  const int TimerResolution = 5;

  // Different node types, used as template parameter
  enum NodeType { Root, PV, NonPV, SplitPointRoot, SplitPointPV, SplitPointNonPV };

  // Lookup table to check if a Piece is a slider and its access function
#ifndef GPSFISH
  const bool Slidings[18] = { 0, 0, 0, 1, 1, 1, 0, 0, 0, 0, 0, 1, 1, 1 };
  inline bool piece_is_slider(Piece p) { return Slidings[p]; }
#endif

  // Dynamic razoring margin based on depth
  inline Value razor_margin(Depth d) { return Value(512 + 16 * int(d)); }

  // Futility lookup tables (initialized at startup) and their access functions
  Value FutilityMargins[16][64]; // [depth][moveNumber]
  int FutilityMoveCounts[32];    // [depth]

  inline Value futility_margin(Depth d, int mn) {

    return d < 7 * ONE_PLY ? FutilityMargins[std::max(int(d), 1)][std::min(mn, 63)]
                           : 2 * VALUE_INFINITE;
  }

  // Reduction lookup tables (initialized at startup) and their access function
  int8_t Reductions[2][64][64]; // [pv][depth][moveNumber]

  template <bool PvNode> inline Depth reduction(Depth d, int mn) {

    return (Depth) Reductions[PvNode][std::min(int(d) / ONE_PLY, 63)][std::min(mn, 63)];
  }

  size_t MultiPV, UCIMultiPV, PVIdx;

  TimeManager TimeMgr;
  int BestMoveChanges;
  int SkillLevel;
  bool SkillLevelEnabled, Chess960;
  Value DrawValue[2];
  History H;

  template <NodeType NT>
  Value search(Position& pos, Stack* ss, Value alpha, Value beta, Depth depth);

  template <NodeType NT>
  Value qsearch(Position& pos, Stack* ss, Value alpha, Value beta, Depth depth);

  void id_loop(Position& pos);
  bool check_is_dangerous(Position &pos, Move move, Value futilityBase, Value beta);
  bool connected_moves(const Position& pos, Move m1, Move m2);
  Value value_to_tt(Value v, int ply);
  Value value_from_tt(Value v, int ply);
  bool connected_threat(const Position& pos, Move m, Move threat);
  Value refine_eval(const TTEntry* tte, Value ttValue, Value defaultEval);
  Move do_skill_level();
  string uci_pv(const Position& pos, int depth, Value alpha, Value beta);

#ifdef GPSFISH
  void show_tree_rec(Position &pos){
    TTEntry* tte;
    StateInfo st;
    if ((tte = TT.probe(pos.key())) != NULL){
      std::cerr << "tte->value=" << tte->value() << std::endl;
      std::cerr << "tte->type=" << tte->type() << std::endl;
      std::cerr << "tte->generation=" << tte->generation() << std::endl;
      std::cerr << "tte->depth=" << tte->depth() << std::endl;
      std::cerr << "tte->static_value=" << tte->static_value() << std::endl;
      Move m=tte->move(pos);
      int dummy;
      if(m != MOVE_NONE
              && pos.is_pseudo_legal(m)
              && !pos.is_draw(dummy)) {
          std::cerr << "move=" << m << std::endl;
          pos.do_undo_move(m,st,
                  [&](osl::Square){ show_tree_rec(pos); }
                  );
      }
    }
  }

  inline Value value_draw(Position const& pos) {
    return DrawValue[pos.side_to_move()];
  }

  bool can_capture_king(Position const& pos){
    Color us=pos.side_to_move();
    Color them=~us;
    const osl::Square king = pos.king_square(them);
    return pos.osl_state.hasEffectAt(us, king);
  }

#endif
#ifdef MOVE_STACK_REJECTIONS
  osl::container::MoveStack moveStacks[MAX_THREADS];
  bool move_stack_rejections_probe(osl::Move m, Position const &pos,SearchStack* ss,Value alpha){
    if(DrawValue!=0) return false;
    int i=std::min(7,std::min(ss->ply,pos.pliesFromNull()+1));
    if(i<3) return false;
    osl::state::NumEffectState const& state=pos.osl_state;
    osl::container::MoveStack &moveStack=moveStacks[pos.thread()];
    moveStack.clear();
    while(--i>0) moveStack.push((ss-i)->currentMove);
    osl::Player player=m.player();
    int checkCountOfAltP=pos.continuous_check[osl::alt(player)];
    bool ret=false;
    if(m.player()==osl::BLACK){
      ret=osl::search::MoveStackRejections::probe<osl::BLACK>(state,moveStack,ss->ply,m,alpha,checkCountOfAltP);
    }
    else {
      ret=osl::search::MoveStackRejections::probe<osl::WHITE>(state,moveStack,ss->ply,m,-alpha,checkCountOfAltP);
    }
    return ret;
  }
#endif
} // namespace


/// Search::init() is called during startup to initialize various lookup tables

void Search::init() {

  int d;  // depth (ONE_PLY == 2)
  int hd; // half depth (ONE_PLY == 1)
  int mc; // moveCount

  // Init reductions array
  for (hd = 1; hd < 64; hd++) for (mc = 1; mc < 64; mc++)
  {
      double    pvRed = log(double(hd)) * log(double(mc)) / 3.0;
      double nonPVRed = 0.33 + log(double(hd)) * log(double(mc)) / 2.25;
      Reductions[1][hd][mc] = (int8_t) (   pvRed >= 1.0 ? floor(   pvRed * int(ONE_PLY)) : 0);
      Reductions[0][hd][mc] = (int8_t) (nonPVRed >= 1.0 ? floor(nonPVRed * int(ONE_PLY)) : 0);
  }

  // Init futility margins array
  for (d = 1; d < 16; d++) for (mc = 0; mc < 64; mc++)
      FutilityMargins[d][mc] = Value(112 * int(log(double(d * d) / 2) / log(2.0) + 1.001) - 8 * mc + 45);

  // Init futility move count array
  for (d = 0; d < 32; d++)
      FutilityMoveCounts[d] = int(3.001 + 0.25 * pow(double(d), 2.0));
}


/// Search::perft() is our utility to verify move generation. All the leaf nodes
/// up to the given depth are generated and counted and the sum returned.

size_t Search::perft(Position& pos, Depth depth) {

  // At the last ply just return the number of legal moves (leaf nodes)
  if (depth == ONE_PLY)
      return MoveList<LEGAL>(pos).size();

  StateInfo st;
  size_t cnt = 0;
  CheckInfo ci(pos);

  for (MoveList<LEGAL> ml(pos); !ml.end(); ++ml)
  {
#ifdef GPSFISH
      pos.do_undo_move(ml.move(),st,
              [&](osl::Square){
              assert(pos.is_ok());
#else
      pos.do_move(ml.move(), st, ci, pos.move_gives_check(ml.move(), ci));
#endif
      cnt += perft(pos, depth - ONE_PLY);
#ifdef GPSFISH
      } );
#else
      pos.undo_move(ml.move());
#endif
  }

  return cnt;
}


/// Search::think() is the external interface to Stockfish's search, and is
/// called by the main thread when the program receives the UCI 'go' command. It
/// searches from RootPosition and at the end prints the "bestmove" to output.

void Search::think() {

  static PolyglotBook book; // Defined static to initialize the PRNG only once

  Position& pos = RootPosition;
  Chess960 = pos.is_chess960();
  Eval::RootColor = pos.side_to_move();
  TimeMgr.init(Limits, pos.startpos_ply_counter(), pos.side_to_move());
  TT.new_search();
  H.clear();

  if (RootMoves.empty())
  {
      sync_cout << "info depth 0 score "
                << score_to_uci(pos.in_check() ? -VALUE_MATE : VALUE_DRAW) << sync_endl;

      RootMoves.push_back(MOVE_NONE);
      goto finalize;
  }

#ifdef GPSFISH
  DrawValue[osl::BLACK] = VALUE_DRAW;
  DrawValue[osl::WHITE] = -VALUE_DRAW;
#else
  if (Options["Contempt Factor"] && !Options["UCI_AnalyseMode"])
  {
      int cf = Options["Contempt Factor"] * PawnValueMg / 100;  // In centipawns
      cf = cf * MaterialTable::game_phase(pos) / PHASE_MIDGAME; // Scale down with phase
      DrawValue[ Eval::RootColor] = VALUE_DRAW - Value(cf);
      DrawValue[~Eval::RootColor] = VALUE_DRAW + Value(cf);
  }
  else
      DrawValue[WHITE] = DrawValue[BLACK] = VALUE_DRAW;
#endif

  if (Options["OwnBook"] && !Limits.infinite)
  {
      Move bookMove = book.probe(pos, Options["Book File"], Options["Best Book Move"]);

      if (bookMove && std::count(RootMoves.begin(), RootMoves.end(), bookMove))
      {
          std::swap(RootMoves[0], *std::find(RootMoves.begin(), RootMoves.end(), bookMove));
          goto finalize;
      }
  }

  UCIMultiPV = Options["MultiPV"];
  SkillLevel = Options["Skill Level"];

  // Do we have to play with skill handicap? In this case enable MultiPV that
  // we will use behind the scenes to retrieve a set of possible moves.
  SkillLevelEnabled = (SkillLevel < 20);
  MultiPV = (SkillLevelEnabled ? std::max(UCIMultiPV, (size_t)4) : UCIMultiPV);

  if (Options["Use Search Log"])
  {
      Log log(Options["Search Log Filename"]);
      log << "\nSearching: "  << pos.to_fen()
          << "\ninfinite: "   << Limits.infinite
          << " ponder: "      << Limits.ponder
          << " time: "        << Limits.time[pos.side_to_move()]
          << " increment: "   << Limits.inc[pos.side_to_move()]
          << " moves to go: " << Limits.movestogo
          << std::endl;
  }

  Threads.wake_up();

  // Set best timer interval to avoid lagging under time pressure. Timer is
  // used to check for remaining available thinking time.
  if (Limits.use_time_management())
      Threads.set_timer(std::min(100, std::max(TimeMgr.available_time() / 16, TimerResolution)));
  else if (Limits.nodes)
      Threads.set_timer(2 * TimerResolution);
  else
      Threads.set_timer(100);

  // We're ready to start searching. Call the iterative deepening loop function
  id_loop(pos);

  Threads.set_timer(0); // Stop timer
  Threads.sleep();

  if (Options["Use Search Log"])
  {
      Time::point elapsed = Time::now() - SearchTime + 1;

      Log log(Options["Search Log Filename"]);
      log << "Nodes: "          << pos.nodes_searched()
          << "\nNodes/second: " << pos.nodes_searched() * 1000 / elapsed
          << "\nBest move: "    << move_to_san(pos, RootMoves[0].pv[0]);

      StateInfo st;
#ifdef GPSFISH
      if(RootMoves[0].pv[0].isNormal())
          pos.do_undo_move(RootMoves[0].pv[0],st,
                  [&](osl::Square){
                  assert(pos.is_ok());
#else
      pos.do_move(RootMoves[0].pv[0], st);
#endif
      log << "\nPonder move: " << move_to_san(pos, RootMoves[0].pv[1]) << std::endl;
#ifdef GPSFISH
      } );
#else
      pos.undo_move(RootMoves[0].pv[0]);
#endif
  }

finalize:

  // When we reach max depth we arrive here even without Signals.stop is raised,
  // but if we are pondering or in infinite search, we shouldn't print the best
  // move before we are told to do so.
  if (!Signals.stop && (Limits.ponder || Limits.infinite))
      pos.this_thread()->wait_for_stop_or_ponderhit();

  // Best move could be MOVE_NONE when searching on a stalemate position
  sync_cout << "bestmove " << move_to_uci(RootMoves[0].pv[0], Chess960)
#ifdef GPSFISH
            << (RootMoves[0].pv[1].isNormal() ? " ponder " + move_to_uci(RootMoves[0].pv[1], Chess960) : "" ) << sync_endl;
#else
            << " ponder "  << move_to_uci(RootMoves[0].pv[1], Chess960) << sync_endl;
#endif
}

#ifdef GPSFISH_DFPN
struct CheckmateSolver
{
    osl::checkmate::DfpnTable table_black;
    osl::checkmate::DfpnTable table_white;
    osl::checkmate::Dfpn dfpn[2];
    CheckmateSolver()
    {
        table_black.setAttack(osl::BLACK);
        table_white.setAttack(osl::WHITE);
        dfpn[playerToIndex(osl::BLACK)].setTable(&table_black);
        dfpn[playerToIndex(osl::WHITE)].setTable(&table_white);
    }
    Move hasCheckmate(Position& pos, size_t nodes)
    {
        const Depth CheckmateDepth = ONE_PLY*100;
        TTEntry* tte = TT.probe(pos.key());
        if (tte && tte->type() == BOUND_EXACT
                && tte->depth() >= CheckmateDepth) {
            Value v = value_from_tt(tte->value(), 0);
            if (v >= VALUE_MATE_IN_MAX_PLY || v < VALUE_MATED_IN_MAX_PLY)
                return Move();		// mate or mated
        }

        osl::PathEncoding path(pos.osl_state.turn());
        osl::Move checkmate_move;
        osl::NumEffectState& state = pos.osl_state;
        osl::stl::vector<osl::Move> pv;
        osl::checkmate::ProofDisproof result
            = dfpn[playerToIndex(state.turn())].
            hasCheckmateMove(state, osl::HashKey(state), path, nodes,
                    checkmate_move, Move(), &pv);
        if (result.isCheckmateSuccess()) {
            TT.store(pos.key(), mate_in(pv.size()),
                    BOUND_EXACT, CheckmateDepth, checkmate_move,
                    VALUE_NONE, VALUE_NONE);
            return checkmate_move;
        }
        return Move();
    }
    void clear()
    {
        dfpn[0].clear();
        dfpn[1].clear();
        table_black.clear();
        table_white.clear();
    }
};
struct TestCheckmate
{
    CheckmateSolver *solver;
    Position *pos;
    osl::Move *result;
    uint64_t nodes;
    const Move *moves;
    int first, last;
    TestCheckmate(CheckmateSolver& s, Position& p, osl::Move& r, uint64_t n,
            const Move *pv, int f, int l)
        : solver(&s), pos(&p), result(&r), nodes(n),
        moves(pv), first(f), last(l)
    {
    }
    void operator()(osl::Square) const
    {
        *result = Move();
        if (nodes < (1<<18))
            *result = solver->hasCheckmate(*pos, nodes);
        if (result->isNormal()) {
            if (first > 0)
                sync_cout << "info string checkmate in future (" << first
                    << ") " << move_to_uci(moves[first],false)
                    << " by " << move_to_uci(*result,false) << sync_endl;
        }
        else if (! Signals.stop) {
            Move move;
            TestCheckmate next = *this;
            next.first++;
            next.nodes /= 2;
            next.result = &move;
            if (next.first < last && pos->is_pseudo_legal(moves[next.first])
                    && next.nodes >= 1024) {
                StateInfo st;
                pos->do_undo_move(moves[next.first], st, next);
            }
        }
    }
};

void run_checkmate(int depth, uint64_t nodes, Position& pos)
{
    static boost::scoped_ptr<CheckmateSolver> solver(new CheckmateSolver);
    StateInfo st;
    nodes /= 16;
    int mated = 0;
    for (size_t i=0; i<RootMoves.size() && nodes >= 1024 && !Signals.stop; ++i) {
        osl::Move win_move;
        TestCheckmate function(*solver, pos, win_move, nodes,
                &RootMoves[i].pv[0], 0, (i==0) ? depth/2 : 1);
        pos.do_undo_move(RootMoves[i].pv[0], st, function);
        if (! win_move.isNormal())
            nodes /= 4;
        else {
            ++mated;
            RootMoves[i].score = -VALUE_INFINITE;
            //RootMoves[i].non_pv_score = VALUE_MATED_IN_MAX_PLY;
            sync_cout << "info string losing move " << i << "th "
                << move_to_uci(RootMoves[i].pv[0],false)
                << " by " << move_to_uci(win_move,false) << sync_endl;
        }
    }
    solver->clear();
}
#endif

namespace {

  // id_loop() is the main iterative deepening loop. It calls search() repeatedly
  // with increasing depth until the allocated thinking time has been consumed,
  // user stops the search, or the maximum search depth is reached.

  void id_loop(Position& pos) {

    Stack ss[MAX_PLY_PLUS_2];
#ifdef GPSFISH
    uint64_t es_base[(MAX_PLY_PLUS_2*sizeof(eval_t)+sizeof(uint64_t)-1)/sizeof(uint64_t)]
#ifdef __GNUC__
      __attribute__((aligned(16)))
#endif
	;
    eval_t *es=(eval_t *)&es_base[0];
#endif

    int depth, prevBestMoveChanges;
    Value bestValue, alpha, beta, delta;
    bool bestMoveNeverChanged = true;
    Move skillBest = MOVE_NONE;

    memset(ss, 0, 4 * sizeof(Stack));
    depth = BestMoveChanges = 0;
    bestValue = delta = -VALUE_INFINITE;
#ifdef GPSFISH
    ss->currentMove = osl::Move::PASS(pos.side_to_move()); // Hack to skip update_gains
#else
    ss->currentMove = MOVE_NULL; // Hack to skip update gains
#endif

#ifdef GPSFISH
    pos.eval= &es[0];
    *(pos.eval)=eval_t(pos.osl_state,false);
#endif

#ifdef GPSFISH_DFPN
    uint64_t next_checkmate = 1<<18;
#endif
    // Iterative deepening loop until requested to stop or target depth reached
    while (!Signals.stop && ++depth <= MAX_PLY && (!Limits.depth || depth <= Limits.depth))
    {
        // Save last iteration's scores before first PV line is searched and all
        // the move scores but the (new) PV are set to -VALUE_INFINITE.
        for (size_t i = 0; i < RootMoves.size(); i++)
            RootMoves[i].prevScore = RootMoves[i].score;

        prevBestMoveChanges = BestMoveChanges;
        BestMoveChanges = 0;

#ifdef GPSFISH_DFPN
        if ((uint64_t)pos.nodes_searched() > next_checkmate
                && ((Time::now() - SearchTime + 1000)
                   < std::max(Limits.movetime,TimeMgr.maximum_time())*4/5) ) {
            run_checkmate(depth, next_checkmate, pos);
            next_checkmate *= 2;
            if (RootMoves[0].score <= VALUE_MATED_IN_MAX_PLY) {
                depth -= std::min(4, (int)depth/2);
                alpha = std::max(alpha - delta*63, -VALUE_INFINITE);
                beta  = std::min(beta  + delta*63,  VALUE_INFINITE);
            }
        }
#endif

        // MultiPV loop. We perform a full root search for each PV line
        for (PVIdx = 0; PVIdx < std::min(MultiPV, RootMoves.size()); PVIdx++)
        {
            // Set aspiration window default width
            if (depth >= 5 && abs(RootMoves[PVIdx].prevScore) < VALUE_KNOWN_WIN)
            {
                delta = Value(16);
                alpha = RootMoves[PVIdx].prevScore - delta;
                beta  = RootMoves[PVIdx].prevScore + delta;
            }
            else
            {
                alpha = -VALUE_INFINITE;
                beta  =  VALUE_INFINITE;
            }

            // Start with a small aspiration window and, in case of fail high/low,
            // research with bigger window until not failing high/low anymore.
            while (true)
            {
                // Search starts from ss+1 to allow referencing (ss-1). This is
                // needed by update gains and ss copy when splitting at Root.
                bestValue = search<Root>(pos, ss+1, alpha, beta, depth * ONE_PLY);

                // Bring to front the best move. It is critical that sorting is
                // done with a stable algorithm because all the values but the first
                // and eventually the new best one are set to -VALUE_INFINITE and
                // we want to keep the same order for all the moves but the new
                // PV that goes to the front. Note that in case of MultiPV search
                // the already searched PV lines are preserved.
                sort<RootMove>(RootMoves.begin() + PVIdx, RootMoves.end());

                // In case we have found an exact score and we are going to leave
                // the fail high/low loop then reorder the PV moves, otherwise
                // leave the last PV move in its position so to be searched again.
                // Of course this is needed only in MultiPV search.
                if (PVIdx && bestValue > alpha && bestValue < beta)
                    sort<RootMove>(RootMoves.begin(), RootMoves.begin() + PVIdx);

                // Write PV back to transposition table in case the relevant
                // entries have been overwritten during the search.
                for (size_t i = 0; i <= PVIdx; i++)
                    RootMoves[i].insert_pv_in_tt(pos);

                // If search has been stopped exit the aspiration window loop.
                // Sorting and writing PV back to TT is safe becuase RootMoves
                // is still valid, although refers to previous iteration.
                if (Signals.stop)
                    break;

                // Send full PV info to GUI if we are going to leave the loop or
                // if we have a fail high/low and we are deep in the search.
                if ((bestValue > alpha && bestValue < beta) || Time::now() - SearchTime > 2000)
                    sync_cout << uci_pv(pos, depth, alpha, beta) << sync_endl;

                // In case of failing high/low increase aspiration window and
                // research, otherwise exit the fail high/low loop.
                if (bestValue >= beta)
                {
                    beta += delta;
                    delta += delta / 2;
                }
                else if (bestValue <= alpha)
                {
                    Signals.failedLowAtRoot = true;
                    Signals.stopOnPonderhit = false;

                    alpha -= delta;
                    delta += delta / 2;
                }
                else
                    break;

                // Search with full window in case we have a win/mate score
                if (abs(bestValue) >= VALUE_KNOWN_WIN)
                {
                    alpha = -VALUE_INFINITE;
                    beta  =  VALUE_INFINITE;
                }

                assert(alpha >= -VALUE_INFINITE && beta <= VALUE_INFINITE);
            }
        }

        // Skills: Do we need to pick now the best move ?
        if (SkillLevelEnabled && depth == 1 + SkillLevel)
            skillBest = do_skill_level();

        if (!Signals.stop && Options["Use Search Log"])
        {
            Log log(Options["Search Log Filename"]);
            log << pretty_pv(pos, depth, bestValue, Time::now() - SearchTime, &RootMoves[0].pv[0])
                << std::endl;
        }

        // Filter out startup noise when monitoring best move stability
        if (depth > 2 && BestMoveChanges)
            bestMoveNeverChanged = false;

        // Do we have time for the next iteration? Can we stop searching now?
        if (!Signals.stop && !Signals.stopOnPonderhit && Limits.use_time_management())
        {
            bool stop = false; // Local variable, not the volatile Signals.stop

            // Take in account some extra time if the best move has changed
            if (depth > 4 && depth < 50)
                TimeMgr.pv_instability(BestMoveChanges, prevBestMoveChanges);

            // Stop search if most of available time is already consumed. We
            // probably don't have enough time to search the first move at the
            // next iteration anyway.
            if (Time::now() - SearchTime > (TimeMgr.available_time() * 62) / 100)
                stop = true;

            // Stop search early if one move seems to be much better than others
            if (    depth >= 12
                && !stop
                && (   (bestMoveNeverChanged &&  pos.captured_piece_type())
                    || Time::now() - SearchTime > (TimeMgr.available_time() * 40) / 100))
            {
                Value rBeta = bestValue - 2 * PawnValueMg;
                (ss+1)->excludedMove = RootMoves[0].pv[0];
                (ss+1)->skipNullMove = true;
                Value v = search<NonPV>(pos, ss+1, rBeta - 1, rBeta, (depth - 3) * ONE_PLY);
                (ss+1)->skipNullMove = false;
                (ss+1)->excludedMove = MOVE_NONE;

                if (v < rBeta)
                    stop = true;
            }

            if (stop)
            {
                // If we are allowed to ponder do not stop the search now but
                // keep pondering until GUI sends "ponderhit" or "stop".
                if (Limits.ponder)
                    Signals.stopOnPonderhit = true;
                else
                    Signals.stop = true;
            }
        }
    }

    // When using skills swap best PV line with the sub-optimal one
    if (SkillLevelEnabled)
    {
        if (skillBest == MOVE_NONE) // Still unassigned ?
            skillBest = do_skill_level();

        std::swap(RootMoves[0], *std::find(RootMoves.begin(), RootMoves.end(), skillBest));
    }
  }


  // search<>() is the main search function for both PV and non-PV nodes and for
  // normal and SplitPoint nodes. When called just after a split point the search
  // is simpler because we have already probed the hash table, done a null move
  // search, and searched the first move before splitting, we don't have to repeat
  // all this work again. We also don't need to store anything to the hash table
  // here: This is taken care of after we return from the split point.

  template <NodeType NT>
  Value search(Position& pos, Stack* ss, Value alpha, Value beta, Depth depth) {

    const bool PvNode   = (NT == PV || NT == Root || NT == SplitPointPV || NT == SplitPointRoot);
    const bool SpNode   = (NT == SplitPointPV || NT == SplitPointNonPV || NT == SplitPointRoot);
    const bool RootNode = (NT == Root || NT == SplitPointRoot);

    assert(alpha >= -VALUE_INFINITE && alpha < beta && beta <= VALUE_INFINITE);
    assert(PvNode || (alpha == beta - 1));
    assert(depth > DEPTH_ZERO);

    Move movesSearched[64];
    StateInfo st;
    const TTEntry *tte;
    SplitPoint* sp;
    Key posKey;
    Move ttMove, move, excludedMove, bestMove, threatMove;
    Depth ext, newDepth;
    Value bestValue, value, ttValue;
    Value refinedValue, nullValue, futilityValue;
    bool inCheck, givesCheck, pvMove, singularExtensionNode;
    bool captureOrPromotion, dangerous, doFullDepthSearch;
    int moveCount, playedMoveCount;

    // Step 1. Initialize node
    Thread* thisThread = pos.this_thread();
    moveCount = playedMoveCount = 0;

#ifdef GPSFISH
    int repeat_check = 0;

    if(can_capture_king(pos)){
        return mate_in(0);
    }
#endif

    inCheck = pos.in_check();

    if (SpNode)
    {
        sp = ss->sp;
        bestMove   = sp->bestMove;
        threatMove = sp->threatMove;
        bestValue  = sp->bestValue;
        tte = NULL;
        ttMove = excludedMove = MOVE_NONE;
        ttValue = VALUE_NONE;

        assert(sp->bestValue > -VALUE_INFINITE && sp->moveCount > 0);

        goto split_point_start;
    }

    bestValue = -VALUE_INFINITE;
    ss->currentMove = threatMove = (ss+1)->excludedMove = bestMove = MOVE_NONE;
    ss->ply = (ss-1)->ply + 1;
    (ss+1)->skipNullMove = false; (ss+1)->reduction = DEPTH_ZERO;
    (ss+2)->killers[0] = (ss+2)->killers[1] = MOVE_NONE;

    // Used to send selDepth info to GUI
    if (PvNode && thisThread->maxPly < ss->ply)
        thisThread->maxPly = ss->ply;

#ifdef GPSFISH
    // Step X. Check for aborted search and immediate draw
    // Check for an instant draw or maximum ply reached
    if (Signals.stop || ss->ply > MAX_PLY || pos.is_draw(repeat_check))
        return value_draw(pos);

    if(repeat_check<0)
        return mated_in(ss->ply+1);
    else if(repeat_check>0)
        return mate_in(ss->ply);

    // Step 2. Check for aborted search and immediate draw
    if ((   Signals.stop
         || pos.is_draw<false>()
         || ss->ply > MAX_PLY) && !RootNode)
        return VALUE_DRAW;

    if ( !Root ){
        if(repeat_check<0)
            return mated_in(ss->ply);
        else if(repeat_check>0)
            return mate_in(ss->ply);
        else if(osl::EnterKing::canDeclareWin(pos.osl_state))
            return mate_in(ss->ply+1);
    }

    if (!ss->checkmateTested) {
        ss->checkmateTested = true;
        if(!pos.osl_state.inCheck()
                && ImmediateCheckmate::hasCheckmateMove
                (pos.side_to_move(),pos.osl_state,bestMove)) {
            return mate_in(ss->ply);
        }
#  ifdef GPSFISH_CHECKMATE3
        if ((! (ss-1)->currentMove.isNormal()
            || (ss-1)->currentMove.ptype() == osl::KING)) {
            osl::checkmate::King8Info king8=pos.osl_state.king8Info(alt(pos.side_to_move()));
            assert(king8.uint64Value() == osl::checkmate::King8Info::make(pos.side_to_move(), pos.osl_state).uint64Value());
            bool in_danger = king8.dropCandidate() | king8.moveCandidate2();
            if (in_danger) {
                osl::checkmate::FixedDepthSearcher solver(pos.osl_state);
                if (solver.hasCheckmateMoveOfTurn(2,bestMove)
                        .isCheckmateSuccess()) {
                    return mate_in(ss->ply+2);;
                }
            }
        }
#  endif
    }
#endif

    if (!RootNode)
    {
        // Step 2. Check for aborted search and immediate draw
        if (Signals.stop || pos.is_draw<false>() || ss->ply > MAX_PLY)
            return DrawValue[pos.side_to_move()];

        // Step 3. Mate distance pruning. Even if we mate at the next move our score
        // would be at best mate_in(ss->ply+1), but if alpha is already bigger because
        // a shorter mate was found upward in the tree then there is no need to search
        // further, we will never beat current alpha. Same logic but with reversed signs
        // applies also in the opposite condition of being mated instead of giving mate,
        // in this case return a fail-high score.
        alpha = std::max(mated_in(ss->ply), alpha);
        beta = std::min(mate_in(ss->ply+1), beta);
        if (alpha >= beta)
            return alpha;
    }

    // Step 4. Transposition table lookup
    // We don't want the score of a partial search to overwrite a previous full search
    // TT value, so we use a different position key in case of an excluded move.
    excludedMove = ss->excludedMove;
#ifdef GPSFISH
    posKey = excludedMove!=MOVE_NONE ? pos.exclusion_key() : pos.key();
#else
    posKey = excludedMove ? pos.exclusion_key() : pos.key();
#endif

    tte = TT.probe(posKey);
#ifdef GPSFISH
    ttMove = RootNode ? RootMoves[PVIdx].pv[0] : tte ? tte->move(pos) : MOVE_NONE;
#else
    ttMove = RootNode ? RootMoves[PVIdx].pv[0] : tte ? tte->move() : MOVE_NONE;
#endif
    ttValue = tte ? value_from_tt(tte->value(), ss->ply) : VALUE_NONE;

    // At PV nodes we check for exact scores, while at non-PV nodes we check for
    // a fail high/low. Biggest advantage at probing at PV nodes is to have a
    // smooth experience in analysis mode. We don't probe at Root nodes otherwise
    // we should also update RootMoveList to avoid bogus output.
    if (   !RootNode
        && tte && tte->depth() >= depth
        && (           PvNode ?  tte->type() == BOUND_EXACT
            : ttValue >= beta ? (tte->type() & BOUND_LOWER)
                              : (tte->type() & BOUND_UPPER)))
    {
        assert(ttValue != VALUE_NONE); // Due to depth > DEPTH_NONE

        TT.refresh(tte);
        ss->currentMove = ttMove; // Can be MOVE_NONE

        if (    ttValue >= beta
            &&  ttMove
            && !pos.is_capture_or_promotion(ttMove)
            &&  ttMove != ss->killers[0])
        {
            ss->killers[1] = ss->killers[0];
            ss->killers[0] = ttMove;
        }
        return ttValue;
    }

    // Step 5. Evaluate the position statically and update parent's gain statistics
    if (inCheck)
        ss->eval = ss->evalMargin = refinedValue = VALUE_NONE;

    else if (tte)
    {
        assert(tte->static_value() != VALUE_NONE);

        ss->eval = tte->static_value();
        ss->evalMargin = tte->static_value_margin();
        refinedValue = refine_eval(tte, ttValue, ss->eval);
    }
    else
    {
        refinedValue = ss->eval = evaluate(pos, ss->evalMargin);
        TT.store(posKey, VALUE_NONE, BOUND_NONE, DEPTH_NONE, MOVE_NONE,
                 ss->eval, ss->evalMargin);
    }

    // Update gain for the parent non-capture move given the static position
    // evaluation before and after the move.
#ifdef GPSFISH
    if (   !(move = (ss-1)->currentMove).isPass()
#else
    if (    (move = (ss-1)->currentMove) != MOVE_NULL
#endif
        &&  (ss-1)->eval != VALUE_NONE
        &&  ss->eval != VALUE_NONE
        && !pos.captured_piece_type()
        &&  type_of(move) == NORMAL)
    {
        Square to = to_sq(move);
#ifdef GPSFISH
        //H.update_gain(m.ptypeO(), to_sq(m), -(before + after));
        H.update_gain(move.ptypeO(), to, -(ss-1)->eval - ss->eval);
#else
        H.update_gain(pos.piece_on(to), to, -(ss-1)->eval - ss->eval);
#endif
    }

    // Step 6. Razoring (is omitted in PV nodes)
    if (   !PvNode
        &&  depth < 4 * ONE_PLY
        && !inCheck
        &&  refinedValue + razor_margin(depth) < beta
        &&  ttMove == MOVE_NONE
        &&  abs(beta) < VALUE_MATE_IN_MAX_PLY
#ifndef GPSFISH
        && !pos.pawn_on_7th(pos.side_to_move()))
#endif
      )
    {
        Value rbeta = beta - razor_margin(depth);
        Value v = qsearch<NonPV>(pos, ss, rbeta-1, rbeta, DEPTH_ZERO);
        if (v < rbeta)
            // Logically we should return (v + razor_margin(depth)), but
            // surprisingly this did slightly weaker in tests.
            return v;
    }

    // Step 7. Static null move pruning (is omitted in PV nodes)
    // We're betting that the opponent doesn't have a move that will reduce
    // the score by more than futility_margin(depth) if we do a null move.
    if (   !PvNode
        && !ss->skipNullMove
        &&  depth < 4 * ONE_PLY
        && !inCheck
        &&  refinedValue - FutilityMargins[depth][0] >= beta
        &&  abs(beta) < VALUE_MATE_IN_MAX_PLY
#ifndef GPSFISH
        &&  pos.non_pawn_material(pos.side_to_move())
#endif
	   )
        return refinedValue - FutilityMargins[depth][0];

    // Step 8. Null move search with verification search (is omitted in PV nodes)
    if (   !PvNode
        && !ss->skipNullMove
        &&  depth > ONE_PLY
        && !inCheck
        &&  refinedValue >= beta
        &&  abs(beta) < VALUE_MATE_IN_MAX_PLY
#ifdef GPSFISH
      )
#else
        &&  pos.non_pawn_material(pos.side_to_move()))
#endif
    {
#ifdef GPSFISH
        ss->currentMove = Move::PASS(pos.side_to_move());
#else
        ss->currentMove = MOVE_NULL;
#endif

        // Null move dynamic reduction based on depth
        Depth R = 3 * ONE_PLY + depth / 4;

        // Null move dynamic reduction based on value
        if (refinedValue - PawnValueMg > beta)
            R += ONE_PLY;

#ifdef GPSFISH
        pos.do_undo_null_move(st,
                [&](osl::Square){
                *(pos.eval+1)= *(pos.eval);
                pos.eval++;
                pos.eval->update(pos.osl_state,ss->currentMove);
#else
        pos.do_null_move<true>(st);
#endif
        (ss+1)->skipNullMove = true;
        nullValue = depth-R < ONE_PLY ? -qsearch<NonPV>(pos, ss+1, -beta, -alpha, DEPTH_ZERO)
                                      : - search<NonPV>(pos, ss+1, -beta, -alpha, depth-R);
        (ss+1)->skipNullMove = false;
#ifdef GPSFISH
	    --pos.eval;
	  }
	  );
#else
        pos.do_null_move<false>(st);
#endif

        if (nullValue >= beta)
        {
            // Do not return unproven mate scores
            if (nullValue >= VALUE_MATE_IN_MAX_PLY)
                nullValue = beta;

            if (depth < 6 * ONE_PLY)
                return nullValue;

            // Do verification search at high depths
            ss->skipNullMove = true;
            Value v = search<NonPV>(pos, ss, alpha, beta, depth-R);
            ss->skipNullMove = false;

            if (v >= beta)
                return nullValue;
        }
        else
        {
            // The null move failed low, which means that we may be faced with
            // some kind of threat. If the previous move was reduced, check if
            // the move that refuted the null move was somehow connected to the
            // move which was reduced. If a connection is found, return a fail
            // low score (which will cause the reduced move to fail high in the
            // parent node, which will trigger a re-search with full depth).
            threatMove = (ss+1)->currentMove;

            if (   depth < 5 * ONE_PLY
                && (ss-1)->reduction
                && threatMove != MOVE_NONE
                && connected_moves(pos, (ss-1)->currentMove, threatMove))
                return beta - 1;
        }
    }

    // Step 9. ProbCut (is omitted in PV nodes)
    // If we have a very good capture (i.e. SEE > seeValues[captured_piece_type])
    // and a reduced search returns a value much above beta, we can (almost) safely
    // prune the previous move.
    if (   !PvNode
        &&  depth >= 5 * ONE_PLY
        && !inCheck
        && !ss->skipNullMove
        &&  excludedMove == MOVE_NONE
        &&  abs(beta) < VALUE_MATE_IN_MAX_PLY)
    {
        Value rbeta = beta + 200;
        Depth rdepth = depth - ONE_PLY - 3 * ONE_PLY;

        assert(rdepth >= ONE_PLY);
        assert((ss-1)->currentMove != MOVE_NONE);
        assert((ss-1)->currentMove != MOVE_NULL);

        MovePicker mp(pos, ttMove, H, pos.captured_piece_type());
        CheckInfo ci(pos);

        while ((move = mp.next_move<false>()) != MOVE_NONE)
            if (pos.pl_move_is_legal(move, ci.pinned))
            {
                ss->currentMove = move;
#ifdef GPSFISH
                pos.do_undo_move(move,st,
                        [&](osl::Square){
                        assert(pos.is_ok());
                        *(pos.eval+1)= *(pos.eval);
                        pos.eval++;
                        pos.eval->update(pos.osl_state,move);
#else
                pos.do_move(move, st, ci, pos.move_gives_check(move, ci));
#endif
                value = -search<NonPV>(pos, ss+1, -rbeta, -rbeta+1, rdepth);
#ifdef GPSFISH
                --pos.eval;
                });
#else
                pos.undo_move(move);
#endif
                if (value >= rbeta)
                    return value;
            }
    }

    // Step 10. Internal iterative deepening
    if (   depth >= (PvNode ? 5 * ONE_PLY : 8 * ONE_PLY)
        && ttMove == MOVE_NONE
        && (PvNode || (!inCheck && ss->eval + Value(256) >= beta)))
    {
        Depth d = (PvNode ? depth - 2 * ONE_PLY : depth / 2);

        ss->skipNullMove = true;
        search<PvNode ? PV : NonPV>(pos, ss, alpha, beta, d);
        ss->skipNullMove = false;

        tte = TT.probe(posKey);
#ifdef GPSFISH
        ttMove = tte ? tte->move(pos) : MOVE_NONE;
#else
        ttMove = tte ? tte->move() : MOVE_NONE;
#endif
    }

split_point_start: // At split points actual search starts from here

    MovePicker mp(pos, ttMove, depth, H, ss, PvNode ? -VALUE_INFINITE : beta);
    CheckInfo ci(pos);
    value = bestValue; // Workaround a bogus 'uninitialized' warning under gcc
    singularExtensionNode =   !RootNode
                           && !SpNode
                           &&  depth >= (PvNode ? 6 * ONE_PLY : 8 * ONE_PLY)
                           &&  ttMove != MOVE_NONE
#ifdef GPSFISH
                           && excludedMove==MOVE_NONE // Recursive singular search is not allowed
#else
                           && !excludedMove // Recursive singular search is not allowed
#endif
                           && (tte->type() & BOUND_LOWER)
                           &&  tte->depth() >= depth - 3 * ONE_PLY;

    // Step 11. Loop through moves
    // Loop through all pseudo-legal moves until no moves remain or a beta cutoff occurs
    while ((move = mp.next_move<SpNode>()) != MOVE_NONE)
    {
      assert(is_ok(move));

      if (move == excludedMove)
          continue;

      // At root obey the "searchmoves" option and skip moves not listed in Root
      // Move List, as a consequence any illegal move is also skipped. In MultiPV
      // mode we also skip PV moves which have been already searched.
      if (RootNode && !std::count(RootMoves.begin() + PVIdx, RootMoves.end(), move))
          continue;

      if (SpNode)
      {
          // Shared counter cannot be decremented later if move turns out to be illegal
          if (!pos.pl_move_is_legal(move, ci.pinned))
              continue;

          moveCount = ++sp->moveCount;
          sp->mutex.unlock();
      }
      else
          moveCount++;
#ifdef MOVE_STACK_REJECTIONS
      if(!Root && move_stack_rejections_probe(move,pos,ss,alpha)) {
          if (SpNode)
              lock_grab(&(sp->lock));
          continue;
      }
#endif

      if (RootNode)
      {
          Signals.firstRootMove = (moveCount == 1);

#if 1 //ndef GPSFISH
          if (thisThread == Threads.main_thread() && Time::now() - SearchTime > 2000)
              sync_cout << "info depth " << depth / ONE_PLY
                        << " currmove " << move_to_uci(move, Chess960)
                        << " currmovenumber " << moveCount + PVIdx << sync_endl;
#endif
      }

      ext = DEPTH_ZERO;
      captureOrPromotion = pos.is_capture_or_promotion(move);
      givesCheck = pos.move_gives_check(move, ci);
#ifdef GPSFISH
      dangerous =   givesCheck; // XXX : add other condition ?
#else
      dangerous =   givesCheck
                 || pos.is_passed_pawn_push(move)
                 || type_of(move) == CASTLE
                 || (   captureOrPromotion // Entering a pawn endgame?
                     && type_of(pos.piece_on(to_sq(move))) != PAWN
                     && type_of(move) == NORMAL
                     && (  pos.non_pawn_material(WHITE) + pos.non_pawn_material(BLACK)
                         - PieceValue[Mg][pos.piece_on(to_sq(move))] == VALUE_ZERO));
#endif

      // Step 12. Extend checks and, in PV nodes, also dangerous moves
      if (PvNode && dangerous)
          ext = ONE_PLY;

      else if (givesCheck && pos.see_sign(move) >= 0)
          ext = ONE_PLY / 2;

      // Singular extension search. If all moves but one fail low on a search of
      // (alpha-s, beta-s), and just one fails high on (alpha, beta), then that move
      // is singular and should be extended. To verify this we do a reduced search
      // on all the other moves but the ttMove, if result is lower than ttValue minus
      // a margin then we extend ttMove.
      if (    singularExtensionNode
          && !ext
          &&  move == ttMove
          &&  pos.pl_move_is_legal(move, ci.pinned)
          &&  abs(ttValue) < VALUE_KNOWN_WIN)
      {
          assert(ttValue != VALUE_NONE);

          Value rBeta = ttValue - int(depth);
          ss->excludedMove = move;
          ss->skipNullMove = true;
          value = search<NonPV>(pos, ss, rBeta - 1, rBeta, depth / 2);
          ss->skipNullMove = false;
          ss->excludedMove = MOVE_NONE;

          if (value < rBeta)
              ext = rBeta >= beta ? ONE_PLY + ONE_PLY / 2 : ONE_PLY;
      }

      // Update current move (this must be done after singular extension search)
      newDepth = depth - ONE_PLY + ext;

      // Step 13. Futility pruning (is omitted in PV nodes)
      if (   !PvNode
          && !captureOrPromotion
          && !inCheck
          && !dangerous
          &&  move != ttMove
          && (bestValue > VALUE_MATED_IN_MAX_PLY || (   bestValue == -VALUE_INFINITE
                                                     && alpha > VALUE_MATED_IN_MAX_PLY)))
      {
          // Move count based pruning
          if (   depth < 16 * ONE_PLY
              && moveCount >= FutilityMoveCounts[depth]
#ifdef GPSFISH
              && (threatMove==MOVE_NONE || !connected_threat(pos, move, threatMove)))
#else
              && (!threatMove || !connected_threat(pos, move, threatMove)))
#endif
          {
              if (SpNode)
                  sp->mutex.lock();

              continue;
          }

          // Value based pruning
          // We illogically ignore reduction condition depth >= 3*ONE_PLY for predicted depth,
          // but fixing this made program slightly weaker.
          Depth predictedDepth = newDepth - reduction<PvNode>(depth, moveCount);
          futilityValue =  ss->eval + ss->evalMargin + futility_margin(predictedDepth, moveCount)
#ifdef GPSFISH
                         + H.gain(move.ptypeO(), to_sq(move)); // XXX
#else
                         + H.gain(pos.piece_moved(move), to_sq(move));
#endif

          if (futilityValue < beta)
          {
              if (SpNode)
                  sp->mutex.lock();

              continue;
          }

          // Prune moves with negative SEE at low depths
          if (   predictedDepth < 2 * ONE_PLY
              && pos.see_sign(move) < 0)
          {
              if (SpNode)
                  sp->mutex.lock();

              continue;
          }
      }

      // Check for legality only before to do the move
      if (!pos.pl_move_is_legal(move, ci.pinned))
      {
          moveCount--;
          continue;
      }

      pvMove = PvNode ? moveCount == 1 : false;
      ss->currentMove = move;
      if (!SpNode && !captureOrPromotion && playedMoveCount < 64)
          movesSearched[playedMoveCount++] = move;

#ifdef GPSFISH
      assert(pos.eval->value()==eval_t(pos.osl_state,false).value());
      (ss+1)->checkmateTested = false;
      pos.do_undo_move(move,st,
              [&](osl::Square){
              *(pos.eval+1)= *(pos.eval);
              pos.eval++;
              pos.eval->update(pos.osl_state,move);
              assert(pos.eval->value()==eval_t(pos.osl_state,false).value());

    const bool PvNode   = (NT == PV || NT == Root || NT == SplitPointPV || NT == SplitPointRoot);
    const bool SpNode   = (NT == SplitPointPV || NT == SplitPointNonPV || NT == SplitPointRoot);
    const bool RootNode = (NT == Root || NT == SplitPointRoot);

#else
      // Step 14. Make the move
      pos.do_move(move, st, ci, givesCheck);
#endif

      // Step 15. Reduced depth search (LMR). If the move fails high will be
      // re-searched at full depth.
      if (    depth > 3 * ONE_PLY
          && !pvMove
          && !captureOrPromotion
          && !dangerous
          &&  ss->killers[0] != move
          &&  ss->killers[1] != move)
      {
          ss->reduction = reduction<PvNode>(depth, moveCount);
          Depth d = std::max(newDepth - ss->reduction, ONE_PLY);
          alpha = SpNode ? sp->alpha : alpha;

          value = -search<NonPV>(pos, ss+1, -(alpha+1), -alpha, d);

          doFullDepthSearch = (value > alpha && ss->reduction != DEPTH_ZERO);
          ss->reduction = DEPTH_ZERO;
      }
      else
          doFullDepthSearch = !pvMove;

      // Step 16. Full depth search, when LMR is skipped or fails high
      if (doFullDepthSearch)
      {
          alpha = SpNode ? sp->alpha : alpha;
          value = newDepth < ONE_PLY ? -qsearch<NonPV>(pos, ss+1, -(alpha+1), -alpha, DEPTH_ZERO)
                                     : - search<NonPV>(pos, ss+1, -(alpha+1), -alpha, newDepth);
      }

      // Only for PV nodes do a full PV search on the first move or after a fail
      // high, in the latter case search only if value < beta, otherwise let the
      // parent node to fail low with value <= alpha and to try another move.
      if (PvNode && (pvMove || (value > alpha && (RootNode || value < beta))))
          value = newDepth < ONE_PLY ? -qsearch<PV>(pos, ss+1, -beta, -alpha, DEPTH_ZERO)
                                     : - search<PV>(pos, ss+1, -beta, -alpha, newDepth);

#ifdef GPSFISH
      --pos.eval;
      } );
#else
      // Step 17. Undo move
      pos.undo_move(move);
#endif

      assert(value > -VALUE_INFINITE && value < VALUE_INFINITE);

      // Step 18. Check for new best move
      if (SpNode)
      {
          sp->mutex.lock();
          bestValue = sp->bestValue;
          alpha = sp->alpha;
      }

      // Finished searching the move. If Signals.stop is true, the search
      // was aborted because the user interrupted the search or because we
      // ran out of time. In this case, the return value of the search cannot
      // be trusted, and we don't update the best move and/or PV.
      if (Signals.stop || thisThread->cutoff_occurred())
          return bestValue;

      if (RootNode)
      {
          RootMove& rm = *std::find(RootMoves.begin(), RootMoves.end(), move);

          // PV move or new best move ?
          if (pvMove || value > alpha)
          {
              rm.score = value;
              rm.extract_pv_from_tt(pos);

              // We record how often the best move has been changed in each
              // iteration. This information is used for time management: When
              // the best move changes frequently, we allocate some more time.
              if (!pvMove && MultiPV == 1)
                  BestMoveChanges++;

#if 0 //def GPSFISH
              if (depth >= 5*ONE_PLY
                      && (!isPvMove || current_search_time() >= 5000))
                  cout << "info"
                      << depth_to_uci(depth)
                      << score_to_uci(rm->score, alpha, beta)
                      << speed_to_uci(pos.nodes_searched())
                      << pv_to_uci(&rm->pv[0], 0 + 1, false) << endl;
#endif

          }
          else
              // All other moves but the PV are set to the lowest value, this
              // is not a problem when sorting becuase sort is stable and move
              // position in the list is preserved, just the PV is pushed up.
              rm.score = -VALUE_INFINITE;
      }

      if (value > bestValue)
      {
          bestValue = value;
          if (SpNode) sp->bestValue = value;

          if (value > alpha)
          {
              bestMove = move;
              if (SpNode) sp->bestMove = move;

              if (PvNode && value < beta)
              {
                  alpha = value; // Update alpha here! Always alpha < beta
                  if (SpNode) sp->alpha = value;
              }
              else // Fail high
              {
                  if (SpNode) sp->cutoff = true;
                  break;
              }
          }
      }

      // Step 19. Check for splitting the search
      if (   !SpNode
          &&  depth >= Threads.min_split_depth()
          &&  bestValue < beta
          &&  Threads.available_slave_exists(thisThread))
      {
          bestValue = Threads.split<FakeSplit>(pos, ss, alpha, beta, bestValue, &bestMove,
                                               depth, threatMove, moveCount, mp, NT);
          break;
      }
    }

    if (SpNode)
        return bestValue;

    // Step 20. Check for mate and stalemate
    // All legal moves have been searched and if there are no legal moves, it
    // must be mate or stalemate. Note that we can have a false positive in
    // case of Signals.stop or thread.cutoff_occurred() are set, but this is
    // harmless because return value is discarded anyhow in the parent nodes.
    // If we are in a singular extension search then return a fail low score.
    // A split node has at least one move, the one tried before to be splitted.
    if (!moveCount)
<<<<<<< HEAD
#ifdef GPSFISH
        return excludedMove!=MOVE_NONE ? alpha : (inCheck ? (move_is_pawn_drop((ss-1)->currentMove) ? mate_in(ss->ply) : mated_in(ss->ply) ): VALUE_DRAW);
#else
        return excludedMove ? alpha : inCheck ? mated_in(ss->ply) : VALUE_DRAW;
#endif
=======
        return  excludedMove ? alpha
              : inCheck ? mated_in(ss->ply) : DrawValue[pos.side_to_move()];
>>>>>>> 55bd27b8

    // If we have pruned all the moves without searching return a fail-low score
    if (bestValue == -VALUE_INFINITE)
    {
        assert(!playedMoveCount);

        bestValue = alpha;
    }

    if (bestValue >= beta) // Failed high
    {
        TT.store(posKey, value_to_tt(bestValue, ss->ply), BOUND_LOWER, depth,
                 bestMove, ss->eval, ss->evalMargin);

        if (!pos.is_capture_or_promotion(bestMove) && !inCheck)
        {
            if (bestMove != ss->killers[0])
            {
                ss->killers[1] = ss->killers[0];
                ss->killers[0] = bestMove;
            }

            // Increase history value of the cut-off move
            Value bonus = Value(int(depth) * int(depth));
            H.add(pos.piece_moved(bestMove), to_sq(bestMove), bonus);

            // Decrease history of all the other played non-capture moves
            for (int i = 0; i < playedMoveCount - 1; i++)
            {
                Move m = movesSearched[i];
                H.add(pos.piece_moved(m), to_sq(m), -bonus);
            }
        }
    }
    else // Failed low or PV search
        TT.store(posKey, value_to_tt(bestValue, ss->ply),
                 PvNode && bestMove != MOVE_NONE ? BOUND_EXACT : BOUND_UPPER,
                 depth, bestMove, ss->eval, ss->evalMargin);

    assert(bestValue > -VALUE_INFINITE && bestValue < VALUE_INFINITE);

    return bestValue;
  }


  // qsearch() is the quiescence search function, which is called by the main
  // search function when the remaining depth is zero (or, to be more precise,
  // less than ONE_PLY).

  template <NodeType NT>
  Value qsearch(Position& pos, Stack* ss, Value alpha, Value beta, Depth depth) {

    const bool PvNode = (NT == PV);

    assert(NT == PV || NT == NonPV);
    assert(alpha >= -VALUE_INFINITE && alpha < beta && beta <= VALUE_INFINITE);
    assert(PvNode || (alpha == beta - 1));
    assert(depth <= DEPTH_ZERO);

    StateInfo st;
    const TTEntry* tte;
    Key posKey;
    Move ttMove, move, bestMove;
    Value bestValue, value, ttValue, futilityValue, futilityBase;
    bool inCheck, givesCheck, enoughMaterial, evasionPrunable;
    Depth ttDepth;

    inCheck = pos.in_check();
    ss->currentMove = bestMove = MOVE_NONE;
    ss->ply = (ss-1)->ply + 1;

    // Check for an instant draw or maximum ply reached
    if (pos.is_draw<true>() || ss->ply > MAX_PLY)
        return DrawValue[pos.side_to_move()];

#ifdef GPSFISH
    if(can_capture_king(pos)){
        return mate_in(0);
    }
    if(!pos.osl_state.inCheck()
            && ImmediateCheckmate::hasCheckmateMove
            (pos.side_to_move(),pos.osl_state,bestMove)) {
        return mate_in(ss->ply);
    }
#endif

    // Transposition table lookup. At PV nodes, we don't use the TT for
    // pruning, but only for move ordering.
    posKey = pos.key();
    tte = TT.probe(posKey);
#ifdef GPSFISH
    ttMove = tte ? tte->move(pos) : MOVE_NONE;
#else
    ttMove = tte ? tte->move() : MOVE_NONE;
#endif
    ttValue = tte ? value_from_tt(tte->value(),ss->ply) : VALUE_NONE;

    // Decide whether or not to include checks, this fixes also the type of
    // TT entry depth that we are going to use. Note that in qsearch we use
    // only two types of depth in TT: DEPTH_QS_CHECKS or DEPTH_QS_NO_CHECKS.
    ttDepth = inCheck || depth >= DEPTH_QS_CHECKS ? DEPTH_QS_CHECKS
                                                  : DEPTH_QS_NO_CHECKS;
    if (   tte && tte->depth() >= ttDepth
        && (           PvNode ?  tte->type() == BOUND_EXACT
            : ttValue >= beta ? (tte->type() & BOUND_LOWER)
                              : (tte->type() & BOUND_UPPER)))
    {
        assert(ttValue != VALUE_NONE); // Due to ttDepth > DEPTH_NONE

        ss->currentMove = ttMove; // Can be MOVE_NONE
        return ttValue;
    }

    // Evaluate the position statically
    if (inCheck)
    {
        ss->eval = ss->evalMargin = VALUE_NONE;
        bestValue = futilityBase = -VALUE_INFINITE;
#ifndef GPSFISH
        enoughMaterial = false;
#endif
    }
    else
    {
        if (tte)
        {
            assert(tte->static_value() != VALUE_NONE);

            ss->eval = bestValue = tte->static_value();
            ss->evalMargin = tte->static_value_margin();
        }
        else
            ss->eval = bestValue = evaluate(pos, ss->evalMargin);

        // Stand pat. Return immediately if static value is at least beta
        if (bestValue >= beta)
        {
            if (!tte)
                TT.store(pos.key(), value_to_tt(bestValue, ss->ply), BOUND_LOWER,
                         DEPTH_NONE, MOVE_NONE, ss->eval, ss->evalMargin);

            return bestValue;
        }

        if (PvNode && bestValue > alpha)
            alpha = bestValue;

        futilityBase = ss->eval + ss->evalMargin + Value(128);
#ifndef GPSFISH
        enoughMaterial = pos.non_pawn_material(pos.side_to_move()) > RookValueMg;
#endif
    }

    // Initialize a MovePicker object for the current position, and prepare
    // to search the moves. Because the depth is <= 0 here, only captures,
    // queen promotions and checks (only if depth >= DEPTH_QS_CHECKS) will
    // be generated.
    MovePicker mp(pos, ttMove, depth, H, to_sq((ss-1)->currentMove));
    CheckInfo ci(pos);

    // Loop through the moves until no moves remain or a beta cutoff occurs
    while ((move = mp.next_move<false>()) != MOVE_NONE)
    {
      assert(is_ok(move));

#ifdef MOVE_STACK_REJECTIONS
      if(move_stack_rejections_probe(move,pos,ss,alpha)) continue;
#endif

      givesCheck = pos.move_gives_check(move, ci);

      // Futility pruning
      if (   !PvNode
          && !inCheck
          && !givesCheck
          &&  move != ttMove
#ifndef GPSFISH
          &&  enoughMaterial
          &&  type_of(move) != PROMOTION
          && !pos.is_passed_pawn_push(move))
#endif
         )
      {
#ifdef GPSFISH
          futilityValue =  futilityBase
                         + PieceValue[Eg][pos.piece_on(to_sq(move))]
                         + (type_of(move) == PROMOTION ? promote_value_of_piece_on(pos.piece_on(from_sq(move))) : VALUE_ZERO);
#else
          futilityValue =  futilityBase
                         + PieceValue[Eg][pos.piece_on(to_sq(move))]
                         + (type_of(move) == ENPASSANT ? PawnValueEg : VALUE_ZERO);
#endif

          if (futilityValue < beta)
          {
              if (futilityValue > bestValue)
                  bestValue = futilityValue;

              continue;
          }

          // Prune moves with negative or equal SEE
          if (   futilityBase < beta
              && depth < DEPTH_ZERO
              && pos.see(move) <= 0)
              continue;
      }

      // Detect non-capture evasions that are candidate to be pruned
      evasionPrunable =   !PvNode
                       &&  inCheck
                       &&  bestValue > VALUE_MATED_IN_MAX_PLY
                       && !pos.is_capture(move)
#ifndef GPSFISH
                       && !pos.can_castle(pos.side_to_move())
#endif
                       ;

      // Don't search moves with negative SEE values
      if (   !PvNode
          && (!inCheck || evasionPrunable)
          &&  move != ttMove
#ifndef GPSFISH
          &&  type_of(move) != PROMOTION
#endif
          &&  pos.see_sign(move) < 0)
          continue;

      // Don't search useless checks
      if (   !PvNode
          && !inCheck
          &&  givesCheck
          &&  move != ttMove
          && !pos.is_capture_or_promotion(move)
          &&  ss->eval + PawnValueMg / 4 < beta
          && !check_is_dangerous(pos, move, futilityBase, beta))
          continue;

      // Check for legality only before to do the move
      if (!pos.pl_move_is_legal(move, ci.pinned))
          continue;

      ss->currentMove = move;

      // Make and search the move
#ifdef GPSFISH
      pos.do_undo_move(move,st,
              [&](osl::Square){
              assert(pos.is_ok());
              *(pos.eval+1)= *(pos.eval);
              pos.eval++;
              pos.eval->update(pos.osl_state,move);
              assert(pos.eval_is_ok());
#else
      pos.do_move(move, st, ci, givesCheck);
#endif
      value = -qsearch<NT>(pos, ss+1, -beta, -alpha, depth - ONE_PLY);
#ifdef GPSFISH
      --pos.eval;
      }
      );
#else
      pos.undo_move(move);
#endif

      assert(value > -VALUE_INFINITE && value < VALUE_INFINITE);

      // Check for new best move
      if (value > bestValue)
      {
          bestValue = value;

          if (value > alpha)
          {
              if (PvNode && value < beta) // Update alpha here! Always alpha < beta
              {
                  alpha = value;
                  bestMove = move;
              }
              else // Fail high
              {
                  TT.store(posKey, value_to_tt(value, ss->ply), BOUND_LOWER,
                           ttDepth, move, ss->eval, ss->evalMargin);

                  return value;
              }
          }
       }
    }

#ifdef GPSFISH_CHECKMATE3_QUIESCE
    if (bestValue < beta && depth >= DEPTH_QS_CHECKS
            && (!(ss-1)->currentMove.isNormal()
                || (ss-1)->currentMove.ptype() == osl::KING)) {
        osl::checkmate::King8Info king8=pos.osl_state.king8Info(alt(pos.side_to_move()));
        assert(king8.uint64Value() == osl::checkmate::King8Info::make(pos.side_to_move(), pos.osl_state).uint64Value());
        bool in_danger = king8.dropCandidate() | king8.moveCandidate2();
        if (in_danger) {
            osl::checkmate::FixedDepthSearcher solver(pos.osl_state);
            if (solver.hasCheckmateMoveOfTurn(2,bestMove).isCheckmateSuccess()) {
                return mate_in(ss->ply+2);;
            }
        }
    }
#endif

    // All legal moves have been searched. A special case: If we're in check
    // and no legal moves were found, it is checkmate.
    if (inCheck && bestValue == -VALUE_INFINITE)
#ifdef GPSFISH
        return (move_is_pawn_drop((ss-1)->currentMove) ? mate_in(ss->ply) : mated_in(ss->ply)); // Plies to mate from the root
#else
        return mated_in(ss->ply); // Plies to mate from the root
#endif

    TT.store(posKey, value_to_tt(bestValue, ss->ply),
             PvNode && bestMove != MOVE_NONE ? BOUND_EXACT : BOUND_UPPER,
             ttDepth, bestMove, ss->eval, ss->evalMargin);

    assert(bestValue > -VALUE_INFINITE && bestValue < VALUE_INFINITE);

    return bestValue;
  }


  // check_is_dangerous() tests if a checking move can be pruned in qsearch().
  // bestValue is updated only when returning false because in that case move
  // will be pruned.

  bool check_is_dangerous(Position &pos, Move move, Value futilityBase, Value beta)
  {
#ifdef GPSFISH
    return false;
#else
    Bitboard b, occ, oldAtt, newAtt, kingAtt;
    Square from, to, ksq;
    Piece pc;
    Color them;

    from = from_sq(move);
    to = to_sq(move);
    them = ~pos.side_to_move();
    ksq = pos.king_square(them);
    kingAtt = pos.attacks_from<KING>(ksq);
    pc = pos.piece_moved(move);

    occ = pos.pieces() ^ from ^ ksq;
    oldAtt = pos.attacks_from(pc, from, occ);
    newAtt = pos.attacks_from(pc,   to, occ);

    // Rule 1. Checks which give opponent's king at most one escape square are dangerous
    b = kingAtt & ~pos.pieces(them) & ~newAtt & ~(1ULL << to);

    if (!more_than_one(b))
        return true;

    // Rule 2. Queen contact check is very dangerous
    if (type_of(pc) == QUEEN && (kingAtt & to))
        return true;

    // Rule 3. Creating new double threats with checks
    b = pos.pieces(them) & newAtt & ~oldAtt & ~(1ULL << ksq);
    while (b)
    {
        // Note that here we generate illegal "double move"!
        if (futilityBase + PieceValue[Eg][pos.piece_on(pop_lsb(&b))] >= beta)
            return true;
    }

    return false;
#endif
  }


  // connected_moves() tests whether two moves are 'connected' in the sense
  // that the first move somehow made the second move possible (for instance
  // if the moving piece is the same in both moves). The first move is assumed
  // to be the move that was made to reach the current position, while the
  // second move is assumed to be a move from the current position.

  bool connected_moves(const Position& pos, Move m1, Move m2) {

    Square f1, t1, f2, t2;
    Piece p1; //, p2;
    Square ksq;

    assert(is_ok(m1));
    assert(is_ok(m2));

    // Case 1: The moving piece is the same in both moves
    f2 = from_sq(m2);
    t1 = to_sq(m1);
    if (f2 == t1)
        return true;

    // Case 2: The destination square for m2 was vacated by m1
    t2 = to_sq(m2);
    f1 = from_sq(m1);
    if (t2 == f1)
        return true;

    // Case 3: Moving through the vacated square
#ifdef GPSFISH
    if(!f2.isPieceStand() && !f1.isPieceStand() &&
       Board_Table.getShortOffset(Offset32(f2,t2)) ==
       Board_Table.getShortOffset(Offset32(f2,f1)) &&
       abs((f2-t2).intValue())>abs((f2-f1).intValue())) return true;
#else
    p2 = pos.piece_on(f2);
    if (piece_is_slider(p2) && (between_bb(f2, t2) & f1))
      return true;
#endif

    // Case 4: The destination square for m2 is defended by the moving piece in m1
    p1 = pos.piece_on(t1);
#ifdef GPSFISH
    osl::Piece pc=pos.osl_state.pieceAt(t1);
    if(pos.osl_state.hasEffectByPiece(pc,t2)) return true;
#else
    if (pos.attacks_from(p1, t1) & t2)
        return true;
#endif

    // Case 5: Discovered check, checking piece is the piece moved in m1
#ifdef GPSFISH
    pc=pos.osl_state.pieceAt(t2);
    if(pc.isPiece() && pos.osl_state.hasEffectByPiece(pc,f2) &&
       Ptype_Table.getEffect(p1,t1,pos.king_square(pos.side_to_move())).hasBlockableEffect() &&
       Board_Table.isBetweenSafe(f2,t1,pos.king_square(pos.side_to_move())) &&
       !Board_Table.isBetweenSafe(t2,t1,pos.king_square(pos.side_to_move())) &&
       pos.osl_state.pinOrOpen(pos.side_to_move()).test(pos.osl_state.pieceAt(t1).number()))
        return true;
#else
    ksq = pos.king_square(pos.side_to_move());
    if (    piece_is_slider(p1)
        && (between_bb(t1, ksq) & f2)
        && (pos.attacks_from(p1, t1, pos.pieces() ^ f2) & ksq))
        return true;
#endif

    return false;
  }


  // value_to_tt() adjusts a mate score from "plies to mate from the root" to
  // "plies to mate from the current position". Non-mate scores are unchanged.
  // The function is called before storing a value to the transposition table.

  Value value_to_tt(Value v, int ply) {

    assert(v != VALUE_NONE);

    return  v >= VALUE_MATE_IN_MAX_PLY  ? v + ply
          : v <= VALUE_MATED_IN_MAX_PLY ? v - ply : v;
  }


  // value_from_tt() is the inverse of value_to_tt(): It adjusts a mate score
  // from the transposition table (where refers to the plies to mate/be mated
  // from current position) to "plies to mate/be mated from the root".

  Value value_from_tt(Value v, int ply) {

    return  v == VALUE_NONE             ? VALUE_NONE
          : v >= VALUE_MATE_IN_MAX_PLY  ? v - ply
          : v <= VALUE_MATED_IN_MAX_PLY ? v + ply : v;
  }


  // connected_threat() tests whether it is safe to forward prune a move or if
  // is somehow connected to the threat move returned by null search.

  bool connected_threat(const Position& pos, Move m, Move threat) {

    assert(is_ok(m));
    assert(is_ok(threat));
    assert(!pos.is_capture_or_promotion(m));
#ifndef GPSFISH
    assert(!pos.is_passed_pawn_push(m));
#endif

    Square mfrom, mto, tfrom, tto;

    mfrom = from_sq(m);
    mto = to_sq(m);
    tfrom = from_sq(threat);
    tto = to_sq(threat);

    // Case 1: Don't prune moves which move the threatened piece
    if (mfrom == tto)
        return true;

    // Case 2: If the threatened piece has value less than or equal to the
    // value of the threatening piece, don't prune moves which defend it.
    if (   pos.is_capture(threat)
        && (   PieceValue[Mg][pos.piece_on(tfrom)] >= PieceValue[Mg][pos.piece_on(tto)]
#ifdef GPSFISH
            || type_of(pos.piece_on(tfrom)) == osl::KING)
#else
            || type_of(pos.piece_on(tfrom)) == KING)
#endif
        && pos.move_attacks_square(m, tto))
        return true;

    // Case 3: If the moving piece in the threatened move is a slider, don't
    // prune safe moves which block its ray.
#ifdef GPSFISH
    if (   !tfrom.isPieceStand()
        && Board_Table.isBetweenSafe(mto,tfrom,tto)
        && pos.see_sign(m) >= 0)
        return true;
#else
    if (    piece_is_slider(pos.piece_on(tfrom))
        && (between_bb(tfrom, tto) & mto)
        &&  pos.see_sign(m) >= 0)
        return true;
#endif

    return false;
  }


  // refine_eval() returns the transposition table score if possible, otherwise
  // falls back on static position evaluation. Note that we never return VALUE_NONE
  // even if v == VALUE_NONE.

  Value refine_eval(const TTEntry* tte, Value v, Value defaultEval) {

      assert(tte);
      assert(v != VALUE_NONE || !tte->type());

      if (   ((tte->type() & BOUND_LOWER) && v >= defaultEval)
          || ((tte->type() & BOUND_UPPER) && v < defaultEval))
          return v;

      return defaultEval;
  }


  // When playing with strength handicap choose best move among the MultiPV set
  // using a statistical rule dependent on SkillLevel. Idea by Heinz van Saanen.

  Move do_skill_level() {

    assert(MultiPV > 1);

    static RKISS rk;

    // PRNG sequence should be not deterministic
    for (int i = Time::now() % 50; i > 0; i--)
        rk.rand<unsigned>();

    // RootMoves are already sorted by score in descending order
    size_t size = std::min(MultiPV, RootMoves.size());
    int variance = std::min(RootMoves[0].score - RootMoves[size - 1].score, PawnValueMg);
    int weakness = 120 - 2 * SkillLevel;
    int max_s = -VALUE_INFINITE;
    Move best = MOVE_NONE;

    // Choose best move. For each move score we add two terms both dependent on
    // weakness, one deterministic and bigger for weaker moves, and one random,
    // then we choose the move with the resulting highest score.
    for (size_t i = 0; i < size; i++)
    {
        int s = RootMoves[i].score;

        // Don't allow crazy blunders even at very low skills
        if (i > 0 && RootMoves[i-1].score > s + 2 * PawnValueMg)
            break;

        // This is our magic formula
        s += (  weakness * int(RootMoves[0].score - s)
              + variance * (rk.rand<unsigned>() % weakness)) / 128;

        if (s > max_s)
        {
            max_s = s;
            best = RootMoves[i].pv[0];
        }
    }
    return best;
  }


  // uci_pv() formats PV information according to UCI protocol. UCI requires
  // to send all the PV lines also if are still to be searched and so refer to
  // the previous search score.

  string uci_pv(const Position& pos, int depth, Value alpha, Value beta) {

    std::stringstream s;
    Time::point elaspsed = Time::now() - SearchTime + 1;
    int selDepth = 0;

    for (size_t i = 0; i < Threads.size(); i++)
        if (Threads[i].maxPly > selDepth)
            selDepth = Threads[i].maxPly;

    for (size_t i = 0; i < std::min(UCIMultiPV, RootMoves.size()); i++)
    {
        bool updated = (i <= PVIdx);

        if (depth == 1 && !updated)
            continue;

        int d = (updated ? depth : depth - 1);
        Value v = (updated ? RootMoves[i].score : RootMoves[i].prevScore);

        if (s.rdbuf()->in_avail())
            s << "\n";

        s << "info depth " << d
          << " seldepth "  << selDepth
          << " score "     << (i == PVIdx ? score_to_uci(v, alpha, beta) : score_to_uci(v))
          << " nodes "     << pos.nodes_searched()
          << " nps "       << pos.nodes_searched() * 1000 / elaspsed
#ifdef GPSFISH
          //<< " time "      << (t > 0 ? t : 1)
          << " time "      << elaspsed
          << " hashfull "  << TT.get_hashfull()
#else
          << " time "      << elaspsed
          << " multipv "   << i + 1
#endif
          << " pv";

        for (size_t j = 0; RootMoves[i].pv[j] != MOVE_NONE; j++)
            s <<  " " << move_to_uci(RootMoves[i].pv[j], Chess960);
    }

    return s.str();
  }

} // namespace


/// RootMove::extract_pv_from_tt() builds a PV by adding moves from the TT table.
/// We consider also failing high nodes and not only BOUND_EXACT nodes so to
/// allow to always have a ponder move even when we fail high at root, and a
/// long PV to print that is important for position analysis.

#ifdef GPSFISH
void RootMove::extract_pv_from_tt_rec(Position& pos,int ply) {
  TTEntry* tte;

  if (   (tte = TT.probe(pos.key())) != NULL
          && tte->move(pos) != MOVE_NONE
          && pos.is_pseudo_legal(tte->move(pos))
          && pos.pl_move_is_legal(tte->move(pos), pos.pinned_pieces())
          && ply < MAX_PLY
          && (!pos.is_draw<false>() || ply < 2))
  {
      pv.push_back(tte->move(pos));
      StateInfo st;
      pos.do_undo_move(tte->move(pos),st,
              [&](osl::Square){
              assert(pos.is_ok());
              extract_pv_from_tt_rec(pos,ply+1);
      } );
  }

  pv.push_back(MOVE_NONE);
}
#endif

void RootMove::extract_pv_from_tt(Position& pos) {

#ifndef GPSFISH
  StateInfo state[MAX_PLY_PLUS_2], *st = state;
  TTEntry* tte;
  int ply = 1;
#endif
  Move m = pv[0];

  assert(m != MOVE_NONE && pos.is_pseudo_legal(m));

  pv.clear();
  pv.push_back(m);
#ifdef GPSFISH
    StateInfo st;
    pos.do_undo_move(pv[0],st,
		     [&](osl::Square){
         assert(pos.is_ok());
         extract_pv_from_tt_rec(pos,1);
    } );
#else
  pos.do_move(m, *st++);

  while (   (tte = TT.probe(pos.key())) != NULL
         && (m = tte->move()) != MOVE_NONE // Local copy, TT entry could change
         && pos.is_pseudo_legal(m)
         && pos.pl_move_is_legal(m, pos.pinned_pieces())
         && ply < MAX_PLY
         && (!pos.is_draw<false>() || ply < 2))
  {
      pv.push_back(m);
      pos.do_move(m, *st++);
      ply++;
  }
  pv.push_back(MOVE_NONE);

  do pos.undo_move(pv[--ply]); while (ply);
#endif
}


/// RootMove::insert_pv_in_tt() is called at the end of a search iteration, and
/// inserts the PV back into the TT. This makes sure the old PV moves are searched
/// first, even if the old TT entries have been overwritten.

#ifdef GPSFISH
void RootMove::insert_pv_in_tt_rec(Position& pos,int ply) {
  TTEntry* tte;
  Key k;
  Value v, m = VALUE_NONE;
  k = pos.key();
  tte = TT.probe(k);

  // Don't overwrite existing correct entries
  if (!tte || tte->move(pos) != pv[ply])
  {
      v = (pos.in_check() ? VALUE_NONE : evaluate(pos, m));
      TT.store(k, VALUE_NONE, BOUND_NONE, DEPTH_NONE, pv[ply], v, m);
  }
  if(pv[ply+1]!=MOVE_NONE){
      StateInfo st;
      pos.do_undo_move(pv[ply],st,
              [&](osl::Square){
              assert(pos.is_ok());
              *(pos.eval+1)= *(pos.eval);
              pos.eval++;
              pos.eval->update(pos.osl_state,pv[ply]);
              insert_pv_in_tt_rec(pos,ply+1);
              --pos.eval;
      } );
  }
}
#endif

void RootMove::insert_pv_in_tt(Position& pos) {

#ifdef GPSFISH
  insert_pv_in_tt_rec(pos,0);
#else

  StateInfo state[MAX_PLY_PLUS_2], *st = state;
  TTEntry* tte;
  Key k;
  Value v, m = VALUE_NONE;
  int ply = 0;

  assert(pv[ply] != MOVE_NONE && pos.is_pseudo_legal(pv[ply]));

  do {
      k = pos.key();
      tte = TT.probe(k);

      // Don't overwrite existing correct entries
      if (!tte || tte->move() != pv[ply])
      {
          v = (pos.in_check() ? VALUE_NONE : evaluate(pos, m));
          TT.store(k, VALUE_NONE, BOUND_NONE, DEPTH_NONE, pv[ply], v, m);
      }
      pos.do_move(pv[ply], *st++);

  } while (pv[++ply] != MOVE_NONE);

  do pos.undo_move(pv[--ply]); while (ply);
#endif
}

#ifdef GPSFISH
inline bool single_bit(uint64_t b) {
  return !(b & (b - 1));
}
#endif

/// Thread::idle_loop() is where the thread is parked when it has no work to do

void Thread::idle_loop() {

  // Pointer 'sp_master', if non-NULL, points to the active SplitPoint
  // object for which the thread is the master.
  const SplitPoint* sp_master = splitPointsCnt ? curSplitPoint : NULL;

  assert(!sp_master || (sp_master->master == this && is_searching));

  // If this thread is the master of a split point and all slaves have
  // finished their work at this split point, return from the idle loop.
  while (!sp_master || sp_master->slavesMask)
  {
      // If we are not searching, wait for a condition to be signaled
      // instead of wasting CPU time polling for work.
      while (   do_sleep
             || do_exit
             || (!is_searching && Threads.use_sleeping_threads()))
      {
          if (do_exit)
          {
              assert(!sp_master);
              return;
          }

          // Grab the lock to avoid races with Thread::wake_up()
          mutex.lock();

          // If we are master and all slaves have finished don't go to sleep
          if (sp_master && !sp_master->slavesMask)
          {
              mutex.unlock();
              break;
          }

          // Do sleep after retesting sleep conditions under lock protection, in
          // particular we need to avoid a deadlock in case a master thread has,
          // in the meanwhile, allocated us and sent the wake_up() call before we
          // had the chance to grab the lock.
          if (do_sleep || !is_searching)
              sleepCondition.wait(mutex);

          mutex.unlock();
      }

      // If this thread has been assigned work, launch a search
      if (is_searching)
      {
          assert(!do_sleep && !do_exit);

          Threads.mutex.lock();

          assert(is_searching);

          // Copy split point position and search stack and call search()
#ifdef MOVE_STACK_REJECTIONS
          SearchStack ss_base[MAX_PLY_PLUS_2];
          SplitPoint* tsp = threads[threadID].splitPoint;
          Position pos(*tsp->pos, threadID);
          int ply=tsp->ss->ply;
          assert(0< ply && ply+3<MAX_PLY_PLUS_2);
          for(int i=0;i<ply-1;i++)
              ss_base[i].currentMove=(tsp->ss-ply+i)->currentMove;
          SearchStack *ss= &ss_base[ply-1];
#else
          SplitPoint* sp = curSplitPoint;

          Threads.mutex.unlock();

          Stack ss[MAX_PLY_PLUS_2];
          Position pos(*sp->pos, this);
#endif

          memcpy(ss, sp->ss - 1, 4 * sizeof(Stack));
          (ss+1)->sp = sp;

#ifdef GPSFISH
          uint64_t es_base[(MAX_PLY_PLUS_2*sizeof(eval_t)+sizeof(uint64_t)-1)/sizeof(uint64_t)];
          eval_t *es=(eval_t *)&es_base[0];
          assert(sp->pos->eval);
          es[0]= *(sp->pos->eval);
          pos.eval= &es[0];
#endif

          sp->mutex.lock();

          assert(sp->activePositions[idx] == NULL);

          sp->activePositions[idx] = &pos;

          if (sp->nodeType == Root)
              search<SplitPointRoot>(pos, ss+1, sp->alpha, sp->beta, sp->depth);
          else if (sp->nodeType == PV)
              search<SplitPointPV>(pos, ss+1, sp->alpha, sp->beta, sp->depth);
          else if (sp->nodeType == NonPV)
              search<SplitPointNonPV>(pos, ss+1, sp->alpha, sp->beta, sp->depth);
          else
              assert(false);

          assert(is_searching);

          is_searching = false;
          sp->activePositions[idx] = NULL;
          sp->slavesMask &= ~(1ULL << idx);
          sp->nodes += pos.nodes_searched();

          // Wake up master thread so to allow it to return from the idle loop in
          // case we are the last slave of the split point.
          if (    Threads.use_sleeping_threads()
              &&  this != sp->master
              && !sp->slavesMask)
          {
              assert(!sp->master->is_searching);
              sp->master->wake_up();
          }

          // After releasing the lock we cannot access anymore any SplitPoint
          // related data in a safe way becuase it could have been released under
          // our feet by the sp master. Also accessing other Thread objects is
          // unsafe because if we are exiting there is a chance are already freed.
          sp->mutex.unlock();
      }
  }
}

#ifdef GPSFISHONE
void do_checkmate(Position& pos, int mateTime){
    sync_cout << "checkmate notimplemented";
    return;
}
#else
void do_checkmate(Position& pos, int mateTime){
    Signals.stop=false;
    osl::state::NumEffectState state(pos.osl_state);
#if (! defined ALLOW_KING_ABSENCE)
    if (state.kingSquare(state.turn()).isPieceStand()) {
        sync_cout << "checkmate notimplemented";
        return;
    }
#endif
    osl::checkmate::DfpnTable table(state.turn());
    const osl::PathEncoding path(state.turn());
    osl::Move checkmate_move;
    osl::stl::vector<osl::Move> pv;
    osl::checkmate::ProofDisproof result;
    osl::checkmate::Dfpn dfpn;
    dfpn.setTable(&table);
    double seconds=(double)mateTime/1000.0;
    osl::misc::MilliSeconds start = osl::misc::MilliSeconds::now();
    size_t step = 100000, total = 0;
    double scale = 1.0;
    for (size_t limit = step; true; limit = static_cast<size_t>(step*scale)) {
        result = dfpn.
            hasCheckmateMove(state, osl::hash::HashKey(state), path, limit, checkmate_move, Move(), &pv);
        double elapsed = start.elapsedSeconds();
        double memory = osl::OslConfig::memoryUseRatio();
        uint64_t node_count = dfpn.nodeCount();
        sync_cout << "info time " << static_cast<int>(elapsed*1000) << "nodes " << total+node_count
                  << "nps %d " << static_cast<int>(node_count/elapsed) << "hashfull " << static_cast<int>(memory*1000) << sync_endl;
        //poll(pos);
        if (result.isFinal() || elapsed >= seconds || memory > 0.9 || Signals.stop)
            break;
        total += limit;
        // estimate: total * std::min(seconds/elapsed, 1.0/memory)
        // next: (estimate - total) / 2 + total
        scale = (total * std::min(seconds/elapsed, 1.0/memory) - total) / 2.0 / step;
        scale = std::max(std::min(16.0, scale), 0.1);
    }
    if (! result.isFinal()) {
        sync_cout << "checkmate timeout\n";
        return;
    }
    if (! result.isCheckmateSuccess()) {
        sync_cout << "checkmate nomate\n";
        return;
    }
    std::string msg = "checkmate";
    for (size_t i=0; i<pv.size(); ++i)
        msg += " " + move_to_uci(pv[i],false);
    sync_cout << msg << sync_endl;
}
#endif

#ifdef GPSFISH
void show_tree(Position &pos){
    show_tree_rec(pos);
}
#endif

/// check_time() is called by the timer thread when the timer triggers. It is
/// used to print debug info and, more important, to detect when we are out of
/// available time and so stop the search.

void check_time() {

  static Time::point lastInfoTime = Time::now();
  int64_t nodes = 0; // Workaround silly 'uninitialized' gcc warning

  if (Time::now() - lastInfoTime >= 1000)
  {
      lastInfoTime = Time::now();
      dbg_print();
  }

  if (Limits.ponder)
      return;

  if (Limits.nodes)
  {
      Threads.mutex.lock();

      nodes = RootPosition.nodes_searched();

      // Loop across all split points and sum accumulated SplitPoint nodes plus
      // all the currently active slaves positions.
      for (size_t i = 0; i < Threads.size(); i++)
          for (int j = 0; j < Threads[i].splitPointsCnt; j++)
          {
              SplitPoint& sp = Threads[i].splitPoints[j];

              sp.mutex.lock();

              nodes += sp.nodes;
              Bitboard sm = sp.slavesMask;
              while (sm)
              {
                  Position* pos = sp.activePositions[pop_lsb(&sm)];
                  nodes += pos ? pos->nodes_searched() : 0;
              }

              sp.mutex.unlock();
          }

      Threads.mutex.unlock();
  }

  Time::point elapsed = Time::now() - SearchTime;
  bool stillAtFirstMove =    Signals.firstRootMove
                         && !Signals.failedLowAtRoot
                         &&  elapsed > TimeMgr.available_time();

  bool noMoreTime =   elapsed > TimeMgr.maximum_time() - 2 * TimerResolution
                   || stillAtFirstMove;

  if (   (Limits.use_time_management() && noMoreTime)
      || (Limits.movetime && elapsed >= Limits.movetime)
      || (Limits.nodes && nodes >= Limits.nodes))
      Signals.stop = true;
}<|MERGE_RESOLUTION|>--- conflicted
+++ resolved
@@ -801,7 +801,7 @@
     // Step X. Check for aborted search and immediate draw
     // Check for an instant draw or maximum ply reached
     if (Signals.stop || ss->ply > MAX_PLY || pos.is_draw(repeat_check))
-        return value_draw(pos);
+        return VALUE_DRAW;
 
     if(repeat_check<0)
         return mated_in(ss->ply+1);
@@ -1472,16 +1472,13 @@
     // If we are in a singular extension search then return a fail low score.
     // A split node has at least one move, the one tried before to be splitted.
     if (!moveCount)
-<<<<<<< HEAD
-#ifdef GPSFISH
-        return excludedMove!=MOVE_NONE ? alpha : (inCheck ? (move_is_pawn_drop((ss-1)->currentMove) ? mate_in(ss->ply) : mated_in(ss->ply) ): VALUE_DRAW);
-#else
-        return excludedMove ? alpha : inCheck ? mated_in(ss->ply) : VALUE_DRAW;
-#endif
-=======
+#ifdef GPSFISH
+        return  (excludedMove != MOVE_NONE) ? alpha
+              : (inCheck ? (move_is_pawn_drop((ss-1)->currentMove) ? mate_in(ss->ply) : mated_in(ss->ply) ) : VALUE_DRAW); // XXX : checking checkmate by pawn drop
+#else
         return  excludedMove ? alpha
               : inCheck ? mated_in(ss->ply) : DrawValue[pos.side_to_move()];
->>>>>>> 55bd27b8
+#endif
 
     // If we have pruned all the moves without searching return a fail-low score
     if (bestValue == -VALUE_INFINITE)
