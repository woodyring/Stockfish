--- conflicted
+++ resolved
@@ -1591,24 +1591,22 @@
     if (pos.is_draw<true>() || ss->ply > MAX_PLY)
         return DrawValue[pos.side_to_move()];
 
-<<<<<<< HEAD
-#ifdef GPSFISH
-    if(can_capture_king(pos)){
-        return mate_in(0);
-    }
-    if(!pos.osl_state.inCheck()
-            && ImmediateCheckmate::hasCheckmateMove
-            (pos.side_to_move(),pos.osl_state,bestMove)) {
-        return mate_in(ss->ply);
-    }
-#endif
-=======
     // Decide whether or not to include checks, this fixes also the type of
     // TT entry depth that we are going to use. Note that in qsearch we use
     // only two types of depth in TT: DEPTH_QS_CHECKS or DEPTH_QS_NO_CHECKS.
     ttDepth = InCheck || depth >= DEPTH_QS_CHECKS ? DEPTH_QS_CHECKS
                                                   : DEPTH_QS_NO_CHECKS;
->>>>>>> ccf4ec67
+
+#ifdef GPSFISH
+    if(can_capture_king(pos)){
+        return mate_in(0);
+    }
+    if(!pos.osl_state.inCheck()
+            && ImmediateCheckmate::hasCheckmateMove
+            (pos.side_to_move(),pos.osl_state,bestMove)) {
+        return mate_in(ss->ply);
+    }
+#endif
 
     // Transposition table lookup. At PV nodes, we don't use the TT for
     // pruning, but only for move ordering.
