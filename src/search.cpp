/*
  Stockfish, a UCI chess playing engine derived from Glaurung 2.1
  Copyright (C) 2004-2008 Tord Romstad (Glaurung author)
  Copyright (C) 2008-2012 Marco Costalba, Joona Kiiski, Tord Romstad

  Stockfish is free software: you can redistribute it and/or modify
  it under the terms of the GNU General Public License as published by
  the Free Software Foundation, either version 3 of the License, or
  (at your option) any later version.

  Stockfish is distributed in the hope that it will be useful,
  but WITHOUT ANY WARRANTY; without even the implied warranty of
  MERCHANTABILITY or FITNESS FOR A PARTICULAR PURPOSE.  See the
  GNU General Public License for more details.

  You should have received a copy of the GNU General Public License
  along with this program.  If not, see <http://www.gnu.org/licenses/>.
*/

#include <algorithm>
#include <cassert>
#include <cmath>
#include <cstring>
#include <iostream>
#include <sstream>

#include "book.h"
#include "evaluate.h"
#include "history.h"
#include "movegen.h"
#include "movepick.h"
#include "notation.h"
#include "search.h"
#include "timeman.h"
#include "thread.h"
#include "tt.h"
#include "ucioption.h"

#ifdef GPSFISH
#include "bitops.h"
#include "position.tcc"
#include "osl/boardTable.h"
using osl::Board_Table;
#include "osl/ptypeTable.h"
using osl::Ptype_Table;
#include "osl/offset32.h"
using osl::Offset32;
#include "osl/checkmate/immediateCheckmate.h"
#include "osl/checkmate/fixedDepthSearcher.h"
#include "osl/checkmate/dfpn.h"
using osl::checkmate::ImmediateCheckmate;
using std::string;
#include "osl/enter_king/enterKing.h"
#include "osl/misc/milliSeconds.h"
#include "osl/checkmate/dfpn.h"
#include "osl/checkmate/dfpnParallel.h"
#include "osl/hash/hashKey.h"
#endif
#ifdef MOVE_STACK_REJECTIONS
#include "osl/search/moveStackRejections.h"
#endif

#ifdef GPSFISH
# define GPSFISH_CHECKMATE3
# define GPSFISH_CHECKMATE3_QUIESCE
# define GPSFISH_DFPN
#endif

namespace Search {

  volatile SignalsType Signals;
  LimitsType Limits;
  std::vector<RootMove> RootMoves;
  Position RootPos;
  Color RootColor;
  Time::point SearchTime;
  StateStackPtr SetupStates;
}

using std::string;
using Eval::evaluate;
using namespace Search;

namespace {

  // Set to true to force running with one thread. Used for debugging
  const bool FakeSplit = false;

  // This is the minimum interval in msec between two check_time() calls
  const int TimerResolution = 5;

  // Different node types, used as template parameter
  enum NodeType { Root, PV, NonPV, SplitPointRoot, SplitPointPV, SplitPointNonPV };

  // Dynamic razoring margin based on depth
  inline Value razor_margin(Depth d) { return Value(512 + 16 * int(d)); }

  // Futility lookup tables (initialized at startup) and their access functions
  Value FutilityMargins[16][64]; // [depth][moveNumber]
  int FutilityMoveCounts[32];    // [depth]

  inline Value futility_margin(Depth d, int mn) {

    return d < 7 * ONE_PLY ? FutilityMargins[std::max(int(d), 1)][std::min(mn, 63)]
                           : 2 * VALUE_INFINITE;
  }

  // Reduction lookup tables (initialized at startup) and their access function
  int8_t Reductions[2][64][64]; // [pv][depth][moveNumber]

  template <bool PvNode> inline Depth reduction(Depth d, int mn) {

    return (Depth) Reductions[PvNode][std::min(int(d) / ONE_PLY, 63)][std::min(mn, 63)];
  }

  size_t PVSize, PVIdx;
  TimeManager TimeMgr;
  int BestMoveChanges;
  Value DrawValue[COLOR_NB];
  History H;

  template <NodeType NT>
  Value search(Position& pos, Stack* ss, Value alpha, Value beta, Depth depth);

  template <NodeType NT, bool InCheck>
  Value qsearch(Position& pos, Stack* ss, Value alpha, Value beta, Depth depth);

  void id_loop(Position& pos);
  Value value_to_tt(Value v, int ply);
  Value value_from_tt(Value v, int ply);
  bool check_is_dangerous(Position& pos, Move move, Value futilityBase, Value beta);
  bool yields_to_threat(const Position& pos, Move move, Move threat);
  bool prevents_threat(const Position& pos, Move move, Move threat);
  string uci_pv(const Position& pos, int depth, Value alpha, Value beta);

  struct Skill {
    Skill(int l) : level(l), best(MOVE_NONE) {}
   ~Skill() {
      if (enabled()) // Swap best PV line with the sub-optimal one
          std::swap(RootMoves[0], *std::find(RootMoves.begin(),
                    RootMoves.end(), best ? best : pick_move()));
    }

    bool enabled() const { return level < 20; }
    bool time_to_pick(int depth) const { return depth == 1 + level; }
    Move pick_move();

    int level;
    Move best;
  };

#ifdef GPSFISH
  void show_tree_rec(Position &pos){
    TTEntry* tte;
    StateInfo st;
    if ((tte = TT.probe(pos.key())) != NULL){
      std::cerr << "tte->value=" << tte->value() << std::endl;
      std::cerr << "tte->type=" << tte->type() << std::endl;
      std::cerr << "tte->generation=" << tte->generation() << std::endl;
      std::cerr << "tte->depth=" << tte->depth() << std::endl;
      Move m=tte->move(pos);
      int dummy;
      if(m != MOVE_NONE
              && pos.is_pseudo_legal(m)
              && !pos.is_draw(dummy)) {
          std::cerr << "move=" << m << std::endl;
          pos.do_undo_move(m,st,
                  [&](osl::Square){ show_tree_rec(pos); }
                  );
      }
    }
  }

  inline Value value_draw(Position const& pos) {
    return DrawValue[pos.side_to_move()];
  }

  bool can_capture_king(Position const& pos){
    Color us=pos.side_to_move();
    Color them=~us;
    const osl::Square king = pos.king_square(them);
    return pos.osl_state.hasEffectAt(us, king);
  }

#endif
#ifdef MOVE_STACK_REJECTIONS
  osl::container::MoveStack moveStacks[MAX_THREADS];
  bool move_stack_rejections_probe(osl::Move m, Position const &pos,SearchStack* ss,Value alpha){
    if(DrawValue!=0) return false;
    int i=std::min(7,std::min(ss->ply,pos.pliesFromNull()+1));
    if(i<3) return false;
    osl::state::NumEffectState const& state=pos.osl_state;
    osl::container::MoveStack &moveStack=moveStacks[pos.thread()];
    moveStack.clear();
    while(--i>0) moveStack.push((ss-i)->currentMove);
    osl::Player player=m.player();
    int checkCountOfAltP=pos.continuous_check[osl::alt(player)];
    bool ret=false;
    if(m.player()==osl::BLACK){
      ret=osl::search::MoveStackRejections::probe<osl::BLACK>(state,moveStack,ss->ply,m,alpha,checkCountOfAltP);
    }
    else {
      ret=osl::search::MoveStackRejections::probe<osl::WHITE>(state,moveStack,ss->ply,m,-alpha,checkCountOfAltP);
    }
    return ret;
  }
#endif
} // namespace


/// Search::init() is called during startup to initialize various lookup tables

void Search::init() {

  int d;  // depth (ONE_PLY == 2)
  int hd; // half depth (ONE_PLY == 1)
  int mc; // moveCount

  // Init reductions array
  for (hd = 1; hd < 64; hd++) for (mc = 1; mc < 64; mc++)
  {
      double    pvRed = log(double(hd)) * log(double(mc)) / 3.0;
      double nonPVRed = 0.33 + log(double(hd)) * log(double(mc)) / 2.25;
      Reductions[1][hd][mc] = (int8_t) (   pvRed >= 1.0 ? floor(   pvRed * int(ONE_PLY)) : 0);
      Reductions[0][hd][mc] = (int8_t) (nonPVRed >= 1.0 ? floor(nonPVRed * int(ONE_PLY)) : 0);
  }

  // Init futility margins array
  for (d = 1; d < 16; d++) for (mc = 0; mc < 64; mc++)
      FutilityMargins[d][mc] = Value(112 * int(log(double(d * d) / 2) / log(2.0) + 1.001) - 8 * mc + 45);

  // Init futility move count array
  for (d = 0; d < 32; d++)
      FutilityMoveCounts[d] = int(3.001 + 0.25 * pow(double(d), 2.0));
}


/// Search::perft() is our utility to verify move generation. All the leaf nodes
/// up to the given depth are generated and counted and the sum returned.

size_t Search::perft(Position& pos, Depth depth) {

  // At the last ply just return the number of legal moves (leaf nodes)
  if (depth == ONE_PLY)
      return MoveList<LEGAL>(pos).size();

  StateInfo st;
  size_t cnt = 0;
  CheckInfo ci(pos);

  for (MoveList<LEGAL> ml(pos); !ml.end(); ++ml)
  {
#ifdef GPSFISH
      pos.do_undo_move(ml.move(),st,
              [&](osl::Square){
              assert(pos.is_ok());
#else
      pos.do_move(ml.move(), st, ci, pos.move_gives_check(ml.move(), ci));
#endif
      cnt += perft(pos, depth - ONE_PLY);
#ifdef GPSFISH
      } );
#else
      pos.undo_move(ml.move());
#endif
  }

  return cnt;
}

/// Search::think() is the external interface to Stockfish's search, and is
/// called by the main thread when the program receives the UCI 'go' command. It
/// searches from RootPos and at the end prints the "bestmove" to output.

void Search::think() {

  static PolyglotBook book; // Defined static to initialize the PRNG only once

  RootColor = RootPos.side_to_move();
  TimeMgr.init(Limits, RootPos.startpos_ply_counter(), RootColor);

#ifdef GPSFISH
  const Value VALUE_DRAW = value_draw(RootPos);
#endif


  if (RootMoves.empty())
  {
      RootMoves.push_back(MOVE_NONE);
      sync_cout << "info depth 0 score "
                << score_to_uci(RootPos.in_check() ? -VALUE_MATE : VALUE_DRAW)
                << sync_endl;

      goto finalize;
  }

  if (Options["OwnBook"] && !Limits.infinite)
  {
      Move bookMove = book.probe(RootPos, Options["Book File"], Options["Best Book Move"]);

      if (bookMove && std::count(RootMoves.begin(), RootMoves.end(), bookMove))
      {
          std::swap(RootMoves[0], *std::find(RootMoves.begin(), RootMoves.end(), bookMove));
          goto finalize;
      }
  }

#ifdef GPSFISH
  DrawValue[BLACK] =  VALUE_DRAW;
  DrawValue[WHITE] = -VALUE_DRAW;
#else
  if (Options["Contempt Factor"] && !Options["UCI_AnalyseMode"])
  {
      int cf = Options["Contempt Factor"] * PawnValueMg / 100; // From centipawns
      cf = cf * MaterialTable::game_phase(RootPos) / PHASE_MIDGAME; // Scale down with phase
      DrawValue[ RootColor] = VALUE_DRAW - Value(cf);
      DrawValue[~RootColor] = VALUE_DRAW + Value(cf);
  }
  else
      DrawValue[WHITE] = DrawValue[BLACK] = VALUE_DRAW;
#endif

  if (Options["Use Search Log"])
  {
      Log log(Options["Search Log Filename"]);
      log << "\nSearching: "  << RootPos.fen()
          << "\ninfinite: "   << Limits.infinite
          << " ponder: "      << Limits.ponder
          << " time: "        << Limits.time[RootColor]
          << " increment: "   << Limits.inc[RootColor]
          << " moves to go: " << Limits.movestogo
          << std::endl;
  }

  Threads.wake_up();

  // Set best timer interval to avoid lagging under time pressure. Timer is
  // used to check for remaining available thinking time.
  if (Limits.use_time_management())
      Threads.set_timer(std::min(100, std::max(TimeMgr.available_time() / 16,
                                               TimerResolution)));
  else if (Limits.nodes)
      Threads.set_timer(2 * TimerResolution);
  else
      Threads.set_timer(100);

  id_loop(RootPos); // Let's start searching !

  Threads.set_timer(0); // Stop timer
  Threads.sleep();

  if (Options["Use Search Log"])
  {
      Time::point elapsed = Time::now() - SearchTime + 1;

      Log log(Options["Search Log Filename"]);
      log << "Nodes: "          << RootPos.nodes_searched()
          << "\nNodes/second: " << RootPos.nodes_searched() * 1000 / elapsed
          << "\nBest move: "    << move_to_san(RootPos, RootMoves[0].pv[0]);

      StateInfo st;
#ifdef GPSFISH
      if(RootMoves[0].pv[0].isNormal())
          RootPos.do_undo_move(RootMoves[0].pv[0],st,
                  [&](osl::Square){
                  assert(pos.is_ok());
#else
      RootPos.do_move(RootMoves[0].pv[0], st);
#endif
      log << "\nPonder move: " << move_to_san(RootPos, RootMoves[0].pv[1]) << std::endl;
#ifdef GPSFISH
      } );
#else
      RootPos.undo_move(RootMoves[0].pv[0]);
#endif
  }

finalize:

  // When we reach max depth we arrive here even without Signals.stop is raised,
  // but if we are pondering or in infinite search, we shouldn't print the best
  // move before we are told to do so.
  if (!Signals.stop && (Limits.ponder || Limits.infinite))
      RootPos.this_thread()->wait_for_stop_or_ponderhit();

  // Best move could be MOVE_NONE when searching on a stalemate position
  sync_cout << "bestmove " << move_to_uci(RootMoves[0].pv[0], RootPos.is_chess960())
#ifdef GPSFISH
            << (RootMoves[0].pv[1].isNormal() ? " ponder " + move_to_uci(RootMoves[0].pv[1], RootPos.is_chess960()) : "" )
#else
            << " ponder "  << move_to_uci(RootMoves[0].pv[1], RootPos.is_chess960())
#endif
            << sync_endl;
}

#ifdef GPSFISH_DFPN
struct CheckmateSolver
{
    osl::checkmate::DfpnTable table_black;
    osl::checkmate::DfpnTable table_white;
    osl::checkmate::Dfpn dfpn[2];
    CheckmateSolver()
    {
        table_black.setAttack(osl::BLACK);
        table_white.setAttack(osl::WHITE);
        dfpn[playerToIndex(osl::BLACK)].setTable(&table_black);
        dfpn[playerToIndex(osl::WHITE)].setTable(&table_white);
    }
    Move hasCheckmate(Position& pos, size_t nodes)
    {
        const Depth CheckmateDepth = ONE_PLY*100;
        TTEntry* tte = TT.probe(pos.key());
        if (tte && tte->type() == BOUND_EXACT
                && tte->depth() >= CheckmateDepth) {
            Value v = value_from_tt(tte->value(), 0);
            if (v >= VALUE_MATE_IN_MAX_PLY || v < VALUE_MATED_IN_MAX_PLY)
                return Move();		// mate or mated
        }

        osl::PathEncoding path(pos.osl_state.turn());
        osl::Move checkmate_move;
        osl::NumEffectState& state = pos.osl_state;
        osl::stl::vector<osl::Move> pv;
        osl::checkmate::ProofDisproof result
            = dfpn[playerToIndex(state.turn())].
            hasCheckmateMove(state, osl::HashKey(state), path, nodes,
                    checkmate_move, Move(), &pv);
        if (result.isCheckmateSuccess()) {
            TT.store(pos.key(), mate_in(pv.size()),
                    BOUND_EXACT, CheckmateDepth, checkmate_move);
            return checkmate_move;
        }
        return Move();
    }
    void clear()
    {
        dfpn[0].clear();
        dfpn[1].clear();
        table_black.clear();
        table_white.clear();
    }
};
struct TestCheckmate
{
    CheckmateSolver *solver;
    Position *pos;
    osl::Move *result;
    uint64_t nodes;
    const Move *moves;
    int first, last;
    TestCheckmate(CheckmateSolver& s, Position& p, osl::Move& r, uint64_t n,
            const Move *pv, int f, int l)
        : solver(&s), pos(&p), result(&r), nodes(n),
        moves(pv), first(f), last(l)
    {
    }
    void operator()(osl::Square) const
    {
        *result = Move();
        if (nodes < (1<<18))
            *result = solver->hasCheckmate(*pos, nodes);
        if (result->isNormal()) {
            if (first > 0)
                sync_cout << "info string checkmate in future (" << first
                    << ") " << move_to_uci(moves[first],false)
                    << " by " << move_to_uci(*result,false) << sync_endl;
        }
        else if (! Signals.stop) {
            Move move;
            TestCheckmate next = *this;
            next.first++;
            next.nodes /= 2;
            next.result = &move;
            if (next.first < last && pos->is_pseudo_legal(moves[next.first])
                    && next.nodes >= 1024) {
                StateInfo st;
                pos->do_undo_move(moves[next.first], st, next);
            }
        }
    }
};

void run_checkmate(int depth, uint64_t nodes, Position& pos)
{
    static boost::scoped_ptr<CheckmateSolver> solver(new CheckmateSolver);
    StateInfo st;
    nodes /= 16;
    int mated = 0;
    for (size_t i=0; i<RootMoves.size() && nodes >= 1024 && !Signals.stop; ++i) {
        osl::Move win_move;
        TestCheckmate function(*solver, pos, win_move, nodes,
                &RootMoves[i].pv[0], 0, (i==0) ? depth/2 : 1);
        pos.do_undo_move(RootMoves[i].pv[0], st, function);
        if (! win_move.isNormal())
            nodes /= 4;
        else {
            ++mated;
            RootMoves[i].score = -VALUE_INFINITE;
            //RootMoves[i].non_pv_score = VALUE_MATED_IN_MAX_PLY;
            sync_cout << "info string losing move " << i << "th "
                << move_to_uci(RootMoves[i].pv[0],false)
                << " by " << move_to_uci(win_move,false) << sync_endl;
        }
    }
    solver->clear();
}
#endif

namespace {

  // id_loop() is the main iterative deepening loop. It calls search() repeatedly
  // with increasing depth until the allocated thinking time has been consumed,
  // user stops the search, or the maximum search depth is reached.

  void id_loop(Position& pos) {

    Stack ss[MAX_PLY_PLUS_2];
#ifdef GPSFISH
    uint64_t es_base[(MAX_PLY_PLUS_2*sizeof(eval_t)+sizeof(uint64_t)-1)/sizeof(uint64_t)]
#ifdef __GNUC__
      __attribute__((aligned(16)))
#endif
	;
    eval_t *es=(eval_t *)&es_base[0];
#endif

    int depth, prevBestMoveChanges;
    Value bestValue, alpha, beta, delta;
    bool bestMoveNeverChanged = true;

    memset(ss, 0, 4 * sizeof(Stack));
    depth = BestMoveChanges = 0;
    bestValue = delta = -VALUE_INFINITE;
#ifdef GPSFISH
    ss->currentMove = osl::Move::PASS(pos.side_to_move()); // Hack to skip update_gains
#else
    ss->currentMove = MOVE_NULL; // Hack to skip update gains
#endif
    TT.new_search();
    H.clear();

    PVSize = Options["MultiPV"];
    Skill skill(Options["Skill Level"]);

    // Do we have to play with skill handicap? In this case enable MultiPV search
    // that we will use behind the scenes to retrieve a set of possible moves.
    if (skill.enabled() && PVSize < 4)
        PVSize = 4;

    PVSize = std::min(PVSize, RootMoves.size());

#ifdef GPSFISH
    pos.eval= &es[0];
    *(pos.eval)=eval_t(pos.osl_state,false);
#endif

#ifdef GPSFISH_DFPN
    uint64_t next_checkmate = 1<<18;
#endif

    // Iterative deepening loop until requested to stop or target depth reached
    while (++depth <= MAX_PLY && !Signals.stop && (!Limits.depth || depth <= Limits.depth))
    {
        // Save last iteration's scores before first PV line is searched and all
        // the move scores but the (new) PV are set to -VALUE_INFINITE.
        for (size_t i = 0; i < RootMoves.size(); i++)
            RootMoves[i].prevScore = RootMoves[i].score;

        prevBestMoveChanges = BestMoveChanges; // Only sensible when PVSize == 1
        BestMoveChanges = 0;

#ifdef GPSFISH_DFPN
        if ((uint64_t)pos.nodes_searched() > next_checkmate
                && ((Time::now() - SearchTime + 1000)
                   < std::max(Limits.movetime,TimeMgr.maximum_time())*4/5) ) {
            run_checkmate(depth, next_checkmate, pos);
            next_checkmate *= 2;
            if (RootMoves[0].score <= VALUE_MATED_IN_MAX_PLY) {
                depth -= std::min(4, (int)depth/2);
                alpha = std::max(alpha - delta*63, -VALUE_INFINITE);
                beta  = std::min(beta  + delta*63,  VALUE_INFINITE);
            }
        }
#endif

        // MultiPV loop. We perform a full root search for each PV line
        for (PVIdx = 0; PVIdx < PVSize; PVIdx++)
        {
            // Set aspiration window default width
            if (depth >= 5 && abs(RootMoves[PVIdx].prevScore) < VALUE_KNOWN_WIN)
            {
                delta = Value(16);
                alpha = RootMoves[PVIdx].prevScore - delta;
                beta  = RootMoves[PVIdx].prevScore + delta;
            }
            else
            {
                alpha = -VALUE_INFINITE;
                beta  =  VALUE_INFINITE;
            }

            // Start with a small aspiration window and, in case of fail high/low,
            // research with bigger window until not failing high/low anymore.
            while (true)
            {
                // Search starts from ss+1 to allow referencing (ss-1). This is
                // needed by update gains and ss copy when splitting at Root.
                bestValue = search<Root>(pos, ss+1, alpha, beta, depth * ONE_PLY);

                // Bring to front the best move. It is critical that sorting is
                // done with a stable algorithm because all the values but the first
                // and eventually the new best one are set to -VALUE_INFINITE and
                // we want to keep the same order for all the moves but the new
                // PV that goes to the front. Note that in case of MultiPV search
                // the already searched PV lines are preserved.
                sort<RootMove>(RootMoves.begin() + PVIdx, RootMoves.end());

                // Write PV back to transposition table in case the relevant
                // entries have been overwritten during the search.
                for (size_t i = 0; i <= PVIdx; i++)
                    RootMoves[i].insert_pv_in_tt(pos);

                // If search has been stopped return immediately. Sorting and
                // writing PV back to TT is safe becuase RootMoves is still
                // valid, although refers to previous iteration.
                if (Signals.stop)
                    return;

                // In case of failing high/low increase aspiration window and
                // research, otherwise exit the loop.
                if (bestValue > alpha && bestValue < beta)
                    break;

                // Give some update (without cluttering the UI) before to research
                if (Time::now() - SearchTime > 3000)
                    sync_cout << uci_pv(pos, depth, alpha, beta) << sync_endl;

                if (abs(bestValue) >= VALUE_KNOWN_WIN)
                {
                    alpha = -VALUE_INFINITE;
                    beta  =  VALUE_INFINITE;
                }
                else if (bestValue >= beta)
                {
                    beta += delta;
                    delta += delta / 2;
                }
                else
                {
                    Signals.failedLowAtRoot = true;
                    Signals.stopOnPonderhit = false;

                    alpha -= delta;
                    delta += delta / 2;
                }

                assert(alpha >= -VALUE_INFINITE && beta <= VALUE_INFINITE);
            }

            // Sort the PV lines searched so far and update the GUI
            sort<RootMove>(RootMoves.begin(), RootMoves.begin() + PVIdx + 1);
            if (PVIdx + 1 == PVSize || Time::now() - SearchTime > 3000)
                sync_cout << uci_pv(pos, depth, alpha, beta) << sync_endl;
        }

        // Do we need to pick now the sub-optimal best move ?
        if (skill.enabled() && skill.time_to_pick(depth))
            skill.pick_move();

        if (Options["Use Search Log"])
        {
            Log log(Options["Search Log Filename"]);
            log << pretty_pv(pos, depth, bestValue, Time::now() - SearchTime, &RootMoves[0].pv[0])
                << std::endl;
        }

        // Filter out startup noise when monitoring best move stability
        if (depth > 2 && BestMoveChanges)
            bestMoveNeverChanged = false;

        // Do we have time for the next iteration? Can we stop searching now?
        if (Limits.use_time_management() && !Signals.stopOnPonderhit)
        {
            bool stop = false; // Local variable, not the volatile Signals.stop

            // Take in account some extra time if the best move has changed
            if (depth > 4 && depth < 50 &&  PVSize == 1)
                TimeMgr.pv_instability(BestMoveChanges, prevBestMoveChanges);

            // Stop search if most of available time is already consumed. We
            // probably don't have enough time to search the first move at the
            // next iteration anyway.
            if (Time::now() - SearchTime > (TimeMgr.available_time() * 62) / 100)
                stop = true;

            // Stop search early if one move seems to be much better than others
            if (    depth >= 12
                && !stop
                &&  PVSize == 1
                && (   (bestMoveNeverChanged &&  pos.captured_piece_type())
                    || Time::now() - SearchTime > (TimeMgr.available_time() * 40) / 100))
            {
                Value rBeta = bestValue - 2 * PawnValueMg;
                (ss+1)->excludedMove = RootMoves[0].pv[0];
                (ss+1)->skipNullMove = true;
                Value v = search<NonPV>(pos, ss+1, rBeta - 1, rBeta, (depth - 3) * ONE_PLY);
                (ss+1)->skipNullMove = false;
                (ss+1)->excludedMove = MOVE_NONE;

                if (v < rBeta)
                    stop = true;
            }

            if (stop)
            {
                // If we are allowed to ponder do not stop the search now but
                // keep pondering until GUI sends "ponderhit" or "stop".
                if (Limits.ponder)
                    Signals.stopOnPonderhit = true;
                else
                    Signals.stop = true;
            }
        }
    }
  }


  // search<>() is the main search function for both PV and non-PV nodes and for
  // normal and SplitPoint nodes. When called just after a split point the search
  // is simpler because we have already probed the hash table, done a null move
  // search, and searched the first move before splitting, we don't have to repeat
  // all this work again. We also don't need to store anything to the hash table
  // here: This is taken care of after we return from the split point.

  template <NodeType NT>
  Value search(Position& pos, Stack* ss, Value alpha, Value beta, Depth depth) {

    const bool PvNode   = (NT == PV || NT == Root || NT == SplitPointPV || NT == SplitPointRoot);
    const bool SpNode   = (NT == SplitPointPV || NT == SplitPointNonPV || NT == SplitPointRoot);
    const bool RootNode = (NT == Root || NT == SplitPointRoot);

    assert(alpha >= -VALUE_INFINITE && alpha < beta && beta <= VALUE_INFINITE);
    assert(PvNode || (alpha == beta - 1));
    assert(depth > DEPTH_ZERO);

    Move movesSearched[64];
    StateInfo st;
    const TTEntry *tte;
    SplitPoint* sp;
    Key posKey;
    Move ttMove, move, excludedMove, bestMove, threatMove;
    Depth ext, newDepth;
    Value bestValue, value, ttValue;
    Value eval, nullValue, futilityValue;
    bool inCheck, givesCheck, pvMove, singularExtensionNode;
    bool captureOrPromotion, dangerous, doFullDepthSearch;
    int moveCount, playedMoveCount;

    // Step 1. Initialize node
    Thread* thisThread = pos.this_thread();
    moveCount = playedMoveCount = 0;

#ifdef GPSFISH
    int repeat_check = 0;
    const Value VALUE_DRAW = value_draw(pos);

    if(can_capture_king(pos)){
        return mate_in(0);
    }
#endif

    inCheck = pos.in_check();

    if (SpNode)
    {
        sp = ss->sp;
        bestMove   = sp->bestMove;
        threatMove = sp->threatMove;
        bestValue  = sp->bestValue;
        tte = NULL;
        ttMove = excludedMove = MOVE_NONE;
        ttValue = VALUE_NONE;

        assert(sp->bestValue > -VALUE_INFINITE && sp->moveCount > 0);

        goto split_point_start;
    }

    bestValue = -VALUE_INFINITE;
    ss->currentMove = threatMove = (ss+1)->excludedMove = bestMove = MOVE_NONE;
    ss->ply = (ss-1)->ply + 1;
    (ss+1)->skipNullMove = false; (ss+1)->reduction = DEPTH_ZERO;
    (ss+2)->killers[0] = (ss+2)->killers[1] = MOVE_NONE;

    // Used to send selDepth info to GUI
    if (PvNode && thisThread->maxPly < ss->ply)
        thisThread->maxPly = ss->ply;

#ifdef GPSFISH
    // Step X. Check for aborted search and immediate draw
    // Check for an instant draw or maximum ply reached
    if (Signals.stop || ss->ply > MAX_PLY || pos.is_draw(repeat_check))
        return VALUE_DRAW;

    if(repeat_check<0)
        return mated_in(ss->ply+1);
    else if(repeat_check>0)
        return mate_in(ss->ply);

    // Step 2. Check for aborted search and immediate draw
    if ((   Signals.stop
         || pos.is_draw<true,PvNode>()
         || ss->ply > MAX_PLY) && !RootNode)
        return VALUE_DRAW;

    if ( !Root ){
        if(repeat_check<0)
            return mated_in(ss->ply);
        else if(repeat_check>0)
            return mate_in(ss->ply);
        else if(osl::EnterKing::canDeclareWin(pos.osl_state))
            return mate_in(ss->ply+1);
    }

    if (!ss->checkmateTested) {
        ss->checkmateTested = true;
        if(!pos.osl_state.inCheck()
                && ImmediateCheckmate::hasCheckmateMove
                (pos.side_to_move(),pos.osl_state,bestMove)) {
            return mate_in(ss->ply);
        }
#  ifdef GPSFISH_CHECKMATE3
        if ((! (ss-1)->currentMove.isNormal()
            || (ss-1)->currentMove.ptype() == osl::KING)) {
            osl::checkmate::King8Info king8=pos.osl_state.king8Info(alt(pos.side_to_move()));
            assert(king8.uint64Value() == osl::checkmate::King8Info::make(pos.side_to_move(), pos.osl_state).uint64Value());
            bool in_danger = king8.dropCandidate() | king8.moveCandidate2();
            if (in_danger) {
                osl::checkmate::FixedDepthSearcher solver(pos.osl_state);
                if (solver.hasCheckmateMoveOfTurn(2,bestMove)
                        .isCheckmateSuccess()) {
                    return mate_in(ss->ply+2);;
                }
            }
        }
#  endif
    }
#endif

    if (!RootNode)
    {
        // Step 2. Check for aborted search and immediate draw
        if (Signals.stop || pos.is_draw<true, PvNode>() || ss->ply > MAX_PLY)
            return DrawValue[pos.side_to_move()];

        // Step 3. Mate distance pruning. Even if we mate at the next move our score
        // would be at best mate_in(ss->ply+1), but if alpha is already bigger because
        // a shorter mate was found upward in the tree then there is no need to search
        // further, we will never beat current alpha. Same logic but with reversed signs
        // applies also in the opposite condition of being mated instead of giving mate,
        // in this case return a fail-high score.
        alpha = std::max(mated_in(ss->ply), alpha);
        beta = std::min(mate_in(ss->ply+1), beta);
        if (alpha >= beta)
            return alpha;
    }

    // Step 4. Transposition table lookup
    // We don't want the score of a partial search to overwrite a previous full search
    // TT value, so we use a different position key in case of an excluded move.
    excludedMove = ss->excludedMove;
#ifdef GPSFISH
    posKey = excludedMove!=MOVE_NONE ? pos.exclusion_key() : pos.key();
#else
    posKey = excludedMove ? pos.exclusion_key() : pos.key();
#endif

    tte = TT.probe(posKey);
#ifdef GPSFISH
    ttMove = RootNode ? RootMoves[PVIdx].pv[0] : tte ? tte->move(pos) : MOVE_NONE;
#else
    ttMove = RootNode ? RootMoves[PVIdx].pv[0] : tte ? tte->move() : MOVE_NONE;
#endif
    ttValue = tte ? value_from_tt(tte->value(), ss->ply) : VALUE_NONE;

    // At PV nodes we check for exact scores, while at non-PV nodes we check for
    // a fail high/low. Biggest advantage at probing at PV nodes is to have a
    // smooth experience in analysis mode. We don't probe at Root nodes otherwise
    // we should also update RootMoveList to avoid bogus output.
    if (   !RootNode
        && tte
        && tte->depth() >= depth
        && ttValue != VALUE_NONE // Only in case of TT access race
        && (           PvNode ?  tte->type() == BOUND_EXACT
            : ttValue >= beta ? (tte->type() & BOUND_LOWER)
                              : (tte->type() & BOUND_UPPER)))
    {
        TT.refresh(tte);
        ss->currentMove = ttMove; // Can be MOVE_NONE

        if (    ttValue >= beta
            &&  ttMove
            && !pos.is_capture_or_promotion(ttMove)
            &&  ttMove != ss->killers[0])
        {
            ss->killers[1] = ss->killers[0];
            ss->killers[0] = ttMove;
        }
        return ttValue;
    }

    // Step 5. Evaluate the position statically and update parent's gain statistics
    if (inCheck)
        ss->staticEval = ss->evalMargin = eval = VALUE_NONE;
    else
    {
        eval = ss->staticEval = evaluate(pos, ss->evalMargin);

        // Can ttValue be used as a better position evaluation?
        if (tte && ttValue != VALUE_NONE)
        {
            if (   ((tte->type() & BOUND_LOWER) && ttValue > eval)
                || ((tte->type() & BOUND_UPPER) && ttValue < eval))
                eval = ttValue;
        }
    }

    // Update gain for the parent non-capture move given the static position
    // evaluation before and after the move.
#ifdef GPSFISH
    if (  !(move = (ss-1)->currentMove).isPass()
#else
    if (   (move = (ss-1)->currentMove) != MOVE_NULL
#endif
        && (ss-1)->staticEval != VALUE_NONE
        &&  ss->staticEval != VALUE_NONE
        && !pos.captured_piece_type()
        &&  type_of(move) == NORMAL)
    {
        Square to = to_sq(move);
#ifdef GPSFISH
        //H.update_gain(m.ptypeO(), to_sq(m), -(before + after));
        H.update_gain(move.ptypeO(), to, -(ss-1)->staticEval - ss->staticEval);
#else
        H.update_gain(pos.piece_on(to), to, -(ss-1)->staticEval - ss->staticEval);
#endif
    }

    // Step 6. Razoring (is omitted in PV nodes)
    if (   !PvNode
        &&  depth < 4 * ONE_PLY
        && !inCheck
        &&  eval + razor_margin(depth) < beta
        &&  ttMove == MOVE_NONE
        &&  abs(beta) < VALUE_MATE_IN_MAX_PLY
#ifndef GPSFISH
        && !pos.pawn_on_7th(pos.side_to_move()))
#endif
      )
    {
        Value rbeta = beta - razor_margin(depth);
        Value v = qsearch<NonPV, false>(pos, ss, rbeta-1, rbeta, DEPTH_ZERO);
        if (v < rbeta)
            // Logically we should return (v + razor_margin(depth)), but
            // surprisingly this did slightly weaker in tests.
            return v;
    }

    // Step 7. Static null move pruning (is omitted in PV nodes)
    // We're betting that the opponent doesn't have a move that will reduce
    // the score by more than futility_margin(depth) if we do a null move.
    if (   !PvNode
        && !ss->skipNullMove
        &&  depth < 4 * ONE_PLY
        && !inCheck
        &&  eval - FutilityMargins[depth][0] >= beta
        &&  abs(beta) < VALUE_MATE_IN_MAX_PLY
#ifndef GPSFISH
        &&  pos.non_pawn_material(pos.side_to_move())
#endif
	   )
        return eval - FutilityMargins[depth][0];

    // Step 8. Null move search with verification search (is omitted in PV nodes)
    if (   !PvNode
        && !ss->skipNullMove
        &&  depth > ONE_PLY
        && !inCheck
        &&  eval >= beta
        &&  abs(beta) < VALUE_MATE_IN_MAX_PLY
#ifdef GPSFISH
      )
#else
        &&  pos.non_pawn_material(pos.side_to_move()))
#endif
    {
#ifdef GPSFISH
        ss->currentMove = Move::PASS(pos.side_to_move());
#else
        ss->currentMove = MOVE_NULL;
#endif

        // Null move dynamic reduction based on depth
        Depth R = 3 * ONE_PLY + depth / 4;

        // Null move dynamic reduction based on value
        if (eval - PawnValueMg > beta)
            R += ONE_PLY;

#ifdef GPSFISH
        pos.do_undo_null_move(st,
                [&](osl::Square){
                *(pos.eval+1)= *(pos.eval);
                pos.eval++;
                pos.eval->update(pos.osl_state,ss->currentMove);
#else
        pos.do_null_move<true>(st);
#endif
        (ss+1)->skipNullMove = true;
        nullValue = depth-R < ONE_PLY ? -qsearch<NonPV, false>(pos, ss+1, -beta, -alpha, DEPTH_ZERO)
                                      : - search<NonPV>(pos, ss+1, -beta, -alpha, depth-R);
        (ss+1)->skipNullMove = false;
#ifdef GPSFISH
	    --pos.eval;
	  }
	  );
#else
        pos.do_null_move<false>(st);
#endif

        if (nullValue >= beta)
        {
            // Do not return unproven mate scores
            if (nullValue >= VALUE_MATE_IN_MAX_PLY)
                nullValue = beta;

            if (depth < 6 * ONE_PLY)
                return nullValue;

            // Do verification search at high depths
            ss->skipNullMove = true;
            Value v = search<NonPV>(pos, ss, alpha, beta, depth-R);
            ss->skipNullMove = false;

            if (v >= beta)
                return nullValue;
        }
        else
        {
            // The null move failed low, which means that we may be faced with
            // some kind of threat. If the previous move was reduced, check if
            // the move that refuted the null move was somehow connected to the
            // move which was reduced. If a connection is found, return a fail
            // low score (which will cause the reduced move to fail high in the
            // parent node, which will trigger a re-search with full depth).
            threatMove = (ss+1)->currentMove;

            if (   depth < 5 * ONE_PLY
                && (ss-1)->reduction
                && threatMove != MOVE_NONE
                && yields_to_threat(pos, (ss-1)->currentMove, threatMove))
                return beta - 1;
        }
    }

    // Step 9. ProbCut (is omitted in PV nodes)
    // If we have a very good capture (i.e. SEE > seeValues[captured_piece_type])
    // and a reduced search returns a value much above beta, we can (almost) safely
    // prune the previous move.
    if (   !PvNode
        &&  depth >= 5 * ONE_PLY
        && !inCheck
        && !ss->skipNullMove
        &&  excludedMove == MOVE_NONE
        &&  abs(beta) < VALUE_MATE_IN_MAX_PLY)
    {
        Value rbeta = beta + 200;
        Depth rdepth = depth - ONE_PLY - 3 * ONE_PLY;

        assert(rdepth >= ONE_PLY);
        assert((ss-1)->currentMove != MOVE_NONE);
        assert((ss-1)->currentMove != MOVE_NULL);

        MovePicker mp(pos, ttMove, H, pos.captured_piece_type());
        CheckInfo ci(pos);

        while ((move = mp.next_move<false>()) != MOVE_NONE)
            if (pos.pl_move_is_legal(move, ci.pinned))
            {
                ss->currentMove = move;
#ifdef GPSFISH
                pos.do_undo_move(move,st,
                        [&](osl::Square){
                        assert(pos.is_ok());
                        *(pos.eval+1)= *(pos.eval);
                        pos.eval++;
                        pos.eval->update(pos.osl_state,move);
#else
                pos.do_move(move, st, ci, pos.move_gives_check(move, ci));
#endif
                value = -search<NonPV>(pos, ss+1, -rbeta, -rbeta+1, rdepth);
#ifdef GPSFISH
                --pos.eval;
                });
#else
                pos.undo_move(move);
#endif
                if (value >= rbeta)
                    return value;
            }
    }

    // Step 10. Internal iterative deepening
    if (   depth >= (PvNode ? 5 * ONE_PLY : 8 * ONE_PLY)
        && ttMove == MOVE_NONE
        && (PvNode || (!inCheck && ss->staticEval + Value(256) >= beta)))
    {
        Depth d = (PvNode ? depth - 2 * ONE_PLY : depth / 2);

        ss->skipNullMove = true;
        search<PvNode ? PV : NonPV>(pos, ss, alpha, beta, d);
        ss->skipNullMove = false;

        tte = TT.probe(posKey);
#ifdef GPSFISH
        ttMove = tte ? tte->move(pos) : MOVE_NONE;
#else
        ttMove = tte ? tte->move() : MOVE_NONE;
#endif
    }

split_point_start: // At split points actual search starts from here

    MovePicker mp(pos, ttMove, depth, H, ss, PvNode ? -VALUE_INFINITE : beta);
    CheckInfo ci(pos);
    value = bestValue; // Workaround a bogus 'uninitialized' warning under gcc
    singularExtensionNode =   !RootNode
                           && !SpNode
                           &&  depth >= (PvNode ? 6 * ONE_PLY : 8 * ONE_PLY)
                           &&  ttMove != MOVE_NONE
#ifdef GPSFISH
                           && excludedMove==MOVE_NONE // Recursive singular search is not allowed
#else
                           && !excludedMove // Recursive singular search is not allowed
#endif
                           && (tte->type() & BOUND_LOWER)
                           &&  tte->depth() >= depth - 3 * ONE_PLY;

    // Step 11. Loop through moves
    // Loop through all pseudo-legal moves until no moves remain or a beta cutoff occurs
    while ((move = mp.next_move<SpNode>()) != MOVE_NONE)
    {
      assert(is_ok(move));

      if (move == excludedMove)
          continue;

      // At root obey the "searchmoves" option and skip moves not listed in Root
      // Move List, as a consequence any illegal move is also skipped. In MultiPV
      // mode we also skip PV moves which have been already searched.
      if (RootNode && !std::count(RootMoves.begin() + PVIdx, RootMoves.end(), move))
          continue;

      if (SpNode)
      {
          // Shared counter cannot be decremented later if move turns out to be illegal
          if (!pos.pl_move_is_legal(move, ci.pinned))
              continue;

          moveCount = ++sp->moveCount;
          sp->mutex.unlock();
      }
      else
          moveCount++;
#ifdef MOVE_STACK_REJECTIONS
      if(!Root && move_stack_rejections_probe(move,pos,ss,alpha)) {
          if (SpNode)
              lock_grab(&(sp->lock));
          continue;
      }
#endif

      if (RootNode)
      {
          Signals.firstRootMove = (moveCount == 1);

#if 1 //ndef GPSFISH
          if (thisThread == Threads.main_thread() && Time::now() - SearchTime > 3000)
              sync_cout << "info depth " << depth / ONE_PLY
                        << " currmove " << move_to_uci(move, pos.is_chess960())
                        << " currmovenumber " << moveCount + PVIdx << sync_endl;
#endif
      }

      ext = DEPTH_ZERO;
      captureOrPromotion = pos.is_capture_or_promotion(move);
      givesCheck = pos.move_gives_check(move, ci);
#ifdef GPSFISH
      dangerous =   givesCheck; // XXX : add other condition ?
#else
      dangerous =   givesCheck
                 || pos.is_passed_pawn_push(move)
                 || type_of(move) == CASTLE
                 || (   captureOrPromotion // Entering a pawn endgame?
                     && type_of(pos.piece_on(to_sq(move))) != PAWN
                     && type_of(move) == NORMAL
                     && (  pos.non_pawn_material(WHITE) + pos.non_pawn_material(BLACK)
                         - PieceValue[MG][pos.piece_on(to_sq(move))] == VALUE_ZERO));
#endif

      // Step 12. Extend checks and, in PV nodes, also dangerous moves
      if (PvNode && dangerous)
          ext = ONE_PLY;

      else if (givesCheck && pos.see_sign(move) >= 0)
          ext = ONE_PLY / 2;

      // Singular extension search. If all moves but one fail low on a search of
      // (alpha-s, beta-s), and just one fails high on (alpha, beta), then that move
      // is singular and should be extended. To verify this we do a reduced search
      // on all the other moves but the ttMove, if result is lower than ttValue minus
      // a margin then we extend ttMove.
      if (    singularExtensionNode
          &&  move == ttMove
          && !ext
          &&  pos.pl_move_is_legal(move, ci.pinned)
          &&  abs(ttValue) < VALUE_KNOWN_WIN)
      {
          assert(ttValue != VALUE_NONE);

          Value rBeta = ttValue - int(depth);
          ss->excludedMove = move;
          ss->skipNullMove = true;
          value = search<NonPV>(pos, ss, rBeta - 1, rBeta, depth / 2);
          ss->skipNullMove = false;
          ss->excludedMove = MOVE_NONE;

          if (value < rBeta)
              ext = rBeta >= beta ? ONE_PLY + ONE_PLY / 2 : ONE_PLY;
      }

      // Update current move (this must be done after singular extension search)
      newDepth = depth - ONE_PLY + ext;

      // Step 13. Futility pruning (is omitted in PV nodes)
      if (   !PvNode
          && !captureOrPromotion
          && !inCheck
          && !dangerous
          &&  move != ttMove
          && (bestValue > VALUE_MATED_IN_MAX_PLY || (   bestValue == -VALUE_INFINITE
                                                     && alpha > VALUE_MATED_IN_MAX_PLY)))
      {
          // Move count based pruning
          if (   depth < 16 * ONE_PLY
              && moveCount >= FutilityMoveCounts[depth]
#ifdef GPSFISH
              && (threatMove==MOVE_NONE || !prevents_threat(pos, move, threatMove)))
#else
              && (!threatMove || !prevents_threat(pos, move, threatMove)))
#endif
          {
              if (SpNode)
                  sp->mutex.lock();

              continue;
          }

          // Value based pruning
          // We illogically ignore reduction condition depth >= 3*ONE_PLY for predicted depth,
          // but fixing this made program slightly weaker.
          Depth predictedDepth = newDepth - reduction<PvNode>(depth, moveCount);
          futilityValue =  ss->staticEval + ss->evalMargin + futility_margin(predictedDepth, moveCount)
#ifdef GPSFISH
                         + H.gain(move.ptypeO(), to_sq(move)); // XXX
#else
                         + H.gain(pos.piece_moved(move), to_sq(move));
#endif

          if (futilityValue < beta)
          {
              if (SpNode)
                  sp->mutex.lock();

              continue;
          }

          // Prune moves with negative SEE at low depths
          if (   predictedDepth < 2 * ONE_PLY
              && pos.see_sign(move) < 0)
          {
              if (SpNode)
                  sp->mutex.lock();

              continue;
          }
      }

      // Check for legality only before to do the move
      if (!RootNode && !SpNode && !pos.pl_move_is_legal(move, ci.pinned))
      {
          moveCount--;
          continue;
      }

      pvMove = PvNode ? moveCount == 1 : false;
      ss->currentMove = move;
      if (!SpNode && !captureOrPromotion && playedMoveCount < 64)
          movesSearched[playedMoveCount++] = move;

#ifdef GPSFISH
      assert(pos.eval->value()==eval_t(pos.osl_state,false).value());
      (ss+1)->checkmateTested = false;
      pos.do_undo_move(move,st,
              [&](osl::Square){
              *(pos.eval+1)= *(pos.eval);
              pos.eval++;
              pos.eval->update(pos.osl_state,move);
              assert(pos.eval->value()==eval_t(pos.osl_state,false).value());

    const bool PvNode   = (NT == PV || NT == Root || NT == SplitPointPV || NT == SplitPointRoot);
    const bool SpNode   = (NT == SplitPointPV || NT == SplitPointNonPV || NT == SplitPointRoot);
    const bool RootNode = (NT == Root || NT == SplitPointRoot);

#else
      // Step 14. Make the move
      pos.do_move(move, st, ci, givesCheck);
#endif

      // Step 15. Reduced depth search (LMR). If the move fails high will be
      // re-searched at full depth.
      if (    depth > 3 * ONE_PLY
          && !pvMove
          && !captureOrPromotion
          && !dangerous
          &&  ss->killers[0] != move
          &&  ss->killers[1] != move)
      {
          ss->reduction = reduction<PvNode>(depth, moveCount);
          Depth d = std::max(newDepth - ss->reduction, ONE_PLY);
          alpha = SpNode ? sp->alpha : alpha;

          value = -search<NonPV>(pos, ss+1, -(alpha+1), -alpha, d);

          doFullDepthSearch = (value > alpha && ss->reduction != DEPTH_ZERO);
          ss->reduction = DEPTH_ZERO;
      }
      else
          doFullDepthSearch = !pvMove;

      // Step 16. Full depth search, when LMR is skipped or fails high
      if (doFullDepthSearch)
      {
          alpha = SpNode ? sp->alpha : alpha;
          value = newDepth < ONE_PLY ?
                          givesCheck ? -qsearch<NonPV,  true>(pos, ss+1, -(alpha+1), -alpha, DEPTH_ZERO)
                                     : -qsearch<NonPV, false>(pos, ss+1, -(alpha+1), -alpha, DEPTH_ZERO)
                                     : - search<NonPV>(pos, ss+1, -(alpha+1), -alpha, newDepth);
      }

      // Only for PV nodes do a full PV search on the first move or after a fail
      // high, in the latter case search only if value < beta, otherwise let the
      // parent node to fail low with value <= alpha and to try another move.
      if (PvNode && (pvMove || (value > alpha && (RootNode || value < beta))))
          value = newDepth < ONE_PLY ?
                          givesCheck ? -qsearch<PV,  true>(pos, ss+1, -beta, -alpha, DEPTH_ZERO)
                                     : -qsearch<PV, false>(pos, ss+1, -beta, -alpha, DEPTH_ZERO)
                                     : - search<PV>(pos, ss+1, -beta, -alpha, newDepth);

#ifdef GPSFISH
      --pos.eval;
      } );
#else
      // Step 17. Undo move
      pos.undo_move(move);
#endif

      assert(value > -VALUE_INFINITE && value < VALUE_INFINITE);

      // Step 18. Check for new best move
      if (SpNode)
      {
          sp->mutex.lock();
          bestValue = sp->bestValue;
          alpha = sp->alpha;
      }

      // Finished searching the move. If Signals.stop is true, the search
      // was aborted because the user interrupted the search or because we
      // ran out of time. In this case, the return value of the search cannot
      // be trusted, and we don't update the best move and/or PV.
      if (Signals.stop || thisThread->cutoff_occurred())
          return value; // To avoid returning VALUE_INFINITE

      if (RootNode)
      {
          RootMove& rm = *std::find(RootMoves.begin(), RootMoves.end(), move);

          // PV move or new best move ?
          if (pvMove || value > alpha)
          {
              rm.score = value;
              rm.extract_pv_from_tt(pos);

              // We record how often the best move has been changed in each
              // iteration. This information is used for time management: When
              // the best move changes frequently, we allocate some more time.
              if (!pvMove)
                  BestMoveChanges++;

#if 0 //def GPSFISH
              if (depth >= 5*ONE_PLY
                      && (!isPvMove || current_search_time() >= 5000))
                  cout << "info"
                      << depth_to_uci(depth)
                      << score_to_uci(rm->score, alpha, beta)
                      << speed_to_uci(pos.nodes_searched())
                      << pv_to_uci(&rm->pv[0], 0 + 1, false) << endl;
#endif

          }
          else
              // All other moves but the PV are set to the lowest value, this
              // is not a problem when sorting becuase sort is stable and move
              // position in the list is preserved, just the PV is pushed up.
              rm.score = -VALUE_INFINITE;
      }

      if (value > bestValue)
      {
          bestValue = value;
          if (SpNode) sp->bestValue = value;

          if (value > alpha)
          {
              bestMove = move;
              if (SpNode) sp->bestMove = move;

              if (PvNode && value < beta)
              {
                  alpha = value; // Update alpha here! Always alpha < beta
                  if (SpNode) sp->alpha = value;
              }
              else
              {
                  assert(value >= beta); // Fail high

                  if (SpNode) sp->cutoff = true;
                  break;
              }
          }
      }

      // Step 19. Check for splitting the search
      if (   !SpNode
          &&  depth >= Threads.min_split_depth()
          &&  bestValue < beta
          &&  Threads.available_slave_exists(thisThread))
      {
          bestValue = Threads.split<FakeSplit>(pos, ss, alpha, beta, bestValue, &bestMove,
                                               depth, threatMove, moveCount, mp, NT);
          if (bestValue >= beta)
              break;
      }
    }

    if (SpNode)
        return bestValue;

    // Step 20. Check for mate and stalemate
    // All legal moves have been searched and if there are no legal moves, it
    // must be mate or stalemate. Note that we can have a false positive in
    // case of Signals.stop or thread.cutoff_occurred() are set, but this is
    // harmless because return value is discarded anyhow in the parent nodes.
    // If we are in a singular extension search then return a fail low score.
    // A split node has at least one move, the one tried before to be splitted.
    if (!moveCount)
#ifdef GPSFISH
        return  (excludedMove != MOVE_NONE) ? alpha
              : (inCheck ? (move_is_pawn_drop((ss-1)->currentMove) ? mate_in(ss->ply) : mated_in(ss->ply) ) : VALUE_DRAW); // XXX : checking checkmate by pawn drop
#else
        return  excludedMove ? alpha
              : inCheck ? mated_in(ss->ply) : DrawValue[pos.side_to_move()];
#endif

    // If we have pruned all the moves without searching return a fail-low score
    if (bestValue == -VALUE_INFINITE)
    {
        assert(!playedMoveCount);

        bestValue = alpha;
    }

    if (bestValue >= beta) // Failed high
    {
        TT.store(posKey, value_to_tt(bestValue, ss->ply), BOUND_LOWER, depth, bestMove);

        if (!pos.is_capture_or_promotion(bestMove) && !inCheck)
        {
            if (bestMove != ss->killers[0])
            {
                ss->killers[1] = ss->killers[0];
                ss->killers[0] = bestMove;
            }

            // Increase history value of the cut-off move
            Value bonus = Value(int(depth) * int(depth));
            H.add(pos.piece_moved(bestMove), to_sq(bestMove), bonus);

            // Decrease history of all the other played non-capture moves
            for (int i = 0; i < playedMoveCount - 1; i++)
            {
                Move m = movesSearched[i];
                H.add(pos.piece_moved(m), to_sq(m), -bonus);
            }
        }
    }
    else // Failed low or PV search
        TT.store(posKey, value_to_tt(bestValue, ss->ply),
                 PvNode && bestMove != MOVE_NONE ? BOUND_EXACT : BOUND_UPPER,
                 depth, bestMove);

    assert(bestValue > -VALUE_INFINITE && bestValue < VALUE_INFINITE);

    return bestValue;
  }


  // qsearch() is the quiescence search function, which is called by the main
  // search function when the remaining depth is zero (or, to be more precise,
  // less than ONE_PLY).

  template <NodeType NT, bool InCheck>
  Value qsearch(Position& pos, Stack* ss, Value alpha, Value beta, Depth depth) {

    const bool PvNode = (NT == PV);

    assert(NT == PV || NT == NonPV);
    assert(InCheck == pos.in_check());
    assert(alpha >= -VALUE_INFINITE && alpha < beta && beta <= VALUE_INFINITE);
    assert(PvNode || (alpha == beta - 1));
    assert(depth <= DEPTH_ZERO);

    StateInfo st;
    const TTEntry* tte;
    Key posKey;
    Move ttMove, move, bestMove;
<<<<<<< HEAD
    Value bestValue, value, ttValue, ttValueUpper, futilityValue, futilityBase, oldAlpha;
#ifdef GPSFISH
    bool givesCheck, evasionPrunable, fromNull;
#else
=======
    Value bestValue, value, ttValue, futilityValue, futilityBase, oldAlpha;
>>>>>>> a2f46446
    bool givesCheck, enoughMaterial, evasionPrunable, fromNull;
#endif
    Depth ttDepth;

    // To flag BOUND_EXACT a node with eval above alpha and no available moves
    if (PvNode)
        oldAlpha = alpha;

    ss->currentMove = bestMove = MOVE_NONE;
    ss->ply = (ss-1)->ply + 1;
#ifdef GPSFISH
    fromNull = (ss-1)->currentMove.isPass();
#else
    fromNull = (ss-1)->currentMove == MOVE_NULL;
#endif

    // Check for an instant draw or maximum ply reached
    if (pos.is_draw<false, false>() || ss->ply > MAX_PLY)
        return DrawValue[pos.side_to_move()];

#ifdef GPSFISH
    if(can_capture_king(pos)){
        return mate_in(0);
    }
    if(!pos.osl_state.inCheck()
            && ImmediateCheckmate::hasCheckmateMove
            (pos.side_to_move(),pos.osl_state,bestMove)) {
        return mate_in(ss->ply);
    }
#endif

    // Transposition table lookup. At PV nodes, we don't use the TT for
    // pruning, but only for move ordering.
    posKey = pos.key();
    tte = TT.probe(posKey);
#ifdef GPSFISH
    ttMove = tte ? tte->move(pos) : MOVE_NONE;
#else
    ttMove = tte ? tte->move() : MOVE_NONE;
#endif
    ttValue = tte ? value_from_tt(tte->value(),ss->ply) : VALUE_NONE;

    // Decide whether or not to include checks, this fixes also the type of
    // TT entry depth that we are going to use. Note that in qsearch we use
    // only two types of depth in TT: DEPTH_QS_CHECKS or DEPTH_QS_NO_CHECKS.
    ttDepth = InCheck || depth >= DEPTH_QS_CHECKS ? DEPTH_QS_CHECKS
                                                  : DEPTH_QS_NO_CHECKS;
    if (   tte
        && tte->depth() >= ttDepth
        && ttValue != VALUE_NONE // Only in case of TT access race
        && (           PvNode ?  tte->type() == BOUND_EXACT
            : ttValue >= beta ? (tte->type() & BOUND_LOWER)
                              : (tte->type() & BOUND_UPPER)))
    {
        ss->currentMove = ttMove; // Can be MOVE_NONE
        return ttValue;
    }

    // Evaluate the position statically
    if (InCheck)
    {
        ss->staticEval = ss->evalMargin = VALUE_NONE;
        bestValue = futilityBase = -VALUE_INFINITE;
#ifndef GPSFISH
        enoughMaterial = false;
#endif
    }
    else
    {
        if (fromNull)
        {
            // Approximated score. Real one is slightly higher due to tempo
            ss->staticEval = bestValue = -(ss-1)->staticEval;
            ss->evalMargin = VALUE_ZERO;
        }
        else
            ss->staticEval = bestValue = evaluate(pos, ss->evalMargin);

        // Stand pat. Return immediately if static value is at least beta
        if (bestValue >= beta)
        {
            if (!tte)
                TT.store(pos.key(), value_to_tt(bestValue, ss->ply), BOUND_LOWER, DEPTH_NONE, MOVE_NONE);

            return bestValue;
        }

        if (PvNode && bestValue > alpha)
            alpha = bestValue;

        futilityBase = ss->staticEval + ss->evalMargin + Value(128);
#ifndef GPSFISH
        enoughMaterial = pos.non_pawn_material(pos.side_to_move()) > RookValueMg;
#endif
    }

    // Initialize a MovePicker object for the current position, and prepare
    // to search the moves. Because the depth is <= 0 here, only captures,
    // queen promotions and checks (only if depth >= DEPTH_QS_CHECKS) will
    // be generated.
    MovePicker mp(pos, ttMove, depth, H, to_sq((ss-1)->currentMove));
    CheckInfo ci(pos);

    // Loop through the moves until no moves remain or a beta cutoff occurs
    while ((move = mp.next_move<false>()) != MOVE_NONE)
    {
      assert(is_ok(move));

#ifdef MOVE_STACK_REJECTIONS
      if(move_stack_rejections_probe(move,pos,ss,alpha)) continue;
#endif

      givesCheck = pos.move_gives_check(move, ci);

      // Futility pruning
      if (   !PvNode
          && !InCheck
          && !fromNull
          && !givesCheck
          &&  move != ttMove
#ifndef GPSFISH
          &&  enoughMaterial
          &&  type_of(move) != PROMOTION
          && !pos.is_passed_pawn_push(move))
#endif
         )
      {
#ifdef GPSFISH
          futilityValue =  futilityBase
                         + PieceValue[EG][pos.piece_on(to_sq(move))]
                         + (type_of(move) == PROMOTION ? promote_value_of_piece_on(pos.piece_on(from_sq(move))) : VALUE_ZERO);
#else
          futilityValue =  futilityBase
                         + PieceValue[EG][pos.piece_on(to_sq(move))]
                         + (type_of(move) == ENPASSANT ? PawnValueEg : VALUE_ZERO);
#endif

          if (futilityValue < beta)
          {
              bestValue = std::max(bestValue, futilityValue);
              continue;
          }

          // Prune moves with negative or equal SEE
          if (   futilityBase < beta
              && depth < DEPTH_ZERO
              && pos.see(move) <= 0)
          {
              bestValue = std::max(bestValue, futilityBase);
              continue;
          }
      }

      // Detect non-capture evasions that are candidate to be pruned
      evasionPrunable =   !PvNode
                       &&  InCheck
                       &&  bestValue > VALUE_MATED_IN_MAX_PLY
                       && !pos.is_capture(move)
#ifndef GPSFISH
                       && !pos.can_castle(pos.side_to_move())
#endif
                       ;

      // Don't search moves with negative SEE values
      if (   !PvNode
          && (!InCheck || evasionPrunable)
          &&  move != ttMove
#ifndef GPSFISH
          &&  type_of(move) != PROMOTION
#endif
          &&  pos.see_sign(move) < 0)
          continue;

      // Don't search useless checks
      if (   !PvNode
          && !InCheck
          &&  givesCheck
          &&  move != ttMove
          && !pos.is_capture_or_promotion(move)
          &&  ss->staticEval + PawnValueMg / 4 < beta
          && !check_is_dangerous(pos, move, futilityBase, beta))
          continue;

      // Check for legality only before to do the move
      if (!pos.pl_move_is_legal(move, ci.pinned))
          continue;

      ss->currentMove = move;

      // Make and search the move
#ifdef GPSFISH
      pos.do_undo_move(move,st,
              [&](osl::Square){
              assert(pos.is_ok());
              *(pos.eval+1)= *(pos.eval);
              pos.eval++;
              pos.eval->update(pos.osl_state,move);
              assert(pos.eval_is_ok());
#else
      pos.do_move(move, st, ci, givesCheck);
#endif
      value = givesCheck ? -qsearch<NT,  true>(pos, ss+1, -beta, -alpha, depth - ONE_PLY)
                         : -qsearch<NT, false>(pos, ss+1, -beta, -alpha, depth - ONE_PLY);
#ifdef GPSFISH
      --pos.eval;
      }
      );
#else
      pos.undo_move(move);
#endif

      assert(value > -VALUE_INFINITE && value < VALUE_INFINITE);

      // Check for new best move
      if (value > bestValue)
      {
          bestValue = value;

          if (value > alpha)
          {
              if (PvNode && value < beta) // Update alpha here! Always alpha < beta
              {
                  alpha = value;
                  bestMove = move;
              }
              else // Fail high
              {
                  TT.store(posKey, value_to_tt(value, ss->ply), BOUND_LOWER, ttDepth, move);
                  return value;
              }
          }
       }
    }

#ifdef GPSFISH_CHECKMATE3_QUIESCE
    if (bestValue < beta && depth >= DEPTH_QS_CHECKS
            && (!(ss-1)->currentMove.isNormal()
                || (ss-1)->currentMove.ptype() == osl::KING)) {
        osl::checkmate::King8Info king8=pos.osl_state.king8Info(alt(pos.side_to_move()));
        assert(king8.uint64Value() == osl::checkmate::King8Info::make(pos.side_to_move(), pos.osl_state).uint64Value());
        bool in_danger = king8.dropCandidate() | king8.moveCandidate2();
        if (in_danger) {
            osl::checkmate::FixedDepthSearcher solver(pos.osl_state);
            if (solver.hasCheckmateMoveOfTurn(2,bestMove).isCheckmateSuccess()) {
                return mate_in(ss->ply+2);;
            }
        }
    }
#endif

    // All legal moves have been searched. A special case: If we're in check
    // and no legal moves were found, it is checkmate.
    if (InCheck && bestValue == -VALUE_INFINITE)
#ifdef GPSFISH
        return (move_is_pawn_drop((ss-1)->currentMove) ? mate_in(ss->ply) : mated_in(ss->ply)); // Plies to mate from the root
#else
        return mated_in(ss->ply); // Plies to mate from the root
#endif

    TT.store(posKey, value_to_tt(bestValue, ss->ply),
             PvNode && bestValue > oldAlpha ? BOUND_EXACT : BOUND_UPPER,
             ttDepth, bestMove);

    assert(bestValue > -VALUE_INFINITE && bestValue < VALUE_INFINITE);

    return bestValue;
  }


  // value_to_tt() adjusts a mate score from "plies to mate from the root" to
  // "plies to mate from the current position". Non-mate scores are unchanged.
  // The function is called before storing a value to the transposition table.

  Value value_to_tt(Value v, int ply) {

    assert(v != VALUE_NONE);

    return  v >= VALUE_MATE_IN_MAX_PLY  ? v + ply
          : v <= VALUE_MATED_IN_MAX_PLY ? v - ply : v;
  }


  // value_from_tt() is the inverse of value_to_tt(): It adjusts a mate score
  // from the transposition table (where refers to the plies to mate/be mated
  // from current position) to "plies to mate/be mated from the root".

  Value value_from_tt(Value v, int ply) {

    return  v == VALUE_NONE             ? VALUE_NONE
          : v >= VALUE_MATE_IN_MAX_PLY  ? v - ply
          : v <= VALUE_MATED_IN_MAX_PLY ? v + ply : v;
  }


  // check_is_dangerous() tests if a checking move can be pruned in qsearch()

  bool check_is_dangerous(Position& pos, Move move, Value futilityBase, Value beta)
  {
#ifdef GPSFISH
    return false;
#else

    Piece pc = pos.piece_moved(move);
    Square from = from_sq(move);
    Square to = to_sq(move);
    Color them = ~pos.side_to_move();
    Square ksq = pos.king_square(them);
    Bitboard enemies = pos.pieces(them);
    Bitboard kingAtt = pos.attacks_from<KING>(ksq);
    Bitboard occ = pos.pieces() ^ from ^ ksq;
    Bitboard oldAtt = pos.attacks_from(pc, from, occ);
    Bitboard newAtt = pos.attacks_from(pc, to, occ);

    // Checks which give opponent's king at most one escape square are dangerous
    if (!more_than_one(kingAtt & ~(enemies | newAtt | to)))
        return true;

    // Queen contact check is very dangerous
    if (type_of(pc) == QUEEN && (kingAtt & to))
        return true;

    // Creating new double threats with checks is dangerous
    Bitboard b = (enemies ^ ksq) & newAtt & ~oldAtt;
    while (b)
    {
        // Note that here we generate illegal "double move"!
        if (futilityBase + PieceValue[EG][pos.piece_on(pop_lsb(&b))] >= beta)
            return true;
    }

    return false;
#endif
  }


  // yields_to_threat() tests whether the move at previous ply yields to the so
  // called threat move (the best move returned from a null search that fails
  // low). Here 'yields to' means that the move somehow made the threat possible
  // for instance if the moving piece is the same in both moves.

  bool yields_to_threat(const Position& pos, Move move, Move threat) {

    assert(is_ok(move));
    assert(is_ok(threat));
    assert(color_of(pos.piece_on(from_sq(threat))) == ~pos.side_to_move());

    Square mfrom = from_sq(move);
    Square mto = to_sq(move);
    Square tfrom = from_sq(threat);
    Square tto = to_sq(threat);

    // The piece is the same or threat's destination was vacated by the move
    if (mto == tfrom || tto == mfrom)
        return true;

    // Threat moves through the vacated square
#ifdef GPSFISH
    if(!tfrom.isPieceStand() && !mfrom.isPieceStand() &&
       Board_Table.getShortOffset(Offset32(tfrom,tto)) ==
       Board_Table.getShortOffset(Offset32(tfrom,mfrom)) &&
       abs((tfrom-tto).intValue())>abs((tfrom-mfrom).intValue())) return true;
#else
    if (between_bb(tfrom, tto) & mfrom)
      return true;
#endif

    // Threat's destination is defended by the move's piece
#ifdef GPSFISH
    osl::Piece pc=pos.osl_state.pieceAt(mto);
    if (pos.osl_state.hasEffectByPiece(pc,tto))
        return true;
#else
    Bitboard matt = pos.attacks_from(pos.piece_on(mto), mto, pos.pieces() ^ tfrom);
    if (matt & tto)
        return true;
#endif

    // Threat gives a discovered check through the move's checking piece
#ifdef GPSFISH
    pc=pos.osl_state.pieceAt(tto);
    if(pc.isPiece() && pos.osl_state.hasEffectByPiece(pc,tfrom) &&
       Ptype_Table.getEffect(pos.piece_on(mto),mto,pos.king_square(pos.side_to_move())).hasBlockableEffect() &&
       Board_Table.isBetweenSafe(tfrom,mto,pos.king_square(pos.side_to_move())) &&
       !Board_Table.isBetweenSafe(tto,mto,pos.king_square(pos.side_to_move())) &&
       pos.osl_state.pinOrOpen(pos.side_to_move()).test(pos.osl_state.pieceAt(mto).number()))
        return true;
#else
    if (matt & pos.king_square(pos.side_to_move()))
    {
        assert(between_bb(mto, pos.king_square(pos.side_to_move())) & tfrom);
        return true;
    }
#endif

    return false;
  }


  // prevents_threat() tests whether a move is able to defend against the so
  // called threat move (the best move returned from a null search that fails
  // low). In this case will not be pruned.

  bool prevents_threat(const Position& pos, Move move, Move threat) {

    assert(is_ok(move));
    assert(is_ok(threat));
    assert(!pos.is_capture_or_promotion(move));
#ifndef GPSFISH
    assert(!pos.is_passed_pawn_push(m));
    assert(!pos.is_passed_pawn_push(move));
#endif

    Square mfrom = from_sq(move);
    Square mto = to_sq(move);
    Square tfrom = from_sq(threat);
    Square tto = to_sq(threat);

    // Don't prune moves of the threatened piece
    if (mfrom == tto)
        return true;

    // If the threatened piece has value less than or equal to the value of the
    // threat piece, don't prune moves which defend it.
    if (    pos.is_capture(threat)
        && (   PieceValue[MG][pos.piece_on(tfrom)] >= PieceValue[MG][pos.piece_on(tto)]
#ifdef GPSFISH
            || type_of(pos.piece_on(tfrom)) == osl::KING))
#else
            || type_of(pos.piece_on(tfrom)) == KING))
#endif
    {
#ifdef GPSFISH
        if( pos.osl_state.hasEffectIf(move.ptypeO(), move.to(), tto) )
            return true;
#else
        // Update occupancy as if the piece and the threat are moving
        Bitboard occ = pos.pieces() ^ mfrom ^ mto ^ tfrom;
        Piece piece = pos.piece_on(mfrom);

        // The moved piece attacks the square 'tto' ?
        if (pos.attacks_from(piece, mto, occ) & tto)
            return true;

        // Scan for possible X-ray attackers behind the moved piece
        Bitboard xray =  (attacks_bb<  ROOK>(tto, occ) & pos.pieces(color_of(piece), QUEEN, ROOK))
                       | (attacks_bb<BISHOP>(tto, occ) & pos.pieces(color_of(piece), QUEEN, BISHOP));

        // Verify attackers are triggered by our move and not already existing
        if (xray && (xray ^ (xray & pos.attacks_from<QUEEN>(tto))))
            return true;
#endif
    }

    // Don't prune safe moves which block the threat path
#ifdef GPSFISH
    if (   !tfrom.isPieceStand() // XXX : should remove this ?
        && Board_Table.isBetweenSafe(mto,tfrom,tto)
        && pos.see_sign(move) >= 0)
#else
    if ((between_bb(tfrom, tto) & mto) && pos.see_sign(move) >= 0)
#endif
        return true;

    return false;
  }


  // When playing with strength handicap choose best move among the MultiPV set
  // using a statistical rule dependent on 'level'. Idea by Heinz van Saanen.

  Move Skill::pick_move() {

    static RKISS rk;

    // PRNG sequence should be not deterministic
    for (int i = Time::now() % 50; i > 0; i--)
        rk.rand<unsigned>();

    // RootMoves are already sorted by score in descending order
    int variance = std::min(RootMoves[0].score - RootMoves[PVSize - 1].score, PawnValueMg);
    int weakness = 120 - 2 * level;
    int max_s = -VALUE_INFINITE;
    best = MOVE_NONE;

    // Choose best move. For each move score we add two terms both dependent on
    // weakness, one deterministic and bigger for weaker moves, and one random,
    // then we choose the move with the resulting highest score.
    for (size_t i = 0; i < PVSize; i++)
    {
        int s = RootMoves[i].score;

        // Don't allow crazy blunders even at very low skills
        if (i > 0 && RootMoves[i-1].score > s + 2 * PawnValueMg)
            break;

        // This is our magic formula
        s += (  weakness * int(RootMoves[0].score - s)
              + variance * (rk.rand<unsigned>() % weakness)) / 128;

        if (s > max_s)
        {
            max_s = s;
            best = RootMoves[i].pv[0];
        }
    }
    return best;
  }


  // uci_pv() formats PV information according to UCI protocol. UCI requires
  // to send all the PV lines also if are still to be searched and so refer to
  // the previous search score.

  string uci_pv(const Position& pos, int depth, Value alpha, Value beta) {

    std::stringstream s;
    Time::point elaspsed = Time::now() - SearchTime + 1;
    size_t uciPVSize = std::min((size_t)Options["MultiPV"], RootMoves.size());
    int selDepth = 0;

    for (size_t i = 0; i < Threads.size(); i++)
        if (Threads[i].maxPly > selDepth)
            selDepth = Threads[i].maxPly;

    for (size_t i = 0; i < uciPVSize; i++)
    {
        bool updated = (i <= PVIdx);

        if (depth == 1 && !updated)
            continue;

        int d   = updated ? depth : depth - 1;
        Value v = updated ? RootMoves[i].score : RootMoves[i].prevScore;

        if (s.rdbuf()->in_avail()) // Not at first line
            s << "\n";

        s << "info depth " << d
          << " seldepth "  << selDepth
          << " score "     << (i == PVIdx ? score_to_uci(v, alpha, beta) : score_to_uci(v))
          << " nodes "     << pos.nodes_searched()
          << " nps "       << pos.nodes_searched() * 1000 / elaspsed
#ifdef GPSFISH
          //<< " time "      << (t > 0 ? t : 1)
          << " time "      << elaspsed
          << " hashfull "  << TT.get_hashfull()
#else
          << " time "      << elaspsed
          << " multipv "   << i + 1
#endif
          << " pv";

        for (size_t j = 0; RootMoves[i].pv[j] != MOVE_NONE; j++)
            s <<  " " << move_to_uci(RootMoves[i].pv[j], pos.is_chess960());
    }

    return s.str();
  }

} // namespace


/// RootMove::extract_pv_from_tt() builds a PV by adding moves from the TT table.
/// We consider also failing high nodes and not only BOUND_EXACT nodes so to
/// allow to always have a ponder move even when we fail high at root, and a
/// long PV to print that is important for position analysis.

#ifdef GPSFISH
void RootMove::extract_pv_from_tt_rec(Position& pos,int ply) {
  TTEntry* tte;

  if (   (tte = TT.probe(pos.key())) != NULL
          && tte->move(pos) != MOVE_NONE
          && pos.is_pseudo_legal(tte->move(pos))
          && pos.pl_move_is_legal(tte->move(pos), pos.pinned_pieces())
          && ply < MAX_PLY
          && (!pos.is_draw<true,true>() || ply < 2))
  {
      pv.push_back(tte->move(pos));
      StateInfo st;
      pos.do_undo_move(tte->move(pos),st,
              [&](osl::Square){
              assert(pos.is_ok());
              extract_pv_from_tt_rec(pos,ply+1);
      } );
  }

  pv.push_back(MOVE_NONE);
}
#endif

void RootMove::extract_pv_from_tt(Position& pos) {

#ifndef GPSFISH
  StateInfo state[MAX_PLY_PLUS_2], *st = state;
  TTEntry* tte;
  int ply = 0;
#endif
  Move m = pv[0];

  pv.clear();
#ifdef GPSFISH
  pv.push_back(m);

  StateInfo st;
  pos.do_undo_move(pv[0],st,
          [&](osl::Square){
          assert(pos.is_ok());
          extract_pv_from_tt_rec(pos,1);
          } );
#else

  do {
      pv.push_back(m);

      assert(pos.move_is_legal(pv[ply]));
      pos.do_move(pv[ply++], *st++);
      tte = TT.probe(pos.key());

  } while (   tte
           && pos.is_pseudo_legal(m = tte->move()) // Local copy, TT could change
           && pos.pl_move_is_legal(m, pos.pinned_pieces())
           && ply < MAX_PLY
           && (!pos.is_draw<true, true>() || ply < 2));

  pv.push_back(MOVE_NONE); // Must be zero-terminating

  while (ply) pos.undo_move(pv[--ply]);
#endif
}


/// RootMove::insert_pv_in_tt() is called at the end of a search iteration, and
/// inserts the PV back into the TT. This makes sure the old PV moves are searched
/// first, even if the old TT entries have been overwritten.

#ifdef GPSFISH
void RootMove::insert_pv_in_tt_rec(Position& pos,int ply) {
  TTEntry* tte;
  Key k;

  tte = TT.probe(pos.key());

  if (!tte || tte->move(pos) != pv[ply]) // Don't overwrite correct entries
      TT.store(pos.key(), VALUE_NONE, BOUND_NONE, DEPTH_NONE, pv[ply]);

  if (pv[ply+1] != MOVE_NONE) {
      StateInfo st;
      pos.do_undo_move(pv[ply],st,
              [&](osl::Square){
              assert(pos.is_ok());
              *(pos.eval+1)= *(pos.eval);
              pos.eval++;
              pos.eval->update(pos.osl_state,pv[ply]);
              insert_pv_in_tt_rec(pos,ply+1);
              --pos.eval;
      } );
  }
}
#endif

void RootMove::insert_pv_in_tt(Position& pos) {

#ifdef GPSFISH
  insert_pv_in_tt_rec(pos,0);
#else

  StateInfo state[MAX_PLY_PLUS_2], *st = state;
  TTEntry* tte;
  int ply = 0;

  do {
      tte = TT.probe(pos.key());

      if (!tte || tte->move() != pv[ply]) // Don't overwrite correct entries
          TT.store(pos.key(), VALUE_NONE, BOUND_NONE, DEPTH_NONE, pv[ply]);

      assert(pos.move_is_legal(pv[ply]));
      pos.do_move(pv[ply++], *st++);

  } while (pv[ply] != MOVE_NONE);

  while (ply) pos.undo_move(pv[--ply]);
#endif
}

#ifdef GPSFISH
inline bool single_bit(uint64_t b) {
  return !(b & (b - 1));
}
#endif

/// Thread::idle_loop() is where the thread is parked when it has no work to do

void Thread::idle_loop() {

  // Pointer 'sp_master', if non-NULL, points to the active SplitPoint
  // object for which the thread is the master.
  const SplitPoint* sp_master = splitPointsCnt ? curSplitPoint : NULL;

  assert(!sp_master || (sp_master->master == this && is_searching));

  // If this thread is the master of a split point and all slaves have
  // finished their work at this split point, return from the idle loop.
  while (!sp_master || sp_master->slavesMask)
  {
      // If we are not searching, wait for a condition to be signaled
      // instead of wasting CPU time polling for work.
      while (   do_sleep
             || do_exit
             || (!is_searching && Threads.use_sleeping_threads()))
      {
          if (do_exit)
          {
              assert(!sp_master);
              return;
          }

          // Grab the lock to avoid races with Thread::wake_up()
          mutex.lock();

          // If we are master and all slaves have finished don't go to sleep
          if (sp_master && !sp_master->slavesMask)
          {
              mutex.unlock();
              break;
          }

          // Do sleep after retesting sleep conditions under lock protection, in
          // particular we need to avoid a deadlock in case a master thread has,
          // in the meanwhile, allocated us and sent the wake_up() call before we
          // had the chance to grab the lock.
          if (do_sleep || !is_searching)
              sleepCondition.wait(mutex);

          mutex.unlock();
      }

      // If this thread has been assigned work, launch a search
      if (is_searching)
      {
          assert(!do_sleep && !do_exit);

          Threads.mutex.lock();

          assert(is_searching);

          // Copy split point position and search stack and call search()
#ifdef MOVE_STACK_REJECTIONS
          SearchStack ss_base[MAX_PLY_PLUS_2];
          SplitPoint* tsp = threads[threadID].splitPoint;
          Position pos(*tsp->pos, threadID);
          int ply=tsp->ss->ply;
          assert(0< ply && ply+3<MAX_PLY_PLUS_2);
          for(int i=0;i<ply-1;i++)
              ss_base[i].currentMove=(tsp->ss-ply+i)->currentMove;
          SearchStack *ss= &ss_base[ply-1];
#else
          SplitPoint* sp = curSplitPoint;

          Threads.mutex.unlock();

          Stack ss[MAX_PLY_PLUS_2];
          Position pos(*sp->pos, this);
#endif

          memcpy(ss, sp->ss - 1, 4 * sizeof(Stack));
          (ss+1)->sp = sp;

#ifdef GPSFISH
          uint64_t es_base[(MAX_PLY_PLUS_2*sizeof(eval_t)+sizeof(uint64_t)-1)/sizeof(uint64_t)];
          eval_t *es=(eval_t *)&es_base[0];
          assert(sp->pos->eval);
          es[0]= *(sp->pos->eval);
          pos.eval= &es[0];
#endif

          sp->mutex.lock();

          assert(sp->activePositions[idx] == NULL);

          sp->activePositions[idx] = &pos;

          if (sp->nodeType == Root)
              search<SplitPointRoot>(pos, ss+1, sp->alpha, sp->beta, sp->depth);
          else if (sp->nodeType == PV)
              search<SplitPointPV>(pos, ss+1, sp->alpha, sp->beta, sp->depth);
          else if (sp->nodeType == NonPV)
              search<SplitPointNonPV>(pos, ss+1, sp->alpha, sp->beta, sp->depth);
          else
              assert(false);

          assert(is_searching);

          is_searching = false;
          sp->activePositions[idx] = NULL;
          sp->slavesMask &= ~(1ULL << idx);
          sp->nodes += pos.nodes_searched();

          // Wake up master thread so to allow it to return from the idle loop in
          // case we are the last slave of the split point.
          if (    Threads.use_sleeping_threads()
              &&  this != sp->master
              && !sp->slavesMask)
          {
              assert(!sp->master->is_searching);
              sp->master->wake_up();
          }

          // After releasing the lock we cannot access anymore any SplitPoint
          // related data in a safe way becuase it could have been released under
          // our feet by the sp master. Also accessing other Thread objects is
          // unsafe because if we are exiting there is a chance are already freed.
          sp->mutex.unlock();
      }
  }
}

#ifdef GPSFISHONE
void do_checkmate(Position& pos, int mateTime){
    sync_cout << "checkmate notimplemented";
    return;
}
#else
void do_checkmate(Position& pos, int mateTime){
    Signals.stop=false;
    osl::state::NumEffectState state(pos.osl_state);
#if (! defined ALLOW_KING_ABSENCE)
    if (state.kingSquare(state.turn()).isPieceStand()) {
        sync_cout << "checkmate notimplemented";
        return;
    }
#endif
    osl::checkmate::DfpnTable table(state.turn());
    const osl::PathEncoding path(state.turn());
    osl::Move checkmate_move;
    osl::stl::vector<osl::Move> pv;
    osl::checkmate::ProofDisproof result;
    osl::checkmate::Dfpn dfpn;
    dfpn.setTable(&table);
    double seconds=(double)mateTime/1000.0;
    osl::misc::MilliSeconds start = osl::misc::MilliSeconds::now();
    size_t step = 100000, total = 0;
    double scale = 1.0;
    for (size_t limit = step; true; limit = static_cast<size_t>(step*scale)) {
        result = dfpn.
            hasCheckmateMove(state, osl::hash::HashKey(state), path, limit, checkmate_move, Move(), &pv);
        double elapsed = start.elapsedSeconds();
        double memory = osl::OslConfig::memoryUseRatio();
        uint64_t node_count = dfpn.nodeCount();
        sync_cout << "info time " << static_cast<int>(elapsed*1000) << "nodes " << total+node_count
                  << "nps %d " << static_cast<int>(node_count/elapsed) << "hashfull " << static_cast<int>(memory*1000) << sync_endl;
        //poll(pos);
        if (result.isFinal() || elapsed >= seconds || memory > 0.9 || Signals.stop)
            break;
        total += limit;
        // estimate: total * std::min(seconds/elapsed, 1.0/memory)
        // next: (estimate - total) / 2 + total
        scale = (total * std::min(seconds/elapsed, 1.0/memory) - total) / 2.0 / step;
        scale = std::max(std::min(16.0, scale), 0.1);
    }
    if (! result.isFinal()) {
        sync_cout << "checkmate timeout\n";
        return;
    }
    if (! result.isCheckmateSuccess()) {
        sync_cout << "checkmate nomate\n";
        return;
    }
    std::string msg = "checkmate";
    for (size_t i=0; i<pv.size(); ++i)
        msg += " " + move_to_uci(pv[i],false);
    sync_cout << msg << sync_endl;
}
#endif

#ifdef GPSFISH
void show_tree(Position &pos){
    show_tree_rec(pos);
}
#endif

/// check_time() is called by the timer thread when the timer triggers. It is
/// used to print debug info and, more important, to detect when we are out of
/// available time and so stop the search.

void check_time() {

  static Time::point lastInfoTime = Time::now();
  int64_t nodes = 0; // Workaround silly 'uninitialized' gcc warning

  if (Time::now() - lastInfoTime >= 1000)
  {
      lastInfoTime = Time::now();
      dbg_print();
  }

  if (Limits.ponder)
      return;

  if (Limits.nodes)
  {
      Threads.mutex.lock();

      nodes = RootPos.nodes_searched();

      // Loop across all split points and sum accumulated SplitPoint nodes plus
      // all the currently active slaves positions.
      for (size_t i = 0; i < Threads.size(); i++)
          for (int j = 0; j < Threads[i].splitPointsCnt; j++)
          {
              SplitPoint& sp = Threads[i].splitPoints[j];

              sp.mutex.lock();

              nodes += sp.nodes;
              Bitboard sm = sp.slavesMask;
              while (sm)
              {
                  Position* pos = sp.activePositions[pop_lsb(&sm)];
                  nodes += pos ? pos->nodes_searched() : 0;
              }

              sp.mutex.unlock();
          }

      Threads.mutex.unlock();
  }

  Time::point elapsed = Time::now() - SearchTime;
  bool stillAtFirstMove =    Signals.firstRootMove
                         && !Signals.failedLowAtRoot
                         &&  elapsed > TimeMgr.available_time();

  bool noMoreTime =   elapsed > TimeMgr.maximum_time() - 2 * TimerResolution
                   || stillAtFirstMove;

  if (   (Limits.use_time_management() && noMoreTime)
      || (Limits.movetime && elapsed >= Limits.movetime)
      || (Limits.nodes && nodes >= Limits.nodes))
      Signals.stop = true;
}<|MERGE_RESOLUTION|>--- conflicted
+++ resolved
@@ -1545,14 +1545,10 @@
     const TTEntry* tte;
     Key posKey;
     Move ttMove, move, bestMove;
-<<<<<<< HEAD
-    Value bestValue, value, ttValue, ttValueUpper, futilityValue, futilityBase, oldAlpha;
+    Value bestValue, value, ttValue, futilityValue, futilityBase, oldAlpha;
 #ifdef GPSFISH
     bool givesCheck, evasionPrunable, fromNull;
 #else
-=======
-    Value bestValue, value, ttValue, futilityValue, futilityBase, oldAlpha;
->>>>>>> a2f46446
     bool givesCheck, enoughMaterial, evasionPrunable, fromNull;
 #endif
     Depth ttDepth;
