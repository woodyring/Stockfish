--- conflicted
+++ resolved
@@ -1923,16 +1923,12 @@
 #endif
 
     // Second's destination is defended by the first move's piece
-<<<<<<< HEAD
 #ifdef GPSFISH
     osl::Piece pc = pos.osl_state.pieceAt(m1to);
     if(pos.osl_state.hasEffectByPiece(pc,m2to))
         return true;
 #else
-    Bitboard m1att = pos.attacks_from(pos.piece_on(m1to), m1to, pos.pieces() ^ m2from);
-=======
     Bitboard m1att = attacks_bb(pos.piece_on(m1to), m1to, pos.pieces() ^ m2from);
->>>>>>> 034a2b04
     if (m1att & m2to)
         return true;
 #endif
