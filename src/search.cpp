--- conflicted
+++ resolved
@@ -1141,11 +1141,7 @@
         && ttMove == MOVE_NONE
         && (PvNode || (!inCheck && ss->staticEval + Value(256) >= beta)))
     {
-<<<<<<< HEAD
-        Depth d = (PvNode ? depth - 2 * ONE_PLY : depth - 4 * ONE_PLY);
-=======
         Depth d = depth - 2 * ONE_PLY - (PvNode ? DEPTH_ZERO : depth / 4);
->>>>>>> 7d42d02e
 
         ss->skipNullMove = true;
         search<PvNode ? PV : NonPV>(pos, ss, alpha, beta, d);
