/*
  Stockfish, a UCI chess playing engine derived from Glaurung 2.1
  Copyright (C) 2004-2008 Tord Romstad (Glaurung author)
  Copyright (C) 2008-2013 Marco Costalba, Joona Kiiski, Tord Romstad

  Stockfish is free software: you can redistribute it and/or modify
  it under the terms of the GNU General Public License as published by
  the Free Software Foundation, either version 3 of the License, or
  (at your option) any later version.

  Stockfish is distributed in the hope that it will be useful,
  but WITHOUT ANY WARRANTY; without even the implied warranty of
  MERCHANTABILITY or FITNESS FOR A PARTICULAR PURPOSE.  See the
  GNU General Public License for more details.

  You should have received a copy of the GNU General Public License
  along with this program.  If not, see <http://www.gnu.org/licenses/>.
*/

#include <algorithm>
#include <cassert>
#include <cmath>
#include <cstring>
#include <iostream>
#include <sstream>

#include "book.h"
#include "evaluate.h"
#include "movegen.h"
#include "movepick.h"
#include "notation.h"
#include "search.h"
#include "timeman.h"
#include "thread.h"
#include "tt.h"
#include "ucioption.h"

#ifdef GPSFISH
#include "bitops.h"
#include "position.tcc"
#include "osl/boardTable.h"
using osl::Board_Table;
#include "osl/ptypeTable.h"
using osl::Ptype_Table;
#include "osl/offset32.h"
using osl::Offset32;
#include "osl/checkmate/immediateCheckmate.h"
#include "osl/checkmate/fixedDepthSearcher.h"
#include "osl/checkmate/dfpn.h"
using osl::checkmate::ImmediateCheckmate;
using std::string;
#include "osl/enter_king/enterKing.h"
#include "osl/misc/milliSeconds.h"
#include "osl/checkmate/dfpn.h"
#include "osl/checkmate/dfpnParallel.h"
#include "osl/hash/hashKey.h"
#endif
#ifdef MOVE_STACK_REJECTIONS
#include "osl/search/moveStackRejections.h"
#endif

#ifdef GPSFISH
# define GPSFISH_CHECKMATE3
# define GPSFISH_CHECKMATE3_QUIESCE
# define GPSFISH_DFPN
#endif

namespace Search {

  volatile SignalsType Signals;
  LimitsType Limits;
  std::vector<RootMove> RootMoves;
  Position RootPos;
  Color RootColor;
  Time::point SearchTime;
  StateStackPtr SetupStates;
}

using std::string;
using Eval::evaluate;
using namespace Search;

namespace {

  // Set to true to force running with one thread. Used for debugging
  const bool FakeSplit = false;

  // This is the minimum interval in msec between two check_time() calls
  const int TimerResolution = 5;

  // Different node types, used as template parameter
  enum NodeType { Root, PV, NonPV, SplitPointRoot, SplitPointPV, SplitPointNonPV };

  // Dynamic razoring margin based on depth
  inline Value razor_margin(Depth d) { return Value(512 + 16 * int(d)); }

  // Futility lookup tables (initialized at startup) and their access functions
  Value FutilityMargins[16][64]; // [depth][moveNumber]
  int FutilityMoveCounts[32];    // [depth]

  inline Value futility_margin(Depth d, int mn) {

    return d < 7 * ONE_PLY ? FutilityMargins[std::max(int(d), 1)][std::min(mn, 63)]
                           : 2 * VALUE_INFINITE;
  }

  // Reduction lookup tables (initialized at startup) and their access function
  int8_t Reductions[2][64][64]; // [pv][depth][moveNumber]

  template <bool PvNode> inline Depth reduction(Depth d, int mn) {

    return (Depth) Reductions[PvNode][std::min(int(d) / ONE_PLY, 63)][std::min(mn, 63)];
  }

  size_t PVSize, PVIdx;
  TimeManager TimeMgr;
  int BestMoveChanges;
#ifdef GPSFISH
  osl::CArray<Value,COLOR_NB> DrawValue;
#else
  Value DrawValue[COLOR_NB];
#endif
  HistoryStats History;
  GainsStats Gains;
  CountermovesStats Countermoves;

  template <NodeType NT>
  Value search(Position& pos, Stack* ss, Value alpha, Value beta, Depth depth);

  template <NodeType NT, bool InCheck>
  Value qsearch(Position& pos, Stack* ss, Value alpha, Value beta, Depth depth);

  void id_loop(Position& pos);
  Value value_to_tt(Value v, int ply);
  Value value_from_tt(Value v, int ply);
  bool check_is_dangerous(const Position& pos, Move move, Value futilityBase, Value beta);
  bool allows(const Position& pos, Move first, Move second);
  bool refutes(const Position& pos, Move first, Move second);
  string uci_pv(const Position& pos, int depth, Value alpha, Value beta);

  struct Skill {
    Skill(int l) : level(l), best(MOVE_NONE) {}
   ~Skill() {
      if (enabled()) // Swap best PV line with the sub-optimal one
          std::swap(RootMoves[0], *std::find(RootMoves.begin(),
                    RootMoves.end(), best ? best : pick_move()));
    }

    bool enabled() const { return level < 20; }
    bool time_to_pick(int depth) const { return depth == 1 + level; }
    Move pick_move();

    int level;
    Move best;
  };

#ifdef GPSFISH
  void show_tree_rec(Position &pos){
    TTEntry* tte;
    StateInfo st;
    if ((tte = TT.probe(pos.key())) != NULL){
      std::cerr << "tte->value=" << tte->value() << std::endl;
      std::cerr << "tte->type=" << tte->type() << std::endl;
      std::cerr << "tte->generation=" << tte->generation() << std::endl;
      std::cerr << "tte->depth=" << tte->depth() << std::endl;
      Move m=tte->move(pos);
      int dummy;
      if(m != MOVE_NONE
              && pos.is_pseudo_legal(m)
              && !pos.is_draw(dummy)) {
          std::cerr << "move=" << m << std::endl;
          pos.do_undo_move(m,st,
                  [&](osl::Square){ show_tree_rec(pos); }
                  );
      }
    }
  }

  inline Value value_draw(Position const& pos) {
    return DrawValue[pos.side_to_move()];
  }

  bool can_capture_king(Position const& pos){
    Color us=pos.side_to_move();
    Color them=~us;
    const osl::Square king = pos.king_square(them);
    return pos.osl_state.hasEffectAt(us, king);
  }

#endif
#ifdef MOVE_STACK_REJECTIONS
  osl::container::MoveStack moveStacks[MAX_THREADS];
  bool move_stack_rejections_probe(osl::Move m, Position const &pos,SearchStack* ss,Value alpha){
    if(DrawValue!=0) return false;
    int i=std::min(7,std::min(ss->ply,pos.pliesFromNull()+1));
    if(i<3) return false;
    osl::state::NumEffectState const& state=pos.osl_state;
    osl::container::MoveStack &moveStack=moveStacks[pos.thread()];
    moveStack.clear();
    while(--i>0) moveStack.push((ss-i)->currentMove);
    osl::Player player=m.player();
    int checkCountOfAltP=pos.continuous_check[osl::alt(player)];
    bool ret=false;
    if(m.player()==osl::BLACK){
      ret=osl::search::MoveStackRejections::probe<osl::BLACK>(state,moveStack,ss->ply,m,alpha,checkCountOfAltP);
    }
    else {
      ret=osl::search::MoveStackRejections::probe<osl::WHITE>(state,moveStack,ss->ply,m,-alpha,checkCountOfAltP);
    }
    return ret;
  }
#endif
} // namespace


/// Search::init() is called during startup to initialize various lookup tables

void Search::init() {

  int d;  // depth (ONE_PLY == 2)
  int hd; // half depth (ONE_PLY == 1)
  int mc; // moveCount

  // Init reductions array
  for (hd = 1; hd < 64; hd++) for (mc = 1; mc < 64; mc++)
  {
      double    pvRed = log(double(hd)) * log(double(mc)) / 3.0;
      double nonPVRed = 0.33 + log(double(hd)) * log(double(mc)) / 2.25;
      Reductions[1][hd][mc] = (int8_t) (   pvRed >= 1.0 ? floor(   pvRed * int(ONE_PLY)) : 0);
      Reductions[0][hd][mc] = (int8_t) (nonPVRed >= 1.0 ? floor(nonPVRed * int(ONE_PLY)) : 0);
  }

  // Init futility margins array
  for (d = 1; d < 16; d++) for (mc = 0; mc < 64; mc++)
      FutilityMargins[d][mc] = Value(112 * int(log(double(d * d) / 2) / log(2.0) + 1.001) - 8 * mc + 45);

  // Init futility move count array
  for (d = 0; d < 32; d++)
      FutilityMoveCounts[d] = int(3.001 + 0.3 * pow(double(d), 1.8));
}


/// Search::perft() is our utility to verify move generation. All the leaf nodes
/// up to the given depth are generated and counted and the sum returned.

size_t Search::perft(Position& pos, Depth depth) {

  // At the last ply just return the number of legal moves (leaf nodes)
  if (depth == ONE_PLY)
      return MoveList<LEGAL>(pos).size();

  StateInfo st;
  size_t cnt = 0;
  CheckInfo ci(pos);

  for (MoveList<LEGAL> it(pos); !it.end(); ++it)
  {
<<<<<<< HEAD
#ifdef GPSFISH
      pos.do_undo_move(ml.move(),st,
              [&](osl::Square){
              assert(pos.is_ok());
#else
      pos.do_move(ml.move(), st, ci, pos.move_gives_check(ml.move(), ci));
#endif
      cnt += perft(pos, depth - ONE_PLY);
#ifdef GPSFISH
      } );
#else
      pos.undo_move(ml.move());
#endif
=======
      pos.do_move(*it, st, ci, pos.move_gives_check(*it, ci));
      cnt += perft(pos, depth - ONE_PLY);
      pos.undo_move(*it);
>>>>>>> 8ceef922
  }

  return cnt;
}

/// Search::think() is the external interface to Stockfish's search, and is
/// called by the main thread when the program receives the UCI 'go' command. It
/// searches from RootPos and at the end prints the "bestmove" to output.

void Search::think() {

  static PolyglotBook book; // Defined static to initialize the PRNG only once

  RootColor = RootPos.side_to_move();
  TimeMgr.init(Limits, RootPos.game_ply(), RootColor);

#ifdef GPSFISH
  const Value VALUE_DRAW = value_draw(RootPos);
#endif


  if (RootMoves.empty())
  {
      RootMoves.push_back(MOVE_NONE);
      sync_cout << "info depth 0 score "
                << score_to_uci(RootPos.checkers() ? -VALUE_MATE : VALUE_DRAW)
                << sync_endl;

      goto finalize;
  }

  if (Options["OwnBook"] && !Limits.infinite && !Limits.mate)
  {
      Move bookMove = book.probe(RootPos, Options["Book File"], Options["Best Book Move"]);

      if (bookMove && std::count(RootMoves.begin(), RootMoves.end(), bookMove))
      {
          std::swap(RootMoves[0], *std::find(RootMoves.begin(), RootMoves.end(), bookMove));
          goto finalize;
      }
  }

#ifdef GPSFISH
  DrawValue[BLACK] =  VALUE_DRAW;
  DrawValue[WHITE] = -VALUE_DRAW;
#else
  if (Options["Contempt Factor"] && !Options["UCI_AnalyseMode"])
  {
      int cf = Options["Contempt Factor"] * PawnValueMg / 100; // From centipawns
      cf = cf * Material::game_phase(RootPos) / PHASE_MIDGAME; // Scale down with phase
      DrawValue[ RootColor] = VALUE_DRAW - Value(cf);
      DrawValue[~RootColor] = VALUE_DRAW + Value(cf);
  }
  else
      DrawValue[WHITE] = DrawValue[BLACK] = VALUE_DRAW;
#endif

  if (Options["Use Search Log"])
  {
      Log log(Options["Search Log Filename"]);
      log << "\nSearching: "  << RootPos.fen()
          << "\ninfinite: "   << Limits.infinite
          << " ponder: "      << Limits.ponder
          << " time: "        << Limits.time[RootColor]
          << " increment: "   << Limits.inc[RootColor]
          << " moves to go: " << Limits.movestogo
          << std::endl;
  }

  // Reset the threads, still sleeping: will be wake up at split time
  for (size_t i = 0; i < Threads.size(); i++)
      Threads[i]->maxPly = 0;

  Threads.sleepWhileIdle = Options["Use Sleeping Threads"];

  // Set best timer interval to avoid lagging under time pressure. Timer is
  // used to check for remaining available thinking time.
  Threads.timer->msec =
  Limits.use_time_management() ? std::min(100, std::max(TimeMgr.available_time() / 16, TimerResolution)) :
                  Limits.nodes ? 2 * TimerResolution
                               : 100;

  Threads.timer->notify_one(); // Wake up the recurring timer

  id_loop(RootPos); // Let's start searching !

  Threads.timer->msec = 0; // Stop the timer
  Threads.sleepWhileIdle = true; // Send idle threads to sleep

  if (Options["Use Search Log"])
  {
      Time::point elapsed = Time::now() - SearchTime + 1;

      Log log(Options["Search Log Filename"]);
      log << "Nodes: "          << RootPos.nodes_searched()
          << "\nNodes/second: " << RootPos.nodes_searched() * 1000 / elapsed
          << "\nBest move: "    << move_to_san(RootPos, RootMoves[0].pv[0]);

      StateInfo st;
#ifdef GPSFISH
      if(RootMoves[0].pv[0].isNormal())
          RootPos.do_undo_move(RootMoves[0].pv[0],st,
                  [&](osl::Square){
                  assert(pos.is_ok());
#else
      RootPos.do_move(RootMoves[0].pv[0], st);
#endif
      log << "\nPonder move: " << move_to_san(RootPos, RootMoves[0].pv[1]) << std::endl;
#ifdef GPSFISH
      } );
#else
      RootPos.undo_move(RootMoves[0].pv[0]);
#endif
  }

finalize:

  // When search is stopped this info is not printed
  sync_cout << "info nodes " << RootPos.nodes_searched()
            << " time " << Time::now() - SearchTime + 1 << sync_endl;

  // When we reach max depth we arrive here even without Signals.stop is raised,
  // but if we are pondering or in infinite search, according to UCI protocol,
  // we shouldn't print the best move before the GUI sends a "stop" or "ponderhit"
  // command. We simply wait here until GUI sends one of those commands (that
  // raise Signals.stop).
  if (!Signals.stop && (Limits.ponder || Limits.infinite))
  {
      Signals.stopOnPonderhit = true;
      RootPos.this_thread()->wait_for(Signals.stop);
  }

  // Best move could be MOVE_NONE when searching on a stalemate position
  sync_cout << "bestmove " << move_to_uci(RootMoves[0].pv[0], RootPos.is_chess960())
#ifdef GPSFISH
            << (RootMoves[0].pv[1].isNormal() ? " ponder " + move_to_uci(RootMoves[0].pv[1], RootPos.is_chess960()) : "" )
#else
            << " ponder "  << move_to_uci(RootMoves[0].pv[1], RootPos.is_chess960())
#endif
            << sync_endl;
}

#ifdef GPSFISH_DFPN
struct CheckmateSolver
{
    osl::checkmate::DfpnTable table_black;
    osl::checkmate::DfpnTable table_white;
    osl::checkmate::Dfpn dfpn[2];
    CheckmateSolver()
    {
        table_black.setAttack(osl::BLACK);
        table_white.setAttack(osl::WHITE);
        dfpn[playerToIndex(osl::BLACK)].setTable(&table_black);
        dfpn[playerToIndex(osl::WHITE)].setTable(&table_white);
    }
    Move hasCheckmate(Position& pos, size_t nodes)
    {
        const Depth CheckmateDepth = ONE_PLY*100;
        TTEntry* tte = TT.probe(pos.key());
        if (tte && tte->type() == BOUND_EXACT
                && tte->depth() >= CheckmateDepth) {
            Value v = value_from_tt(tte->value(), 0);
            if (v >= VALUE_MATE_IN_MAX_PLY || v < VALUE_MATED_IN_MAX_PLY)
                return Move();		// mate or mated
        }

        osl::PathEncoding path(pos.osl_state.turn());
        osl::Move checkmate_move;
        osl::NumEffectState& state = pos.osl_state;
        osl::stl::vector<osl::Move> pv;
        osl::checkmate::ProofDisproof result
            = dfpn[playerToIndex(state.turn())].
            hasCheckmateMove(state, osl::HashKey(state), path, nodes,
                    checkmate_move, Move(), &pv);
        if (result.isCheckmateSuccess()) {
            TT.store(pos.key(), mate_in(pv.size()),
                    BOUND_EXACT, CheckmateDepth, checkmate_move,
                    VALUE_NONE, VALUE_NONE);
            return checkmate_move;
        }
        return Move();
    }
    void clear()
    {
        dfpn[0].clear();
        dfpn[1].clear();
        table_black.clear();
        table_white.clear();
    }
};
struct TestCheckmate
{
    CheckmateSolver *solver;
    Position *pos;
    osl::Move *result;
    uint64_t nodes;
    const Move *moves;
    int first, last;
    TestCheckmate(CheckmateSolver& s, Position& p, osl::Move& r, uint64_t n,
            const Move *pv, int f, int l)
        : solver(&s), pos(&p), result(&r), nodes(n),
        moves(pv), first(f), last(l)
    {
    }
    void operator()(osl::Square) const
    {
        *result = Move();
        if (nodes < (1<<18))
            *result = solver->hasCheckmate(*pos, nodes);
        if (result->isNormal()) {
            if (first > 0)
                sync_cout << "info string checkmate in future (" << first
                    << ") " << move_to_uci(moves[first],false)
                    << " by " << move_to_uci(*result,false) << sync_endl;
        }
        else if (! Signals.stop) {
            Move move;
            TestCheckmate next = *this;
            next.first++;
            next.nodes /= 2;
            next.result = &move;
            if (next.first < last && pos->is_pseudo_legal(moves[next.first])
                    && next.nodes >= 1024) {
                StateInfo st;
                pos->do_undo_move(moves[next.first], st, next);
            }
        }
    }
};

void run_checkmate(int depth, uint64_t nodes, Position& pos)
{
    static boost::scoped_ptr<CheckmateSolver> solver(new CheckmateSolver);
    StateInfo st;
    nodes /= 16;
    int mated = 0;
    for (size_t i=0; i<RootMoves.size() && nodes >= 1024 && !Signals.stop; ++i) {
        osl::Move win_move;
        TestCheckmate function(*solver, pos, win_move, nodes,
                &RootMoves[i].pv[0], 0, (i==0) ? depth/2 : 1);
        pos.do_undo_move(RootMoves[i].pv[0], st, function);
        if (! win_move.isNormal())
            nodes /= 4;
        else {
            ++mated;
            RootMoves[i].score = -VALUE_INFINITE;
            //RootMoves[i].non_pv_score = VALUE_MATED_IN_MAX_PLY;
            sync_cout << "info string losing move " << i << "th "
                << move_to_uci(RootMoves[i].pv[0],false)
                << " by " << move_to_uci(win_move,false) << sync_endl;
        }
    }
    solver->clear();
}
#endif

namespace {

  // id_loop() is the main iterative deepening loop. It calls search() repeatedly
  // with increasing depth until the allocated thinking time has been consumed,
  // user stops the search, or the maximum search depth is reached.

  void id_loop(Position& pos) {

    Stack ss[MAX_PLY_PLUS_2];
#ifdef GPSFISH
    uint64_t es_base[(MAX_PLY_PLUS_2*sizeof(eval_t)+sizeof(uint64_t)-1)/sizeof(uint64_t)]
#ifdef __GNUC__
      __attribute__((aligned(16)))
#endif
	;
    eval_t *es=(eval_t *)&es_base[0];
#endif

    int depth, prevBestMoveChanges;
    Value bestValue, alpha, beta, delta;

    memset(ss, 0, 4 * sizeof(Stack));
    depth = BestMoveChanges = 0;
    bestValue = delta = -VALUE_INFINITE;
#ifdef GPSFISH
    ss->currentMove = osl::Move::PASS(pos.side_to_move()); // Hack to skip update_gains
#else
    ss->currentMove = MOVE_NULL; // Hack to skip update gains
#endif
    TT.new_search();
    History.clear();
    Gains.clear();
    Countermoves.clear();

    PVSize = Options["MultiPV"];
    Skill skill(Options["Skill Level"]);

    // Do we have to play with skill handicap? In this case enable MultiPV search
    // that we will use behind the scenes to retrieve a set of possible moves.
    if (skill.enabled() && PVSize < 4)
        PVSize = 4;

    PVSize = std::min(PVSize, RootMoves.size());

#ifdef GPSFISH
    pos.eval= &es[0];
    *(pos.eval)=eval_t(pos.osl_state,false);
#endif

#ifdef GPSFISH_DFPN
    uint64_t next_checkmate = 1<<18;
#endif

    // Iterative deepening loop until requested to stop or target depth reached
    while (++depth <= MAX_PLY && !Signals.stop && (!Limits.depth || depth <= Limits.depth))
    {
        // Save last iteration's scores before first PV line is searched and all
        // the move scores but the (new) PV are set to -VALUE_INFINITE.
        for (size_t i = 0; i < RootMoves.size(); i++)
            RootMoves[i].prevScore = RootMoves[i].score;

        prevBestMoveChanges = BestMoveChanges; // Only sensible when PVSize == 1
        BestMoveChanges = 0;

#ifdef GPSFISH_DFPN
        if ((uint64_t)pos.nodes_searched() > next_checkmate
                && ((Time::now() - SearchTime + 1000)
                   < std::max(Limits.movetime,TimeMgr.maximum_time())*4/5) ) {
            run_checkmate(depth, next_checkmate, pos);
            next_checkmate *= 2;
            if (RootMoves[0].score <= VALUE_MATED_IN_MAX_PLY) {
                depth -= std::min(4, (int)depth/2);
                alpha = std::max(alpha - delta*63, -VALUE_INFINITE);
                beta  = std::min(beta  + delta*63,  VALUE_INFINITE);
            }
        }
#endif

        // MultiPV loop. We perform a full root search for each PV line
        for (PVIdx = 0; PVIdx < PVSize; PVIdx++)
        {
            // Set aspiration window default width
            if (depth >= 5 && abs(RootMoves[PVIdx].prevScore) < VALUE_KNOWN_WIN)
            {
                delta = Value(16);
                alpha = RootMoves[PVIdx].prevScore - delta;
                beta  = RootMoves[PVIdx].prevScore + delta;
            }
            else
            {
                alpha = -VALUE_INFINITE;
                beta  =  VALUE_INFINITE;
            }

            // Start with a small aspiration window and, in case of fail high/low,
            // research with bigger window until not failing high/low anymore.
            while (true)
            {
                // Search starts from ss+1 to allow referencing (ss-1). This is
                // needed by update gains and ss copy when splitting at Root.
                bestValue = search<Root>(pos, ss+1, alpha, beta, depth * ONE_PLY);

                // Bring to front the best move. It is critical that sorting is
                // done with a stable algorithm because all the values but the first
                // and eventually the new best one are set to -VALUE_INFINITE and
                // we want to keep the same order for all the moves but the new
                // PV that goes to the front. Note that in case of MultiPV search
                // the already searched PV lines are preserved.
                std::stable_sort(RootMoves.begin() + PVIdx, RootMoves.end());

                // Write PV back to transposition table in case the relevant
                // entries have been overwritten during the search.
                for (size_t i = 0; i <= PVIdx; i++)
                    RootMoves[i].insert_pv_in_tt(pos);

                // If search has been stopped return immediately. Sorting and
                // writing PV back to TT is safe becuase RootMoves is still
                // valid, although refers to previous iteration.
                if (Signals.stop)
                    return;

                // In case of failing high/low increase aspiration window and
                // research, otherwise exit the loop.
                if (bestValue > alpha && bestValue < beta)
                    break;

                // Give some update (without cluttering the UI) before to research
                if (Time::now() - SearchTime > 3000)
                    sync_cout << uci_pv(pos, depth, alpha, beta) << sync_endl;

                if (abs(bestValue) >= VALUE_KNOWN_WIN)
                {
                    alpha = -VALUE_INFINITE;
                    beta  =  VALUE_INFINITE;
                }
                else if (bestValue >= beta)
                {
                    beta += delta;
                    delta += delta / 2;
                }
                else
                {
                    Signals.failedLowAtRoot = true;
                    Signals.stopOnPonderhit = false;

                    alpha -= delta;
                    delta += delta / 2;
                }

                assert(alpha >= -VALUE_INFINITE && beta <= VALUE_INFINITE);
            }

            // Sort the PV lines searched so far and update the GUI
            std::stable_sort(RootMoves.begin(), RootMoves.begin() + PVIdx + 1);

            if (PVIdx + 1 == PVSize || Time::now() - SearchTime > 3000)
                sync_cout << uci_pv(pos, depth, alpha, beta) << sync_endl;
        }

        // Do we need to pick now the sub-optimal best move ?
        if (skill.enabled() && skill.time_to_pick(depth))
            skill.pick_move();

        if (Options["Use Search Log"])
        {
            Log log(Options["Search Log Filename"]);
            log << pretty_pv(pos, depth, bestValue, Time::now() - SearchTime, &RootMoves[0].pv[0])
                << std::endl;
        }

        // Do we have found a "mate in x"?
        if (   Limits.mate
            && bestValue >= VALUE_MATE_IN_MAX_PLY
            && VALUE_MATE - bestValue <= 2 * Limits.mate)
            Signals.stop = true;

        // Do we have time for the next iteration? Can we stop searching now?
        if (Limits.use_time_management() && !Signals.stopOnPonderhit)
        {
            bool stop = false; // Local variable, not the volatile Signals.stop

            // Take in account some extra time if the best move has changed
            if (depth > 4 && depth < 50 &&  PVSize == 1)
                TimeMgr.pv_instability(BestMoveChanges, prevBestMoveChanges);

            // Stop search if most of available time is already consumed. We
            // probably don't have enough time to search the first move at the
            // next iteration anyway.
            if (Time::now() - SearchTime > (TimeMgr.available_time() * 62) / 100)
                stop = true;

            // Stop search early if one move seems to be much better than others
            if (    depth >= 12
                && !stop
                &&  PVSize == 1
                &&  bestValue > VALUE_MATED_IN_MAX_PLY
                && (   RootMoves.size() == 1
                    || Time::now() - SearchTime > (TimeMgr.available_time() * 20) / 100))
            {
                Value rBeta = bestValue - 2 * PawnValueMg;
                (ss+1)->excludedMove = RootMoves[0].pv[0];
                (ss+1)->skipNullMove = true;
                Value v = search<NonPV>(pos, ss+1, rBeta - 1, rBeta, (depth - 3) * ONE_PLY);
                (ss+1)->skipNullMove = false;
                (ss+1)->excludedMove = MOVE_NONE;

                if (v < rBeta)
                    stop = true;
            }

            if (stop)
            {
                // If we are allowed to ponder do not stop the search now but
                // keep pondering until GUI sends "ponderhit" or "stop".
                if (Limits.ponder)
                    Signals.stopOnPonderhit = true;
                else
                    Signals.stop = true;
            }
        }
    }
  }


  // search<>() is the main search function for both PV and non-PV nodes and for
  // normal and SplitPoint nodes. When called just after a split point the search
  // is simpler because we have already probed the hash table, done a null move
  // search, and searched the first move before splitting, we don't have to repeat
  // all this work again. We also don't need to store anything to the hash table
  // here: This is taken care of after we return from the split point.

  template <NodeType NT>
  Value search(Position& pos, Stack* ss, Value alpha, Value beta, Depth depth) {

    const bool PvNode   = (NT == PV || NT == Root || NT == SplitPointPV || NT == SplitPointRoot);
    const bool SpNode   = (NT == SplitPointPV || NT == SplitPointNonPV || NT == SplitPointRoot);
    const bool RootNode = (NT == Root || NT == SplitPointRoot);

    assert(alpha >= -VALUE_INFINITE && alpha < beta && beta <= VALUE_INFINITE);
    assert(PvNode || (alpha == beta - 1));
    assert(depth > DEPTH_ZERO);

    Move movesSearched[64];
    StateInfo st;
    const TTEntry *tte;
    SplitPoint* splitPoint;
    Key posKey;
    Move ttMove, move, excludedMove, bestMove, threatMove;
    Depth ext, newDepth;
    Value bestValue, value, ttValue;
    Value eval, nullValue, futilityValue;
    bool inCheck, givesCheck, pvMove, singularExtensionNode;
    bool captureOrPromotion, dangerous, doFullDepthSearch;
    int moveCount, playedMoveCount;

    // Step 1. Initialize node
    Thread* thisThread = pos.this_thread();
    moveCount = playedMoveCount = 0;

#ifdef GPSFISH
    const Value VALUE_DRAW = value_draw(pos);

    if(can_capture_king(pos)){
        return mate_in(0);
    }
#endif

    inCheck = pos.checkers();

    if (SpNode)
    {
        splitPoint = ss->splitPoint;
        bestMove   = splitPoint->bestMove;
        threatMove = splitPoint->threatMove;
        bestValue  = splitPoint->bestValue;
        tte = NULL;
        ttMove = excludedMove = MOVE_NONE;
        ttValue = VALUE_NONE;

        assert(splitPoint->bestValue > -VALUE_INFINITE && splitPoint->moveCount > 0);

        goto split_point_start;
    }

    bestValue = -VALUE_INFINITE;
    ss->currentMove = threatMove = (ss+1)->excludedMove = bestMove = MOVE_NONE;
    ss->ply = (ss-1)->ply + 1;
    ss->futilityMoveCount = 0;
    (ss+1)->skipNullMove = false; (ss+1)->reduction = DEPTH_ZERO;
    (ss+2)->killers[0] = (ss+2)->killers[1] = MOVE_NONE;

    // Used to send selDepth info to GUI
    if (PvNode && thisThread->maxPly < ss->ply)
        thisThread->maxPly = ss->ply;

#ifdef GPSFISH
    // Step X. Check for aborted search and immediate draw
    // Check for an instant draw or maximum ply reached
#if 0
    // XXX : is_draw is NOT implemented
    int repeat_check = 0;
    if (Signals.stop || ss->ply > MAX_PLY || pos.is_draw(repeat_check))
        return VALUE_DRAW;

    if(repeat_check<0)
        return mated_in(ss->ply+1);
    else if(repeat_check>0)
        return mate_in(ss->ply);

    // Step 2. Check for aborted search and immediate draw
    if ((   Signals.stop
         || pos.is_draw()
         || ss->ply > MAX_PLY) && !RootNode)
        return VALUE_DRAW;

    if ( !RootNode ){
        if(repeat_check<0)
            return mated_in(ss->ply);
        else if(repeat_check>0)
            return mate_in(ss->ply);
        else if(osl::EnterKing::canDeclareWin(pos.osl_state))
            return mate_in(ss->ply+1);
    }
#endif

#if 0
    if (!ss->checkmateTested) {
        ss->checkmateTested = true;
        if(!pos.osl_state.inCheck()
                && ImmediateCheckmate::hasCheckmateMove
                (pos.side_to_move(),pos.osl_state,bestMove)) {
            return mate_in(ss->ply);
        }
#  ifdef GPSFISH_CHECKMATE3
        if ((! (ss-1)->currentMove.isNormal()
            || (ss-1)->currentMove.ptype() == osl::KING)) {
            osl::checkmate::King8Info king8=pos.osl_state.king8Info(alt(pos.side_to_move()));
            assert(king8.uint64Value() == osl::checkmate::King8Info::make(pos.side_to_move(), pos.osl_state).uint64Value());
            bool in_danger = king8.dropCandidate() | king8.moveCandidate2();
            if (in_danger) {
                osl::checkmate::FixedDepthSearcher solver(pos.osl_state);
                if (solver.hasCheckmateMoveOfTurn(2,bestMove)
                        .isCheckmateSuccess()) {
                    return mate_in(ss->ply+2);;
                }
            }
        }
#  endif
    }
#endif
#endif

    if (!RootNode)
    {
        // Step 2. Check for aborted search and immediate draw
        if (Signals.stop || pos.is_draw() || ss->ply > MAX_PLY)
            return DrawValue[pos.side_to_move()];

        // Step 3. Mate distance pruning. Even if we mate at the next move our score
        // would be at best mate_in(ss->ply+1), but if alpha is already bigger because
        // a shorter mate was found upward in the tree then there is no need to search
        // further, we will never beat current alpha. Same logic but with reversed signs
        // applies also in the opposite condition of being mated instead of giving mate,
        // in this case return a fail-high score.
        alpha = std::max(mated_in(ss->ply), alpha);
        beta = std::min(mate_in(ss->ply+1), beta);
        if (alpha >= beta)
            return alpha;
    }

    // Step 4. Transposition table lookup
    // We don't want the score of a partial search to overwrite a previous full search
    // TT value, so we use a different position key in case of an excluded move.
    excludedMove = ss->excludedMove;
#ifdef GPSFISH
    posKey = excludedMove!=MOVE_NONE ? pos.exclusion_key() : pos.key();
#else
    posKey = excludedMove ? pos.exclusion_key() : pos.key();
#endif

    tte = TT.probe(posKey);
#ifdef GPSFISH
    ttMove = RootNode ? RootMoves[PVIdx].pv[0] : tte ? tte->move(pos) : MOVE_NONE;
#else
    ttMove = RootNode ? RootMoves[PVIdx].pv[0] : tte ? tte->move() : MOVE_NONE;
#endif
    ttValue = tte ? value_from_tt(tte->value(), ss->ply) : VALUE_NONE;

    // At PV nodes we check for exact scores, while at non-PV nodes we check for
    // a fail high/low. Biggest advantage at probing at PV nodes is to have a
    // smooth experience in analysis mode. We don't probe at Root nodes otherwise
    // we should also update RootMoveList to avoid bogus output.
    if (   !RootNode
        && tte
        && tte->depth() >= depth
        && ttValue != VALUE_NONE // Only in case of TT access race
        && (           PvNode ?  tte->type() == BOUND_EXACT
            : ttValue >= beta ? (tte->type() & BOUND_LOWER)
                              : (tte->type() & BOUND_UPPER)))
    {
        TT.refresh(tte);
        ss->currentMove = ttMove; // Can be MOVE_NONE

        if (    ttValue >= beta
            &&  ttMove
            && !pos.is_capture_or_promotion(ttMove)
            &&  ttMove != ss->killers[0])
        {
            ss->killers[1] = ss->killers[0];
            ss->killers[0] = ttMove;
        }
        return ttValue;
    }

    // Step 5. Evaluate the position statically and update parent's gain statistics
    if (inCheck)
        ss->staticEval = ss->evalMargin = eval = VALUE_NONE;

    else if (tte)
    {
        // Never assume anything on values stored in TT
        if (  (ss->staticEval = eval = tte->eval_value()) == VALUE_NONE
            ||(ss->evalMargin = tte->eval_margin()) == VALUE_NONE)
            eval = ss->staticEval = evaluate(pos, ss->evalMargin);

        // Can ttValue be used as a better position evaluation?
        if (ttValue != VALUE_NONE)
            if (   ((tte->type() & BOUND_LOWER) && ttValue > eval)
                || ((tte->type() & BOUND_UPPER) && ttValue < eval))
                eval = ttValue;
    }
    else
    {
        eval = ss->staticEval = evaluate(pos, ss->evalMargin);
        TT.store(posKey, VALUE_NONE, BOUND_NONE, DEPTH_NONE, MOVE_NONE,
                 ss->staticEval, ss->evalMargin);
    }

    // Update gain for the parent non-capture move given the static position
    // evaluation before and after the move.
#ifdef GPSFISH
    if (  !(move = (ss-1)->currentMove).isPass()
#else
    if (   (move = (ss-1)->currentMove) != MOVE_NULL
#endif
        && (ss-1)->staticEval != VALUE_NONE
        &&  ss->staticEval != VALUE_NONE
        && !pos.captured_piece_type()
        &&  type_of(move) == NORMAL)
    {
        Square to = to_sq(move);
#ifdef GPSFISH
        Gains.update(move.ptypeO(), to, -(ss-1)->staticEval - ss->staticEval);
#else
        Gains.update(pos.piece_on(to), to, -(ss-1)->staticEval - ss->staticEval);
#endif
    }

    // Step 6. Razoring (is omitted in PV nodes)
    if (   !PvNode
        &&  depth < 4 * ONE_PLY
        && !inCheck
        &&  eval + razor_margin(depth) < beta
        &&  ttMove == MOVE_NONE
        &&  abs(beta) < VALUE_MATE_IN_MAX_PLY
#ifndef GPSFISH
        && !pos.pawn_on_7th(pos.side_to_move()))
#endif
      )
    {
        Value rbeta = beta - razor_margin(depth);
        Value v = qsearch<NonPV, false>(pos, ss, rbeta-1, rbeta, DEPTH_ZERO);
        if (v < rbeta)
            // Logically we should return (v + razor_margin(depth)), but
            // surprisingly this did slightly weaker in tests.
            return v;
    }

    // Step 7. Static null move pruning (is omitted in PV nodes)
    // We're betting that the opponent doesn't have a move that will reduce
    // the score by more than futility_margin(depth) if we do a null move.
    if (   !PvNode
        && !ss->skipNullMove
        &&  depth < 4 * ONE_PLY
        && !inCheck
        &&  eval - futility_margin(depth, (ss-1)->futilityMoveCount) >= beta
        &&  abs(beta) < VALUE_MATE_IN_MAX_PLY
        &&  abs(eval) < VALUE_KNOWN_WIN
#ifndef GPSFISH
        &&  pos.non_pawn_material(pos.side_to_move())
#endif
	   )
        return eval - futility_margin(depth, (ss-1)->futilityMoveCount);

    // Step 8. Null move search with verification search (is omitted in PV nodes)
    if (   !PvNode
        && !ss->skipNullMove
        &&  depth > ONE_PLY
        && !inCheck
        &&  eval >= beta
        &&  abs(beta) < VALUE_MATE_IN_MAX_PLY
#ifdef GPSFISH
      )
#else
        &&  pos.non_pawn_material(pos.side_to_move()))
#endif
    {
#ifdef GPSFISH
        ss->currentMove = Move::PASS(pos.side_to_move());
#else
        ss->currentMove = MOVE_NULL;
#endif

        // Null move dynamic reduction based on depth
        Depth R = 3 * ONE_PLY + depth / 4;

        // Null move dynamic reduction based on value
        if (eval - PawnValueMg > beta)
            R += ONE_PLY;

#ifdef GPSFISH
        pos.do_undo_null_move(st,
                [&](osl::Square){
                *(pos.eval+1)= *(pos.eval);
                pos.eval++;
                pos.eval->update(pos.osl_state,ss->currentMove);
#else
        pos.do_null_move(st);
#endif
        (ss+1)->skipNullMove = true;
        nullValue = depth-R < ONE_PLY ? -qsearch<NonPV, false>(pos, ss+1, -beta, -alpha, DEPTH_ZERO)
                                      : - search<NonPV>(pos, ss+1, -beta, -alpha, depth-R);
        (ss+1)->skipNullMove = false;
#ifdef GPSFISH
	    --pos.eval;
	  }
	  );
#else
        pos.undo_null_move();
#endif

        if (nullValue >= beta)
        {
            // Do not return unproven mate scores
            if (nullValue >= VALUE_MATE_IN_MAX_PLY)
                nullValue = beta;

            if (depth < 12 * ONE_PLY)
                return nullValue;

            // Do verification search at high depths
            ss->skipNullMove = true;
            Value v = search<NonPV>(pos, ss, alpha, beta, depth-R);
            ss->skipNullMove = false;

            if (v >= beta)
                return nullValue;
        }
        else
        {
            // The null move failed low, which means that we may be faced with
            // some kind of threat. If the previous move was reduced, check if
            // the move that refuted the null move was somehow connected to the
            // move which was reduced. If a connection is found, return a fail
            // low score (which will cause the reduced move to fail high in the
            // parent node, which will trigger a re-search with full depth).
            threatMove = (ss+1)->currentMove;

            if (   depth < 5 * ONE_PLY
                && (ss-1)->reduction
                && threatMove != MOVE_NONE
                && allows(pos, (ss-1)->currentMove, threatMove))
                return beta - 1;
        }
    }

    // Step 9. ProbCut (is omitted in PV nodes)
    // If we have a very good capture (i.e. SEE > seeValues[captured_piece_type])
    // and a reduced search returns a value much above beta, we can (almost) safely
    // prune the previous move.
    if (   !PvNode
        &&  depth >= 5 * ONE_PLY
        && !inCheck
        && !ss->skipNullMove
        &&  excludedMove == MOVE_NONE
        &&  abs(beta) < VALUE_MATE_IN_MAX_PLY)
    {
        Value rbeta = beta + 200;
        Depth rdepth = depth - ONE_PLY - 3 * ONE_PLY;

        assert(rdepth >= ONE_PLY);
        assert((ss-1)->currentMove != MOVE_NONE);
        assert((ss-1)->currentMove != MOVE_NULL);

        MovePicker mp(pos, ttMove, History, pos.captured_piece_type());
        CheckInfo ci(pos);

        while ((move = mp.next_move<false>()) != MOVE_NONE)
            if (pos.pl_move_is_legal(move, ci.pinned))
            {
                ss->currentMove = move;
#ifdef GPSFISH
                pos.do_undo_move(move,st,
                        [&](osl::Square){
                        assert(pos.is_ok());
                        *(pos.eval+1)= *(pos.eval);
                        pos.eval++;
                        pos.eval->update(pos.osl_state,move);
#else
                pos.do_move(move, st, ci, pos.move_gives_check(move, ci));
#endif
                value = -search<NonPV>(pos, ss+1, -rbeta, -rbeta+1, rdepth);
#ifdef GPSFISH
                --pos.eval;
                });
#else
                pos.undo_move(move);
#endif
                if (value >= rbeta)
                    return value;
            }
    }

    // Step 10. Internal iterative deepening
    if (   depth >= (PvNode ? 5 * ONE_PLY : 8 * ONE_PLY)
        && ttMove == MOVE_NONE
        && (PvNode || (!inCheck && ss->staticEval + Value(256) >= beta)))
    {
        Depth d = depth - 2 * ONE_PLY - (PvNode ? DEPTH_ZERO : depth / 4);

        ss->skipNullMove = true;
        search<PvNode ? PV : NonPV>(pos, ss, alpha, beta, d);
        ss->skipNullMove = false;

        tte = TT.probe(posKey);
#ifdef GPSFISH
        ttMove = tte ? tte->move(pos) : MOVE_NONE;
#else
        ttMove = tte ? tte->move() : MOVE_NONE;
#endif
    }

split_point_start: // At split points actual search starts from here

    MovePicker mp(pos, ttMove, depth, History, Countermoves, ss, PvNode ? -VALUE_INFINITE : beta);
    CheckInfo ci(pos);
    value = bestValue; // Workaround a bogus 'uninitialized' warning under gcc
    singularExtensionNode =   !RootNode
                           && !SpNode
                           &&  depth >= (PvNode ? 6 * ONE_PLY : 8 * ONE_PLY)
                           &&  ttMove != MOVE_NONE
#ifdef GPSFISH
                           && excludedMove==MOVE_NONE // Recursive singular search is not allowed
#else
                           && !excludedMove // Recursive singular search is not allowed
#endif
                           && (tte->type() & BOUND_LOWER)
                           &&  tte->depth() >= depth - 3 * ONE_PLY;

    // Step 11. Loop through moves
    // Loop through all pseudo-legal moves until no moves remain or a beta cutoff occurs
    while ((move = mp.next_move<SpNode>()) != MOVE_NONE)
    {
      assert(is_ok(move));

      if (move == excludedMove)
          continue;

      // At root obey the "searchmoves" option and skip moves not listed in Root
      // Move List, as a consequence any illegal move is also skipped. In MultiPV
      // mode we also skip PV moves which have been already searched.
      if (RootNode && !std::count(RootMoves.begin() + PVIdx, RootMoves.end(), move))
          continue;

      if (SpNode)
      {
          // Shared counter cannot be decremented later if move turns out to be illegal
          if (!pos.pl_move_is_legal(move, ci.pinned))
              continue;

          moveCount = ++splitPoint->moveCount;
          splitPoint->mutex.unlock();
      }
      else
          moveCount++;
#ifdef MOVE_STACK_REJECTIONS
      if(!Root && move_stack_rejections_probe(move,pos,ss,alpha)) {
          if (SpNode)
              lock_grab(&(sp->lock));
          continue;
      }
#endif

      if (RootNode)
      {
          Signals.firstRootMove = (moveCount == 1);

#if 1 //ndef GPSFISH
          if (thisThread == Threads.main_thread() && Time::now() - SearchTime > 3000)
              sync_cout << "info depth " << depth / ONE_PLY
                        << " currmove " << move_to_uci(move, pos.is_chess960())
                        << " currmovenumber " << moveCount + PVIdx << sync_endl;
#endif
      }

      ext = DEPTH_ZERO;
      captureOrPromotion = pos.is_capture_or_promotion(move);
      givesCheck = pos.move_gives_check(move, ci);
#ifdef GPSFISH
      dangerous =   givesCheck; // XXX : add other condition ?
#else
      dangerous =   givesCheck
                 || pos.is_passed_pawn_push(move)
                 || type_of(move) == CASTLE
                 || (   captureOrPromotion // Entering a pawn endgame?
                     && type_of(pos.piece_on(to_sq(move))) != PAWN
                     && type_of(move) == NORMAL
                     && (  pos.non_pawn_material(WHITE) + pos.non_pawn_material(BLACK)
                         - PieceValue[MG][pos.piece_on(to_sq(move))] == VALUE_ZERO));
#endif

      // Step 12. Extend checks and, in PV nodes, also dangerous moves
      if (PvNode && dangerous)
          ext = ONE_PLY;

      else if (givesCheck && pos.see_sign(move) >= 0)
          ext = ONE_PLY / 2;

      // Singular extension search. If all moves but one fail low on a search of
      // (alpha-s, beta-s), and just one fails high on (alpha, beta), then that move
      // is singular and should be extended. To verify this we do a reduced search
      // on all the other moves but the ttMove, if result is lower than ttValue minus
      // a margin then we extend ttMove.
      if (    singularExtensionNode
          &&  move == ttMove
          && !ext
          &&  pos.pl_move_is_legal(move, ci.pinned)
          &&  abs(ttValue) < VALUE_KNOWN_WIN)
      {
          assert(ttValue != VALUE_NONE);

          Value rBeta = ttValue - int(depth);
          ss->excludedMove = move;
          ss->skipNullMove = true;
          value = search<NonPV>(pos, ss, rBeta - 1, rBeta, depth / 2);
          ss->skipNullMove = false;
          ss->excludedMove = MOVE_NONE;

          if (value < rBeta)
              ext = ONE_PLY;
      }

      // Update current move (this must be done after singular extension search)
      newDepth = depth - ONE_PLY + ext;

      // Step 13. Futility pruning (is omitted in PV nodes)
      if (   !PvNode
          && !captureOrPromotion
          && !inCheck
          && !dangerous
       /* &&  move != ttMove Already implicit in the next condition */
          &&  bestValue > VALUE_MATED_IN_MAX_PLY)
      {
          // Move count based pruning
          if (   depth < 16 * ONE_PLY
              && moveCount >= FutilityMoveCounts[depth]
              && (!threatMove || !refutes(pos, move, threatMove)))
          {
              if (SpNode)
                  splitPoint->mutex.lock();

              continue;
          }

          // Value based pruning
          // We illogically ignore reduction condition depth >= 3*ONE_PLY for predicted depth,
          // but fixing this made program slightly weaker.
          Depth predictedDepth = newDepth - reduction<PvNode>(depth, moveCount);
          futilityValue =  ss->staticEval + ss->evalMargin + futility_margin(predictedDepth, moveCount)
#ifdef GPSFISH
                         + Gains[move.ptypeO()][to_sq(move).index()]; // XXX
#else
                         + Gains[pos.piece_moved(move)][to_sq(move)];
#endif

          if (futilityValue < beta)
          {
              bestValue = std::max(bestValue, futilityValue);

              if (SpNode)
              {
                  splitPoint->mutex.lock();
                  if (bestValue > splitPoint->bestValue)
                      splitPoint->bestValue = bestValue;
              }
              continue;
          }

          // Prune moves with negative SEE at low depths
          if (   predictedDepth < 4 * ONE_PLY
              && pos.see_sign(move) < 0)
          {
              if (SpNode)
                  splitPoint->mutex.lock();

              continue;
          }

          // We have not pruned the move that will be searched, but remember how
          // far in the move list we are to be more aggressive in the child node.
          ss->futilityMoveCount = moveCount;
      }
      else
          ss->futilityMoveCount = 0;

      // Check for legality only before to do the move
      if (!RootNode && !SpNode && !pos.pl_move_is_legal(move, ci.pinned))
      {
          moveCount--;
          continue;
      }

      pvMove = PvNode && moveCount == 1;
      ss->currentMove = move;
      if (!SpNode && !captureOrPromotion && playedMoveCount < 64)
          movesSearched[playedMoveCount++] = move;

#ifdef GPSFISH
      assert(pos.eval->value()==eval_t(pos.osl_state,false).value());
      (ss+1)->checkmateTested = false;
      pos.do_undo_move(move,st,
              [&](osl::Square){
              *(pos.eval+1)= *(pos.eval);
              pos.eval++;
              pos.eval->update(pos.osl_state,move);
              assert(pos.eval->value()==eval_t(pos.osl_state,false).value());

    const bool PvNode   = (NT == PV || NT == Root || NT == SplitPointPV || NT == SplitPointRoot);
    const bool SpNode   = (NT == SplitPointPV || NT == SplitPointNonPV || NT == SplitPointRoot);
    const bool RootNode = (NT == Root || NT == SplitPointRoot);

#else
      // Step 14. Make the move
      pos.do_move(move, st, ci, givesCheck);
#endif

      // Step 15. Reduced depth search (LMR). If the move fails high will be
      // re-searched at full depth.
      if (    depth > 3 * ONE_PLY
          && !pvMove
          && !captureOrPromotion
          && !dangerous
          &&  move != ttMove
          &&  move != ss->killers[0]
          &&  move != ss->killers[1])
      {
          ss->reduction = reduction<PvNode>(depth, moveCount);
          Depth d = std::max(newDepth - ss->reduction, ONE_PLY);
          if (SpNode)
              alpha = splitPoint->alpha;

          value = -search<NonPV>(pos, ss+1, -(alpha+1), -alpha, d);

          doFullDepthSearch = (value > alpha && ss->reduction != DEPTH_ZERO);
          ss->reduction = DEPTH_ZERO;
      }
      else
          doFullDepthSearch = !pvMove;

      // Step 16. Full depth search, when LMR is skipped or fails high
      if (doFullDepthSearch)
      {
          if (SpNode)
              alpha = splitPoint->alpha;

          value = newDepth < ONE_PLY ?
                          givesCheck ? -qsearch<NonPV,  true>(pos, ss+1, -(alpha+1), -alpha, DEPTH_ZERO)
                                     : -qsearch<NonPV, false>(pos, ss+1, -(alpha+1), -alpha, DEPTH_ZERO)
                                     : - search<NonPV>(pos, ss+1, -(alpha+1), -alpha, newDepth);
      }

      // Only for PV nodes do a full PV search on the first move or after a fail
      // high, in the latter case search only if value < beta, otherwise let the
      // parent node to fail low with value <= alpha and to try another move.
      if (PvNode && (pvMove || (value > alpha && (RootNode || value < beta))))
          value = newDepth < ONE_PLY ?
                          givesCheck ? -qsearch<PV,  true>(pos, ss+1, -beta, -alpha, DEPTH_ZERO)
                                     : -qsearch<PV, false>(pos, ss+1, -beta, -alpha, DEPTH_ZERO)
                                     : - search<PV>(pos, ss+1, -beta, -alpha, newDepth);

#ifdef GPSFISH
      --pos.eval;
      } );
#else
      // Step 17. Undo move
      pos.undo_move(move);
#endif

      assert(value > -VALUE_INFINITE && value < VALUE_INFINITE);

      // Step 18. Check for new best move
      if (SpNode)
      {
          splitPoint->mutex.lock();
          bestValue = splitPoint->bestValue;
          alpha = splitPoint->alpha;
      }

      // Finished searching the move. If Signals.stop is true, the search
      // was aborted because the user interrupted the search or because we
      // ran out of time. In this case, the return value of the search cannot
      // be trusted, and we don't update the best move and/or PV.
      if (Signals.stop || thisThread->cutoff_occurred())
          return value; // To avoid returning VALUE_INFINITE

      if (RootNode)
      {
          RootMove& rm = *std::find(RootMoves.begin(), RootMoves.end(), move);

          // PV move or new best move ?
          if (pvMove || value > alpha)
          {
              rm.score = value;
              rm.extract_pv_from_tt(pos);

              // We record how often the best move has been changed in each
              // iteration. This information is used for time management: When
              // the best move changes frequently, we allocate some more time.
              if (!pvMove)
                  BestMoveChanges++;

#if 0 //def GPSFISH
              if (depth >= 5*ONE_PLY
                      && (!isPvMove || current_search_time() >= 5000))
                  cout << "info"
                      << depth_to_uci(depth)
                      << score_to_uci(rm->score, alpha, beta)
                      << speed_to_uci(pos.nodes_searched())
                      << pv_to_uci(&rm->pv[0], 0 + 1, false) << endl;
#endif

          }
          else
              // All other moves but the PV are set to the lowest value, this
              // is not a problem when sorting becuase sort is stable and move
              // position in the list is preserved, just the PV is pushed up.
              rm.score = -VALUE_INFINITE;
      }

      if (value > bestValue)
      {
          bestValue = SpNode ? splitPoint->bestValue = value : value;

          if (value > alpha)
          {
              bestMove = SpNode ? splitPoint->bestMove = move : move;

              if (PvNode && value < beta) // Update alpha! Always alpha < beta
                  alpha = SpNode ? splitPoint->alpha = value : value;
              else
              {
                  assert(value >= beta); // Fail high

                  if (SpNode)
                      splitPoint->cutoff = true;

                  break;
              }
          }
      }

      // Step 19. Check for splitting the search
      if (   !SpNode
          &&  depth >= Threads.minimumSplitDepth
          &&  Threads.available_slave(thisThread)
          &&  thisThread->splitPointsSize < MAX_SPLITPOINTS_PER_THREAD)
      {
          assert(bestValue < beta);

          thisThread->split<FakeSplit>(pos, ss, alpha, beta, &bestValue, &bestMove,
                                       depth, threatMove, moveCount, &mp, NT);
          if (bestValue >= beta)
              break;
      }
    }

    if (SpNode)
        return bestValue;

    // Step 20. Check for mate and stalemate
    // All legal moves have been searched and if there are no legal moves, it
    // must be mate or stalemate. Note that we can have a false positive in
    // case of Signals.stop or thread.cutoff_occurred() are set, but this is
    // harmless because return value is discarded anyhow in the parent nodes.
    // If we are in a singular extension search then return a fail low score.
    // A split node has at least one move, the one tried before to be splitted.
    if (!moveCount)
#ifdef GPSFISH
        return  (excludedMove != MOVE_NONE) ? alpha
              : (inCheck ? (move_is_pawn_drop((ss-1)->currentMove) ? mate_in(ss->ply) : mated_in(ss->ply) ) : VALUE_DRAW); // XXX : checking checkmate by pawn drop
#else
        return  excludedMove ? alpha
              : inCheck ? mated_in(ss->ply) : DrawValue[pos.side_to_move()];
#endif

    // If we have pruned all the moves without searching return a fail-low score
    if (bestValue == -VALUE_INFINITE)
    {
        assert(!playedMoveCount);

        bestValue = alpha;
    }

    if (bestValue >= beta) // Failed high
    {
        TT.store(posKey, value_to_tt(bestValue, ss->ply), BOUND_LOWER, depth,
                 bestMove, ss->staticEval, ss->evalMargin);

        if (!pos.is_capture_or_promotion(bestMove) && !inCheck)
        {
            if (bestMove != ss->killers[0])
            {
                ss->killers[1] = ss->killers[0];
                ss->killers[0] = bestMove;
            }

            // Increase history value of the cut-off move
            Value bonus = Value(int(depth) * int(depth));
            History.update(pos.piece_moved(bestMove), to_sq(bestMove), bonus);
            if (is_ok((ss-1)->currentMove))
            {
                Square prevSq = to_sq((ss-1)->currentMove);
                Countermoves.update(pos.piece_on(prevSq), prevSq, bestMove);
            }

            // Decrease history of all the other played non-capture moves
            for (int i = 0; i < playedMoveCount - 1; i++)
            {
                Move m = movesSearched[i];
                History.update(pos.piece_moved(m), to_sq(m), -bonus);
            }
        }
    }
    else // Failed low or PV search
        TT.store(posKey, value_to_tt(bestValue, ss->ply),
                 PvNode && bestMove != MOVE_NONE ? BOUND_EXACT : BOUND_UPPER,
                 depth, bestMove, ss->staticEval, ss->evalMargin);

    assert(bestValue > -VALUE_INFINITE && bestValue < VALUE_INFINITE);

    return bestValue;
  }


  // qsearch() is the quiescence search function, which is called by the main
  // search function when the remaining depth is zero (or, to be more precise,
  // less than ONE_PLY).

  template <NodeType NT, bool InCheck>
  Value qsearch(Position& pos, Stack* ss, Value alpha, Value beta, Depth depth) {

    const bool PvNode = (NT == PV);

    assert(NT == PV || NT == NonPV);
    assert(InCheck == !!pos.checkers());
    assert(alpha >= -VALUE_INFINITE && alpha < beta && beta <= VALUE_INFINITE);
    assert(PvNode || (alpha == beta - 1));
    assert(depth <= DEPTH_ZERO);

    StateInfo st;
    const TTEntry* tte;
    Key posKey;
    Move ttMove, move, bestMove;
    Value bestValue, value, ttValue, futilityValue, futilityBase, oldAlpha;
#ifdef GPSFISH
    bool givesCheck, evasionPrunable;
#else
    bool givesCheck, enoughMaterial, evasionPrunable;
#endif
    Depth ttDepth;

    // To flag BOUND_EXACT a node with eval above alpha and no available moves
    if (PvNode)
        oldAlpha = alpha;

    ss->currentMove = bestMove = MOVE_NONE;
    ss->ply = (ss-1)->ply + 1;

    // Check for an instant draw or maximum ply reached
    if (pos.is_draw() || ss->ply > MAX_PLY)
        return DrawValue[pos.side_to_move()];

    // Decide whether or not to include checks, this fixes also the type of
    // TT entry depth that we are going to use. Note that in qsearch we use
    // only two types of depth in TT: DEPTH_QS_CHECKS or DEPTH_QS_NO_CHECKS.
    ttDepth = InCheck || depth >= DEPTH_QS_CHECKS ? DEPTH_QS_CHECKS
                                                  : DEPTH_QS_NO_CHECKS;

#ifdef GPSFISH
    if(can_capture_king(pos)){
        return mate_in(0);
    }
    if(!pos.osl_state.inCheck()
            && ImmediateCheckmate::hasCheckmateMove
            (pos.side_to_move(),pos.osl_state,bestMove)) {
        return mate_in(ss->ply);
    }
#endif

    // Transposition table lookup. At PV nodes, we don't use the TT for
    // pruning, but only for move ordering.
    posKey = pos.key();
    tte = TT.probe(posKey);
#ifdef GPSFISH
    ttMove = tte ? tte->move(pos) : MOVE_NONE;
#else
    ttMove = tte ? tte->move() : MOVE_NONE;
#endif
    ttValue = tte ? value_from_tt(tte->value(),ss->ply) : VALUE_NONE;

    if (   tte
        && tte->depth() >= ttDepth
        && ttValue != VALUE_NONE // Only in case of TT access race
        && (           PvNode ?  tte->type() == BOUND_EXACT
            : ttValue >= beta ? (tte->type() & BOUND_LOWER)
                              : (tte->type() & BOUND_UPPER)))
    {
        ss->currentMove = ttMove; // Can be MOVE_NONE
        return ttValue;
    }

    // Evaluate the position statically
    if (InCheck)
    {
        ss->staticEval = ss->evalMargin = VALUE_NONE;
        bestValue = futilityBase = -VALUE_INFINITE;
#ifndef GPSFISH
        enoughMaterial = false;
#endif
    }
    else
    {
        if (tte)
        {
            // Never assume anything on values stored in TT
            if (  (ss->staticEval = bestValue = tte->eval_value()) == VALUE_NONE
                ||(ss->evalMargin = tte->eval_margin()) == VALUE_NONE)
                ss->staticEval = bestValue = evaluate(pos, ss->evalMargin);
        }
        else
            ss->staticEval = bestValue = evaluate(pos, ss->evalMargin);

        // Stand pat. Return immediately if static value is at least beta
        if (bestValue >= beta)
        {
            if (!tte)
                TT.store(pos.key(), value_to_tt(bestValue, ss->ply), BOUND_LOWER,
                         DEPTH_NONE, MOVE_NONE, ss->staticEval, ss->evalMargin);

            return bestValue;
        }

        if (PvNode && bestValue > alpha)
            alpha = bestValue;

        futilityBase = ss->staticEval + ss->evalMargin + Value(128);
#ifndef GPSFISH
        enoughMaterial = pos.non_pawn_material(pos.side_to_move()) > RookValueMg;
#endif
    }

    // Initialize a MovePicker object for the current position, and prepare
    // to search the moves. Because the depth is <= 0 here, only captures,
    // queen promotions and checks (only if depth >= DEPTH_QS_CHECKS) will
    // be generated.
    MovePicker mp(pos, ttMove, depth, History, to_sq((ss-1)->currentMove));
    CheckInfo ci(pos);

    // Loop through the moves until no moves remain or a beta cutoff occurs
    while ((move = mp.next_move<false>()) != MOVE_NONE)
    {
      assert(is_ok(move));

#ifdef MOVE_STACK_REJECTIONS
      if(move_stack_rejections_probe(move,pos,ss,alpha)) continue;
#endif

      givesCheck = pos.move_gives_check(move, ci);

      // Futility pruning
      if (   !PvNode
          && !InCheck
          && !givesCheck
          &&  move != ttMove
#ifndef GPSFISH
          &&  enoughMaterial
          &&  type_of(move) != PROMOTION
          && !pos.is_passed_pawn_push(move))
#endif
         )
      {
#ifdef GPSFISH
          futilityValue =  futilityBase
                         + PieceValue[EG][pos.piece_on(to_sq(move))]
                         + (type_of(move) == PROMOTION ? promote_value_of_piece_on(pos.piece_on(from_sq(move))) : VALUE_ZERO);
#else
          futilityValue =  futilityBase
                         + PieceValue[EG][pos.piece_on(to_sq(move))]
                         + (type_of(move) == ENPASSANT ? PawnValueEg : VALUE_ZERO);
#endif

          if (futilityValue < beta)
          {
              bestValue = std::max(bestValue, futilityValue);
              continue;
          }

          // Prune moves with negative or equal SEE and also moves with positive
          // SEE where capturing piece loses a tempo and SEE < beta - futilityBase.
          if (   futilityBase < beta
              && depth < DEPTH_ZERO
              && pos.see(move, beta - futilityBase) <= 0)
          {
              bestValue = std::max(bestValue, futilityBase);
              continue;
          }
      }

      // Detect non-capture evasions that are candidate to be pruned
      evasionPrunable =   !PvNode
                       &&  InCheck
                       &&  bestValue > VALUE_MATED_IN_MAX_PLY
                       && !pos.is_capture(move)
#ifndef GPSFISH
                       && !pos.can_castle(pos.side_to_move())
#endif
                       ;

      // Don't search moves with negative SEE values
      if (   !PvNode
          && (!InCheck || evasionPrunable)
          &&  move != ttMove
#ifndef GPSFISH
          &&  type_of(move) != PROMOTION
#endif
          &&  pos.see_sign(move) < 0)
          continue;

      // Don't search useless checks
      if (   !PvNode
          && !InCheck
          &&  givesCheck
          &&  move != ttMove
          && !pos.is_capture_or_promotion(move)
          &&  ss->staticEval + PawnValueMg / 4 < beta
          && !check_is_dangerous(pos, move, futilityBase, beta))
          continue;

      // Check for legality only before to do the move
      if (!pos.pl_move_is_legal(move, ci.pinned))
          continue;

      ss->currentMove = move;

      // Make and search the move
#ifdef GPSFISH
      pos.do_undo_move(move,st,
              [&](osl::Square){
              assert(pos.is_ok());
              *(pos.eval+1)= *(pos.eval);
              pos.eval++;
              pos.eval->update(pos.osl_state,move);
              assert(pos.eval_is_ok());
#else
      pos.do_move(move, st, ci, givesCheck);
#endif
      value = givesCheck ? -qsearch<NT,  true>(pos, ss+1, -beta, -alpha, depth - ONE_PLY)
                         : -qsearch<NT, false>(pos, ss+1, -beta, -alpha, depth - ONE_PLY);
#ifdef GPSFISH
      --pos.eval;
      }
      );
#else
      pos.undo_move(move);
#endif

      assert(value > -VALUE_INFINITE && value < VALUE_INFINITE);

      // Check for new best move
      if (value > bestValue)
      {
          bestValue = value;

          if (value > alpha)
          {
              if (PvNode && value < beta) // Update alpha here! Always alpha < beta
              {
                  alpha = value;
                  bestMove = move;
              }
              else // Fail high
              {
                  TT.store(posKey, value_to_tt(value, ss->ply), BOUND_LOWER,
                           ttDepth, move, ss->staticEval, ss->evalMargin);

                  return value;
              }
          }
       }
    }

#ifdef GPSFISH_CHECKMATE3_QUIESCE
    if (bestValue < beta && depth >= DEPTH_QS_CHECKS
            && (!(ss-1)->currentMove.isNormal()
                || (ss-1)->currentMove.ptype() == osl::KING)) {
        osl::checkmate::King8Info king8=pos.osl_state.king8Info(alt(pos.side_to_move()));
        assert(king8.uint64Value() == osl::checkmate::King8Info::make(pos.side_to_move(), pos.osl_state).uint64Value());
        bool in_danger = king8.dropCandidate() | king8.moveCandidate2();
        if (in_danger) {
            osl::checkmate::FixedDepthSearcher solver(pos.osl_state);
            if (solver.hasCheckmateMoveOfTurn(2,bestMove).isCheckmateSuccess()) {
                return mate_in(ss->ply+2);;
            }
        }
    }
#endif

    // All legal moves have been searched. A special case: If we're in check
    // and no legal moves were found, it is checkmate.
    if (InCheck && bestValue == -VALUE_INFINITE)
#ifdef GPSFISH
        return (move_is_pawn_drop((ss-1)->currentMove) ? mate_in(ss->ply) : mated_in(ss->ply)); // Plies to mate from the root
#else
        return mated_in(ss->ply); // Plies to mate from the root
#endif

    TT.store(posKey, value_to_tt(bestValue, ss->ply),
             PvNode && bestValue > oldAlpha ? BOUND_EXACT : BOUND_UPPER,
             ttDepth, bestMove, ss->staticEval, ss->evalMargin);

    assert(bestValue > -VALUE_INFINITE && bestValue < VALUE_INFINITE);

    return bestValue;
  }


  // value_to_tt() adjusts a mate score from "plies to mate from the root" to
  // "plies to mate from the current position". Non-mate scores are unchanged.
  // The function is called before storing a value to the transposition table.

  Value value_to_tt(Value v, int ply) {

    assert(v != VALUE_NONE);

    return  v >= VALUE_MATE_IN_MAX_PLY  ? v + ply
          : v <= VALUE_MATED_IN_MAX_PLY ? v - ply : v;
  }


  // value_from_tt() is the inverse of value_to_tt(): It adjusts a mate score
  // from the transposition table (where refers to the plies to mate/be mated
  // from current position) to "plies to mate/be mated from the root".

  Value value_from_tt(Value v, int ply) {

    return  v == VALUE_NONE             ? VALUE_NONE
          : v >= VALUE_MATE_IN_MAX_PLY  ? v - ply
          : v <= VALUE_MATED_IN_MAX_PLY ? v + ply : v;
  }


  // check_is_dangerous() tests if a checking move can be pruned in qsearch()

  bool check_is_dangerous(const Position& pos, Move move, Value futilityBase, Value beta)
  {
#ifdef GPSFISH
    return false;
#else

    Piece pc = pos.piece_moved(move);
    Square from = from_sq(move);
    Square to = to_sq(move);
    Color them = ~pos.side_to_move();
    Square ksq = pos.king_square(them);
    Bitboard enemies = pos.pieces(them);
    Bitboard kingAtt = pos.attacks_from<KING>(ksq);
    Bitboard occ = pos.pieces() ^ from ^ ksq;
    Bitboard oldAtt = pos.attacks_from(pc, from, occ);
    Bitboard newAtt = pos.attacks_from(pc, to, occ);

    // Checks which give opponent's king at most one escape square are dangerous
    if (!more_than_one(kingAtt & ~(enemies | newAtt | to)))
        return true;

    // Queen contact check is very dangerous
    if (type_of(pc) == QUEEN && (kingAtt & to))
        return true;

    // Creating new double threats with checks is dangerous
    Bitboard b = (enemies ^ ksq) & newAtt & ~oldAtt;
    while (b)
    {
        // Note that here we generate illegal "double move"!
        if (futilityBase + PieceValue[EG][pos.piece_on(pop_lsb(&b))] >= beta)
            return true;
    }

    return false;
#endif
  }


  // allows() tests whether the 'first' move at previous ply somehow makes the
  // 'second' move possible, for instance if the moving piece is the same in
  // both moves. Normally the second move is the threat (the best move returned
  // from a null search that fails low).

  bool allows(const Position& pos, Move first, Move second) {

    assert(is_ok(first));
    assert(is_ok(second));
    assert(color_of(pos.piece_on(from_sq(second))) == ~pos.side_to_move());
    assert(color_of(pos.piece_on(to_sq(first))) == ~pos.side_to_move());

    Square m1from = from_sq(first);
    Square m2from = from_sq(second);
    Square m1to = to_sq(first);
    Square m2to = to_sq(second);

    // The piece is the same or second's destination was vacated by the first move
    if (m1to == m2from || m2to == m1from)
        return true;

    // Second one moves through the square vacated by first one
#ifdef GPSFISH
    if(!m2from.isPieceStand() && !m1from.isPieceStand() &&
       Board_Table.getShortOffset(Offset32(m2from,m2to)) ==
       Board_Table.getShortOffset(Offset32(m2from,m1from)) &&
       abs((m2from-m2to).intValue())>abs((m2from-m1from).intValue()))
        return true;
#else
    if (between_bb(m2from, m2to) & m1from)
      return true;
#endif

    // Second's destination is defended by the first move's piece
#ifdef GPSFISH
    osl::Piece pc = pos.osl_state.pieceAt(m1to);
    if(pos.osl_state.hasEffectByPiece(pc,m2to))
        return true;
#else
    Bitboard m1att = pos.attacks_from(pos.piece_on(m1to), m1to, pos.pieces() ^ m2from);
    if (m1att & m2to)
        return true;
#endif

    // Second move gives a discovered check through the first's checking piece
#ifdef GPSFISH
    pc = pos.osl_state.pieceAt(m2to);
    if(pc.isPiece() && pos.osl_state.hasEffectByPiece(pc,m2from) &&
       Ptype_Table.getEffect(pos.piece_on(m1to),m1to,pos.king_square(pos.side_to_move())).hasBlockableEffect() &&
       Board_Table.isBetweenSafe(m2from,m1to,pos.king_square(pos.side_to_move())) &&
       !Board_Table.isBetweenSafe(m2to,m1to,pos.king_square(pos.side_to_move())) &&
       pos.osl_state.pinOrOpen(pos.side_to_move()).test(pos.osl_state.pieceAt(m1to).number()))
        return true;
#else
    if (m1att & pos.king_square(pos.side_to_move()))
    {
        assert(between_bb(m1to, pos.king_square(pos.side_to_move())) & m2from);
        return true;
    }
#endif

    return false;
  }


  // refutes() tests whether a 'first' move is able to defend against a 'second'
  // opponent's move. In this case will not be pruned. Normally the second move
  // is the threat (the best move returned from a null search that fails low).

  bool refutes(const Position& pos, Move first, Move second) {

    assert(is_ok(first));
    assert(is_ok(second));

    Square m1from = from_sq(first);
    Square m2from = from_sq(second);
    Square m1to = to_sq(first);
    Square m2to = to_sq(second);

    // Don't prune moves of the threatened piece
    if (m1from == m2to)
        return true;

    // If the threatened piece has value less than or equal to the value of the
    // threat piece, don't prune moves which defend it.
    if (    pos.is_capture(second)
        && (   PieceValue[MG][pos.piece_on(m2from)] >= PieceValue[MG][pos.piece_on(m2to)]
#ifdef GPSFISH
            || type_of(pos.piece_on(m2from)) == osl::KING))
#else
            || type_of(pos.piece_on(m2from)) == KING))
#endif
    {
#ifdef GPSFISH
        if( pos.osl_state.hasEffectIf(first.ptypeO(), first.to(), m2to) )
            return true;
#else
        // Update occupancy as if the piece and the threat are moving
        Bitboard occ = pos.pieces() ^ m1from ^ m1to ^ m2from;
        Piece piece = pos.piece_on(m1from);

        // The moved piece attacks the square 'm2to' ?
        if (pos.attacks_from(piece, m1to, occ) & m2to)
            return true;

        // Scan for possible X-ray attackers behind the moved piece
        Bitboard xray =  (attacks_bb<  ROOK>(m2to, occ) & pos.pieces(color_of(piece), QUEEN, ROOK))
                       | (attacks_bb<BISHOP>(m2to, occ) & pos.pieces(color_of(piece), QUEEN, BISHOP));

        // Verify attackers are triggered by our move and not already existing
        if (xray && (xray ^ (xray & pos.attacks_from<QUEEN>(m2to))))
            return true;
#endif
    }

    // Don't prune safe moves which block the threat path
#ifdef GPSFISH
    if (   !m2from.isPieceStand() // XXX : should remove this ?
        && Board_Table.isBetweenSafe(m1to,m2from,m2to)
        && pos.see_sign(first) >= 0)
#else
    if ((between_bb(m2from, m2to) & m1to) && pos.see_sign(first) >= 0)
#endif
        return true;

    return false;
  }


  // When playing with strength handicap choose best move among the MultiPV set
  // using a statistical rule dependent on 'level'. Idea by Heinz van Saanen.

  Move Skill::pick_move() {

    static RKISS rk;

    // PRNG sequence should be not deterministic
    for (int i = Time::now() % 50; i > 0; i--)
        rk.rand<unsigned>();

    // RootMoves are already sorted by score in descending order
    int variance = std::min(RootMoves[0].score - RootMoves[PVSize - 1].score, PawnValueMg);
    int weakness = 120 - 2 * level;
    int max_s = -VALUE_INFINITE;
    best = MOVE_NONE;

    // Choose best move. For each move score we add two terms both dependent on
    // weakness, one deterministic and bigger for weaker moves, and one random,
    // then we choose the move with the resulting highest score.
    for (size_t i = 0; i < PVSize; i++)
    {
        int s = RootMoves[i].score;

        // Don't allow crazy blunders even at very low skills
        if (i > 0 && RootMoves[i-1].score > s + 2 * PawnValueMg)
            break;

        // This is our magic formula
        s += (  weakness * int(RootMoves[0].score - s)
              + variance * (rk.rand<unsigned>() % weakness)) / 128;

        if (s > max_s)
        {
            max_s = s;
            best = RootMoves[i].pv[0];
        }
    }
    return best;
  }


  // uci_pv() formats PV information according to UCI protocol. UCI requires
  // to send all the PV lines also if are still to be searched and so refer to
  // the previous search score.

  string uci_pv(const Position& pos, int depth, Value alpha, Value beta) {

    std::stringstream s;
    Time::point elaspsed = Time::now() - SearchTime + 1;
    size_t uciPVSize = std::min((size_t)Options["MultiPV"], RootMoves.size());
    int selDepth = 0;

    for (size_t i = 0; i < Threads.size(); i++)
        if (Threads[i]->maxPly > selDepth)
            selDepth = Threads[i]->maxPly;

    for (size_t i = 0; i < uciPVSize; i++)
    {
        bool updated = (i <= PVIdx);

        if (depth == 1 && !updated)
            continue;

        int d   = updated ? depth : depth - 1;
        Value v = updated ? RootMoves[i].score : RootMoves[i].prevScore;

        if (s.rdbuf()->in_avail()) // Not at first line
            s << "\n";

        s << "info depth " << d
          << " seldepth "  << selDepth
          << " score "     << (i == PVIdx ? score_to_uci(v, alpha, beta) : score_to_uci(v))
          << " nodes "     << pos.nodes_searched()
          << " nps "       << pos.nodes_searched() * 1000 / elaspsed
#ifdef GPSFISH
          //<< " time "      << (t > 0 ? t : 1)
          << " time "      << elaspsed
          << " hashfull "  << TT.get_hashfull()
#else
          << " time "      << elaspsed
          << " multipv "   << i + 1
#endif
          << " pv";

        for (size_t j = 0; RootMoves[i].pv[j] != MOVE_NONE; j++)
            s <<  " " << move_to_uci(RootMoves[i].pv[j], pos.is_chess960());
    }

    return s.str();
  }

} // namespace


/// RootMove::extract_pv_from_tt() builds a PV by adding moves from the TT table.
/// We consider also failing high nodes and not only BOUND_EXACT nodes so to
/// allow to always have a ponder move even when we fail high at root, and a
/// long PV to print that is important for position analysis.

#ifdef GPSFISH
void RootMove::extract_pv_from_tt_rec(Position& pos,int ply) {
  TTEntry* tte;

  if (   (tte = TT.probe(pos.key())) != NULL
          && tte->move(pos) != MOVE_NONE
          && pos.is_pseudo_legal(tte->move(pos))
          && pos.pl_move_is_legal(tte->move(pos), pos.pinned_pieces())
          && ply < MAX_PLY
          && (!pos.is_draw() || ply < 2))
  {
      pv.push_back(tte->move(pos));
      StateInfo st;
      pos.do_undo_move(tte->move(pos),st,
              [&](osl::Square){
              assert(pos.is_ok());
              extract_pv_from_tt_rec(pos,ply+1);
      } );
  }

  pv.push_back(MOVE_NONE);
}
#endif

void RootMove::extract_pv_from_tt(Position& pos) {

#ifndef GPSFISH
  StateInfo state[MAX_PLY_PLUS_2], *st = state;
  TTEntry* tte;
  int ply = 0;
#endif
  Move m = pv[0];

  pv.clear();
#ifdef GPSFISH
  pv.push_back(m);

  StateInfo st;
  pos.do_undo_move(pv[0],st,
          [&](osl::Square){
          assert(pos.is_ok());
          extract_pv_from_tt_rec(pos,1);
          } );
#else

  do {
      pv.push_back(m);

      assert(MoveList<LEGAL>(pos).contains(pv[ply]));

      pos.do_move(pv[ply++], *st++);
      tte = TT.probe(pos.key());

  } while (   tte
           && pos.is_pseudo_legal(m = tte->move()) // Local copy, TT could change
           && pos.pl_move_is_legal(m, pos.pinned_pieces())
           && ply < MAX_PLY
           && (!pos.is_draw() || ply < 2));

  pv.push_back(MOVE_NONE); // Must be zero-terminating

  while (ply) pos.undo_move(pv[--ply]);
#endif
}


/// RootMove::insert_pv_in_tt() is called at the end of a search iteration, and
/// inserts the PV back into the TT. This makes sure the old PV moves are searched
/// first, even if the old TT entries have been overwritten.

#ifdef GPSFISH
void RootMove::insert_pv_in_tt_rec(Position& pos,int ply) {
  TTEntry* tte;

  tte = TT.probe(pos.key());

  if (!tte || tte->move(pos) != pv[ply]) // Don't overwrite correct entries
      TT.store(pos.key(), VALUE_NONE, BOUND_NONE, DEPTH_NONE, pv[ply], VALUE_NONE, VALUE_NONE);

  if (pv[ply+1] != MOVE_NONE) {
      StateInfo st;
      pos.do_undo_move(pv[ply],st,
              [&](osl::Square){
              assert(pos.is_ok());
              *(pos.eval+1)= *(pos.eval);
              pos.eval++;
              pos.eval->update(pos.osl_state,pv[ply]);
              insert_pv_in_tt_rec(pos,ply+1);
              --pos.eval;
      } );
  }
}
#endif

void RootMove::insert_pv_in_tt(Position& pos) {

#ifdef GPSFISH
  insert_pv_in_tt_rec(pos,0);
#else

  StateInfo state[MAX_PLY_PLUS_2], *st = state;
  TTEntry* tte;
  int ply = 0;

  do {
      tte = TT.probe(pos.key());

      if (!tte || tte->move() != pv[ply]) // Don't overwrite correct entries
          TT.store(pos.key(), VALUE_NONE, BOUND_NONE, DEPTH_NONE, pv[ply], VALUE_NONE, VALUE_NONE);

      assert(MoveList<LEGAL>(pos).contains(pv[ply]));

      pos.do_move(pv[ply++], *st++);

  } while (pv[ply] != MOVE_NONE);

  while (ply) pos.undo_move(pv[--ply]);
#endif
}

#ifdef GPSFISH
inline bool single_bit(uint64_t b) {
  return !(b & (b - 1));
}
#endif

/// Thread::idle_loop() is where the thread is parked when it has no work to do

void Thread::idle_loop() {

  // Pointer 'this_sp' is not null only if we are called from split(), and not
  // at the thread creation. So it means we are the split point's master.
  SplitPoint* this_sp = splitPointsSize ? activeSplitPoint : NULL;

  assert(!this_sp || (this_sp->masterThread == this && searching));

  while (true)
  {
      // If we are not searching, wait for a condition to be signaled instead of
      // wasting CPU time polling for work.
      while ((!searching && Threads.sleepWhileIdle) || exit)
      {
          if (exit)
          {
              assert(!this_sp);
              return;
          }

          // Grab the lock to avoid races with Thread::notify_one()
          mutex.lock();

          // If we are master and all slaves have finished then exit idle_loop
          if (this_sp && !this_sp->slavesMask)
          {
              mutex.unlock();
              break;
          }

          // Do sleep after retesting sleep conditions under lock protection, in
          // particular we need to avoid a deadlock in case a master thread has,
          // in the meanwhile, allocated us and sent the notify_one() call before
          // we had the chance to grab the lock.
          if (!searching && !exit)
              sleepCondition.wait(mutex);

          mutex.unlock();
      }

      // If this thread has been assigned work, launch a search
      if (searching)
      {
          assert(!exit);

          Threads.mutex.lock();

          assert(searching);

          // Copy split point position and search stack and call search()
#ifdef MOVE_STACK_REJECTIONS
          SearchStack ss_base[MAX_PLY_PLUS_2];
          SplitPoint* tsp = threads[threadID].splitPoint;
          Position pos(*tsp->pos, threadID);
          int ply=tsp->ss->ply;
          assert(0< ply && ply+3<MAX_PLY_PLUS_2);
          for(int i=0;i<ply-1;i++)
              ss_base[i].currentMove=(tsp->ss-ply+i)->currentMove;
          SearchStack *ss= &ss_base[ply-1];
#else
          SplitPoint* sp = activeSplitPoint;

          Threads.mutex.unlock();

          Stack ss[MAX_PLY_PLUS_2];
          Position pos(*sp->pos, this);
#endif

          memcpy(ss, sp->ss - 1, 4 * sizeof(Stack));
          (ss+1)->splitPoint = sp;

#ifdef GPSFISH
          uint64_t es_base[(MAX_PLY_PLUS_2*sizeof(eval_t)+sizeof(uint64_t)-1)/sizeof(uint64_t)];
          eval_t *es=(eval_t *)&es_base[0];
          assert(sp->pos->eval);
          es[0]= *(sp->pos->eval);
          pos.eval= &es[0];
#endif

          sp->mutex.lock();

          assert(activePosition == NULL);

          activePosition = &pos;

          switch (sp->nodeType) {
          case Root:
              search<SplitPointRoot>(pos, ss+1, sp->alpha, sp->beta, sp->depth);
              break;
          case PV:
              search<SplitPointPV>(pos, ss+1, sp->alpha, sp->beta, sp->depth);
              break;
          case NonPV:
              search<SplitPointNonPV>(pos, ss+1, sp->alpha, sp->beta, sp->depth);
              break;
          default:
              assert(false);
          }

          assert(searching);

          searching = false;
          activePosition = NULL;
          sp->slavesMask &= ~(1ULL << idx);
          sp->nodes += pos.nodes_searched();

          // Wake up master thread so to allow it to return from the idle loop
          // in case we are the last slave of the split point.
          if (    Threads.sleepWhileIdle
              &&  this != sp->masterThread
              && !sp->slavesMask)
          {
              assert(!sp->masterThread->searching);
              sp->masterThread->notify_one();
          }

          // After releasing the lock we cannot access anymore any SplitPoint
          // related data in a safe way becuase it could have been released under
          // our feet by the sp master. Also accessing other Thread objects is
          // unsafe because if we are exiting there is a chance are already freed.
          sp->mutex.unlock();
      }

      // If this thread is the master of a split point and all slaves have finished
      // their work at this split point, return from the idle loop.
      if (this_sp && !this_sp->slavesMask)
      {
          this_sp->mutex.lock();
          bool finished = !this_sp->slavesMask; // Retest under lock protection
          this_sp->mutex.unlock();
          if (finished)
              return;
      }
  }
}

#ifdef GPSFISHONE
void do_checkmate(const Position& pos, int mateTime){
    sync_cout << "checkmate notimplemented";
    return;
}
#else
void do_checkmate(const Position& pos, int mateTime){
    Signals.stop=false;
    osl::state::NumEffectState state(pos.osl_state);
#if (! defined ALLOW_KING_ABSENCE)
    if (state.kingSquare(state.turn()).isPieceStand()) {
        sync_cout << "checkmate notimplemented";
        return;
    }
#endif
    osl::checkmate::DfpnTable table(state.turn());
    const osl::PathEncoding path(state.turn());
    osl::Move checkmate_move;
    osl::stl::vector<osl::Move> pv;
    osl::checkmate::ProofDisproof result;
    osl::checkmate::Dfpn dfpn;
    dfpn.setTable(&table);
    double seconds=(double)mateTime/1000.0;
    osl::misc::MilliSeconds start = osl::misc::MilliSeconds::now();
    size_t step = 100000, total = 0;
    double scale = 1.0;
    for (size_t limit = step; true; limit = static_cast<size_t>(step*scale)) {
        result = dfpn.
            hasCheckmateMove(state, osl::hash::HashKey(state), path, limit, checkmate_move, Move(), &pv);
        double elapsed = start.elapsedSeconds();
        double memory = osl::OslConfig::memoryUseRatio();
        uint64_t node_count = dfpn.nodeCount();
        sync_cout << "info time " << static_cast<int>(elapsed*1000) << "nodes " << total+node_count
                  << "nps %d " << static_cast<int>(node_count/elapsed) << "hashfull " << static_cast<int>(memory*1000) << sync_endl;
        //poll(pos);
        if (result.isFinal() || elapsed >= seconds || memory > 0.9 || Signals.stop)
            break;
        total += limit;
        // estimate: total * std::min(seconds/elapsed, 1.0/memory)
        // next: (estimate - total) / 2 + total
        scale = (total * std::min(seconds/elapsed, 1.0/memory) - total) / 2.0 / step;
        scale = std::max(std::min(16.0, scale), 0.1);
    }
    if (! result.isFinal()) {
        sync_cout << "checkmate timeout\n";
        return;
    }
    if (! result.isCheckmateSuccess()) {
        sync_cout << "checkmate nomate\n";
        return;
    }
    std::string msg = "checkmate";
    for (size_t i=0; i<pv.size(); ++i)
        msg += " " + move_to_uci(pv[i],false);
    sync_cout << msg << sync_endl;
}
#endif

#ifdef GPSFISH
void show_tree(Position &pos){
    show_tree_rec(pos);
}
#endif

/// check_time() is called by the timer thread when the timer triggers. It is
/// used to print debug info and, more important, to detect when we are out of
/// available time and so stop the search.

void check_time() {

  static Time::point lastInfoTime = Time::now();
  int64_t nodes = 0; // Workaround silly 'uninitialized' gcc warning

  if (Time::now() - lastInfoTime >= 1000)
  {
      lastInfoTime = Time::now();
      dbg_print();
  }

  if (Limits.ponder)
      return;

  if (Limits.nodes)
  {
      Threads.mutex.lock();

      nodes = RootPos.nodes_searched();

      // Loop across all split points and sum accumulated SplitPoint nodes plus
      // all the currently active positions nodes.
      for (size_t i = 0; i < Threads.size(); i++)
          for (int j = 0; j < Threads[i]->splitPointsSize; j++)
          {
              SplitPoint& sp = Threads[i]->splitPoints[j];

              sp.mutex.lock();

              nodes += sp.nodes;
              Bitboard sm = sp.slavesMask;
              while (sm)
              {
                  Position* pos = Threads[pop_lsb(&sm)]->activePosition;
                  if (pos)
                      nodes += pos->nodes_searched();
              }

              sp.mutex.unlock();
          }

      Threads.mutex.unlock();
  }

  Time::point elapsed = Time::now() - SearchTime;
  bool stillAtFirstMove =    Signals.firstRootMove
                         && !Signals.failedLowAtRoot
                         &&  elapsed > TimeMgr.available_time();

  bool noMoreTime =   elapsed > TimeMgr.maximum_time() - 2 * TimerResolution
                   || stillAtFirstMove;

  if (   (Limits.use_time_management() && noMoreTime)
      || (Limits.movetime && elapsed >= Limits.movetime)
      || (Limits.nodes && nodes >= Limits.nodes))
      Signals.stop = true;
}<|MERGE_RESOLUTION|>--- conflicted
+++ resolved
@@ -255,25 +255,19 @@
 
   for (MoveList<LEGAL> it(pos); !it.end(); ++it)
   {
-<<<<<<< HEAD
-#ifdef GPSFISH
-      pos.do_undo_move(ml.move(),st,
+#ifdef GPSFISH
+      pos.do_undo_move(*it,st,
               [&](osl::Square){
               assert(pos.is_ok());
 #else
-      pos.do_move(ml.move(), st, ci, pos.move_gives_check(ml.move(), ci));
+      pos.do_move(*it, st, ci, pos.move_gives_check(*it, ci));
 #endif
       cnt += perft(pos, depth - ONE_PLY);
 #ifdef GPSFISH
       } );
 #else
-      pos.undo_move(ml.move());
-#endif
-=======
-      pos.do_move(*it, st, ci, pos.move_gives_check(*it, ci));
-      cnt += perft(pos, depth - ONE_PLY);
       pos.undo_move(*it);
->>>>>>> 8ceef922
+#endif
   }
 
   return cnt;
