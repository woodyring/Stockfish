/*
  Stockfish, a UCI chess playing engine derived from Glaurung 2.1
  Copyright (C) 2004-2008 Tord Romstad (Glaurung author)
  Copyright (C) 2008-2010 Marco Costalba, Joona Kiiski, Tord Romstad

  Stockfish is free software: you can redistribute it and/or modify
  it under the terms of the GNU General Public License as published by
  the Free Software Foundation, either version 3 of the License, or
  (at your option) any later version.

  Stockfish is distributed in the hope that it will be useful,
  but WITHOUT ANY WARRANTY; without even the implied warranty of
  MERCHANTABILITY or FITNESS FOR A PARTICULAR PURPOSE.  See the
  GNU General Public License for more details.

  You should have received a copy of the GNU General Public License
  along with this program.  If not, see <http://www.gnu.org/licenses/>.
*/

#include <cassert>
#include <cmath>
#include <cstring>
#include <fstream>
#include <iostream>
#include <sstream>
#include <vector>

#include "book.h"
#include "evaluate.h"
#include "history.h"
#include "misc.h"
#include "move.h"
#include "movegen.h"
#include "movepick.h"
#include "search.h"
#include "timeman.h"
#include "thread.h"
#include "tt.h"
#include "ucioption.h"

#ifdef GPSFISH
#include "position.tcc"
#include "osl/boardTable.h"
using osl::Board_Table;
#include "osl/ptypeTable.h"
using osl::Ptype_Table;
#include "osl/offset32.h"
using osl::Offset32;
#include "osl/checkmate/immediateCheckmate.h"
#include "osl/checkmate/fixedDepthSearcher.h"
#include "osl/checkmate/dfpn.h"
using osl::checkmate::ImmediateCheckmate;
using std::string;
#include "osl/enter_king/enterKing.h"
#include "osl/misc/milliSeconds.h"
#include "osl/checkmate/dfpn.h"
#include "osl/checkmate/dfpnParallel.h"
#include "osl/hash/hashKey.h"
#endif
#ifdef MOVE_STACK_REJECTIONS
#include "osl/search/moveStackRejections.h"
#endif

#ifdef GPSFISH
# define GPSFISH_CHECKMATE3
# define GPSFISH_CHECKMATE3_QUIESCE
# define GPSFISH_DFPN
#endif

using std::cout;
using std::endl;

namespace {

  // Set to true to force running with one thread. Used for debugging
  const bool FakeSplit = false;

  // Different node types, used as template parameter
  enum NodeType { Root, PV, NonPV, SplitPointPV, SplitPointNonPV };

  // RootMove struct is used for moves at the root of the tree. For each root
  // move, we store two scores, a node count, and a PV (really a refutation
  // in the case of moves which fail low). Value pv_score is normally set at
  // -VALUE_INFINITE for all non-pv moves, while non_pv_score is computed
  // according to the order in which moves are returned by MovePicker.
  struct RootMove {

    RootMove();
    RootMove(const RootMove& rm) { *this = rm; }
    RootMove& operator=(const RootMove& rm);

    // RootMove::operator<() is the comparison function used when
    // sorting the moves. A move m1 is considered to be better
    // than a move m2 if it has an higher pv_score, or if it has
    // equal pv_score but m1 has the higher non_pv_score. In this way
    // we are guaranteed that PV moves are always sorted as first.
    bool operator<(const RootMove& m) const {
      return pv_score != m.pv_score ? pv_score < m.pv_score
                                    : non_pv_score < m.non_pv_score;
    }

#ifdef GPSFISH
    void extract_pv_from_tt_rec(Position& pos,int ply);
#endif
    void extract_pv_from_tt(Position& pos);
#ifdef GPSFISH
    void insert_pv_in_tt_rec(Position& pos,int ply);
#endif
    void insert_pv_in_tt(Position& pos);
    std::string pv_info_to_uci(Position& pos, int depth, int selDepth,
                               Value alpha, Value beta, int pvIdx);
    int64_t nodes;
    Value pv_score;
    Value non_pv_score;
    Move pv[PLY_MAX_PLUS_2];
  };

  // RootMoveList struct is just a vector of RootMove objects,
  // with an handful of methods above the standard ones.
  struct RootMoveList : public std::vector<RootMove> {

    typedef std::vector<RootMove> Base;

    void init(Position& pos, Move searchMoves[]);
    void sort() { insertion_sort<RootMove, Base::iterator>(begin(), end()); }
    void sort_multipv(int n) { insertion_sort<RootMove, Base::iterator>(begin(), begin() + n); }

    int bestMoveChanges;
  };

  // MovePickerExt template class extends MovePicker and allows to choose at compile
  // time the proper moves source according to the type of node. In the default case
  // we simply create and use a standard MovePicker object.
  template<NodeType> struct MovePickerExt : public MovePicker {

    MovePickerExt(const Position& p, Move ttm, Depth d, const History& h, SearchStack* ss, Value b)
                  : MovePicker(p, ttm, d, h, ss, b) {}

    RootMoveList::iterator rm; // Dummy, needed to compile
  };

  // In case of a SpNode we use split point's shared MovePicker object as moves source
  template<> struct MovePickerExt<SplitPointNonPV> : public MovePickerExt<NonPV> {

    MovePickerExt(const Position& p, Move ttm, Depth d, const History& h, SearchStack* ss, Value b)
                  : MovePickerExt<NonPV>(p, ttm, d, h, ss, b), mp(ss->sp->mp) {}

    Move get_next_move() { return mp->get_next_move(); }
    MovePicker* mp;
  };

  template<> struct MovePickerExt<SplitPointPV> : public MovePickerExt<SplitPointNonPV> {

    MovePickerExt(const Position& p, Move ttm, Depth d, const History& h, SearchStack* ss, Value b)
                  : MovePickerExt<SplitPointNonPV>(p, ttm, d, h, ss, b) {}
  };

  // In case of a Root node we use RootMoveList as moves source
  template<> struct MovePickerExt<Root> : public MovePicker {

    MovePickerExt(const Position&, Move, Depth, const History&, SearchStack*, Value);
    Move get_next_move();

    RootMoveList::iterator rm;
    bool firstCall;
  };


  /// Constants

  // Lookup table to check if a Piece is a slider and its access function
#ifndef GPSFISH
  const bool Slidings[18] = { 0, 0, 0, 1, 1, 1, 0, 0, 0, 0, 0, 1, 1, 1 };
  inline bool piece_is_slider(Piece p) { return Slidings[p]; }
#endif

  // Step 6. Razoring

  // Maximum depth for razoring
  const Depth RazorDepth = 4 * ONE_PLY;

  // Dynamic razoring margin based on depth
  inline Value razor_margin(Depth d) { return Value(0x200 + 0x10 * int(d)); }

  // Maximum depth for use of dynamic threat detection when null move fails low
  const Depth ThreatDepth = 5 * ONE_PLY;

  // Step 9. Internal iterative deepening

  // Minimum depth for use of internal iterative deepening
  const Depth IIDDepth[] = { 8 * ONE_PLY, 5 * ONE_PLY };

  // At Non-PV nodes we do an internal iterative deepening search
  // when the static evaluation is bigger then beta - IIDMargin.
  const Value IIDMargin = Value(0x100);

  // Step 11. Decide the new search depth

  // Extensions. Array index 0 is used for non-PV nodes, index 1 for PV nodes
  const Depth CheckExtension[]         = { ONE_PLY / 2, ONE_PLY / 1 };
#ifndef GPSFISH
  const Depth PawnEndgameExtension[]   = { ONE_PLY / 1, ONE_PLY / 1 };
  const Depth PawnPushTo7thExtension[] = { ONE_PLY / 2, ONE_PLY / 2 };
  const Depth PassedPawnExtension[]    = {  DEPTH_ZERO, ONE_PLY / 2 };
#endif

  // Minimum depth for use of singular extension
  const Depth SingularExtensionDepth[] = { 8 * ONE_PLY, 6 * ONE_PLY };

  // Step 12. Futility pruning

  // Futility margin for quiescence search
  const Value FutilityMarginQS = Value(0x80);

  // Futility lookup tables (initialized at startup) and their access functions
  Value FutilityMargins[16][64]; // [depth][moveNumber]
  int FutilityMoveCounts[32];    // [depth]

  inline Value futility_margin(Depth d, int mn) {

    return d < 7 * ONE_PLY ? FutilityMargins[Max(d, 1)][Min(mn, 63)]
                           : 2 * VALUE_INFINITE;
  }

  inline int futility_move_count(Depth d) {

    return d < 16 * ONE_PLY ? FutilityMoveCounts[d] : MAX_MOVES;
  }

  // Step 14. Reduced search

  // Reduction lookup tables (initialized at startup) and their access function
  int8_t Reductions[2][64][64]; // [pv][depth][moveNumber]

  template <bool PvNode> inline Depth reduction(Depth d, int mn) {

    return (Depth) Reductions[PvNode][Min(d / ONE_PLY, 63)][Min(mn, 63)];
  }

  // Easy move margin. An easy move candidate must be at least this much
  // better than the second best move.
  const Value EasyMoveMargin = Value(0x200);


  /// Namespace variables

  // Root move list
  RootMoveList Rml;

  // MultiPV mode
  int MultiPV, UCIMultiPV;

#ifdef GPSFISH
  Value DrawValue;
#endif
  // Time management variables
  bool StopOnPonderhit, FirstRootMove, StopRequest, QuitRequest, AspirationFailLow;
  TimeManager TimeMgr;
  SearchLimits Limits;

  // Log file
  std::ofstream LogFile;

  // Skill level adjustment
  int SkillLevel;
  bool SkillLevelEnabled;

  // Node counters, used only by thread[0] but try to keep in different cache
  // lines (64 bytes each) from the heavy multi-thread read accessed variables.
  bool SendSearchedNodes;
  int NodesSincePoll;
  int NodesBetweenPolls = 30000;

  // History table
  History H;


  /// Local functions

  Move id_loop(Position& pos, Move searchMoves[], Move* ponderMove);

  template <NodeType NT>
  Value search(Position& pos, SearchStack* ss, Value alpha, Value beta, Depth depth);

  template <NodeType NT>
  Value qsearch(Position& pos, SearchStack* ss, Value alpha, Value beta, Depth depth);

  bool check_is_dangerous(Position &pos, Move move, Value futilityBase, Value beta, Value *bValue);
  bool connected_moves(const Position& pos, Move m1, Move m2);
  Value value_to_tt(Value v, int ply);
  Value value_from_tt(Value v, int ply);
  bool ok_to_use_TT(const TTEntry* tte, Depth depth, Value beta, int ply);
  bool connected_threat(const Position& pos, Move m, Move threat);
  Value refine_eval(const TTEntry* tte, Value defaultEval, int ply);
  void update_history(const Position& pos, Move move, Depth depth, Move movesSearched[], int moveCount);
  void update_gains(const Position& pos, Move move, Value before, Value after);
  void do_skill_level(Move* best, Move* ponder);

  int current_search_time(int set = 0);
  std::string value_to_uci(Value v);
  std::string speed_to_uci(int64_t nodes);
  void poll(const Position& pos);
  void wait_for_stop_or_ponderhit();

#ifndef GPSFISH
  // Overload operator<<() to make it easier to print moves in a coordinate
  // notation compatible with UCI protocol.
  std::ostream& operator<<(std::ostream& os, Move m) {

    bool chess960 = (os.iword(0) != 0); // See set960()
    return os << move_to_uci(m, chess960);
  }

  // When formatting a move for std::cout we must know if we are in Chess960
  // or not. To keep using the handy operator<<() on the move the trick is to
  // embed this flag in the stream itself. Function-like named enum set960 is
  // used as a custom manipulator and the stream internal general-purpose array,
  // accessed through ios_base::iword(), is used to pass the flag to the move's
  // operator<<() that will read it to properly format castling moves.
  enum set960 {};

  std::ostream& operator<< (std::ostream& os, const set960& f) {

    os.iword(0) = int(f);
    return os;
  }
#endif

  // extension() decides whether a move should be searched with normal depth,
  // or with extended depth. Certain classes of moves (checking moves, in
  // particular) are searched with bigger depth than ordinary moves and in
  // any case are marked as 'dangerous'. Note that also if a move is not
  // extended, as example because the corresponding UCI option is set to zero,
  // the move is marked as 'dangerous' so, at least, we avoid to prune it.
  template <bool PvNode>
  FORCE_INLINE Depth extension(const Position& pos, Move m, bool captureOrPromotion,
                               bool moveIsCheck, bool* dangerous) {
    assert(m != MOVE_NONE);

    Depth result = DEPTH_ZERO;
    *dangerous = moveIsCheck;

    if (moveIsCheck && pos.see_sign(m) >= 0)
        result += CheckExtension[PvNode];

#ifndef GPSFISH
    if (pos.type_of_piece_on(move_from(m)) == PAWN)
    {
        Color c = pos.side_to_move();
        if (relative_rank(c, move_to(m)) == RANK_7)
        {
            result += PawnPushTo7thExtension[PvNode];
            *dangerous = true;
        }
        if (pos.pawn_is_passed(c, move_to(m)))
        {
            result += PassedPawnExtension[PvNode];
            *dangerous = true;
        }
    }

    if (   captureOrPromotion
        && pos.type_of_piece_on(move_to(m)) != PAWN
        && (  pos.non_pawn_material(WHITE) + pos.non_pawn_material(BLACK)
            - pos.midgame_value_of_piece_on(move_to(m)) == VALUE_ZERO)
        && !move_is_special(m))
    {
        result += PawnEndgameExtension[PvNode];
        *dangerous = true;
    }
#endif

    return Min(result, ONE_PLY);
  }

#ifdef GPSFISH
  void show_tree_rec(Position &pos){
    TTEntry* tte;
    StateInfo st;
    if ((tte = TT.probe(pos.get_key())) != NULL){
      std::cerr << "tte->value=" << tte->value() << std::endl;
      std::cerr << "tte->type=" << tte->type() << std::endl;
      std::cerr << "tte->generation=" << tte->generation() << std::endl;
      std::cerr << "tte->depth=" << tte->depth() << std::endl;
      std::cerr << "tte->static_value=" << tte->static_value() << std::endl;
      Move m=tte->move(pos);
      int dummy;
      if(m != MOVE_NONE
              && pos.move_is_pl(m)
              && !pos.is_draw(dummy)) {
          std::cerr << "move=" << m << std::endl;
          pos.do_undo_move(m,st,
                  [&](osl::Square){ show_tree_rec(pos); }
                  );
      }
    }
  }
#endif
#ifdef GPSFISH
  Value value_draw(Position const& pos){
    if(pos.side_to_move()==osl::BLACK) return DrawValue;
    else return -DrawValue;
  }
#endif  
#ifdef MOVE_STACK_REJECTIONS
  osl::container::MoveStack moveStacks[MAX_THREADS];
  bool move_stack_rejections_probe(osl::Move m, Position const &pos,SearchStack* ss,Value alpha){
    if(DrawValue!=0) return false;
    int i=std::min(7,std::min(ss->ply,pos.pliesFromNull()+1));
    if(i<3) return false;
    osl::state::NumEffectState const& state=pos.osl_state;
    osl::container::MoveStack &moveStack=moveStacks[pos.thread()];
    moveStack.clear();
    while(--i>0) moveStack.push((ss-i)->currentMove);
    osl::Player player=m.player();
    int checkCountOfAltP=pos.continuous_check[osl::alt(player)];
    bool ret=false;
    if(m.player()==osl::BLACK){
      ret=osl::search::MoveStackRejections::probe<osl::BLACK>(state,moveStack,ss->ply,m,alpha,checkCountOfAltP);
    }
    else {
      ret=osl::search::MoveStackRejections::probe<osl::WHITE>(state,moveStack,ss->ply,m,-alpha,checkCountOfAltP);
    }
    return ret;
  }
#endif  
#ifdef GPSFISH
  bool can_capture_king(Position const& pos){
    Color us=pos.side_to_move();
    Color them=opposite_color(us);
    const osl::Square king = pos.king_square(them);
    return pos.osl_state.hasEffectAt(us, king);
  }
#endif  
} // namespace


/// init_search() is called during startup to initialize various lookup tables

void init_search() {

  int d;  // depth (ONE_PLY == 2)
  int hd; // half depth (ONE_PLY == 1)
  int mc; // moveCount

  // Init reductions array
  for (hd = 1; hd < 64; hd++) for (mc = 1; mc < 64; mc++)
  {
      double    pvRed = log(double(hd)) * log(double(mc)) / 3.0;
      double nonPVRed = 0.33 + log(double(hd)) * log(double(mc)) / 2.25;
      Reductions[1][hd][mc] = (int8_t) (   pvRed >= 1.0 ? floor(   pvRed * int(ONE_PLY)) : 0);
      Reductions[0][hd][mc] = (int8_t) (nonPVRed >= 1.0 ? floor(nonPVRed * int(ONE_PLY)) : 0);
  }

  // Init futility margins array
  for (d = 1; d < 16; d++) for (mc = 0; mc < 64; mc++)
      FutilityMargins[d][mc] = Value(112 * int(log(double(d * d) / 2) / log(2.0) + 1.001) - 8 * mc + 45);

  // Init futility move count array
  for (d = 0; d < 32; d++)
      FutilityMoveCounts[d] = int(3.001 + 0.25 * pow(d, 2.0));
}

/// perft() is our utility to verify move generation. All the leaf nodes up to
/// the given depth are generated and counted and the sum returned.

int64_t perft(Position& pos, Depth depth) {

  MoveStack mlist[MAX_MOVES];
  StateInfo st;
  Move m;
  int64_t sum = 0;

  // Generate all legal moves
  MoveStack* last = generate<MV_LEGAL>(pos, mlist);

  // If we are at the last ply we don't need to do and undo
  // the moves, just to count them.
  if (depth <= ONE_PLY)
      return int(last - mlist);

  // Loop through all legal moves
#ifndef GPSFISH
  CheckInfo ci(pos);
#endif
  for (MoveStack* cur = mlist; cur != last; cur++)
  {
      m = cur->move;
#ifdef GPSFISH
      pos.do_undo_move(m,st,
              [&](osl::Square){
              assert(pos.is_ok());
#else
      pos.do_move(m, st, ci, pos.move_gives_check(m, ci));
#endif
      sum += perft(pos, depth - ONE_PLY);
#ifdef GPSFISH
      }
      );
#else
      pos.undo_move(m);
#endif
  }
  return sum;
}

/// think() is the external interface to Stockfish's search, and is called when
/// the program receives the UCI 'go' command. It initializes various global
/// variables, and calls id_loop(). It returns false when a "quit" command is
/// received during the search.

bool think(Position& pos, const SearchLimits& limits, Move searchMoves[]) {

  static Book book;

  // Initialize global search-related variables
  StopOnPonderhit = StopRequest = QuitRequest = AspirationFailLow = SendSearchedNodes = false;
  NodesSincePoll = 0;
  current_search_time(get_system_time());
  Limits = limits;
  TimeMgr.init(Limits, pos.startpos_ply_counter());

  // Set best NodesBetweenPolls interval to avoid lagging under time pressure
  if (Limits.maxNodes)
      NodesBetweenPolls = Min(Limits.maxNodes, 30000);
  else if (Limits.time && Limits.time < 1000)
      NodesBetweenPolls = 1000;
  else if (Limits.time && Limits.time < 5000)
      NodesBetweenPolls = 5000;
  else
      NodesBetweenPolls = 30000;
#ifdef GPSFISH
  NodesBetweenPolls = Min(NodesBetweenPolls, 1000);
#endif

  // Look for a book move
  if (Options["OwnBook"].value<bool>())
  {
#ifndef GPSFISH
      if (Options["Book File"].value<std::string>() != book.name())
          book.open(Options["Book File"].value<std::string>());
#endif

      Move bookMove = book.get_move(pos, Options["Best Book Move"].value<bool>());
      if (bookMove != MOVE_NONE)
      {
          if (Limits.ponder)
              wait_for_stop_or_ponderhit();

#ifdef GPSFISH
          cout << "bestmove " << move_to_uci(bookMove,false) << endl;
#else
          cout << "bestmove " << bookMove << endl;
#endif
          return !QuitRequest;
      }
  }

  // Read UCI options
  UCIMultiPV = Options["MultiPV"].value<int>();
  SkillLevel = Options["Skill Level"].value<int>();
#ifdef GPSFISH
  if(pos.side_to_move()==osl::BLACK)
    DrawValue = (Value)(Options["DrawValue"].value<int>()*2);
  else
    DrawValue = -(Value)(Options["DrawValue"].value<int>()*2);
#endif

  read_evaluation_uci_options(pos.side_to_move());
  Threads.read_uci_options();

  // If needed allocate pawn and material hash tables and adjust TT size
  Threads.init_hash_tables();
  TT.set_size(Options["Hash"].value<int>());

  if (Options["Clear Hash"].value<bool>())
  {
      Options["Clear Hash"].set_value("false");
      TT.clear();
  }

  // Do we have to play with skill handicap? In this case enable MultiPV that
  // we will use behind the scenes to retrieve a set of possible moves.
  SkillLevelEnabled = (SkillLevel < 20);
  MultiPV = (SkillLevelEnabled ? Max(UCIMultiPV, 4) : UCIMultiPV);

  // Wake up needed threads and reset maxPly counter
  for (int i = 0; i < Threads.size(); i++)
  {
      Threads[i].wake_up();
      Threads[i].maxPly = 0;
  }

  // Write to log file and keep it open to be accessed during the search
  if (Options["Use Search Log"].value<bool>())
  {
      std::string name = Options["Search Log Filename"].value<std::string>();
      LogFile.open(name.c_str(), std::ios::out | std::ios::app);

      if (LogFile.is_open())
          LogFile << "\nSearching: "  << pos.to_fen()
                  << "\ninfinite: "   << Limits.infinite
                  << " ponder: "      << Limits.ponder
                  << " time: "        << Limits.time
                  << " increment: "   << Limits.increment
                  << " moves to go: " << Limits.movesToGo
                  << endl;
  }

  // We're ready to start thinking. Call the iterative deepening loop function
  Move ponderMove = MOVE_NONE;
  Move bestMove = id_loop(pos, searchMoves, &ponderMove);

  cout << "info" << speed_to_uci(pos.nodes_searched()) << endl;

  // Write final search statistics and close log file
  if (LogFile.is_open())
  {
      int t = current_search_time();

      LogFile << "Nodes: "          << pos.nodes_searched()
              << "\nNodes/second: " << (t > 0 ? pos.nodes_searched() * 1000 / t : 0)
              << "\nBest move: "    << move_to_san(pos, bestMove);

      StateInfo st;
#ifdef GPSFISH
      if(bestMove.isNormal())
          pos.do_undo_move(bestMove,st,
                  [&](osl::Square){
                  assert(pos.is_ok());
#else
      pos.do_move(bestMove, st);
#endif
      LogFile << "\nPonder move: " << move_to_san(pos, ponderMove) << endl;
#ifdef GPSFISH
                  }
                  );
#else
      pos.undo_move(bestMove); // Return from think() with unchanged position
#endif
      LogFile.close();
  }

  // This makes all the threads to go to sleep
  Threads.set_size(1);

  // If we are pondering or in infinite search, we shouldn't print the
  // best move before we are told to do so.
  if (!StopRequest && (Limits.ponder || Limits.infinite))
      wait_for_stop_or_ponderhit();

  // Could be MOVE_NONE when searching on a stalemate position
#ifdef GPSFISH
  cout << "bestmove " << move_to_uci(bestMove,false);
#else
  cout << "bestmove " << bestMove;
#endif

  // UCI protol is not clear on allowing sending an empty ponder move, instead
  // it is clear that ponder move is optional. So skip it if empty.
#ifdef GPSFISH
  if (ponderMove != MOVE_NONE && Options["Ponder"].value<bool>())
      cout << " ponder " << move_to_uci(ponderMove,false);
#else
  if (ponderMove != MOVE_NONE)
      cout << " ponder " << ponderMove;
#endif

  cout << endl;

  return !QuitRequest;
}

#ifdef GPSFISH_DFPN
struct CheckmateSolver
{
    osl::checkmate::DfpnTable table_black;
    osl::checkmate::DfpnTable table_white;
    osl::checkmate::Dfpn dfpn[2];
    CheckmateSolver() 
    {
        table_black.setAttack(osl::BLACK);
        table_white.setAttack(osl::WHITE);
        dfpn[playerToIndex(osl::BLACK)].setTable(&table_black);
        dfpn[playerToIndex(osl::WHITE)].setTable(&table_white);
    }
    Move hasCheckmate(Position& pos, size_t nodes) 
    {
        const Depth CheckmateDepth = ONE_PLY*100;
        TTEntry* tte = TT.probe(pos.get_key());
        if (tte && tte->type() == VALUE_TYPE_EXACT
                && tte->depth() >= CheckmateDepth) {
            Value v = value_from_tt(tte->value(), 0);
            if (v >= VALUE_MATE_IN_PLY_MAX || v < VALUE_MATED_IN_PLY_MAX)
                return Move();		// mate or mated
        }

        osl::PathEncoding path(pos.osl_state.turn());
        osl::Move checkmate_move;
        osl::NumEffectState& state = pos.osl_state;
        osl::stl::vector<osl::Move> pv;
        osl::checkmate::ProofDisproof result
            = dfpn[playerToIndex(state.turn())].
            hasCheckmateMove(state, osl::HashKey(state), path, nodes,
                    checkmate_move, Move(), &pv);
        if (result.isCheckmateSuccess()) {
            TT.store(pos.get_key(), value_mate_in(pv.size()),
                    VALUE_TYPE_EXACT, CheckmateDepth, checkmate_move,
                    VALUE_NONE, VALUE_NONE);
            return checkmate_move;
        }
        return Move();
    }
    void clear()
    {
        dfpn[0].clear();
        dfpn[1].clear();
        table_black.clear();
        table_white.clear();
    }
};
struct TestCheckmate
{
    CheckmateSolver *solver;
    Position *pos;
    osl::Move *result;
    uint64_t nodes;
    const Move *moves;
    int first, last;
    TestCheckmate(CheckmateSolver& s, Position& p, osl::Move& r, uint64_t n,
            const Move *pv, int f, int l)
        : solver(&s), pos(&p), result(&r), nodes(n),
        moves(pv), first(f), last(l)
    {
    }
    void operator()(osl::Square) const
    {
        *result = Move();
        if (nodes < (1<<18))
            *result = solver->hasCheckmate(*pos, nodes);
        if (result->isNormal()) {
            if (first > 0)
                std::cout << "info string checkmate in future (" << first
                    << ") " << move_to_uci(moves[first],false)
                    << " by " << move_to_uci(*result,false) << '\n';
        }
        else if (! StopRequest) {
            Move move;
            TestCheckmate next = *this;
            next.first++;
            next.nodes /= 2;
            next.result = &move;
            if (next.first < last && pos->move_is_pl(moves[next.first])
                    && next.nodes >= 1024) {
                StateInfo st;
                pos->do_undo_move(moves[next.first], st, next);
            }
        }	
    }
};

void run_checkmate(int depth, uint64_t nodes, Position& pos) 
{
    static boost::scoped_ptr<CheckmateSolver> solver(new CheckmateSolver);
    StateInfo st;
    nodes /= 16;
    int mated = 0;
    for (size_t i=0; i<Rml.size() && nodes >= 1024 && !StopRequest; ++i) {
        osl::Move win_move;
        TestCheckmate function(*solver, pos, win_move, nodes,
                Rml[i].pv, 0, (i==0) ? depth/2 : 1);
        pos.do_undo_move(Rml[i].pv[0], st, function);
        if (! win_move.isNormal())
            nodes /= 4;
        else {
            ++mated;
            Rml[i].pv_score = -VALUE_INFINITE;
            Rml[i].non_pv_score = VALUE_MATED_IN_PLY_MAX;
            std::cout << "info string losing move " << i << "th "
                << move_to_uci(Rml[i].pv[0],false)
                << " by " << move_to_uci(win_move,false) << '\n';
        }
    }
    solver->clear();
}
#endif

namespace {

  // id_loop() is the main iterative deepening loop. It calls search() repeatedly
  // with increasing depth until the allocated thinking time has been consumed,
  // user stops the search, or the maximum search depth is reached.

  Move id_loop(Position& pos, Move searchMoves[], Move* ponderMove) {

    SearchStack ss[PLY_MAX_PLUS_2];
    Value bestValues[PLY_MAX_PLUS_2];
    int bestMoveChanges[PLY_MAX_PLUS_2];
    uint64_t es_base[(PLY_MAX_PLUS_2*sizeof(eval_t)+sizeof(uint64_t)-1)/sizeof(uint64_t)]
#ifdef __GNUC__
      __attribute__((aligned(16)))
#endif
	;
    eval_t *es=(eval_t *)&es_base[0];
    int depth, selDepth, aspirationDelta;
    Value value, alpha, beta;
    Move bestMove, easyMove, skillBest, skillPonder;

    // Initialize stuff before a new search
    memset(ss, 0, 4 * sizeof(SearchStack));
    TT.new_search();
    H.clear();
    *ponderMove = bestMove = easyMove = skillBest = skillPonder = MOVE_NONE;
    depth = aspirationDelta = 0;
    alpha = -VALUE_INFINITE, beta = VALUE_INFINITE;
#ifdef GPSFISH
    ss->currentMove = osl::Move::PASS(pos.side_to_move()); // Hack to skip update_gains()
#else
    ss->currentMove = MOVE_NULL; // Hack to skip update_gains()
#endif
    pos.eval= &es[0];
    *(pos.eval)=eval_t(pos.osl_state,false);

    // Moves to search are verified and copied
    Rml.init(pos, searchMoves);

    // Handle special case of searching on a mate/stalemate position
    if (Rml.size() == 0)
    {
        cout << "info depth 0 score "
             << value_to_uci(pos.in_check() ? value_mated_in(1) : VALUE_DRAW)
             << endl;

        return MOVE_NONE;
    }
#ifdef GPSFISH_DFPN
    uint64_t next_checkmate = 1<<18;
#endif
    // Iterative deepening loop until requested to stop or target depth reached
    while (!StopRequest && ++depth <= PLY_MAX && (!Limits.maxDepth || depth <= Limits.maxDepth))
    {
        Rml.bestMoveChanges = 0;
#ifdef GPSFISH
        cout << "info depth " << depth << endl;
#else
        cout << set960(pos.is_chess960()) << "info depth " << depth << endl;
#endif

        // Calculate dynamic aspiration window based on previous iterations
        if (MultiPV == 1 && depth >= 5 && abs(bestValues[depth - 1]) < VALUE_KNOWN_WIN)
        {
            int prevDelta1 = bestValues[depth - 1] - bestValues[depth - 2];
            int prevDelta2 = bestValues[depth - 2] - bestValues[depth - 3];

            aspirationDelta = Min(Max(abs(prevDelta1) + abs(prevDelta2) / 2, 16), 24);
            aspirationDelta = (aspirationDelta + 7) / 8 * 8; // Round to match grainSize

            alpha = Max(bestValues[depth - 1] - aspirationDelta, -VALUE_INFINITE);
            beta  = Min(bestValues[depth - 1] + aspirationDelta,  VALUE_INFINITE);
        }

#ifdef GPSFISH_DFPN
	if (pos.nodes_searched() > next_checkmate
	    && current_search_time()+1000
	    < std::max(Limits.maxTime,TimeMgr.maximum_time())*4/5) {
	    run_checkmate(depth, next_checkmate, pos);
	    next_checkmate *= 2;
	    if (Rml[0].pv_score <= VALUE_MATED_IN_PLY_MAX) {
		depth -= std::min(4, (int)depth/2);
		alpha = Max(alpha - aspirationDelta*63, -VALUE_INFINITE);
		beta  = Min(beta  + aspirationDelta*63,  VALUE_INFINITE);
	    }
	}
#endif

        // Start with a small aspiration window and, in case of fail high/low,
        // research with bigger window until not failing high/low anymore.
        do {
            // Search starting from ss+1 to allow calling update_gains()
            value = search<Root>(pos, ss+1, alpha, beta, depth * ONE_PLY);

            // Write PV back to transposition table in case the relevant entries
            // have been overwritten during the search.
            for (int i = 0; i < Min(MultiPV, (int)Rml.size()); i++)
                Rml[i].insert_pv_in_tt(pos);

            // Value cannot be trusted. Break out immediately!
            if (StopRequest)
                break;

            assert(value >= alpha);

            // In case of failing high/low increase aspiration window and research,
            // otherwise exit the fail high/low loop.
            if (value >= beta)
            {
                beta = Min(beta + aspirationDelta, VALUE_INFINITE);
                aspirationDelta += aspirationDelta / 2;
            }
            else if (value <= alpha)
            {
                AspirationFailLow = true;
                StopOnPonderhit = false;

                alpha = Max(alpha - aspirationDelta, -VALUE_INFINITE);
                aspirationDelta += aspirationDelta / 2;
            }
            else
                break;

        } while (abs(value) < VALUE_KNOWN_WIN);

        // Collect info about search result
        bestMove = Rml[0].pv[0];
        *ponderMove = Rml[0].pv[1];
        bestValues[depth] = value;
        bestMoveChanges[depth] = Rml.bestMoveChanges;

        // Do we need to pick now the best and the ponder moves ?
        if (SkillLevelEnabled && depth == 1 + SkillLevel)
            do_skill_level(&skillBest, &skillPonder);

        // Retrieve max searched depth among threads
        selDepth = 0;
        for (int i = 0; i < Threads.size(); i++)
            if (Threads[i].maxPly > selDepth)
                selDepth = Threads[i].maxPly;

        // Send PV line to GUI and to log file
        for (int i = 0; i < Min(UCIMultiPV, (int)Rml.size()); i++)
            cout << Rml[i].pv_info_to_uci(pos, depth, selDepth, alpha, beta, i) << endl;

        if (LogFile.is_open())
            LogFile << pretty_pv(pos, depth, value, current_search_time(), Rml[0].pv) << endl;

        // Init easyMove after first iteration or drop if differs from the best move
        if (depth == 1 && (Rml.size() == 1 || Rml[0].pv_score > Rml[1].pv_score + EasyMoveMargin))
            easyMove = bestMove;
        else if (bestMove != easyMove)
            easyMove = MOVE_NONE;

#ifdef GPSFISH
	if (! Limits.ponder
	    && !StopRequest
	    && depth >= 5
	    && abs(bestValues[depth])     >= VALUE_MATE_IN_PLY_MAX
	    && abs(bestValues[depth - 1]) >= VALUE_MATE_IN_PLY_MAX)
	{
	    StopRequest = true;
	}
#endif
        // Check for some early stop condition
        if (!StopRequest && Limits.useTimeManagement())
        {
#ifndef GPSFISH
            // Stop search early when the last two iterations returned a mate score
            if (   depth >= 5
                && abs(bestValues[depth])     >= VALUE_MATE_IN_PLY_MAX
                && abs(bestValues[depth - 1]) >= VALUE_MATE_IN_PLY_MAX)
                StopRequest = true;
#endif
            // Stop search early if one move seems to be much better than the
            // others or if there is only a single legal move. Also in the latter
            // case we search up to some depth anyway to get a proper score.
            if (   depth >= 7
                && easyMove == bestMove
                && (   Rml.size() == 1
                    ||(   Rml[0].nodes > (pos.nodes_searched() * 85) / 100
                       && current_search_time() > TimeMgr.available_time() / 16)
                    ||(   Rml[0].nodes > (pos.nodes_searched() * 98) / 100
                       && current_search_time() > TimeMgr.available_time() / 32)))
                StopRequest = true;

            // Take in account some extra time if the best move has changed
            if (depth > 4 && depth < 50)
                TimeMgr.pv_instability(bestMoveChanges[depth], bestMoveChanges[depth - 1]);

            // Stop search if most of available time is already consumed. We probably don't
            // have enough time to search the first move at the next iteration anyway.
            if (current_search_time() > (TimeMgr.available_time() * 62) / 100)
                StopRequest = true;

            // If we are allowed to ponder do not stop the search now but keep pondering
            if (StopRequest && Limits.ponder)
            {
                StopRequest = false;
                StopOnPonderhit = true;
            }
        }
    }

    // When using skills overwrite best and ponder moves with the sub-optimal ones
    if (SkillLevelEnabled)
    {
        if (skillBest == MOVE_NONE) // Still unassigned ?
            do_skill_level(&skillBest, &skillPonder);

        bestMove = skillBest;
        *ponderMove = skillPonder;
    }

    return bestMove;
  }

  // search<>() is the main search function for both PV and non-PV nodes and for
  // normal and SplitPoint nodes. When called just after a split point the search
  // is simpler because we have already probed the hash table, done a null move
  // search, and searched the first move before splitting, we don't have to repeat
  // all this work again. We also don't need to store anything to the hash table
  // here: This is taken care of after we return from the split point.

  template <NodeType NT>
  Value search(Position& pos, SearchStack* ss, Value alpha, Value beta, Depth depth) {

    const bool PvNode   = (NT == PV || NT == Root || NT == SplitPointPV);
    const bool SpNode   = (NT == SplitPointPV || NT == SplitPointNonPV);
    const bool RootNode = (NT == Root);

    assert(alpha >= -VALUE_INFINITE && alpha <= VALUE_INFINITE);
    assert(beta > alpha && beta <= VALUE_INFINITE);
    assert(PvNode || alpha == beta - 1);
    assert(pos.thread() >= 0 && pos.thread() < Threads.size());

    Move movesSearched[MAX_MOVES];
    int64_t nodes;
    StateInfo st;
    const TTEntry *tte;
    Key posKey;
    Bitboard pinned;
    Move ttMove, move, excludedMove, threatMove;
    Depth ext, newDepth;
    ValueType vt;
    Value bestValue, value, oldAlpha;
    Value refinedValue, nullValue, futilityBase, futilityValueScaled; // Non-PV specific
    bool isPvMove, inCheck, singularExtensionNode, givesCheck, captureOrPromotion, dangerous;
    int moveCount = 0, playedMoveCount = 0;
    Thread& thread = Threads[pos.thread()];
    SplitPoint* sp = NULL;
#ifdef GPSFISH
    int repeat_check=0;
#endif

#ifdef GPSFISH
    if(can_capture_king(pos)){
      return value_mate_in(0);
    }
#endif
    refinedValue = bestValue = value = -VALUE_INFINITE;
    oldAlpha = alpha;
    inCheck = pos.in_check();
    ss->ply = (ss-1)->ply + 1;

    // Used to send selDepth info to GUI
    if (PvNode && thread.maxPly < ss->ply)
        thread.maxPly = ss->ply;

    if (SpNode)
    {
        sp = ss->sp;
        tte = NULL;
        ttMove = excludedMove = MOVE_NONE;
        threatMove = sp->threatMove;
        goto split_point_start;
    }
    else if (RootNode)
        bestValue = alpha;

    // Step 1. Initialize node and poll. Polling can abort search
    ss->currentMove = ss->bestMove = threatMove = (ss+1)->excludedMove = MOVE_NONE;
    (ss+1)->skipNullMove = false; (ss+1)->reduction = DEPTH_ZERO;
    (ss+2)->killers[0] = (ss+2)->killers[1] = MOVE_NONE;

    if (pos.thread() == 0 && ++NodesSincePoll > NodesBetweenPolls)
    {
        NodesSincePoll = 0;
        poll(pos);
    }

    // Step 2. Check for aborted search and immediate draw
    if ((   StopRequest
<<<<<<< HEAD
#ifdef GPSFISH
         || pos.is_draw(repeat_check)
#else
         || pos.is_draw()
#endif
=======
         || pos.is_draw<false>()
>>>>>>> 3b2bcee0
         || ss->ply > PLY_MAX) && !RootNode)
#ifdef GPSFISH
        return value_draw(pos);
#else
        return VALUE_DRAW;
#endif
#ifdef GPSFISH
    if ( !Root ){
      if(repeat_check<0) 
        return value_mated_in(ss->ply);
      else if(repeat_check>0) 
        return value_mate_in(ss->ply);
      else if(osl::EnterKing::canDeclareWin(pos.osl_state)) 
	return value_mate_in(ss->ply+1);
    }
    if (!ss->checkmateTested) {
      ss->checkmateTested = true;
      if(!pos.osl_state.inCheck()
	 && ImmediateCheckmate::hasCheckmateMove
	 (pos.side_to_move(),pos.osl_state,ss->bestMove)) {
	  return value_mate_in(ss->ply);
      }
#  ifdef GPSFISH_CHECKMATE3
      if ((! (ss-1)->currentMove.isNormal()
	   || (ss-1)->currentMove.ptype() == osl::KING)) {
	  osl::checkmate::King8Info king8=pos.osl_state.king8Info(alt(pos.side_to_move()));
	  assert(king8.uint64Value() == osl::checkmate::King8Info::make(pos.side_to_move(), pos.osl_state).uint64Value());
	  bool in_danger = king8.dropCandidate() | king8.moveCandidate2();
	  if (in_danger) {
	      osl::checkmate::FixedDepthSearcher solver(pos.osl_state);
	      if (solver.hasCheckmateMoveOfTurn(2,ss->bestMove)
		  .isCheckmateSuccess()) {
		  return value_mate_in(ss->ply+2);;
	      }
	  }
      }
#  endif
    }
#endif

    // Step 3. Mate distance pruning
    alpha = Max(value_mated_in(ss->ply), alpha);
    beta = Min(value_mate_in(ss->ply+1), beta);
    if (alpha >= beta)
        return alpha;

    // Step 4. Transposition table lookup
    // We don't want the score of a partial search to overwrite a previous full search
    // TT value, so we use a different position key in case of an excluded move.
    excludedMove = ss->excludedMove;
#ifdef GPSFISH
    posKey = excludedMove!=MOVE_NONE ? pos.get_exclusion_key() : pos.get_key();
#else
    posKey = excludedMove ? pos.get_exclusion_key() : pos.get_key();
#endif

    tte = TT.probe(posKey);
#ifdef GPSFISH
    ttMove = tte ? tte->move(pos) : MOVE_NONE;
#else
    ttMove = tte ? tte->move() : MOVE_NONE;
#endif

    // At PV nodes we check for exact scores, while at non-PV nodes we check for
    // a fail high/low. Biggest advantage at probing at PV nodes is to have a
    // smooth experience in analysis mode.
    if (tte && (PvNode ? tte->depth() >= depth && tte->type() == VALUE_TYPE_EXACT
                       : ok_to_use_TT(tte, depth, beta, ss->ply)))
    {
        TT.refresh(tte);
        ss->bestMove = ttMove; // Can be MOVE_NONE
        return value_from_tt(tte->value(), ss->ply);
    }

    // Step 5. Evaluate the position statically and update parent's gain statistics
    if (inCheck)
        ss->eval = ss->evalMargin = VALUE_NONE;
    else if (tte)
    {
        assert(tte->static_value() != VALUE_NONE);

        ss->eval = tte->static_value();
        ss->evalMargin = tte->static_value_margin();
        refinedValue = refine_eval(tte, ss->eval, ss->ply);
    }
    else
    {
        refinedValue = ss->eval = evaluate(pos, ss->evalMargin);
        TT.store(posKey, VALUE_NONE, VALUE_TYPE_NONE, DEPTH_NONE, MOVE_NONE, ss->eval, ss->evalMargin);
    }

    // Save gain for the parent non-capture move
    update_gains(pos, (ss-1)->currentMove, (ss-1)->eval, ss->eval);

    // Step 6. Razoring (is omitted in PV nodes)
    if (   !PvNode
        &&  depth < RazorDepth
        && !inCheck
        &&  refinedValue + razor_margin(depth) < beta
        &&  ttMove == MOVE_NONE
        &&  abs(beta) < VALUE_MATE_IN_PLY_MAX
#ifndef GPSFISH
        && !pos.has_pawn_on_7th(pos.side_to_move())
#endif
      )
    {
        Value rbeta = beta - razor_margin(depth);
        Value v = qsearch<NonPV>(pos, ss, rbeta-1, rbeta, DEPTH_ZERO);
        if (v < rbeta)
            // Logically we should return (v + razor_margin(depth)), but
            // surprisingly this did slightly weaker in tests.
            return v;
    }

    // Step 7. Static null move pruning (is omitted in PV nodes)
    // We're betting that the opponent doesn't have a move that will reduce
    // the score by more than futility_margin(depth) if we do a null move.
    if (   !PvNode
        && !ss->skipNullMove
        &&  depth < RazorDepth
        && !inCheck
        &&  refinedValue - futility_margin(depth, 0) >= beta
        &&  abs(beta) < VALUE_MATE_IN_PLY_MAX
#ifndef GPSFISH
        &&  pos.non_pawn_material(pos.side_to_move())
#endif
	   )
        return refinedValue - futility_margin(depth, 0);

    // Step 8. Null move search with verification search (is omitted in PV nodes)
    if (   !PvNode
        && !ss->skipNullMove
        &&  depth > ONE_PLY
        && !inCheck
        &&  refinedValue >= beta
        &&  abs(beta) < VALUE_MATE_IN_PLY_MAX
#ifdef GPSFISH
      )
#else
        &&  pos.non_pawn_material(pos.side_to_move()))
#endif
    {
#ifdef GPSFISH
        ss->currentMove = Move::PASS(pos.side_to_move());
#else
        ss->currentMove = MOVE_NULL;
#endif

        // Null move dynamic reduction based on depth
        int R = 3 + (depth >= 5 * ONE_PLY ? depth / 8 : 0);

        // Null move dynamic reduction based on value
        if (refinedValue - PawnValueMidgame > beta)
            R++;

#ifdef GPSFISH
        pos.do_undo_null_move(st,
                [&](osl::Square){
                *(pos.eval+1)= *(pos.eval);
                pos.eval++;
                pos.eval->update(pos.osl_state,ss->currentMove);
#else
        pos.do_null_move(st);
#endif
        (ss+1)->skipNullMove = true;
        nullValue = depth-R*ONE_PLY < ONE_PLY ? -qsearch<NonPV>(pos, ss+1, -beta, -alpha, DEPTH_ZERO)
                                              : - search<NonPV>(pos, ss+1, -beta, -alpha, depth-R*ONE_PLY);
        (ss+1)->skipNullMove = false;
#ifdef GPSFISH
	    --pos.eval;
	  }
	  );
#else
        pos.undo_null_move();
#endif

        if (nullValue >= beta)
        {
            // Do not return unproven mate scores
            if (nullValue >= VALUE_MATE_IN_PLY_MAX)
                nullValue = beta;

            if (depth < 6 * ONE_PLY)
                return nullValue;

            // Do verification search at high depths
            ss->skipNullMove = true;
            Value v = search<NonPV>(pos, ss, alpha, beta, depth-R*ONE_PLY);
            ss->skipNullMove = false;

            if (v >= beta)
                return nullValue;
        }
        else
        {
            // The null move failed low, which means that we may be faced with
            // some kind of threat. If the previous move was reduced, check if
            // the move that refuted the null move was somehow connected to the
            // move which was reduced. If a connection is found, return a fail
            // low score (which will cause the reduced move to fail high in the
            // parent node, which will trigger a re-search with full depth).
            threatMove = (ss+1)->bestMove;

            if (   depth < ThreatDepth
                && (ss-1)->reduction
                && threatMove != MOVE_NONE
                && connected_moves(pos, (ss-1)->currentMove, threatMove))
                return beta - 1;
        }
    }

    // Step 9. ProbCut (is omitted in PV nodes)
    // If we have a very good capture (i.e. SEE > seeValues[captured_piece_type])
    // and a reduced search returns a value much above beta, we can (almost) safely
    // prune the previous move.
    if (   !PvNode
        &&  depth >= RazorDepth + ONE_PLY
        && !inCheck
        && !ss->skipNullMove
        &&  excludedMove == MOVE_NONE
        &&  abs(beta) < VALUE_MATE_IN_PLY_MAX)
    {
        Value rbeta = beta + 200;
        Depth rdepth = depth - ONE_PLY - 3 * ONE_PLY;

        assert(rdepth >= ONE_PLY);

        MovePicker mp(pos, ttMove, H, Position::see_value(pos.captured_piece_type()));
        pinned = pos.pinned_pieces(pos.side_to_move());

        while ((move = mp.get_next_move()) != MOVE_NONE)
            if (pos.pl_move_is_legal(move, pinned))
            {
#ifdef GPSFISH
                pos.do_undo_move(move,st,
                        [&](osl::Square){
                        assert(pos.is_ok());
                        *(pos.eval+1)= *(pos.eval);
                        pos.eval++;
                        pos.eval->update(pos.osl_state,move);
#else
                pos.do_move(move, st);
#endif
                value = -search<NonPV>(pos, ss+1, -rbeta, -rbeta+1, rdepth);
#ifdef GPSFISH
                --pos.eval;
                });
#else
                pos.undo_move(move);
#endif
                if (value >= rbeta)
                    return value;
            }
    }

    // Step 10. Internal iterative deepening
    if (   depth >= IIDDepth[PvNode]
        && ttMove == MOVE_NONE
        && (PvNode || (!inCheck && ss->eval + IIDMargin >= beta)))
    {
        Depth d = (PvNode ? depth - 2 * ONE_PLY : depth / 2);

        ss->skipNullMove = true;
        search<PvNode ? PV : NonPV>(pos, ss, alpha, beta, d);
        ss->skipNullMove = false;

        tte = TT.probe(posKey);
#ifdef GPSFISH
        ttMove = tte ? tte->move(pos) : MOVE_NONE;
#else
        ttMove = tte ? tte->move() : MOVE_NONE;
#endif
    }

split_point_start: // At split points actual search starts from here

    // Initialize a MovePicker object for the current position
    MovePickerExt<NT> mp(pos, ttMove, depth, H, ss, PvNode ? -VALUE_INFINITE : beta);
#ifndef GPSFISH
    CheckInfo ci(pos);
#endif
    pinned = pos.pinned_pieces(pos.side_to_move());

    ss->bestMove = MOVE_NONE;
    futilityBase = ss->eval + ss->evalMargin;
    singularExtensionNode =   !RootNode
                           && !SpNode
                           && depth >= SingularExtensionDepth[PvNode]
                           && ttMove != MOVE_NONE
#ifdef GPSFISH
                           && excludedMove==MOVE_NONE // Do not allow recursive singular extension search
#else
                           && !excludedMove // Do not allow recursive singular extension search
#endif
                           && (tte->type() & VALUE_TYPE_LOWER)
                           && tte->depth() >= depth - 3 * ONE_PLY;
    if (SpNode)
    {
        lock_grab(&(sp->lock));
        bestValue = sp->bestValue;
    }

    // Step 11. Loop through moves
    // Loop through all pseudo-legal moves until no moves remain or a beta cutoff occurs
    while (   bestValue < beta
           && (move = mp.get_next_move()) != MOVE_NONE
           && !thread.cutoff_occurred())
    {
      assert(move_is_ok(move));

      if (move == excludedMove)
          continue;

      // At PV and SpNode nodes we want the moves to be legal
      if ((PvNode || SpNode) && !pos.pl_move_is_legal(move, pinned))
          continue;

      if (SpNode)
      {
          moveCount = ++sp->moveCount;
          lock_release(&(sp->lock));
      }
      else
          moveCount++;
#ifdef MOVE_STACK_REJECTIONS
      if(!Root && move_stack_rejections_probe(move,pos,ss,alpha)) {
	if (SpNode)
	  lock_grab(&(sp->lock));
	continue;
      }
#endif      

      if (RootNode)
      {
          // This is used by time management
          FirstRootMove = (moveCount == 1);

          // Save the current node count before the move is searched
          nodes = pos.nodes_searched();

          // If it's time to send nodes info, do it here where we have the
          // correct accumulated node counts searched by each thread.
          if (SendSearchedNodes)
          {
              SendSearchedNodes = false;
              cout << "info" << speed_to_uci(pos.nodes_searched()) << endl;
          }

          if (current_search_time() > 2000)
#ifdef GPSFISH
//	    cout << "info currmove " << move_to_uci(move)
//                   << " currmovenumber " << moveCount << endl;
	  {}
#else 
              cout << "info currmove " << move
                   << " currmovenumber " << moveCount << endl;
#endif
      }

      // At Root and at first iteration do a PV search on all the moves to score root moves
      isPvMove = (PvNode && moveCount <= (RootNode ? depth <= ONE_PLY ? 1000 : MultiPV : 1));
#ifdef GPSFISH
      givesCheck = pos.move_gives_check(move);
#else
      givesCheck = pos.move_gives_check(move, ci);
#endif
      captureOrPromotion = pos.move_is_capture(move) || move_is_promotion(move);

      // Step 12. Decide the new search depth
      ext = extension<PvNode>(pos, move, captureOrPromotion, givesCheck, &dangerous);

      // Singular extension search. If all moves but one fail low on a search of
      // (alpha-s, beta-s), and just one fails high on (alpha, beta), then that move
      // is singular and should be extended. To verify this we do a reduced search
      // on all the other moves but the ttMove, if result is lower than ttValue minus
      // a margin then we extend ttMove.
      if (   singularExtensionNode
          && move == ttMove
          && pos.pl_move_is_legal(move, pinned)
          && ext < ONE_PLY)
      {
          Value ttValue = value_from_tt(tte->value(), ss->ply);

          if (abs(ttValue) < VALUE_KNOWN_WIN)
          {
              Value rBeta = ttValue - int(depth);
              ss->excludedMove = move;
              ss->skipNullMove = true;
              Value v = search<NonPV>(pos, ss, rBeta - 1, rBeta, depth / 2);
              ss->skipNullMove = false;
              ss->excludedMove = MOVE_NONE;
              ss->bestMove = MOVE_NONE;
              if (v < rBeta)
                  ext = ONE_PLY;
          }
      }

      // Update current move (this must be done after singular extension search)
      newDepth = depth - ONE_PLY + ext;

      // Step 13. Futility pruning (is omitted in PV nodes)
      if (   !PvNode
          && !captureOrPromotion
          && !inCheck
          && !dangerous
          &&  move != ttMove
          && !move_is_castle(move))
      {
          // Move count based pruning
          if (   moveCount >= futility_move_count(depth)
#ifdef GPSFISH
              && (threatMove==MOVE_NONE || !connected_threat(pos, move, threatMove))
#else
              && (!threatMove || !connected_threat(pos, move, threatMove))
#endif
              && bestValue > VALUE_MATED_IN_PLY_MAX) // FIXME bestValue is racy
          {
              if (SpNode)
                  lock_grab(&(sp->lock));

              continue;
          }

          // Value based pruning
          // We illogically ignore reduction condition depth >= 3*ONE_PLY for predicted depth,
          // but fixing this made program slightly weaker.
          Depth predictedDepth = newDepth - reduction<PvNode>(depth, moveCount);
#ifdef GPSFISH
          futilityValueScaled =  futilityBase + futility_margin(predictedDepth, moveCount)
                               + H.gain(move.ptypeO(), move_to(move));
#else
          futilityValueScaled =  futilityBase + futility_margin(predictedDepth, moveCount)
                               + H.gain(pos.piece_on(move_from(move)), move_to(move));
#endif

          if (futilityValueScaled < beta)
          {
              if (SpNode)
              {
                  lock_grab(&(sp->lock));
                  if (futilityValueScaled > sp->bestValue)
                      sp->bestValue = bestValue = futilityValueScaled;
              }
              else if (futilityValueScaled > bestValue)
                  bestValue = futilityValueScaled;

              continue;
          }

          // Prune moves with negative SEE at low depths
          if (   predictedDepth < 2 * ONE_PLY
              && bestValue > VALUE_MATED_IN_PLY_MAX
              && pos.see_sign(move) < 0)
          {
              if (SpNode)
                  lock_grab(&(sp->lock));

              continue;
          }
      }

      // Check for legality only before to do the move
      if (!pos.pl_move_is_legal(move, pinned))
      {
          moveCount--;
          continue;
      }

      ss->currentMove = move;

#ifdef GPSFISH
      assert(pos.eval->value()==eval_t(pos.osl_state,false).value());
      (ss+1)->checkmateTested = false;
      pos.do_undo_move(move,st,
              [&](osl::Square){
              *(pos.eval+1)= *(pos.eval);
              pos.eval++;
              pos.eval->update(pos.osl_state,move);
              assert(pos.eval->value()==eval_t(pos.osl_state,false).value());

    const bool PvNode   = (NT == PV || NT == Root || NT == SplitPointPV);
    const bool SpNode   = (NT == SplitPointPV || NT == SplitPointNonPV);
    const bool RootNode = (NT == Root);

#else
      // Step 14. Make the move
      pos.do_move(move, st, ci, givesCheck);
#endif

      if (!SpNode && !captureOrPromotion)
          movesSearched[playedMoveCount++] = move;

      // Step extra. pv search (only in PV nodes)
      // The first move in list is the expected PV
      if (isPvMove)
      {
          // Aspiration window is disabled in multi-pv case
          if (RootNode && MultiPV > 1)
              alpha = -VALUE_INFINITE;

          value = newDepth < ONE_PLY ? -qsearch<PV>(pos, ss+1, -beta, -alpha, DEPTH_ZERO)
                                     : - search<PV>(pos, ss+1, -beta, -alpha, newDepth);
      }
      else
      {
          // Step 15. Reduced depth search
          // If the move fails high will be re-searched at full depth.
          bool doFullDepthSearch = true;
          alpha = SpNode ? sp->alpha : alpha;

          if (    depth >= 3 * ONE_PLY
              && !captureOrPromotion
              && !dangerous
              && !move_is_castle(move)
              &&  ss->killers[0] != move
              &&  ss->killers[1] != move)
          {
              ss->reduction = reduction<PvNode>(depth, moveCount);
              if (ss->reduction)
              {
                  Depth d = newDepth - ss->reduction;
                  value = d < ONE_PLY ? -qsearch<NonPV>(pos, ss+1, -(alpha+1), -alpha, DEPTH_ZERO)
                                      : - search<NonPV>(pos, ss+1, -(alpha+1), -alpha, d);
                  doFullDepthSearch = (value > alpha);
              }
              ss->reduction = DEPTH_ZERO; // Restore original reduction
          }

          // Step 16. Full depth search
          if (doFullDepthSearch)
          {
              alpha = SpNode ? sp->alpha : alpha;
              value = newDepth < ONE_PLY ? -qsearch<NonPV>(pos, ss+1, -(alpha+1), -alpha, DEPTH_ZERO)
                                         : - search<NonPV>(pos, ss+1, -(alpha+1), -alpha, newDepth);

              // Step extra. pv search (only in PV nodes)
              // Search only for possible new PV nodes, if instead value >= beta then
              // parent node fails low with value <= alpha and tries another move.
              if (PvNode && value > alpha && (RootNode || value < beta))
                  value = newDepth < ONE_PLY ? -qsearch<PV>(pos, ss+1, -beta, -alpha, DEPTH_ZERO)
                                             : - search<PV>(pos, ss+1, -beta, -alpha, newDepth);
          }
      }
#ifdef GPSFISH
      --pos.eval;
	}
	);
#else
      // Step 17. Undo move
      pos.undo_move(move);
#endif

      assert(value > -VALUE_INFINITE && value < VALUE_INFINITE);

      // Step 18. Check for new best move
      if (SpNode)
      {
          lock_grab(&(sp->lock));
          bestValue = sp->bestValue;
          alpha = sp->alpha;
      }

      if (value > bestValue && !(SpNode && thread.cutoff_occurred()))
      {
          bestValue = value;

          if (SpNode)
              sp->bestValue = value;

          if (!RootNode && value > alpha)
          {
              if (PvNode && value < beta) // We want always alpha < beta
              {
                  alpha = value;

                  if (SpNode)
                      sp->alpha = value;
              }
              else if (SpNode)
                  sp->is_betaCutoff = true;

              ss->bestMove = move;

              if (SpNode)
                  sp->ss->bestMove = move;
          }
      }

      if (RootNode)
      {
          // Finished searching the move. If StopRequest is true, the search
          // was aborted because the user interrupted the search or because we
          // ran out of time. In this case, the return value of the search cannot
          // be trusted, and we break out of the loop without updating the best
          // move and/or PV.
          if (StopRequest)
              break;

          // Remember searched nodes counts for this move
          mp.rm->nodes += pos.nodes_searched() - nodes;

          // PV move or new best move ?
          if (isPvMove || value > alpha)
          {
              // Update PV
              ss->bestMove = move;
              mp.rm->pv_score = value;
              mp.rm->extract_pv_from_tt(pos);

              // We record how often the best move has been changed in each
              // iteration. This information is used for time management: When
              // the best move changes frequently, we allocate some more time.
              if (!isPvMove && MultiPV == 1)
                  Rml.bestMoveChanges++;

              Rml.sort_multipv(moveCount);
#ifdef GPSFISH
              if (depth >= 5*ONE_PLY
                      && (!isPvMove || current_search_time() >= 5000))
                  cout << Rml[0].pv_info_to_uci(pos, depth/ONE_PLY,
                          thread.maxPly,
                          alpha, beta, 0)
                      << endl;
#endif

              // Update alpha. In multi-pv we don't use aspiration window, so
              // set alpha equal to minimum score among the PV lines.
              if (MultiPV > 1)
                  alpha = Rml[Min(moveCount, MultiPV) - 1].pv_score; // FIXME why moveCount?
              else if (value > alpha)
                  alpha = value;
          }
          else
              mp.rm->pv_score = -VALUE_INFINITE;

      } // RootNode

      // Step 19. Check for split
      if (   !RootNode
          && !SpNode
          && depth >= Threads.min_split_depth()
          && bestValue < beta
          && Threads.available_slave_exists(pos.thread())
          && !StopRequest
          && !thread.cutoff_occurred())
          Threads.split<FakeSplit>(pos, ss, &alpha, beta, &bestValue, depth,
                                   threatMove, moveCount, &mp, PvNode);
    }

    // Step 20. Check for mate and stalemate
    // All legal moves have been searched and if there are
    // no legal moves, it must be mate or stalemate.
    // If one move was excluded return fail low score.
    if (!SpNode && !moveCount)
#ifdef GPSFISH
      return excludedMove!=MOVE_NONE ? oldAlpha : (inCheck ? (move_is_pawn_drop((ss-1)->currentMove) ? value_mate_in(ss->ply) : value_mated_in(ss->ply) ): VALUE_DRAW);
#else
        return excludedMove ? oldAlpha : inCheck ? value_mated_in(ss->ply) : VALUE_DRAW;
#endif

    // Step 21. Update tables
    // If the search is not aborted, update the transposition table,
    // history counters, and killer moves.
    if (!SpNode && !StopRequest && !thread.cutoff_occurred())
    {
        move = bestValue <= oldAlpha ? MOVE_NONE : ss->bestMove;
        vt   = bestValue <= oldAlpha ? VALUE_TYPE_UPPER
             : bestValue >= beta ? VALUE_TYPE_LOWER : VALUE_TYPE_EXACT;

        TT.store(posKey, value_to_tt(bestValue, ss->ply), vt, depth, move, ss->eval, ss->evalMargin);

        // Update killers and history only for non capture moves that fails high
        if (    bestValue >= beta
            && !pos.move_is_capture(move)
            && !move_is_promotion(move))
        {
            if (move != ss->killers[0])
            {
                ss->killers[1] = ss->killers[0];
                ss->killers[0] = move;
            }
            update_history(pos, move, depth, movesSearched, playedMoveCount);
        }
    }

    if (SpNode)
    {
        // Here we have the lock still grabbed
        sp->is_slave[pos.thread()] = false;
        sp->nodes += pos.nodes_searched();
        lock_release(&(sp->lock));
    }

    assert(bestValue > -VALUE_INFINITE && bestValue < VALUE_INFINITE);

    return bestValue;
  }

  // qsearch() is the quiescence search function, which is called by the main
  // search function when the remaining depth is zero (or, to be more precise,
  // less than ONE_PLY).

  template <NodeType NT>
  Value qsearch(Position& pos, SearchStack* ss, Value alpha, Value beta, Depth depth) {

    const bool PvNode = (NT == PV);

    assert(NT == PV || NT == NonPV);
    assert(alpha >= -VALUE_INFINITE && alpha <= VALUE_INFINITE);
    assert(beta >= -VALUE_INFINITE && beta <= VALUE_INFINITE);
    assert(PvNode || alpha == beta - 1);
    assert(depth <= 0);
    assert(pos.thread() >= 0 && pos.thread() < Threads.size());

    StateInfo st;
    Move ttMove, move;
    Value bestValue, value, evalMargin, futilityValue, futilityBase;
#ifdef GPSFISH
    bool inCheck, givesCheck, evasionPrunable;
#else
    bool inCheck, enoughMaterial, givesCheck, evasionPrunable;
#endif
    const TTEntry* tte;
    Depth ttDepth;
    Value oldAlpha = alpha;

    ss->bestMove = ss->currentMove = MOVE_NONE;
    ss->ply = (ss-1)->ply + 1;

#ifdef GPSFISH
    if(can_capture_king(pos)){
        return value_mate_in(0);
    }
    if(!pos.osl_state.inCheck()
            && ImmediateCheckmate::hasCheckmateMove
            (pos.side_to_move(),pos.osl_state,ss->bestMove)) {
        return value_mate_in(ss->ply); 
    }
#endif

    // Check for an instant draw or maximum ply reached
<<<<<<< HEAD
#ifdef GPSFISH
    int threadID = pos.thread();
    if (threadID == 0 && ++NodesSincePoll > NodesBetweenPolls)
    {
        NodesSincePoll = 0;
        poll(pos);
    }
    int repeat_check=0;
    if (StopRequest || ss->ply > PLY_MAX || pos.is_draw(repeat_check))
#ifdef GPSFISH
        return value_draw(pos);
#else
    return VALUE_DRAW;
#endif
    if(repeat_check<0) 
        return value_mated_in(ss->ply+1);
    else if(repeat_check>0) 
        return value_mate_in(ss->ply);
#else
    if (ss->ply > PLY_MAX || pos.is_draw())
=======
    if (pos.is_draw<true>() || ss->ply > PLY_MAX)
>>>>>>> 3b2bcee0
        return VALUE_DRAW;
#endif

    // Decide whether or not to include checks, this fixes also the type of
    // TT entry depth that we are going to use. Note that in qsearch we use
    // only two types of depth in TT: DEPTH_QS_CHECKS or DEPTH_QS_NO_CHECKS.
    inCheck = pos.in_check();
    ttDepth = (inCheck || depth >= DEPTH_QS_CHECKS ? DEPTH_QS_CHECKS : DEPTH_QS_NO_CHECKS);

    // Transposition table lookup. At PV nodes, we don't use the TT for
    // pruning, but only for move ordering.
    tte = TT.probe(pos.get_key());
#ifdef GPSFISH
    ttMove = (tte ? tte->move(pos) : MOVE_NONE);
#else
    ttMove = (tte ? tte->move() : MOVE_NONE);
#endif

    if (!PvNode && tte && ok_to_use_TT(tte, ttDepth, beta, ss->ply))
    {
        ss->bestMove = ttMove; // Can be MOVE_NONE
        return value_from_tt(tte->value(), ss->ply);
    }

    // Evaluate the position statically
    if (inCheck)
    {
        bestValue = futilityBase = -VALUE_INFINITE;
        ss->eval = evalMargin = VALUE_NONE;
#ifndef GPSFISH
        enoughMaterial = false;
#endif
    }
    else
    {
        if (tte)
        {
            assert(tte->static_value() != VALUE_NONE);

            evalMargin = tte->static_value_margin();
            ss->eval = bestValue = tte->static_value();
        }
        else
            ss->eval = bestValue = evaluate(pos, evalMargin);

        update_gains(pos, (ss-1)->currentMove, (ss-1)->eval, ss->eval);

        // Stand pat. Return immediately if static value is at least beta
        if (bestValue >= beta)
        {
            if (!tte)
                TT.store(pos.get_key(), value_to_tt(bestValue, ss->ply), VALUE_TYPE_LOWER, DEPTH_NONE, MOVE_NONE, ss->eval, evalMargin);

            return bestValue;
        }

        if (PvNode && bestValue > alpha)
            alpha = bestValue;

        // Futility pruning parameters, not needed when in check
        futilityBase = ss->eval + evalMargin + FutilityMarginQS;
#ifndef GPSFISH
        enoughMaterial = pos.non_pawn_material(pos.side_to_move()) > RookValueMidgame;
#endif
    }

    // Initialize a MovePicker object for the current position, and prepare
    // to search the moves. Because the depth is <= 0 here, only captures,
    // queen promotions and checks (only if depth >= DEPTH_QS_CHECKS) will
    // be generated.
    MovePicker mp(pos, ttMove, depth, H);
#ifndef GPSFISH
    CheckInfo ci(pos);
#endif
    Bitboard pinned = pos.pinned_pieces(pos.side_to_move());

    // Loop through the moves until no moves remain or a beta cutoff occurs
    while (   alpha < beta
           && (move = mp.get_next_move()) != MOVE_NONE)
    {
      assert(move_is_ok(move));

#ifdef MOVE_STACK_REJECTIONS
      if(move_stack_rejections_probe(move,pos,ss,alpha)) continue;
#endif      

#ifdef GPSFISH
      givesCheck = pos.move_gives_check(move);
#else
      givesCheck = pos.move_gives_check(move, ci);
#endif

      // Futility pruning
      if (   !PvNode
          && !inCheck
          && !givesCheck
          &&  move != ttMove
#ifndef GPSFISH
          &&  enoughMaterial
          && !move_is_promotion(move)
          && !pos.move_is_passed_pawn_push(move)
#endif
         )
      {
#ifdef GPSFISH
          futilityValue =  futilityBase
                         + pos.endgame_value_of_piece_on(move_to(move))
                         + (move_is_promotion(move) ? pos.promote_value_of_piece_on(move_from(move)) : VALUE_ZERO);
#else
          futilityValue =  futilityBase
                         + pos.endgame_value_of_piece_on(move_to(move))
                         + (move_is_ep(move) ? PawnValueEndgame : VALUE_ZERO);
#endif

          if (futilityValue < alpha)
          {
              if (futilityValue > bestValue)
                  bestValue = futilityValue;
              continue;
          }

          // Prune moves with negative or equal SEE
          if (   futilityBase < beta
              && depth < DEPTH_ZERO
              && pos.see(move) <= 0)
              continue;
      }

      // Detect non-capture evasions that are candidate to be pruned
      evasionPrunable =   !PvNode
                       && inCheck
                       && bestValue > VALUE_MATED_IN_PLY_MAX
                       && !pos.move_is_capture(move)
#ifndef GPSFISH
                       && !pos.can_castle(pos.side_to_move())
#endif
                       ;

      // Don't search moves with negative SEE values
      if (   !PvNode
          && (!inCheck || evasionPrunable)
          &&  move != ttMove
#ifndef GPSFISH
          && !move_is_promotion(move)
#endif
          &&  pos.see_sign(move) < 0)
          continue;

      // Don't search useless checks
      if (   !PvNode
          && !inCheck
          &&  givesCheck
          &&  move != ttMove
          && !pos.move_is_capture(move)
          && !move_is_promotion(move)
          &&  ss->eval + PawnValueMidgame / 4 < beta
          && !check_is_dangerous(pos, move, futilityBase, beta, &bestValue))
      {
          if (ss->eval + PawnValueMidgame / 4 > bestValue)
              bestValue = ss->eval + PawnValueMidgame / 4;

          continue;
      }

      // Check for legality only before to do the move
      if (!pos.pl_move_is_legal(move, pinned))
          continue;

      // Update current move
      ss->currentMove = move;

      // Make and search the move
#ifdef GPSFISH
      pos.do_undo_move(move,st,
              [&](osl::Square){
              assert(pos.is_ok());
              *(pos.eval+1)= *(pos.eval);
              pos.eval++;
              pos.eval->update(pos.osl_state,move);
              assert(pos.eval_is_ok());
#else
      pos.do_move(move, st, ci, givesCheck);
#endif
      value = -qsearch<NT>(pos, ss+1, -beta, -alpha, depth-ONE_PLY);
#ifdef GPSFISH
              --pos.eval;
              }
              );
#else
      pos.undo_move(move);
#endif

      assert(value > -VALUE_INFINITE && value < VALUE_INFINITE);

      // New best move?
      if (value > bestValue)
      {
          bestValue = value;
          if (value > alpha)
          {
              alpha = value;
              ss->bestMove = move;
          }
       }
    }

#ifdef GPSFISH_CHECKMATE3_QUIESCE
    if (bestValue < beta && depth >= DEPTH_QS_CHECKS
            && (!(ss-1)->currentMove.isNormal()
                || (ss-1)->currentMove.ptype() == osl::KING)) {
        osl::checkmate::King8Info king8=pos.osl_state.king8Info(alt(pos.side_to_move()));
        assert(king8.uint64Value() == osl::checkmate::King8Info::make(pos.side_to_move(), pos.osl_state).uint64Value());
        bool in_danger = king8.dropCandidate() | king8.moveCandidate2();
        if (in_danger) {
            osl::checkmate::FixedDepthSearcher solver(pos.osl_state);
            if (solver.hasCheckmateMoveOfTurn(2,(ss)->bestMove).isCheckmateSuccess()) {
                return value_mate_in(ss->ply+2);;
            }
        }
    }
#endif

    // All legal moves have been searched. A special case: If we're in check
    // and no legal moves were found, it is checkmate.
    if (inCheck && bestValue == -VALUE_INFINITE)
#ifdef GPSFISH
        return (move_is_pawn_drop((ss-1)->currentMove) ? value_mate_in(ss->ply) : value_mated_in(ss->ply));
#else
        return value_mated_in(ss->ply);
#endif

    // Update transposition table
    ValueType vt = (bestValue <= oldAlpha ? VALUE_TYPE_UPPER : bestValue >= beta ? VALUE_TYPE_LOWER : VALUE_TYPE_EXACT);
    TT.store(pos.get_key(), value_to_tt(bestValue, ss->ply), vt, ttDepth, ss->bestMove, ss->eval, evalMargin);

    assert(bestValue > -VALUE_INFINITE && bestValue < VALUE_INFINITE);

    return bestValue;
  }


  // check_is_dangerous() tests if a checking move can be pruned in qsearch().
  // bestValue is updated only when returning false because in that case move
  // will be pruned.

  bool check_is_dangerous(Position &pos, Move move, Value futilityBase, Value beta, Value *bestValue)
  {
#ifdef GPSFISH
    return false;
#else
    Bitboard b, occ, oldAtt, newAtt, kingAtt;
    Square from, to, ksq, victimSq;
    Piece pc;
    Color them;
    Value futilityValue, bv = *bestValue;

    from = move_from(move);
    to = move_to(move);
    them = opposite_color(pos.side_to_move());
    ksq = pos.king_square(them);
    kingAtt = pos.attacks_from<KING>(ksq);
    pc = pos.piece_on(from);

    occ = pos.occupied_squares() & ~(1ULL << from) & ~(1ULL << ksq);
    oldAtt = pos.attacks_from(pc, from, occ);
    newAtt = pos.attacks_from(pc,   to, occ);

    // Rule 1. Checks which give opponent's king at most one escape square are dangerous
    b = kingAtt & ~pos.pieces_of_color(them) & ~newAtt & ~(1ULL << to);

    if (!(b && (b & (b - 1))))
        return true;

    // Rule 2. Queen contact check is very dangerous
    if (   type_of_piece(pc) == QUEEN
        && bit_is_set(kingAtt, to))
        return true;

    // Rule 3. Creating new double threats with checks
    b = pos.pieces_of_color(them) & newAtt & ~oldAtt & ~(1ULL << ksq);

    while (b)
    {
        victimSq = pop_1st_bit(&b);
        futilityValue = futilityBase + pos.endgame_value_of_piece_on(victimSq);

        // Note that here we generate illegal "double move"!
        if (   futilityValue >= beta
            && pos.see_sign(make_move(from, victimSq)) >= 0)
            return true;

        if (futilityValue > bv)
            bv = futilityValue;
    }

    // Update bestValue only if check is not dangerous (because we will prune the move)
    *bestValue = bv;
    return false;
#endif
  }


  // connected_moves() tests whether two moves are 'connected' in the sense
  // that the first move somehow made the second move possible (for instance
  // if the moving piece is the same in both moves). The first move is assumed
  // to be the move that was made to reach the current position, while the
  // second move is assumed to be a move from the current position.

  bool connected_moves(const Position& pos, Move m1, Move m2) {

    Square f1, t1, f2, t2;
    Piece p;

#ifdef GPSFISH
    assert(m1 != MOVE_NONE && move_is_ok(m1));
    assert(m2 != MOVE_NONE && move_is_ok(m2));
#else
    assert(m1 && move_is_ok(m1));
    assert(m2 && move_is_ok(m2));
#endif

    // Case 1: The moving piece is the same in both moves
    f2 = move_from(m2);
    t1 = move_to(m1);
    if (f2 == t1)
        return true;

    // Case 2: The destination square for m2 was vacated by m1
    t2 = move_to(m2);
    f1 = move_from(m1);
    if (t2 == f1)
        return true;

    // Case 3: Moving through the vacated square
#ifdef GPSFISH
    if(!f2.isPieceStand() && !f1.isPieceStand() &&
       Board_Table.getShortOffset(Offset32(f2,t2)) ==
       Board_Table.getShortOffset(Offset32(f2,f1)) &&
       abs((f2-t2).intValue())>abs((f2-f1).intValue())) return true;
#else
    if (   piece_is_slider(pos.piece_on(f2))
        && bit_is_set(squares_between(f2, t2), f1))
      return true;
#endif

    // Case 4: The destination square for m2 is defended by the moving piece in m1
    p = pos.piece_on(t1);
#ifdef GPSFISH
    osl::Piece pc=pos.osl_state.pieceAt(t1);
    if(pos.osl_state.hasEffectByPiece(pc,t2)) return true;
#else
    if (bit_is_set(pos.attacks_from(p, t1), t2))
        return true;
#endif

    // Case 5: Discovered check, checking piece is the piece moved in m1
#ifdef GPSFISH
    pc=pos.osl_state.pieceAt(t2);
    if(pc.isPiece() && pos.osl_state.hasEffectByPiece(pc,f2) &&
       Ptype_Table.getEffect(p,t1,pos.king_square(pos.side_to_move())).hasBlockableEffect() &&
       Board_Table.isBetweenSafe(f2,t1,pos.king_square(pos.side_to_move())) &&
       !Board_Table.isBetweenSafe(t2,t1,pos.king_square(pos.side_to_move())) &&
       pos.osl_state.pinOrOpen(pos.side_to_move()).test(pos.osl_state.pieceAt(t1).number()))
        return true;
#else
    if (    piece_is_slider(p)
        &&  bit_is_set(squares_between(t1, pos.king_square(pos.side_to_move())), f2)
        && !bit_is_set(squares_between(t1, pos.king_square(pos.side_to_move())), t2))
    {
        // discovered_check_candidates() works also if the Position's side to
        // move is the opposite of the checking piece.
        Color them = opposite_color(pos.side_to_move());
        Bitboard dcCandidates = pos.discovered_check_candidates(them);

        if (bit_is_set(dcCandidates, f2))
            return true;
    }
#endif
    return false;
  }


  // value_to_tt() adjusts a mate score from "plies to mate from the root" to
  // "plies to mate from the current ply".  Non-mate scores are unchanged.
  // The function is called before storing a value to the transposition table.

  Value value_to_tt(Value v, int ply) {

    if (v >= VALUE_MATE_IN_PLY_MAX)
      return v + ply;

    if (v <= VALUE_MATED_IN_PLY_MAX)
      return v - ply;

    return v;
  }


  // value_from_tt() is the inverse of value_to_tt(): It adjusts a mate score from
  // the transposition table to a mate score corrected for the current ply.

  Value value_from_tt(Value v, int ply) {

    if (v >= VALUE_MATE_IN_PLY_MAX)
      return v - ply;

    if (v <= VALUE_MATED_IN_PLY_MAX)
      return v + ply;

    return v;
  }


  // connected_threat() tests whether it is safe to forward prune a move or if
  // is somehow connected to the threat move returned by null search.

  bool connected_threat(const Position& pos, Move m, Move threat) {

    assert(move_is_ok(m));
#ifdef GPSFISH
    assert(threat!=MOVE_NONE && move_is_ok(threat));
#else
    assert(threat && move_is_ok(threat));
#endif
    assert(!pos.move_gives_check(m));
    assert(!pos.move_is_capture(m) && !move_is_promotion(m));
#ifndef GPSFISH
    assert(!pos.move_is_passed_pawn_push(m));
#endif

    Square mfrom, mto, tfrom, tto;

    mfrom = move_from(m);
    mto = move_to(m);
    tfrom = move_from(threat);
    tto = move_to(threat);

    // Case 1: Don't prune moves which move the threatened piece
    if (mfrom == tto)
        return true;

    // Case 2: If the threatened piece has value less than or equal to the
    // value of the threatening piece, don't prune moves which defend it.
    if (   pos.move_is_capture(threat)
        && (   pos.midgame_value_of_piece_on(tfrom) >= pos.midgame_value_of_piece_on(tto)
#ifdef GPSFISH
            || pos.type_of_piece_on(tfrom) == osl::KING)
        && pos.osl_state.hasEffectIf(m.ptypeO(), m.to(), tto))
#else
            || pos.type_of_piece_on(tfrom) == KING)
        && pos.move_attacks_square(m, tto))
#endif
        return true;

    // Case 3: If the moving piece in the threatened move is a slider, don't
    // prune safe moves which block its ray.
#ifdef GPSFISH
    if (   !tfrom.isPieceStand()
        && Board_Table.isBetweenSafe(mto,tfrom,tto)
        && pos.see_sign(m) >= 0)
        return true;
#else
    if (   piece_is_slider(pos.piece_on(tfrom))
        && bit_is_set(squares_between(tfrom, tto), mto)
        && pos.see_sign(m) >= 0)
        return true;
#endif

    return false;
  }


  // ok_to_use_TT() returns true if a transposition table score
  // can be used at a given point in search.

  bool ok_to_use_TT(const TTEntry* tte, Depth depth, Value beta, int ply) {

    Value v = value_from_tt(tte->value(), ply);

    return   (   tte->depth() >= depth
              || v >= Max(VALUE_MATE_IN_PLY_MAX, beta)
              || v < Min(VALUE_MATED_IN_PLY_MAX, beta))

          && (   ((tte->type() & VALUE_TYPE_LOWER) && v >= beta)
              || ((tte->type() & VALUE_TYPE_UPPER) && v < beta));
  }


  // refine_eval() returns the transposition table score if
  // possible otherwise falls back on static position evaluation.

  Value refine_eval(const TTEntry* tte, Value defaultEval, int ply) {

      assert(tte);

      Value v = value_from_tt(tte->value(), ply);

      if (   ((tte->type() & VALUE_TYPE_LOWER) && v >= defaultEval)
          || ((tte->type() & VALUE_TYPE_UPPER) && v < defaultEval))
          return v;

      return defaultEval;
  }


  // update_history() registers a good move that produced a beta-cutoff
  // in history and marks as failures all the other moves of that ply.

  void update_history(const Position& pos, Move move, Depth depth,
                      Move movesSearched[], int moveCount) {
    Move m;
    Value bonus = Value(int(depth) * int(depth));

#ifdef GPSFISH
    H.update(move.ptypeO(), move_to(move), bonus);
#else
    H.update(pos.piece_on(move_from(move)), move_to(move), bonus);
#endif

    for (int i = 0; i < moveCount - 1; i++)
    {
        m = movesSearched[i];

        assert(m != move);

#ifdef GPSFISH
        H.update(m.ptypeO(), move_to(m), -bonus);
#else
        H.update(pos.piece_on(move_from(m)), move_to(m), -bonus);
#endif
    }
  }


  // update_gains() updates the gains table of a non-capture move given
  // the static position evaluation before and after the move.

  void update_gains(const Position& pos, Move m, Value before, Value after) {

#ifdef GPSFISH
    if (   !m.isPass()
#else
    if (   m != MOVE_NULL
#endif
        && before != VALUE_NONE
        && after != VALUE_NONE
        && pos.captured_piece_type() == PIECE_TYPE_NONE
        && !move_is_special(m))
#ifdef GPSFISH
        H.update_gain(m.ptypeO(), move_to(m), -(before + after));
#else
        H.update_gain(pos.piece_on(move_to(m)), move_to(m), -(before + after));
#endif
  }


  // current_search_time() returns the number of milliseconds which have passed
  // since the beginning of the current search.

  int current_search_time(int set) {

    static int searchStartTime;

    if (set)
        searchStartTime = set;

    return get_system_time() - searchStartTime;
  }


  // value_to_uci() converts a value to a string suitable for use with the UCI
  // protocol specifications:
  //
  // cp <x>     The score from the engine's point of view in centipawns.
  // mate <y>   Mate in y moves, not plies. If the engine is getting mated
  //            use negative values for y.

  std::string value_to_uci(Value v) {

    std::stringstream s;

#ifdef GPSFISH
    if (abs(v) < VALUE_MATE - PLY_MAX * ONE_PLY)
        s << "cp " << int(v) * 100 / 200;
    else
        s << "cp " << int(v);
#else
    if (abs(v) < VALUE_MATE - PLY_MAX * ONE_PLY)
        s << "cp " << int(v) * 100 / int(PawnValueMidgame); // Scale to centipawns
    else
        s << "mate " << (v > 0 ? VALUE_MATE - v + 1 : -VALUE_MATE - v) / 2;
#endif

    return s.str();
  }


  // speed_to_uci() returns a string with time stats of current search suitable
  // to be sent to UCI gui.

  std::string speed_to_uci(int64_t nodes) {

    std::stringstream s;
    int t = current_search_time();

    s << " nodes " << nodes
      << " nps "   << (t > 0 ? int(nodes * 1000 / t) : 0)
#ifdef GPSFISH
      << " time "  << (t > 0 ? t : 1);
#else
      << " time "  << t;
#endif

    return s.str();
  }


  // poll() performs two different functions: It polls for user input, and it
  // looks at the time consumed so far and decides if it's time to abort the
  // search.

  void poll(const Position& pos) {

    static int lastInfoTime;
    int t = current_search_time();

    //  Poll for input
    if (input_available())
    {
        // We are line oriented, don't read single chars
        std::string command;

        if (!std::getline(std::cin, command) || command == "quit")
        {
            // Quit the program as soon as possible
            Limits.ponder = false;
            QuitRequest = StopRequest = true;
            return;
        }
#ifdef GPSFISH
        else if (command.size() >= 5 && string(command,0,5) == "echo "){
            cout << string(command,5) << endl;
        }
        else if (command == "stop" || command.find("gameover")==0)
#else
        else if (command == "stop")
#endif
        {
            // Stop calculating as soon as possible, but still send the "bestmove"
            // and possibly the "ponder" token when finishing the search.
            Limits.ponder = false;
            StopRequest = true;
        }
        else if (command == "ponderhit")
        {
            // The opponent has played the expected move. GUI sends "ponderhit" if
            // we were told to ponder on the same move the opponent has played. We
            // should continue searching but switching from pondering to normal search.
            Limits.ponder = false;

            if (StopOnPonderhit)
                StopRequest = true;
        }
    }

    // Print search information
    if (t < 1000)
        lastInfoTime = 0;

    else if (lastInfoTime > t)
        // HACK: Must be a new search where we searched less than
        // NodesBetweenPolls nodes during the first second of search.
        lastInfoTime = 0;

    else if (t - lastInfoTime >= 1000)
    {
        lastInfoTime = t;

        dbg_print_mean();
        dbg_print_hit_rate();

        // Send info on searched nodes as soon as we return to root
        SendSearchedNodes = true;
    }

    // Should we stop the search?
    if (Limits.ponder)
        return;

    bool stillAtFirstMove =    FirstRootMove
                           && !AspirationFailLow
                           &&  t > TimeMgr.available_time();

    bool noMoreTime =   t > TimeMgr.maximum_time()
                     || stillAtFirstMove;

    if (   (Limits.useTimeManagement() && noMoreTime)
        || (Limits.maxTime && t >= Limits.maxTime)
        || (Limits.maxNodes && pos.nodes_searched() >= Limits.maxNodes)) // FIXME
        StopRequest = true;
  }


  // wait_for_stop_or_ponderhit() is called when the maximum depth is reached
  // while the program is pondering. The point is to work around a wrinkle in
  // the UCI protocol: When pondering, the engine is not allowed to give a
  // "bestmove" before the GUI sends it a "stop" or "ponderhit" command.
  // We simply wait here until one of these commands is sent, and return,
  // after which the bestmove and pondermove will be printed.

  void wait_for_stop_or_ponderhit() {

    std::string command;

    // Wait for a command from stdin
    while (   std::getline(std::cin, command)
	      && command.find("gameover") != 0
	      && command != "ponderhit" && command != "stop" && command != "quit")
#ifdef GPSFISH
    {
        if (command.size() >= 5 && string(command,0,5) == "echo ")
            cout << string(command,5) << endl;
    }
#else
    {};
#endif

    if (command != "ponderhit" && command != "stop" && command.find("gameover")!=0)
        QuitRequest = true; // Must be "quit" or getline() returned false
  }


  // When playing with strength handicap choose best move among the MultiPV set
  // using a statistical rule dependent on SkillLevel. Idea by Heinz van Saanen.
  void do_skill_level(Move* best, Move* ponder) {

    assert(MultiPV > 1);

    static RKISS rk;

    // Rml list is already sorted by pv_score in descending order
    int s;
    int max_s = -VALUE_INFINITE;
    int size = Min(MultiPV, (int)Rml.size());
    int max = Rml[0].pv_score;
    int var = Min(max - Rml[size - 1].pv_score, PawnValueMidgame);
    int wk = 120 - 2 * SkillLevel;

    // PRNG sequence should be non deterministic
    for (int i = abs(get_system_time() % 50); i > 0; i--)
        rk.rand<unsigned>();

    // Choose best move. For each move's score we add two terms both dependent
    // on wk, one deterministic and bigger for weaker moves, and one random,
    // then we choose the move with the resulting highest score.
    for (int i = 0; i < size; i++)
    {
        s = Rml[i].pv_score;

        // Don't allow crazy blunders even at very low skills
        if (i > 0 && Rml[i-1].pv_score > s + EasyMoveMargin)
            break;

        // This is our magical formula
        s += ((max - s) * wk + var * (rk.rand<unsigned>() % wk)) / 128;

        if (s > max_s)
        {
            max_s = s;
            *best = Rml[i].pv[0];
            *ponder = Rml[i].pv[1];
        }
    }
  }


  /// RootMove and RootMoveList method's definitions

  RootMove::RootMove() {

    nodes = 0;
    pv_score = non_pv_score = -VALUE_INFINITE;
    pv[0] = MOVE_NONE;
  }

  RootMove& RootMove::operator=(const RootMove& rm) {

    const Move* src = rm.pv;
    Move* dst = pv;

    // Avoid a costly full rm.pv[] copy
    do *dst++ = *src; while (*src++ != MOVE_NONE);

    nodes = rm.nodes;
    pv_score = rm.pv_score;
    non_pv_score = rm.non_pv_score;
    return *this;
  }

  void RootMoveList::init(Position& pos, Move searchMoves[]) {

    MoveStack mlist[MAX_MOVES];
    Move* sm;

    clear();
    bestMoveChanges = 0;

    // Generate all legal moves and add them to RootMoveList
    MoveStack* last = generate<MV_LEGAL>(pos, mlist);
    for (MoveStack* cur = mlist; cur != last; cur++)
    {
        // If we have a searchMoves[] list then verify cur->move
        // is in the list before to add it.
#ifdef GPSFISH
        for (sm = searchMoves; *sm!=MOVE_NONE && *sm != cur->move; sm++) {}
#else
        for (sm = searchMoves; *sm && *sm != cur->move; sm++) {}
#endif

#ifdef GPSFISH
        if (searchMoves[0]!=MOVE_NONE && *sm != cur->move)
            continue;
#else
        if (searchMoves[0] && *sm != cur->move)
            continue;
#endif

        RootMove rm;
        rm.pv[0] = cur->move;
        rm.pv[1] = MOVE_NONE;
        rm.pv_score = -VALUE_INFINITE;
        push_back(rm);
    }
  }

#ifdef GPSFISH
  void RootMove::extract_pv_from_tt_rec(Position& pos,int ply) {
    TTEntry* tte;
#ifdef GPSFISH
    int dummy=0;
#endif
    if (   (tte = TT.probe(pos.get_key())) != NULL
           && tte->move(pos) != MOVE_NONE
           && pos.move_is_pl(tte->move(pos))
           && ply < PLY_MAX
#ifdef GPSFISH
           && (!pos.is_draw(dummy) || ply < 2))
#else
           && (!pos.is_draw() || ply < 2))
#endif
    {
        pv[ply] = tte->move(pos);
        StateInfo st;
        pos.do_undo_move(pv[ply],st,
                [&](osl::Square){
                assert(pos.is_ok());
                extract_pv_from_tt_rec(pos,ply+1);
                }
                );
    }
    else
      pv[ply] = MOVE_NONE;
  }
#endif
  // extract_pv_from_tt() builds a PV by adding moves from the transposition table.
  // We consider also failing high nodes and not only VALUE_TYPE_EXACT nodes. This
  // allow to always have a ponder move even when we fail high at root and also a
  // long PV to print that is important for position analysis.

  void RootMove::extract_pv_from_tt(Position& pos) {

#ifndef GPSFISH
    StateInfo state[PLY_MAX_PLUS_2], *st = state;
    TTEntry* tte;
    int ply = 1;
#endif

    assert(pv[0] != MOVE_NONE && pos.move_is_pl(pv[0]));

#ifdef GPSFISH
    StateInfo st;
    pos.do_undo_move(pv[0],st,
		     [&](osl::Square){
         assert(pos.is_ok());
         extract_pv_from_tt_rec(pos,1);
         }
         );
#else
    pos.do_move(pv[0], *st++);

#ifdef GPSFISH
    int dummy=0;
#endif

    while (   (tte = TT.probe(pos.get_key())) != NULL
           && tte->move() != MOVE_NONE
           && pos.move_is_pl(tte->move())
           && pos.pl_move_is_legal(tte->move(), pos.pinned_pieces(pos.side_to_move()))
           && ply < PLY_MAX
<<<<<<< HEAD
#ifdef GPSFISH
           && (!pos.is_draw(dummy) || ply < 2))
#else
           && (!pos.is_draw() || ply < 2))
#endif
=======
           && (!pos.is_draw<false>() || ply < 2))
>>>>>>> 3b2bcee0
    {
        pv[ply] = tte->move();
        pos.do_move(pv[ply++], *st++);
    }
    pv[ply] = MOVE_NONE;

    do pos.undo_move(pv[--ply]); while (ply);
#endif
  }

#ifdef GPSFISH
  void RootMove::insert_pv_in_tt_rec(Position& pos,int ply) {
    TTEntry* tte;
    Key k;
    Value v, m = VALUE_NONE;
    k = pos.get_key();
    tte = TT.probe(k);

    // Don't overwrite existing correct entries
    if (!tte || tte->move(pos) != pv[ply])
    {
      v = (pos.in_check() ? VALUE_NONE : evaluate(pos, m));
      TT.store(k, VALUE_NONE, VALUE_TYPE_NONE, DEPTH_NONE, pv[ply], v, m);
    }
    if(pv[ply+1]!=MOVE_NONE){
        StateInfo st;
        pos.do_undo_move(pv[ply],st,
		       [&](osl::Square){
           assert(pos.is_ok());
           *(pos.eval+1)= *(pos.eval);
           pos.eval++;
           pos.eval->update(pos.osl_state,pv[ply]);
           insert_pv_in_tt_rec(pos,ply+1);
           --pos.eval;
           }
           );
    }
  }
#endif
  // insert_pv_in_tt() is called at the end of a search iteration, and inserts
  // the PV back into the TT. This makes sure the old PV moves are searched
  // first, even if the old TT entries have been overwritten.

  void RootMove::insert_pv_in_tt(Position& pos) {

#ifndef GPSFISH
    StateInfo state[PLY_MAX_PLUS_2], *st = state;
    TTEntry* tte;
    Key k;
    Value v, m = VALUE_NONE;
    int ply = 0;
#endif

    assert(pv[0] != MOVE_NONE && pos.move_is_pl(pv[0]));

#ifdef GPSFISH
    insert_pv_in_tt_rec(pos,0);
#else
    do {
        k = pos.get_key();
        tte = TT.probe(k);

        // Don't overwrite existing correct entries
        if (!tte || tte->move() != pv[ply])
        {
            v = (pos.in_check() ? VALUE_NONE : evaluate(pos, m));
            TT.store(k, VALUE_NONE, VALUE_TYPE_NONE, DEPTH_NONE, pv[ply], v, m);
        }
        pos.do_move(pv[ply], *st++);

    } while (pv[++ply] != MOVE_NONE);

    do pos.undo_move(pv[--ply]); while (ply);
#endif
  }

  // pv_info_to_uci() returns a string with information on the current PV line
  // formatted according to UCI specification.

  std::string RootMove::pv_info_to_uci(Position& pos, int depth, int selDepth, Value alpha,
                                       Value beta, int pvIdx) {
    std::stringstream s;

    s << "info depth " << depth
      << " seldepth " << selDepth
#ifndef GPSFISH
      << " multipv " << pvIdx + 1
#endif
      << " score " << value_to_uci(pv_score)
#ifndef GPSFISH
      << (pv_score >= beta ? " lowerbound" : pv_score <= alpha ? " upperbound" : "")
#endif
      << speed_to_uci(pos.nodes_searched())
      << " pv ";

    for (Move* m = pv; *m != MOVE_NONE; m++)
#ifdef GPSFISH
      s << move_to_uci(*m,false) << " ";
#else
        s << *m << " ";
#endif

    return s.str();
  }

  // Specializations for MovePickerExt in case of Root node
  MovePickerExt<Root>::MovePickerExt(const Position& p, Move ttm, Depth d,
                                            const History& h, SearchStack* ss, Value b)
                     : MovePicker(p, ttm, d, h, ss, b), firstCall(true) {
    Move move;
    Value score = VALUE_ZERO;

    // Score root moves using standard ordering used in main search, the moves
    // are scored according to the order in which they are returned by MovePicker.
    // This is the second order score that is used to compare the moves when
    // the first orders pv_score of both moves are equal.
    while ((move = MovePicker::get_next_move()) != MOVE_NONE)
        for (rm = Rml.begin(); rm != Rml.end(); ++rm)
            if (rm->pv[0] == move)
            {
                rm->non_pv_score = score--;
                break;
            }

    Rml.sort();
    rm = Rml.begin();
  }

  Move MovePickerExt<Root>::get_next_move() {

    if (!firstCall)
        ++rm;
    else
        firstCall = false;

    return rm != Rml.end() ? rm->pv[0] : MOVE_NONE;
  }

} // namespace


// ThreadsManager::idle_loop() is where the threads are parked when they have no work
// to do. The parameter 'sp', if non-NULL, is a pointer to an active SplitPoint
// object for which the current thread is the master.

void ThreadsManager::idle_loop(int threadID, SplitPoint* sp) {

  assert(threadID >= 0 && threadID < MAX_THREADS);

  int i;
  bool allFinished;

  while (true)
  {
      // Slave threads can exit as soon as AllThreadsShouldExit raises,
      // master should exit as last one.
      if (allThreadsShouldExit)
      {
          assert(!sp);
          threads[threadID].state = Thread::TERMINATED;
          return;
      }

      // If we are not thinking, wait for a condition to be signaled
      // instead of wasting CPU time polling for work.
      while (   threadID >= activeThreads
             || threads[threadID].state == Thread::INITIALIZING
             || (useSleepingThreads && threads[threadID].state == Thread::AVAILABLE))
      {
          assert(!sp || useSleepingThreads);
          assert(threadID != 0 || useSleepingThreads);

          if (threads[threadID].state == Thread::INITIALIZING)
              threads[threadID].state = Thread::AVAILABLE;

          // Grab the lock to avoid races with Thread::wake_up()
          lock_grab(&threads[threadID].sleepLock);

          // If we are master and all slaves have finished do not go to sleep
          for (i = 0; sp && i < activeThreads && !sp->is_slave[i]; i++) {}
          allFinished = (i == activeThreads);

          if (allFinished || allThreadsShouldExit)
          {
              lock_release(&threads[threadID].sleepLock);
              break;
          }

          // Do sleep here after retesting sleep conditions
          if (threadID >= activeThreads || threads[threadID].state == Thread::AVAILABLE)
              cond_wait(&threads[threadID].sleepCond, &threads[threadID].sleepLock);

          lock_release(&threads[threadID].sleepLock);
      }

      // If this thread has been assigned work, launch a search
      if (threads[threadID].state == Thread::WORKISWAITING)
      {
          assert(!allThreadsShouldExit);

          threads[threadID].state = Thread::SEARCHING;

          // Copy split point position and search stack and call search()
          // with SplitPoint template parameter set to true.
#ifdef MOVE_STACK_REJECTIONS
          SearchStack ss_base[PLY_MAX_PLUS_2];
	  SplitPoint* tsp = threads[threadID].splitPoint;
          Position pos(*tsp->pos, threadID);
	  int ply=tsp->ss->ply;
	  assert(0< ply && ply+3<PLY_MAX_PLUS_2);
	  for(int i=0;i<ply-1;i++)
	    ss_base[i].currentMove=(tsp->ss-ply+i)->currentMove;
	  SearchStack *ss= &ss_base[ply-1];
          memcpy(ss, tsp->ss - 1, 4 * sizeof(SearchStack));
          (ss+1)->sp = tsp;
#else
          SearchStack ss[PLY_MAX_PLUS_2];
          SplitPoint* tsp = threads[threadID].splitPoint;
          Position pos(*tsp->pos, threadID);

          memcpy(ss, tsp->ss - 1, 4 * sizeof(SearchStack));
          (ss+1)->sp = tsp;
#endif
	  uint64_t es_base[(PLY_MAX_PLUS_2*sizeof(eval_t)+sizeof(uint64_t)-1)/sizeof(uint64_t)];
	  eval_t *es=(eval_t *)&es_base[0];
	  assert(tsp->pos->eval);
	  es[0]= *(tsp->pos->eval);
	  pos.eval= &es[0];

          if (tsp->pvNode)
              search<SplitPointPV>(pos, ss+1, tsp->alpha, tsp->beta, tsp->depth);
          else
              search<SplitPointNonPV>(pos, ss+1, tsp->alpha, tsp->beta, tsp->depth);

          assert(threads[threadID].state == Thread::SEARCHING);

          threads[threadID].state = Thread::AVAILABLE;

          // Wake up master thread so to allow it to return from the idle loop in
          // case we are the last slave of the split point.
          if (   useSleepingThreads
              && threadID != tsp->master
              && threads[tsp->master].state == Thread::AVAILABLE)
              threads[tsp->master].wake_up();
      }

      // If this thread is the master of a split point and all slaves have
      // finished their work at this split point, return from the idle loop.
      for (i = 0; sp && i < activeThreads && !sp->is_slave[i]; i++) {}
      allFinished = (i == activeThreads);

      if (allFinished)
      {
          // Because sp->slaves[] is reset under lock protection,
          // be sure sp->lock has been released before to return.
          lock_grab(&(sp->lock));
          lock_release(&(sp->lock));

          // In helpful master concept a master can help only a sub-tree, and
          // because here is all finished is not possible master is booked.
          assert(threads[threadID].state == Thread::AVAILABLE);

          threads[threadID].state = Thread::SEARCHING;
          return;
      }
  }
}

#ifdef GPSFISHONE
void do_checkmate(Position& pos, int mateTime){
  cout << "checkmate notimplemented";
  return;
}
#else
void do_checkmate(Position& pos, int mateTime){
  QuitRequest=false;
  osl::state::NumEffectState state(pos.osl_state);
#if (! defined ALLOW_KING_ABSENCE)
  if (state.kingSquare(state.turn()).isPieceStand()) {
    cout << "checkmate notimplemented";
    return;
  }
#endif
  osl::checkmate::DfpnTable table(state.turn());
  const osl::PathEncoding path(state.turn());
  osl::Move checkmate_move;
  osl::stl::vector<osl::Move> pv;
  osl::checkmate::ProofDisproof result;
  osl::checkmate::Dfpn dfpn;
  dfpn.setTable(&table);
  double seconds=(double)mateTime/1000.0;
  osl::misc::MilliSeconds start = osl::misc::MilliSeconds::now();
  size_t step = 100000, total = 0;
  double scale = 1.0; 
  for (size_t limit = step; true; limit = static_cast<size_t>(step*scale)) {
    result = dfpn.
      hasCheckmateMove(state, osl::hash::HashKey(state), path, limit, checkmate_move, Move(), &pv);
    double elapsed = start.elapsedSeconds();
    double memory = osl::OslConfig::memoryUseRatio();
    uint64_t node_count = dfpn.nodeCount();
    cout << "info time " << static_cast<int>(elapsed*1000)
       << " nodes " << total+node_count << " nps " << static_cast<int>(node_count/elapsed)
       << " hashfull " << static_cast<int>(memory*1000) << "\n";
    poll(pos);
    if (result.isFinal() || elapsed >= seconds || memory > 0.9 || QuitRequest || StopRequest)
      break;
    total += limit;
    // estimate: total * std::min(seconds/elapsed, 1.0/memory)
    // next: (estimate - total) / 2 + total
    scale = (total * std::min(seconds/elapsed, 1.0/memory) - total) / 2.0 / step;
    scale = std::max(std::min(16.0, scale), 0.1);
  }
  if (! result.isFinal()) {
    cout << "checkmate timeout\n";
    return;
  }
  if (! result.isCheckmateSuccess()) {
    cout << "checkmate nomate\n";
    return;
  }
  std::string msg = "checkmate";
  for (size_t i=0; i<pv.size(); ++i)
    msg += " " + move_to_uci(pv[i],false);
  cout << msg << "\n" << std::flush;
}
#endif

void show_tree(Position &pos){
  show_tree_rec(pos);
}<|MERGE_RESOLUTION|>--- conflicted
+++ resolved
@@ -1078,15 +1078,11 @@
 
     // Step 2. Check for aborted search and immediate draw
     if ((   StopRequest
-<<<<<<< HEAD
 #ifdef GPSFISH
          || pos.is_draw(repeat_check)
 #else
-         || pos.is_draw()
-#endif
-=======
          || pos.is_draw<false>()
->>>>>>> 3b2bcee0
+#endif
          || ss->ply > PLY_MAX) && !RootNode)
 #ifdef GPSFISH
         return value_draw(pos);
@@ -1828,7 +1824,6 @@
 #endif
 
     // Check for an instant draw or maximum ply reached
-<<<<<<< HEAD
 #ifdef GPSFISH
     int threadID = pos.thread();
     if (threadID == 0 && ++NodesSincePoll > NodesBetweenPolls)
@@ -1836,22 +1831,17 @@
         NodesSincePoll = 0;
         poll(pos);
     }
+
     int repeat_check=0;
     if (StopRequest || ss->ply > PLY_MAX || pos.is_draw(repeat_check))
-#ifdef GPSFISH
         return value_draw(pos);
-#else
-    return VALUE_DRAW;
-#endif
+
     if(repeat_check<0) 
         return value_mated_in(ss->ply+1);
     else if(repeat_check>0) 
         return value_mate_in(ss->ply);
 #else
-    if (ss->ply > PLY_MAX || pos.is_draw())
-=======
     if (pos.is_draw<true>() || ss->ply > PLY_MAX)
->>>>>>> 3b2bcee0
         return VALUE_DRAW;
 #endif
 
@@ -2751,15 +2741,11 @@
            && pos.move_is_pl(tte->move())
            && pos.pl_move_is_legal(tte->move(), pos.pinned_pieces(pos.side_to_move()))
            && ply < PLY_MAX
-<<<<<<< HEAD
 #ifdef GPSFISH
            && (!pos.is_draw(dummy) || ply < 2))
 #else
-           && (!pos.is_draw() || ply < 2))
-#endif
-=======
            && (!pos.is_draw<false>() || ply < 2))
->>>>>>> 3b2bcee0
+#endif
     {
         pv[ply] = tte->move();
         pos.do_move(pv[ply++], *st++);
