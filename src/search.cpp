--- conflicted
+++ resolved
@@ -953,19 +953,14 @@
 
     // Update gain for the parent non-capture move given the static position
     // evaluation before and after the move.
-<<<<<<< HEAD
-#ifdef GPSFISH
-    if (  !(move = (ss-1)->currentMove).isPass()
-#else
-    if (   (move = (ss-1)->currentMove) != MOVE_NULL
-#endif
-        && (ss-1)->staticEval != VALUE_NONE
-=======
     if (   !pos.captured_piece_type()
->>>>>>> 92dcbfa6
         &&  ss->staticEval != VALUE_NONE
         && (ss-1)->staticEval != VALUE_NONE
+#ifdef GPSFISH
+        &&!(move = (ss-1)->currentMove).isPass()
+#else
         && (move = (ss-1)->currentMove) != MOVE_NULL
+#endif
         &&  type_of(move) == NORMAL)
     {
         Square to = to_sq(move);
