/*
  Stockfish, a UCI chess playing engine derived from Glaurung 2.1
  Copyright (C) 2004-2008 Tord Romstad (Glaurung author)
  Copyright (C) 2008-2014 Marco Costalba, Joona Kiiski, Tord Romstad

  Stockfish is free software: you can redistribute it and/or modify
  it under the terms of the GNU General Public License as published by
  the Free Software Foundation, either version 3 of the License, or
  (at your option) any later version.

  Stockfish is distributed in the hope that it will be useful,
  but WITHOUT ANY WARRANTY; without even the implied warranty of
  MERCHANTABILITY or FITNESS FOR A PARTICULAR PURPOSE.  See the
  GNU General Public License for more details.

  You should have received a copy of the GNU General Public License
  along with this program.  If not, see <http://www.gnu.org/licenses/>.
*/

#include <algorithm>
#include <cassert>
#include <cfloat>
#include <cmath>
#include <cstring>
#include <iostream>
#include <sstream>

#include "book.h"
#include "evaluate.h"
#include "movegen.h"
#include "movepick.h"
#include "notation.h"
#include "search.h"
#include "timeman.h"
#include "thread.h"
#include "tt.h"
#include "ucioption.h"

#ifdef GPSFISH
#include "bitops.h"
#include "position.tcc"
#include "osl/bits/boardTable.h"
using osl::Board_Table;
#include "osl/bits/ptypeTable.h"
using osl::Ptype_Table;
#include "osl/bits/offset32.h"
using osl::Offset32;
#include "osl/checkmate/immediateCheckmate.h"
#include "osl/checkmate/immediateCheckmate.tcc"
#include "osl/checkmate/fixedDepthSearcher.h"
#include "osl/checkmate/fixedDepthSearcher.tcc"
//#include "osl/checkmate/dfpn.h"
using osl::checkmate::ImmediateCheckmate;
using std::string;
#include "osl/enterKing.h"
#include "osl/hashKey.h"
#endif
#ifdef MOVE_STACK_REJECTIONS
#include "osl/search/moveStackRejections.h"
#endif

#ifdef GPSFISH
# define GPSFISH_CHECKMATE3
# define GPSFISH_CHECKMATE3_QUIESCE
# define GPSFISH_DFPN
# define GPSFISH_FIX // some commit from sf_4 to sf_dd prevent to find checkmate move
#endif

#ifdef GPSFISH_DFPN
#include <boost/scoped_ptr.hpp>
#include "osl/misc/milliSeconds.h"
#include "osl/checkmate/dfpn.h"
#include "osl/checkmate/dfpnParallel.h"
#endif

namespace Search {

  volatile SignalsType Signals;
  LimitsType Limits;
  std::vector<RootMove> RootMoves;
  Position RootPos;
  Color RootColor;
  Time::point SearchTime;
  StateStackPtr SetupStates;
  Value Contempt[2]; // [bestValue > VALUE_DRAW]
}

using std::string;
using Eval::evaluate;
using namespace Search;

namespace {

  // Set to true to force running with one thread. Used for debugging
  const bool FakeSplit = false;

  // Different node types, used as template parameter
  enum NodeType { Root, PV, NonPV, SplitPointRoot, SplitPointPV, SplitPointNonPV };

  // Dynamic razoring margin based on depth
  inline Value razor_margin(Depth d) { return Value(512 + 16 * d); }

  // Futility lookup tables (initialized at startup) and their access functions
  int FutilityMoveCounts[2][32]; // [improving][depth]

  inline Value futility_margin(Depth d) {
    return Value(100 * d);
  }

  // Reduction lookup tables (initialized at startup) and their access function
  int8_t Reductions[2][2][64][64]; // [pv][improving][depth][moveNumber]

  template <bool PvNode> inline Depth reduction(bool i, Depth d, int mn) {

    return (Depth) Reductions[PvNode][i][std::min(int(d) / ONE_PLY, 63)][std::min(mn, 63)];
  }

  size_t MultiPV, PVIdx;
  TimeManager TimeMgr;
  double BestMoveChanges;
#ifdef GPSFISH
  osl::CArray<Value,COLOR_NB> DrawValue;
#else
  Value DrawValue[COLOR_NB];
#endif
  HistoryStats History;
  GainsStats Gains;
  MovesStats Countermoves, Followupmoves;

  template <NodeType NT>
  Value search(Position& pos, Stack* ss, Value alpha, Value beta, Depth depth, bool cutNode);

  template <NodeType NT, bool InCheck>
  Value qsearch(Position& pos, Stack* ss, Value alpha, Value beta, Depth depth);

  void id_loop(Position& pos);
  Value value_to_tt(Value v, int ply);
  Value value_from_tt(Value v, int ply);
  void update_stats(Position& pos, Stack* ss, Move move, Depth depth, Move* quiets, int quietsCnt);
  string uci_pv(const Position& pos, int depth, Value alpha, Value beta);

  struct Skill {
    Skill(int l) : level(l), best(MOVE_NONE) {}
   ~Skill() {
      if (enabled()) // Swap best PV line with the sub-optimal one
          std::swap(RootMoves[0], *std::find(RootMoves.begin(),
                    RootMoves.end(), best ? best : pick_move()));
    }

    bool enabled() const { return level < 20; }
    bool time_to_pick(int depth) const { return depth == 1 + level; }
    Move pick_move();

    int level;
    Move best;
  };

#ifdef GPSFISH
  void show_tree_rec(Position &pos){
    const TTEntry* tte = TT.probe(pos.key());
    StateInfo st;
    if ( tte != NULL ) {
      std::cerr << "tte->value=" << tte->value() << std::endl;
      std::cerr << "tte->bound=" << tte->bound() << std::endl;
      std::cerr << "tte->depth=" << tte->depth() << std::endl;
      Move m=tte->move(pos);
      int dummy;
      if(m != MOVE_NONE
              && pos.pseudo_legal(m)
              && !pos.is_draw(dummy)) {
          std::cerr << "move=" << m << std::endl;
          pos.do_undo_move(m,st,
                  [&](osl::Square){ show_tree_rec(pos); }
                  );
      }
    }
  }

  inline Value value_draw(Position const& pos) {
    return DrawValue[pos.side_to_move()];
  }

  bool can_capture_king(Position const& pos){
    Color us=pos.side_to_move();
    Color them=~us;
    const osl::Square king = pos.king_square(them);
    return pos.osl_state.hasEffectAt(us, king);
  }

#endif
#ifdef MOVE_STACK_REJECTIONS
  osl::container::MoveStack moveStacks[MAX_THREADS];
  bool move_stack_rejections_probe(osl::Move m, Position const &pos,SearchStack* ss,Value alpha){
    if(DrawValue!=0) return false;
    int i=std::min(7,std::min(ss->ply,pos.pliesFromNull()+1));
    if(i<3) return false;
    osl::state::NumEffectState const& state=pos.osl_state;
    osl::container::MoveStack &moveStack=moveStacks[pos.thread()];
    moveStack.clear();
    while(--i>0) moveStack.push((ss-i)->currentMove);
    osl::Player player=m.player();
    int checkCountOfAltP=pos.continuous_check[osl::alt(player)];
    bool ret=false;
    if(m.player()==osl::BLACK){
      ret=osl::search::MoveStackRejections::probe<osl::BLACK>(state,moveStack,ss->ply,m,alpha,checkCountOfAltP);
    }
    else {
      ret=osl::search::MoveStackRejections::probe<osl::WHITE>(state,moveStack,ss->ply,m,-alpha,checkCountOfAltP);
    }
    return ret;
  }
#endif
} // namespace


/// Search::init() is called during startup to initialize various lookup tables

void Search::init() {

  int d;  // depth (ONE_PLY == 2)
  int hd; // half depth (ONE_PLY == 1)
  int mc; // moveCount

  // Init reductions array
  for (hd = 1; hd < 64; ++hd) for (mc = 1; mc < 64; ++mc)
  {
      double    pvRed = 0.00 + log(double(hd)) * log(double(mc)) / 3.00;
      double nonPVRed = 0.33 + log(double(hd)) * log(double(mc)) / 2.25;
      Reductions[1][1][hd][mc] = (int8_t) (   pvRed >= 1.0 ? floor(   pvRed * int(ONE_PLY)) : 0);
      Reductions[0][1][hd][mc] = (int8_t) (nonPVRed >= 1.0 ? floor(nonPVRed * int(ONE_PLY)) : 0);

      Reductions[1][0][hd][mc] = Reductions[1][1][hd][mc];
      Reductions[0][0][hd][mc] = Reductions[0][1][hd][mc];

      if (Reductions[0][0][hd][mc] > 2 * ONE_PLY)
          Reductions[0][0][hd][mc] += ONE_PLY;

      else if (Reductions[0][0][hd][mc] > 1 * ONE_PLY)
          Reductions[0][0][hd][mc] += ONE_PLY / 2;
  }

  // Init futility move count array
  for (d = 0; d < 32; ++d)
  {
      FutilityMoveCounts[0][d] = int(2.4 + 0.222 * pow(d + 0.00, 1.8));
      FutilityMoveCounts[1][d] = int(3.0 + 0.300 * pow(d + 0.98, 1.8));
  }
}


/// Search::perft() is our utility to verify move generation. All the leaf nodes
/// up to the given depth are generated and counted and the sum returned.

static uint64_t perft(Position& pos, Depth depth) {

  StateInfo st;
  uint64_t cnt = 0;
  CheckInfo ci(pos);
  const bool leaf = depth == 2 * ONE_PLY;

#ifdef GPSFISH
  for (MoveList<LEGAL> it(pos); *it!=MOVE_NONE; ++it)
#else
  for (MoveList<LEGAL> it(pos); *it; ++it)
#endif
  {
#ifdef GPSFISH
      pos.do_undo_move(*it,st,
              [&](osl::Square){
              assert(pos.is_ok());
#else
      pos.do_move(*it, st, ci, pos.gives_check(*it, ci));
#endif
      cnt += leaf ? MoveList<LEGAL>(pos).size() : ::perft(pos, depth - ONE_PLY);
#ifdef GPSFISH
      } );
#else
      pos.undo_move(*it);
#endif
  }
  return cnt;
}

uint64_t Search::perft(Position& pos, Depth depth) {
  return depth > ONE_PLY ? ::perft(pos, depth) : MoveList<LEGAL>(pos).size();
}

/// Search::think() is the external interface to Stockfish's search, and is
/// called by the main thread when the program receives the UCI 'go' command. It
/// searches from RootPos and at the end prints the "bestmove" to output.

void Search::think() {

  static PolyglotBook book; // Defined static to initialize the PRNG only once

  RootColor = RootPos.side_to_move();
  TimeMgr.init(Limits, RootPos.game_ply(), RootColor);

  DrawValue[0] = DrawValue[1] = VALUE_DRAW;
  Contempt[0] =  Options["Contempt Factor"] * PawnValueEg / 100; // From centipawns
  Contempt[1] = (Options["Contempt Factor"] + 12) * PawnValueEg / 100;

  if (RootMoves.empty())
  {
      RootMoves.push_back(MOVE_NONE);
      sync_cout << "info depth 0 score "
                << score_to_uci(RootPos.checkers() ? -VALUE_MATE : VALUE_DRAW)
                << sync_endl;

      goto finalize;
  }

  if (Options["OwnBook"] && !Limits.infinite && !Limits.mate)
  {
      Move bookMove = book.probe(RootPos, Options["Book File"], Options["Best Book Move"]);

      if (bookMove && std::count(RootMoves.begin(), RootMoves.end(), bookMove))
      {
          std::swap(RootMoves[0], *std::find(RootMoves.begin(), RootMoves.end(), bookMove));
#ifdef GPSFISH
          RootMoves[0].score = (Value)0;
#endif
          goto finalize;
      }
  }

  if (Options["Write Search Log"])
  {
      Log log(Options["Search Log Filename"]);
      log << "\nSearching: "  << RootPos.fen()
          << "\ninfinite: "   << Limits.infinite
          << " ponder: "      << Limits.ponder
          << " time: "        << Limits.time[RootColor]
          << " increment: "   << Limits.inc[RootColor]
          << " moves to go: " << Limits.movestogo
          << "\n" << std::endl;
  }

  // Reset the threads, still sleeping: will wake up at split time
  for (size_t i = 0; i < Threads.size(); ++i)
      Threads[i]->maxPly = 0;

  Threads.sleepWhileIdle = Options["Idle Threads Sleep"];
  Threads.timer->run = true;
  Threads.timer->notify_one(); // Wake up the recurring timer

  id_loop(RootPos); // Let's start searching !

  Threads.timer->run = false; // Stop the timer
  Threads.sleepWhileIdle = true; // Send idle threads to sleep

  if (Options["Write Search Log"])
  {
      Time::point elapsed = Time::now() - SearchTime + 1;

      Log log(Options["Search Log Filename"]);
      log << "Nodes: "          << RootPos.nodes_searched()
          << "\nNodes/second: " << RootPos.nodes_searched() * 1000 / elapsed
          << "\nBest move: "    << move_to_san(RootPos, RootMoves[0].pv[0]);

      StateInfo st;
#ifdef GPSFISH
      if(RootMoves[0].pv[0].isNormal())
          RootPos.do_undo_move(RootMoves[0].pv[0],st,
                  [&](osl::Square){
                  assert(pos.is_ok());
#else
      RootPos.do_move(RootMoves[0].pv[0], st);
#endif
      log << "\nPonder move: " << move_to_san(RootPos, RootMoves[0].pv[1]) << std::endl;
#ifdef GPSFISH
      } );
#else
      RootPos.undo_move(RootMoves[0].pv[0]);
#endif
  }

finalize:

  // When search is stopped this info is not printed
  sync_cout << "info nodes " << RootPos.nodes_searched()
            << " time " << Time::now() - SearchTime + 1 << sync_endl;

  // When we reach the maximum depth, we can arrive here without a raise of
  // Signals.stop. However, if we are pondering or in an infinite search,
  // the UCI protocol states that we shouldn't print the best move before the
  // GUI sends a "stop" or "ponderhit" command. We therefore simply wait here
  // until the GUI sends one of those commands (which also raises Signals.stop).
  if (!Signals.stop && (Limits.ponder || Limits.infinite))
  {
      Signals.stopOnPonderhit = true;
      RootPos.this_thread()->wait_for(Signals.stop);
  }

  //if( Options["Resign"] )
  {
      //sync_cout << "info string score " << RootMoves[0].score << " resign " <<  -Options["Resign"] << sync_endl;
      if( RootMoves[0].score/2 <= -Options["Resign"] ) {
          RootMoves[0].pv[0] = MOVE_NONE;
      }
  }

  // Best move could be MOVE_NONE when searching on a stalemate position
  sync_cout << "bestmove " << move_to_uci(RootMoves[0].pv[0], RootPos.is_chess960())
#ifdef GPSFISH
            << (RootMoves[0].pv[1].isNormal() ? " ponder " + move_to_uci(RootMoves[0].pv[1], RootPos.is_chess960()) : "" )
#else
            << " ponder "  << move_to_uci(RootMoves[0].pv[1], RootPos.is_chess960())
#endif
            << sync_endl;
}

#ifdef GPSFISH_DFPN
struct CheckmateSolver
{
    osl::checkmate::DfpnTable table_black;
    osl::checkmate::DfpnTable table_white;
    osl::checkmate::Dfpn dfpn[2];
    CheckmateSolver()
    {
        table_black.setAttack(osl::BLACK);
        table_white.setAttack(osl::WHITE);
        dfpn[playerToIndex(osl::BLACK)].setTable(&table_black);
        dfpn[playerToIndex(osl::WHITE)].setTable(&table_white);
    }
    Move hasCheckmate(Position& pos, size_t nodes)
    {
        const Depth CheckmateDepth = ONE_PLY*100;
        const TTEntry* tte = TT.probe(pos.key());
        if (tte && tte->bound() == BOUND_EXACT
                && tte->depth() >= CheckmateDepth) {
            Value v = value_from_tt(tte->value(), 0);
            if (v >= VALUE_MATE_IN_MAX_PLY || v < VALUE_MATED_IN_MAX_PLY)
                return Move();		// mate or mated
        }

        osl::PathEncoding path(pos.osl_state.turn());
        osl::Move checkmate_move;
        osl::NumEffectState& state = pos.osl_state;
        std::vector<osl::Move> pv;
        osl::checkmate::ProofDisproof result
            = dfpn[playerToIndex(state.turn())].
            hasCheckmateMove(state, osl::HashKey(state), path, nodes,
                    checkmate_move, Move(), &pv);
        if (result.isCheckmateSuccess()) {
            TT.store(pos.key(), mate_in(pv.size()),
                    BOUND_EXACT, CheckmateDepth, checkmate_move, VALUE_NONE);
            return checkmate_move;
        }
        return Move();
    }
    void clear()
    {
        dfpn[0].clear();
        dfpn[1].clear();
        table_black.clear();
        table_white.clear();
    }
};
struct TestCheckmate
{
    CheckmateSolver *solver;
    Position *pos;
    osl::Move *result;
    uint64_t nodes;
    const Move *moves;
    int first, last;
    TestCheckmate(CheckmateSolver& s, Position& p, osl::Move& r, uint64_t n,
            const Move *pv, int f, int l)
        : solver(&s), pos(&p), result(&r), nodes(n),
        moves(pv), first(f), last(l)
    {
    }
    void operator()(osl::Square) const
    {
        *result = Move();
        if (nodes < (1<<18))
            *result = solver->hasCheckmate(*pos, nodes);
        if (result->isNormal()) {
            if (first > 0)
                sync_cout << "info string checkmate in future (" << first
                    << ") " << move_to_uci(moves[first],false)
                    << " by " << move_to_uci(*result,false) << sync_endl;
        }
        else if (! Signals.stop) {
            Move move;
            TestCheckmate next = *this;
            next.first++;
            next.nodes /= 2;
            next.result = &move;
            if (next.first < last && pos->pl_move_is_legal(moves[next.first])
                    && next.nodes >= 1024) {
                StateInfo st;
                pos->do_undo_move(moves[next.first], st, next);
            }
        }
    }
};

void run_checkmate(int depth, uint64_t nodes, Position& pos)
{
    static boost::scoped_ptr<CheckmateSolver> solver(new CheckmateSolver);
    StateInfo st;
    nodes /= 16;
    int mated = 0;
    for (size_t i=0; i<RootMoves.size() && nodes >= 1024 && !Signals.stop; ++i) {
        osl::Move win_move;
        TestCheckmate function(*solver, pos, win_move, nodes,
                &RootMoves[i].pv[0], 0, (i==0) ? depth/2 : 1);
        pos.do_undo_move(RootMoves[i].pv[0], st, function);
        if (! win_move.isNormal())
            nodes /= 4;
        else {
            ++mated;
            RootMoves[i].score = -VALUE_INFINITE;
            //RootMoves[i].non_pv_score = VALUE_MATED_IN_MAX_PLY;
            sync_cout << "info string losing move " << i << "th "
                << move_to_uci(RootMoves[i].pv[0],false)
                << " by " << move_to_uci(win_move,false) << sync_endl;
        }
    }
    solver->clear();
}
#endif

namespace {

  // id_loop() is the main iterative deepening loop. It calls search() repeatedly
  // with increasing depth until the allocated thinking time has been consumed,
  // user stops the search, or the maximum search depth is reached.

  void id_loop(Position& pos) {

    Stack stack[MAX_PLY_PLUS_6], *ss = stack+2; // To allow referencing (ss-2)
    int depth;
    Value bestValue, alpha, beta, delta;

#ifdef GPSFISH
    uint64_t es_base[(MAX_PLY_PLUS_6*sizeof(eval_t)+sizeof(uint64_t)-1)/sizeof(uint64_t)]
#ifdef __GNUC__
      __attribute__((aligned(16)))
#endif
	;
    eval_t *es=(eval_t *)&es_base[0];
#endif

    std::memset(ss-2, 0, 5 * sizeof(Stack));
#ifdef GPSFISH
    (ss-1)->currentMove = osl::Move::PASS(pos.side_to_move()); // Hack to skip update_gains
#else
    (ss-1)->currentMove = MOVE_NULL; // Hack to skip update gains
#endif

    depth = 0;
    BestMoveChanges = 0;
    bestValue = delta = alpha = -VALUE_INFINITE;
    beta = VALUE_INFINITE;

    TT.new_search();
    History.clear();
    Gains.clear();
    Countermoves.clear();
    Followupmoves.clear();

    MultiPV = Options["MultiPV"];
    Skill skill(Options["Skill Level"]);

    // Do we have to play with skill handicap? In this case enable MultiPV search
    // that we will use behind the scenes to retrieve a set of possible moves.
    if (skill.enabled() && MultiPV < 4)
        MultiPV = 4;

    MultiPV = std::min(MultiPV, RootMoves.size());

#ifdef GPSFISH
    pos.eval= &es[0];
    *(pos.eval)=eval_t(pos.osl_state,false);
#endif

#ifdef GPSFISH_DFPN
    uint64_t next_checkmate = 1<<18;
#endif

    // Iterative deepening loop until requested to stop or target depth reached
    while (++depth <= MAX_PLY && !Signals.stop && (!Limits.depth || depth <= Limits.depth))
    {
        // Age out PV variability metric
        BestMoveChanges *= 0.5;

        // Save the last iteration's scores before first PV line is searched and
        // all the move scores except the (new) PV are set to -VALUE_INFINITE.
        for (size_t i = 0; i < RootMoves.size(); ++i)
            RootMoves[i].prevScore = RootMoves[i].score;

#ifdef GPSFISH_DFPN
        if ((uint64_t)pos.nodes_searched() > next_checkmate
                && ((Time::now() - SearchTime + 1000)
                   < std::max(Limits.movetime,TimeMgr.maximum_time())*4/5) ) {
            run_checkmate(depth, next_checkmate, pos);
            next_checkmate *= 2;
            if (RootMoves[0].score <= VALUE_MATED_IN_MAX_PLY) {
                depth -= std::min(4, (int)depth/2);
                alpha = std::max(alpha - delta*63, -VALUE_INFINITE);
                beta  = std::min(beta  + delta*63,  VALUE_INFINITE);
            }
        }
#endif

        // MultiPV loop. We perform a full root search for each PV line
        for (PVIdx = 0; PVIdx < MultiPV && !Signals.stop; ++PVIdx)
        {
            // Reset aspiration window starting size
            if (depth >= 5)
            {
                delta = Value(16);
                alpha = std::max(RootMoves[PVIdx].prevScore - delta,-VALUE_INFINITE);
                beta  = std::min(RootMoves[PVIdx].prevScore + delta, VALUE_INFINITE);
            }

            // Start with a small aspiration window and, in the case of a fail
            // high/low, re-search with a bigger window until we're not failing
            // high/low anymore.
            while (true)
            {
                bestValue = search<Root>(pos, ss, alpha, beta, depth * ONE_PLY, false);

                DrawValue[ RootColor] = VALUE_DRAW - Contempt[bestValue > VALUE_DRAW];
                DrawValue[~RootColor] = VALUE_DRAW + Contempt[bestValue > VALUE_DRAW];

                // Bring the best move to the front. It is critical that sorting
                // is done with a stable algorithm because all the values but the
                // first and eventually the new best one are set to -VALUE_INFINITE
                // and we want to keep the same order for all the moves except the
                // new PV that goes to the front. Note that in case of MultiPV
                // search the already searched PV lines are preserved.
                std::stable_sort(RootMoves.begin() + PVIdx, RootMoves.end());

                // Write PV back to transposition table in case the relevant
                // entries have been overwritten during the search.
                for (size_t i = 0; i <= PVIdx; ++i)
                    RootMoves[i].insert_pv_in_tt(pos);

                // If search has been stopped break immediately. Sorting and
                // writing PV back to TT is safe because RootMoves is still
                // valid, although it refers to previous iteration.
                if (Signals.stop)
                    break;

                // When failing high/low give some update (without cluttering
                // the UI) before a re-search.
                if (  (bestValue <= alpha || bestValue >= beta)
                    && Time::now() - SearchTime > 3000)
                    sync_cout << uci_pv(pos, depth, alpha, beta) << sync_endl;

                // In case of failing low/high increase aspiration window and
                // re-search, otherwise exit the loop.
                if (bestValue <= alpha)
                {
                    alpha = std::max(bestValue - delta, -VALUE_INFINITE);

                    Signals.failedLowAtRoot = true;
                    Signals.stopOnPonderhit = false;
                }
                else if (bestValue >= beta)
                    beta = std::min(bestValue + delta, VALUE_INFINITE);

                else
                    break;

                delta += delta / 2;

                assert(alpha >= -VALUE_INFINITE && beta <= VALUE_INFINITE);
            }

            // Sort the PV lines searched so far and update the GUI
            std::stable_sort(RootMoves.begin(), RootMoves.begin() + PVIdx + 1);

            if (PVIdx + 1 == MultiPV || Time::now() - SearchTime > 3000)
                sync_cout << uci_pv(pos, depth, alpha, beta) << sync_endl;
        }

        // If skill levels are enabled and time is up, pick a sub-optimal best move
        if (skill.enabled() && skill.time_to_pick(depth))
            skill.pick_move();

        if (Options["Write Search Log"])
        {
            RootMove& rm = RootMoves[0];
            if (skill.best != MOVE_NONE)
                rm = *std::find(RootMoves.begin(), RootMoves.end(), skill.best);

            Log log(Options["Search Log Filename"]);
            log << pretty_pv(pos, depth, rm.score, Time::now() - SearchTime, &rm.pv[0])
                << std::endl;
        }

        // Have we found a "mate in x"?
        if (   Limits.mate
            && bestValue >= VALUE_MATE_IN_MAX_PLY
            && VALUE_MATE - bestValue <= 2 * Limits.mate)
            Signals.stop = true;

        // Do we have time for the next iteration? Can we stop searching now?
        if (Limits.use_time_management() && !Signals.stop && !Signals.stopOnPonderhit)
        {
            // Take some extra time if the best move has changed
            if (depth > 4 && depth < 50 &&  MultiPV == 1)
                TimeMgr.pv_instability(BestMoveChanges);

            // Stop the search if only one legal move is available or all
            // of the available time has been used.
            if (   RootMoves.size() == 1
                || Time::now() - SearchTime > TimeMgr.available_time())
            {
                // If we are allowed to ponder do not stop the search now but
                // keep pondering until the GUI sends "ponderhit" or "stop".
                if (Limits.ponder)
                    Signals.stopOnPonderhit = true;
                else
                    Signals.stop = true;
            }
        }
    }
  }


  // search<>() is the main search function for both PV and non-PV nodes and for
  // normal and SplitPoint nodes. When called just after a split point the search
  // is simpler because we have already probed the hash table, done a null move
  // search, and searched the first move before splitting, so we don't have to
  // repeat all this work again. We also don't need to store anything to the hash
  // table here: This is taken care of after we return from the split point.

  template <NodeType NT>
  Value search(Position& pos, Stack* ss, Value alpha, Value beta, Depth depth, bool cutNode) {

    const bool PvNode   = (NT == PV || NT == Root || NT == SplitPointPV || NT == SplitPointRoot);
    const bool SpNode   = (NT == SplitPointPV || NT == SplitPointNonPV || NT == SplitPointRoot);
    const bool RootNode = (NT == Root || NT == SplitPointRoot);

    assert(-VALUE_INFINITE <= alpha && alpha < beta && beta <= VALUE_INFINITE);
    assert(PvNode || (alpha == beta - 1));
    assert(depth > DEPTH_ZERO);

    Move quietsSearched[64];
    StateInfo st;
    const TTEntry *tte;
    SplitPoint* splitPoint;
    Key posKey;
    Move ttMove, move, excludedMove, bestMove;
    Depth ext, newDepth, predictedDepth;
    Value bestValue, value, ttValue, eval, nullValue, futilityValue;
    bool inCheck, givesCheck, pvMove, singularExtensionNode, improving;
    bool captureOrPromotion, dangerous, doFullDepthSearch;
    int moveCount, quietCount;

    // Step 1. Initialize node
    Thread* thisThread = pos.this_thread();

#ifdef GPSFISH
    int repeat_check = 0;

    if(can_capture_king(pos)){
        return mate_in(0);
    }
#endif

    inCheck = pos.checkers();

    if (SpNode)
    {
        splitPoint = ss->splitPoint;
        bestMove   = splitPoint->bestMove;
        bestValue  = splitPoint->bestValue;
        tte = NULL;
        ttMove = excludedMove = MOVE_NONE;
        ttValue = VALUE_NONE;

        assert(splitPoint->bestValue > -VALUE_INFINITE && splitPoint->moveCount > 0);

        goto moves_loop;
    }

    moveCount = quietCount = 0;
    bestValue = -VALUE_INFINITE;
    ss->currentMove = ss->ttMove = (ss+1)->excludedMove = bestMove = MOVE_NONE;
    ss->ply = (ss-1)->ply + 1;
    (ss+1)->skipNullMove = false; (ss+1)->reduction = DEPTH_ZERO;
    (ss+2)->killers[0] = (ss+2)->killers[1] = MOVE_NONE;

    // Used to send selDepth info to GUI
    if (PvNode && thisThread->maxPly < ss->ply)
        thisThread->maxPly = ss->ply;

    if (!RootNode)
    {
        // Step 2. Check for aborted search and immediate draw
#ifdef GPSFISH
        if (Signals.stop || pos.is_draw(repeat_check) || ss->ply > MAX_PLY)
#else
        if (Signals.stop || pos.is_draw() || ss->ply > MAX_PLY)
#endif
            return ss->ply > MAX_PLY && !inCheck ? evaluate(pos) : DrawValue[pos.side_to_move()];

#ifdef GPSFISH
        if(repeat_check<0)
            return mated_in(ss->ply);
        else if(repeat_check>0)
            return mate_in(ss->ply);
        else if(osl::EnterKing::canDeclareWin(pos.osl_state))
            return mate_in(ss->ply+1);

        if (!ss->checkmateTested) {
            ss->checkmateTested = true;
            if(!pos.osl_state.inCheck()
                    && ImmediateCheckmate::hasCheckmateMove(pos.side_to_move(),pos.osl_state,bestMove)) {
                return mate_in(ss->ply);
            }
#  ifdef GPSFISH_CHECKMATE3
            if ((! (ss-1)->currentMove.isNormal()
                        || (ss-1)->currentMove.ptype() == osl::KING)) {
                osl::checkmate::King8Info king8=pos.osl_state.king8Info(alt(pos.side_to_move()));
                assert(king8.uint64Value() == osl::checkmate::King8Info::make(pos.side_to_move(), pos.osl_state).uint64Value());
                bool in_danger = king8.dropCandidate() | king8.moveCandidate2();
                if (in_danger) {
                    osl::checkmate::FixedDepthSearcher solver(pos.osl_state);
                    if (solver.hasCheckmateMoveOfTurn(2,bestMove).isCheckmateSuccess()) {
                        return mate_in(ss->ply+2);
                    }
                }
            }
#  endif
        }
#endif // GPSFISH

        // Step 3. Mate distance pruning. Even if we mate at the next move our score
        // would be at best mate_in(ss->ply+1), but if alpha is already bigger because
        // a shorter mate was found upward in the tree then there is no need to search
        // because we will never beat the current alpha. Same logic but with reversed
        // signs applies also in the opposite condition of being mated instead of giving
        // mate. In this case return a fail-high score.
        alpha = std::max(mated_in(ss->ply), alpha);
        beta = std::min(mate_in(ss->ply+1), beta);
        if (alpha >= beta)
            return alpha;
    }

    // Step 4. Transposition table lookup
    // We don't want the score of a partial search to overwrite a previous full search
    // TT value, so we use a different position key in case of an excluded move.
    excludedMove = ss->excludedMove;
#ifdef GPSFISH
    posKey = excludedMove!=MOVE_NONE ? pos.exclusion_key() : pos.key();
#else
    posKey = excludedMove ? pos.exclusion_key() : pos.key();
#endif

    tte = TT.probe(posKey);
#ifdef GPSFISH
    ss->ttMove = ttMove = RootNode ? RootMoves[PVIdx].pv[0] : tte ? tte->move(pos) : MOVE_NONE;
#else
    ss->ttMove = ttMove = RootNode ? RootMoves[PVIdx].pv[0] : tte ? tte->move() : MOVE_NONE;
#endif
    ttValue = tte ? value_from_tt(tte->value(), ss->ply) : VALUE_NONE;

    // At PV nodes we check for exact scores, whilst at non-PV nodes we check for
    // a fail high/low. The biggest advantage to probing at PV nodes is to have a
    // smooth experience in analysis mode. We don't probe at Root nodes otherwise
    // we should also update RootMoveList to avoid bogus output.
    if (   !RootNode
        && tte
        && tte->depth() >= depth
        && ttValue != VALUE_NONE // Only in case of TT access race
        && (           PvNode ?  tte->bound() == BOUND_EXACT
            : ttValue >= beta ? (tte->bound() &  BOUND_LOWER)
                              : (tte->bound() &  BOUND_UPPER)))
    {
        ss->currentMove = ttMove; // Can be MOVE_NONE

        // If ttMove is quiet, update killers, history, counter move and followup move on TT hit
        if (ttValue >= beta && ttMove && !pos.capture_or_promotion(ttMove) && !inCheck)
            update_stats(pos, ss, ttMove, depth, NULL, 0);

        return ttValue;
    }

    // Step 5. Evaluate the position statically and update parent's gain statistics
    if (inCheck)
    {
        ss->staticEval = eval = VALUE_NONE;
        goto moves_loop;
    }

    else if (tte)
    {
        // Never assume anything on values stored in TT
        if ((ss->staticEval = eval = tte->eval_value()) == VALUE_NONE)
            eval = ss->staticEval = evaluate(pos);

        // Can ttValue be used as a better position evaluation?
        if (ttValue != VALUE_NONE)
            if (tte->bound() & (ttValue > eval ? BOUND_LOWER : BOUND_UPPER))
                eval = ttValue;
    }
    else
    {
        eval = ss->staticEval = evaluate(pos);
        TT.store(posKey, VALUE_NONE, BOUND_NONE, DEPTH_NONE, MOVE_NONE, ss->staticEval);
    }

    if (   !pos.captured_piece_type()
        &&  ss->staticEval != VALUE_NONE
        && (ss-1)->staticEval != VALUE_NONE
#ifdef GPSFISH
        &&!(move = (ss-1)->currentMove).isPass()
#else
        && (move = (ss-1)->currentMove) != MOVE_NULL
#endif
        &&  type_of(move) == NORMAL)
    {
        Square to = to_sq(move);
#ifdef GPSFISH
        Gains.update(move.ptypeO(), to, -(ss-1)->staticEval - ss->staticEval);
#else
        Gains.update(pos.piece_on(to), to, -(ss-1)->staticEval - ss->staticEval);
#endif
    }

    // Step 6. Razoring (skipped when in check)
    if (   !PvNode
        &&  depth < 4 * ONE_PLY
        &&  eval + razor_margin(depth) <= alpha
        &&  ttMove == MOVE_NONE
        &&  abs(beta) < VALUE_MATE_IN_MAX_PLY
#ifndef GPSFISH
        && !pos.pawn_on_7th(pos.side_to_move()))
#endif
      )
    {
        Value ralpha = alpha - razor_margin(depth);
        Value v = qsearch<NonPV, false>(pos, ss, ralpha, ralpha+1, DEPTH_ZERO);
        if (v <= ralpha)
            return v;
    }

    // Step 7. Futility pruning: child node (skipped when in check)
    if (   !PvNode
        && !ss->skipNullMove
        &&  depth < 7 * ONE_PLY
        &&  eval - futility_margin(depth) >= beta
        &&  abs(beta) < VALUE_MATE_IN_MAX_PLY
        &&  abs(eval) < VALUE_KNOWN_WIN
#ifndef GPSFISH
        &&  pos.non_pawn_material(pos.side_to_move())
#endif
	   )
        return eval - futility_margin(depth);

    // Step 8. Null move search with verification search (is omitted in PV nodes)
    if (   !PvNode
        && !ss->skipNullMove
        &&  depth >= 2 * ONE_PLY
        &&  eval >= beta
        &&  abs(beta) < VALUE_MATE_IN_MAX_PLY
#ifdef GPSFISH
      )
#else
        &&  pos.non_pawn_material(pos.side_to_move()))
#endif
    {
#ifdef GPSFISH
        ss->currentMove = Move::PASS(pos.side_to_move());
#else
        ss->currentMove = MOVE_NULL;
#endif

        assert(eval - beta >= 0);

        // Null move dynamic reduction based on depth and value
        Depth R =  3 * ONE_PLY
                 + depth / 4
                 + int(eval - beta) / PawnValueMg * ONE_PLY;

#ifdef GPSFISH
        pos.do_undo_null_move(st,
                [&](osl::Square){
                *(pos.eval+1)= *(pos.eval);
                pos.eval++;
                pos.eval->update(pos.osl_state,ss->currentMove);
#else
        pos.do_null_move(st);
#endif
        (ss+1)->skipNullMove = true;
        nullValue = depth-R < ONE_PLY ? -qsearch<NonPV, false>(pos, ss+1, -beta, -beta+1, DEPTH_ZERO)
                                      : - search<NonPV>(pos, ss+1, -beta, -beta+1, depth-R, !cutNode);
        (ss+1)->skipNullMove = false;
#ifdef GPSFISH
	    --pos.eval;
	  }
	  );
#else
        pos.undo_null_move();
#endif

        if (nullValue >= beta)
        {
            // Do not return unproven mate scores
            if (nullValue >= VALUE_MATE_IN_MAX_PLY)
                nullValue = beta;

            if (depth < 12 * ONE_PLY)
                return nullValue;

            // Do verification search at high depths
            ss->skipNullMove = true;
            Value v = depth-R < ONE_PLY ? qsearch<NonPV, false>(pos, ss, beta-1, beta, DEPTH_ZERO)
                                        :  search<NonPV>(pos, ss, beta-1, beta, depth-R, false);
            ss->skipNullMove = false;

            if (v >= beta)
                return nullValue;
        }
    }

    // Step 9. ProbCut (skipped when in check)
    // If we have a very good capture (i.e. SEE > seeValues[captured_piece_type])
    // and a reduced search returns a value much above beta, we can (almost) safely
    // prune the previous move.
    if (   !PvNode
        &&  depth >= 5 * ONE_PLY
        && !ss->skipNullMove
        &&  abs(beta) < VALUE_MATE_IN_MAX_PLY)
    {
        Value rbeta = std::min(beta + 200, VALUE_INFINITE);
        Depth rdepth = depth - 4 * ONE_PLY;

        assert(rdepth >= ONE_PLY);
        assert((ss-1)->currentMove != MOVE_NONE);
        assert((ss-1)->currentMove != MOVE_NULL);

        MovePicker mp(pos, ttMove, History, pos.captured_piece_type());
        CheckInfo ci(pos);

        while ((move = mp.next_move<false>()) != MOVE_NONE)
            if (pos.legal(move, ci.pinned))
            {
                ss->currentMove = move;
#ifdef GPSFISH
                pos.do_undo_move(move,st,
                        [&](osl::Square){
                        assert(pos.is_ok());
                        *(pos.eval+1)= *(pos.eval);
                        pos.eval++;
                        pos.eval->update(pos.osl_state,move);
#else
                pos.do_move(move, st, ci, pos.gives_check(move, ci));
#endif
                value = -search<NonPV>(pos, ss+1, -rbeta, -rbeta+1, rdepth, !cutNode);
#ifdef GPSFISH
                --pos.eval;
                });
#else
                pos.undo_move(move);
#endif
                if (value >= rbeta)
                    return value;
            }
    }

    // Step 10. Internal iterative deepening (skipped when in check)
    if (    depth >= (PvNode ? 5 * ONE_PLY : 8 * ONE_PLY)
        && !ttMove
        && (PvNode || ss->staticEval + 256 >= beta))
    {
        Depth d = depth - 2 * ONE_PLY - (PvNode ? DEPTH_ZERO : depth / 4);

        ss->skipNullMove = true;
        search<PvNode ? PV : NonPV>(pos, ss, alpha, beta, d, true);
        ss->skipNullMove = false;

        tte = TT.probe(posKey);
#ifdef GPSFISH
        ttMove = tte ? tte->move(pos) : MOVE_NONE;
#else
        ttMove = tte ? tte->move() : MOVE_NONE;
#endif
    }

moves_loop: // When in check and at SpNode search starts from here

    Square prevMoveSq = to_sq((ss-1)->currentMove);
#ifdef GPSFISH
    Move countermoves[] = { Countermoves[pos.piece_on(prevMoveSq)][prevMoveSq.index()].first,
                            Countermoves[pos.piece_on(prevMoveSq)][prevMoveSq.index()].second };
#else
    Move countermoves[] = { Countermoves[pos.piece_on(prevMoveSq)][prevMoveSq].first,
                            Countermoves[pos.piece_on(prevMoveSq)][prevMoveSq].second };
#endif

    Square prevOwnMoveSq = to_sq((ss-2)->currentMove);
#ifdef GPSFISH
    Move followupmoves[] = { Followupmoves[pos.piece_on(prevOwnMoveSq)][prevOwnMoveSq.index()].first,
                             Followupmoves[pos.piece_on(prevOwnMoveSq)][prevOwnMoveSq.index()].second };
#else
    Move followupmoves[] = { Followupmoves[pos.piece_on(prevOwnMoveSq)][prevOwnMoveSq].first,
                             Followupmoves[pos.piece_on(prevOwnMoveSq)][prevOwnMoveSq].second };
#endif

    MovePicker mp(pos, ttMove, depth, History, countermoves, followupmoves, ss);
    CheckInfo ci(pos);
    value = bestValue; // Workaround a bogus 'uninitialized' warning under gcc
    improving =   ss->staticEval >= (ss-2)->staticEval
               || ss->staticEval == VALUE_NONE
               ||(ss-2)->staticEval == VALUE_NONE;

    singularExtensionNode =   !RootNode
                           && !SpNode
#ifdef GPSFISH_FIX
                           &&  depth >= (PvNode ? 6 * ONE_PLY : 8 * ONE_PLY)
#else
                           &&  depth >= 8 * ONE_PLY
#endif
                           &&  ttMove != MOVE_NONE
#ifdef GPSFISH
                           && excludedMove==MOVE_NONE // Recursive singular search is not allowed
#else
                           && !excludedMove // Recursive singular search is not allowed
#endif
                           && (tte->bound() & BOUND_LOWER)
                           &&  tte->depth() >= depth - 3 * ONE_PLY;

    // Step 11. Loop through moves
    // Loop through all pseudo-legal moves until no moves remain or a beta cutoff occurs
    while ((move = mp.next_move<SpNode>()) != MOVE_NONE)
    {
      assert(is_ok(move));

      if (move == excludedMove)
          continue;

      // At root obey the "searchmoves" option and skip moves not listed in Root
      // Move List. As a consequence any illegal move is also skipped. In MultiPV
      // mode we also skip PV moves which have been already searched.
      if (RootNode && !std::count(RootMoves.begin() + PVIdx, RootMoves.end(), move))
          continue;

      if (SpNode)
      {
          // Shared counter cannot be decremented later if the move turns out to be illegal
          if (!pos.legal(move, ci.pinned))
              continue;

          moveCount = ++splitPoint->moveCount;
          splitPoint->mutex.unlock();
      }
      else
          ++moveCount;
#ifdef MOVE_STACK_REJECTIONS
      if(!Root && move_stack_rejections_probe(move,pos,ss,alpha)) {
          if (SpNode)
              lock_grab(&(sp->lock));
          continue;
      }
#endif

      if (RootNode)
      {
          Signals.firstRootMove = (moveCount == 1);

#ifndef GPSFISH
          if (thisThread == Threads.main() && Time::now() - SearchTime > 3000)
              sync_cout << "info depth " << depth / ONE_PLY
                        << " currmove " << move_to_uci(move, pos.is_chess960())
                        << " currmovenumber " << moveCount + PVIdx << sync_endl;
#endif
      }

      ext = DEPTH_ZERO;
      captureOrPromotion = pos.capture_or_promotion(move);
#ifdef GPSFISH
      givesCheck = pos.gives_check(move, ci);
      dangerous =   givesCheck; // XXX : add other condition ?
#else
      givesCheck =  type_of(move) == NORMAL && !ci.dcCandidates
                  ? ci.checkSq[type_of(pos.piece_on(from_sq(move)))] & to_sq(move)
                  : pos.gives_check(move, ci);

      dangerous =   givesCheck
                 || type_of(move) != NORMAL
                 || pos.advanced_pawn_push(move);
#endif

#ifdef GPSFISH_FIX
      // Step 12. Extend checks and, in PV nodes, also dangerous moves
      if (PvNode && dangerous)
          ext = ONE_PLY;

      else if (givesCheck && pos.see_sign(move) >= 0)
          ext = inCheck || ss->staticEval <= alpha ? ONE_PLY : ONE_PLY / 2;
#else
      // Step 12. Extend checks
      if (givesCheck && pos.see_sign(move) >= VALUE_ZERO)
          ext = ONE_PLY;
#endif

      // Singular extension search. If all moves but one fail low on a search of
      // (alpha-s, beta-s), and just one fails high on (alpha, beta), then that move
      // is singular and should be extended. To verify this we do a reduced search
      // on all the other moves but the ttMove and if the result is lower than
      // ttValue minus a margin then we extend the ttMove.
      if (    singularExtensionNode
          &&  move == ttMove
          && !ext
          &&  pos.legal(move, ci.pinned)
          &&  abs(ttValue) < VALUE_KNOWN_WIN)
      {
          assert(ttValue != VALUE_NONE);

          Value rBeta = ttValue - int(depth);
          ss->excludedMove = move;
          ss->skipNullMove = true;
          value = search<NonPV>(pos, ss, rBeta - 1, rBeta, depth / 2, cutNode);
          ss->skipNullMove = false;
          ss->excludedMove = MOVE_NONE;

          if (value < rBeta)
              ext = ONE_PLY;
      }

      // Update the current move (this must be done after singular extension search)
      newDepth = depth - ONE_PLY + ext;

      // Step 13. Pruning at shallow depth (exclude PV nodes)
      if (   !PvNode
          && !captureOrPromotion
          && !inCheck
          && !dangerous
       /* &&  move != ttMove Already implicit in the next condition */
          &&  bestValue > VALUE_MATED_IN_MAX_PLY)
      {
          // Move count based pruning
          if (   depth < 16 * ONE_PLY
              && moveCount >= FutilityMoveCounts[improving][depth] )
          {
              if (SpNode)
                  splitPoint->mutex.lock();

              continue;
          }

          predictedDepth = newDepth - reduction<PvNode>(improving, depth, moveCount);

          // Futility pruning: parent node
          if (predictedDepth < 7 * ONE_PLY)
          {
              futilityValue = ss->staticEval + futility_margin(predictedDepth)
<<<<<<< HEAD
#ifdef GPSFISH
                            + Value(128) + Gains[pos.moved_piece(move)][to_sq(move).index()];
#else
                            + Value(128) + Gains[pos.moved_piece(move)][to_sq(move)];
#endif
=======
                            + 128 + Gains[pos.moved_piece(move)][to_sq(move)];
>>>>>>> c9e396b5

              if (futilityValue <= alpha)
              {
                  bestValue = std::max(bestValue, futilityValue);

                  if (SpNode)
                  {
                      splitPoint->mutex.lock();
                      if (bestValue > splitPoint->bestValue)
                          splitPoint->bestValue = bestValue;
                  }
                  continue;
              }
          }

          // Prune moves with negative SEE at low depths
          if (predictedDepth < 4 * ONE_PLY && pos.see_sign(move) < VALUE_ZERO)
          {
              if (SpNode)
                  splitPoint->mutex.lock();

              continue;
          }
      }

      // Check for legality just before making the move
      if (!RootNode && !SpNode && !pos.legal(move, ci.pinned))
      {
          moveCount--;
          continue;
      }

      pvMove = PvNode && moveCount == 1;
      ss->currentMove = move;
      if (!SpNode && !captureOrPromotion && quietCount < 64)
          quietsSearched[quietCount++] = move;

#ifdef GPSFISH
      assert(pos.eval->value()==eval_t(pos.osl_state,false).value());
      (ss+1)->checkmateTested = false;
      pos.do_undo_move(move,st,
              [&](osl::Square){
              *(pos.eval+1)= *(pos.eval);
              pos.eval++;
              pos.eval->update(pos.osl_state,move);
              assert(pos.eval->value()==eval_t(pos.osl_state,false).value());

    const bool PvNode   = (NT == PV || NT == Root || NT == SplitPointPV || NT == SplitPointRoot);
    const bool SpNode   = (NT == SplitPointPV || NT == SplitPointNonPV || NT == SplitPointRoot);
    const bool RootNode = (NT == Root || NT == SplitPointRoot);

#else
      // Step 14. Make the move
      pos.do_move(move, st, ci, givesCheck);
#endif

      // Step 15. Reduced depth search (LMR). If the move fails high it will be
      // re-searched at full depth.
      if (    depth >= 3 * ONE_PLY
          && !pvMove
          && !captureOrPromotion
#ifdef GPSFISH_FIX
          && !dangerous
#endif
          &&  move != ttMove
          &&  move != ss->killers[0]
          &&  move != ss->killers[1])
      {
          ss->reduction = reduction<PvNode>(improving, depth, moveCount);

          if (!PvNode && cutNode)
              ss->reduction += ONE_PLY;

#ifdef GPSFISH
          else if (History[pos.piece_on(to_sq(move))][to_sq(move).index()] < 0)
#else
          else if (History[pos.piece_on(to_sq(move))][to_sq(move)] < 0)
#endif
              ss->reduction += ONE_PLY / 2;

          if (move == countermoves[0] || move == countermoves[1])
              ss->reduction = std::max(DEPTH_ZERO, ss->reduction - ONE_PLY);

          Depth d = std::max(newDepth - ss->reduction, ONE_PLY);
          if (SpNode)
              alpha = splitPoint->alpha;

          value = -search<NonPV>(pos, ss+1, -(alpha+1), -alpha, d, true);

          // Research at intermediate depth if reduction is very high
          if (value > alpha && ss->reduction >= 4 * ONE_PLY)
          {
              Depth d2 = std::max(newDepth - 2 * ONE_PLY, ONE_PLY);
              value = -search<NonPV>(pos, ss+1, -(alpha+1), -alpha, d2, true);
          }

          doFullDepthSearch = (value > alpha && ss->reduction != DEPTH_ZERO);
          ss->reduction = DEPTH_ZERO;
      }
      else
          doFullDepthSearch = !pvMove;

      // Step 16. Full depth search, when LMR is skipped or fails high
      if (doFullDepthSearch)
      {
          if (SpNode)
              alpha = splitPoint->alpha;

          value = newDepth < ONE_PLY ?
                          givesCheck ? -qsearch<NonPV,  true>(pos, ss+1, -(alpha+1), -alpha, DEPTH_ZERO)
                                     : -qsearch<NonPV, false>(pos, ss+1, -(alpha+1), -alpha, DEPTH_ZERO)
                                     : - search<NonPV>(pos, ss+1, -(alpha+1), -alpha, newDepth, !cutNode);
      }

      // For PV nodes only, do a full PV search on the first move or after a fail
      // high (in the latter case search only if value < beta), otherwise let the
      // parent node fail low with value <= alpha and to try another move.
      if (PvNode && (pvMove || (value > alpha && (RootNode || value < beta))))
          value = newDepth < ONE_PLY ?
                          givesCheck ? -qsearch<PV,  true>(pos, ss+1, -beta, -alpha, DEPTH_ZERO)
                                     : -qsearch<PV, false>(pos, ss+1, -beta, -alpha, DEPTH_ZERO)
                                     : - search<PV>(pos, ss+1, -beta, -alpha, newDepth, false);

#ifdef GPSFISH
      --pos.eval;
      } );
#else
      // Step 17. Undo move
      pos.undo_move(move);
#endif

      assert(value > -VALUE_INFINITE && value < VALUE_INFINITE);

      // Step 18. Check for new best move
      if (SpNode)
      {
          splitPoint->mutex.lock();
          bestValue = splitPoint->bestValue;
          alpha = splitPoint->alpha;
      }

      // Finished searching the move. If Signals.stop is true, the search
      // was aborted because the user interrupted the search or because we
      // ran out of time. In this case, the return value of the search cannot
      // be trusted, and we don't update the best move and/or PV.
      if (Signals.stop || thisThread->cutoff_occurred())
          return value; // To avoid returning VALUE_INFINITE

      if (RootNode)
      {
          RootMove& rm = *std::find(RootMoves.begin(), RootMoves.end(), move);

          // PV move or new best move ?
          if (pvMove || value > alpha)
          {
              rm.score = value;
              rm.extract_pv_from_tt(pos);

              // We record how often the best move has been changed in each
              // iteration. This information is used for time management: When
              // the best move changes frequently, we allocate some more time.
              if (!pvMove)
                  ++BestMoveChanges;

#if 0 //def GPSFISH
              if (depth >= 5*ONE_PLY
                      && (!isPvMove || current_search_time() >= 5000))
                  cout << "info"
                      << depth_to_uci(depth)
                      << score_to_uci(rm->score, alpha, beta)
                      << speed_to_uci(pos.nodes_searched())
                      << pv_to_uci(&rm->pv[0], 0 + 1, false) << endl;
#endif

          }
          else
              // All other moves but the PV are set to the lowest value: this is
              // not a problem when sorting because the sort is stable and the
              // move position in the list is preserved - just the PV is pushed up.
              rm.score = -VALUE_INFINITE;
      }

      if (value > bestValue)
      {
          bestValue = SpNode ? splitPoint->bestValue = value : value;

          if (value > alpha)
          {
              bestMove = SpNode ? splitPoint->bestMove = move : move;

              if (PvNode && value < beta) // Update alpha! Always alpha < beta
                  alpha = SpNode ? splitPoint->alpha = value : value;
              else
              {
                  assert(value >= beta); // Fail high

                  if (SpNode)
                      splitPoint->cutoff = true;

                  break;
              }
          }
      }

      // Step 19. Check for splitting the search
      if (   !SpNode
          &&  depth >= Threads.minimumSplitDepth
          &&  Threads.available_slave(thisThread)
          &&  thisThread->splitPointsSize < MAX_SPLITPOINTS_PER_THREAD)
      {
          assert(bestValue < beta);

          thisThread->split<FakeSplit>(pos, ss, alpha, beta, &bestValue, &bestMove,
                                       depth, moveCount, &mp, NT, cutNode);
          if (bestValue >= beta)
              break;
      }
    }

    if (SpNode)
        return bestValue;

    // Step 20. Check for mate and stalemate
    // All legal moves have been searched and if there are no legal moves, it
    // must be mate or stalemate. Note that we can have a false positive in
    // case of Signals.stop or thread.cutoff_occurred() are set, but this is
    // harmless because return value is discarded anyhow in the parent nodes.
    // If we are in a singular extension search then return a fail low score.
    // A split node has at least one move - the one tried before to be split.
    if (!moveCount)
#ifdef GPSFISH
        return  (excludedMove != MOVE_NONE) ? alpha
              : (inCheck ? (move_is_pawn_drop((ss-1)->currentMove) ? mate_in(ss->ply) : mated_in(ss->ply) ) : VALUE_DRAW); // XXX : checking checkmate by pawn drop
#else
        return  excludedMove ? alpha
              : inCheck ? mated_in(ss->ply) : DrawValue[pos.side_to_move()];
#endif

    // If we have pruned all the moves without searching return a fail-low score
    if (bestValue == -VALUE_INFINITE)
        bestValue = alpha;

    TT.store(posKey, value_to_tt(bestValue, ss->ply),
             bestValue >= beta  ? BOUND_LOWER :
#ifdef GPSFISH
             PvNode && (bestMove != MOVE_NONE) ? BOUND_EXACT : BOUND_UPPER,
#else
             PvNode && bestMove ? BOUND_EXACT : BOUND_UPPER,
#endif
             depth, bestMove, ss->staticEval);

    // Quiet best move: update killers, history, countermoves and followupmoves
    if (bestValue >= beta && !pos.capture_or_promotion(bestMove) && !inCheck)
        update_stats(pos, ss, bestMove, depth, quietsSearched, quietCount - 1);

    assert(bestValue > -VALUE_INFINITE && bestValue < VALUE_INFINITE);

    return bestValue;
  }


  // qsearch() is the quiescence search function, which is called by the main
  // search function when the remaining depth is zero (or, to be more precise,
  // less than ONE_PLY).

  template <NodeType NT, bool InCheck>
  Value qsearch(Position& pos, Stack* ss, Value alpha, Value beta, Depth depth) {

    const bool PvNode = (NT == PV);

    assert(NT == PV || NT == NonPV);
    assert(InCheck == !!pos.checkers());
    assert(alpha >= -VALUE_INFINITE && alpha < beta && beta <= VALUE_INFINITE);
    assert(PvNode || (alpha == beta - 1));
    assert(depth <= DEPTH_ZERO);

    StateInfo st;
    const TTEntry* tte;
    Key posKey;
    Move ttMove, move, bestMove;
    Value bestValue, value, ttValue, futilityValue, futilityBase, oldAlpha;
    bool givesCheck, evasionPrunable;
    Depth ttDepth;

    // To flag BOUND_EXACT a node with eval above alpha and no available moves
    if (PvNode)
        oldAlpha = alpha;

    ss->currentMove = bestMove = MOVE_NONE;
    ss->ply = (ss-1)->ply + 1;

    // Check for an instant draw or if the maximum ply has been reached
    if (pos.is_draw() || ss->ply > MAX_PLY)
        return ss->ply > MAX_PLY && !InCheck ? evaluate(pos) : DrawValue[pos.side_to_move()];

    // Decide whether or not to include checks: this fixes also the type of
    // TT entry depth that we are going to use. Note that in qsearch we use
    // only two types of depth in TT: DEPTH_QS_CHECKS or DEPTH_QS_NO_CHECKS.
    ttDepth = InCheck || depth >= DEPTH_QS_CHECKS ? DEPTH_QS_CHECKS
                                                  : DEPTH_QS_NO_CHECKS;

#ifdef GPSFISH
    if(can_capture_king(pos)){
        return mate_in(0);
    }
    if(!pos.osl_state.inCheck()
            && ImmediateCheckmate::hasCheckmateMove
            (pos.side_to_move(),pos.osl_state,bestMove)) {
        return mate_in(ss->ply);
    }
#endif

    // Transposition table lookup
    posKey = pos.key();
    tte = TT.probe(posKey);
#ifdef GPSFISH
    ttMove = tte ? tte->move(pos) : MOVE_NONE;
#else
    ttMove = tte ? tte->move() : MOVE_NONE;
#endif
    ttValue = tte ? value_from_tt(tte->value(),ss->ply) : VALUE_NONE;

    if (   tte
        && tte->depth() >= ttDepth
        && ttValue != VALUE_NONE // Only in case of TT access race
        && (           PvNode ?  tte->bound() == BOUND_EXACT
            : ttValue >= beta ? (tte->bound() &  BOUND_LOWER)
                              : (tte->bound() &  BOUND_UPPER)))
    {
        ss->currentMove = ttMove; // Can be MOVE_NONE
        return ttValue;
    }

    // Evaluate the position statically
    if (InCheck)
    {
        ss->staticEval = VALUE_NONE;
        bestValue = futilityBase = -VALUE_INFINITE;
    }
    else
    {
        if (tte)
        {
            // Never assume anything on values stored in TT
            if ((ss->staticEval = bestValue = tte->eval_value()) == VALUE_NONE)
                ss->staticEval = bestValue = evaluate(pos);

            // Can ttValue be used as a better position evaluation?
            if (ttValue != VALUE_NONE)
                if (tte->bound() & (ttValue > bestValue ? BOUND_LOWER : BOUND_UPPER))
                    bestValue = ttValue;
        }
        else
            ss->staticEval = bestValue = evaluate(pos);

        // Stand pat. Return immediately if static value is at least beta
        if (bestValue >= beta)
        {
            if (!tte)
                TT.store(pos.key(), value_to_tt(bestValue, ss->ply), BOUND_LOWER,
                         DEPTH_NONE, MOVE_NONE, ss->staticEval);

            return bestValue;
        }

        if (PvNode && bestValue > alpha)
            alpha = bestValue;

        futilityBase = bestValue + 128;
    }

    // Initialize a MovePicker object for the current position, and prepare
    // to search the moves. Because the depth is <= 0 here, only captures,
    // queen promotions and checks (only if depth >= DEPTH_QS_CHECKS) will
    // be generated.
    MovePicker mp(pos, ttMove, depth, History, to_sq((ss-1)->currentMove));
    CheckInfo ci(pos);

    // Loop through the moves until no moves remain or a beta cutoff occurs
    while ((move = mp.next_move<false>()) != MOVE_NONE)
    {
      assert(is_ok(move));

#ifdef MOVE_STACK_REJECTIONS
      if(move_stack_rejections_probe(move,pos,ss,alpha)) continue;
#endif

#ifdef GPSFISH
      givesCheck = pos.gives_check(move, ci);
#else
      givesCheck =  type_of(move) == NORMAL && !ci.dcCandidates
                  ? ci.checkSq[type_of(pos.piece_on(from_sq(move)))] & to_sq(move)
                  : pos.gives_check(move, ci);
#endif

      // Futility pruning
      if (   !PvNode
          && !InCheck
          && !givesCheck
          &&  move != ttMove
          &&  futilityBase > -VALUE_KNOWN_WIN
#ifndef GPSFISH
          && !pos.advanced_pawn_push(move)
#endif
         )
      {
#ifdef GPSFISH
          futilityValue =  futilityBase
                         + PieceValue[EG][pos.piece_on(to_sq(move))]
                         + (type_of(move) == PROMOTION ? promote_value_of_piece_on(pos.piece_on(from_sq(move))) : VALUE_ZERO); // XXX : need condition ?
#else
          assert(type_of(move) != ENPASSANT); // Due to !pos.advanced_pawn_push

          futilityValue = futilityBase + PieceValue[EG][pos.piece_on(to_sq(move))];
#endif

          if (futilityValue < beta)
          {
              bestValue = std::max(bestValue, futilityValue);
              continue;
          }

          if (futilityBase < beta && pos.see(move) <= VALUE_ZERO)
          {
              bestValue = std::max(bestValue, futilityBase);
              continue;
          }
      }

      // Detect non-capture evasions that are candidates to be pruned
      evasionPrunable =    InCheck
                       &&  bestValue > VALUE_MATED_IN_MAX_PLY
                       && !pos.capture(move)
#ifndef GPSFISH
                       && !pos.can_castle(pos.side_to_move())
#endif
                       ;

      // Don't search moves with negative SEE values
      if (   !PvNode
          && (!InCheck || evasionPrunable)
          &&  move != ttMove
#ifndef GPSFISH
          &&  type_of(move) != PROMOTION
#endif
          &&  pos.see_sign(move) < VALUE_ZERO)
          continue;

      // Check for legality just before making the move
      if (!pos.legal(move, ci.pinned))
          continue;

      ss->currentMove = move;

      // Make and search the move
#ifdef GPSFISH
      pos.do_undo_move(move,st,
              [&](osl::Square){
              assert(pos.is_ok());
              *(pos.eval+1)= *(pos.eval);
              pos.eval++;
              pos.eval->update(pos.osl_state,move);
              assert(pos.eval_is_ok());
#else
      pos.do_move(move, st, ci, givesCheck);
#endif
      value = givesCheck ? -qsearch<NT,  true>(pos, ss+1, -beta, -alpha, depth - ONE_PLY)
                         : -qsearch<NT, false>(pos, ss+1, -beta, -alpha, depth - ONE_PLY);
#ifdef GPSFISH
      --pos.eval;
      }
      );
#else
      pos.undo_move(move);
#endif

      assert(value > -VALUE_INFINITE && value < VALUE_INFINITE);

      // Check for new best move
      if (value > bestValue)
      {
          bestValue = value;

          if (value > alpha)
          {
              if (PvNode && value < beta) // Update alpha here! Always alpha < beta
              {
                  alpha = value;
                  bestMove = move;
              }
              else // Fail high
              {
                  TT.store(posKey, value_to_tt(value, ss->ply), BOUND_LOWER,
                           ttDepth, move, ss->staticEval);

                  return value;
              }
          }
       }
    }

#ifdef GPSFISH_CHECKMATE3_QUIESCE
    if (bestValue < beta && depth >= DEPTH_QS_CHECKS
            && (!(ss-1)->currentMove.isNormal()
            || (ss-1)->currentMove.ptype() == osl::KING)) {
        osl::checkmate::King8Info king8=pos.osl_state.king8Info(alt(pos.side_to_move()));
        assert(king8.uint64Value() == osl::checkmate::King8Info::make(pos.side_to_move(), pos.osl_state).uint64Value());
        bool in_danger = king8.dropCandidate() | king8.moveCandidate2();
        if (in_danger) {
            osl::checkmate::FixedDepthSearcher solver(pos.osl_state);
            if (solver.hasCheckmateMoveOfTurn(2,bestMove).isCheckmateSuccess()) {
                return mate_in(ss->ply+2);
            }
        }
    }
#endif

    // All legal moves have been searched. A special case: If we're in check
    // and no legal moves were found, it is checkmate.
    if (InCheck && bestValue == -VALUE_INFINITE)
#ifdef GPSFISH
        return (move_is_pawn_drop((ss-1)->currentMove) ? mate_in(ss->ply) : mated_in(ss->ply)); // Plies to mate from the root
#else
        return mated_in(ss->ply); // Plies to mate from the root
#endif

    TT.store(posKey, value_to_tt(bestValue, ss->ply),
             PvNode && bestValue > oldAlpha ? BOUND_EXACT : BOUND_UPPER,
             ttDepth, bestMove, ss->staticEval);

    assert(bestValue > -VALUE_INFINITE && bestValue < VALUE_INFINITE);

    return bestValue;
  }


  // value_to_tt() adjusts a mate score from "plies to mate from the root" to
  // "plies to mate from the current position". Non-mate scores are unchanged.
  // The function is called before storing a value in the transposition table.

  Value value_to_tt(Value v, int ply) {

    assert(v != VALUE_NONE);

    return  v >= VALUE_MATE_IN_MAX_PLY  ? v + ply
          : v <= VALUE_MATED_IN_MAX_PLY ? v - ply : v;
  }


  // value_from_tt() is the inverse of value_to_tt(): It adjusts a mate score
  // from the transposition table (which refers to the plies to mate/be mated
  // from current position) to "plies to mate/be mated from the root".

  Value value_from_tt(Value v, int ply) {

    return  v == VALUE_NONE             ? VALUE_NONE
          : v >= VALUE_MATE_IN_MAX_PLY  ? v - ply
          : v <= VALUE_MATED_IN_MAX_PLY ? v + ply : v;
  }


  // update_stats() updates killers, history, countermoves and followupmoves stats after a fail-high
  // of a quiet move.

  void update_stats(Position& pos, Stack* ss, Move move, Depth depth, Move* quiets, int quietsCnt) {

    if (ss->killers[0] != move)
    {
        ss->killers[1] = ss->killers[0];
        ss->killers[0] = move;
    }

    // Increase history value of the cut-off move and decrease all the other
    // played quiet moves.
    Value bonus = Value(int(depth) * int(depth));
    History.update(pos.moved_piece(move), to_sq(move), bonus);
    for (int i = 0; i < quietsCnt; ++i)
    {
        Move m = quiets[i];
        History.update(pos.moved_piece(m), to_sq(m), -bonus);
    }

    if (is_ok((ss-1)->currentMove))
    {
        Square prevMoveSq = to_sq((ss-1)->currentMove);
        Countermoves.update(pos.piece_on(prevMoveSq), prevMoveSq, move);
    }

    if (is_ok((ss-2)->currentMove) && (ss-1)->currentMove == (ss-1)->ttMove)
    {
        Square prevOwnMoveSq = to_sq((ss-2)->currentMove);
        Followupmoves.update(pos.piece_on(prevOwnMoveSq), prevOwnMoveSq, move);
    }
  }


  // When playing with a strength handicap, choose best move among the MultiPV
  // set using a statistical rule dependent on 'level'. Idea by Heinz van Saanen.

  Move Skill::pick_move() {

    static RKISS rk;

    // PRNG sequence should be not deterministic
    for (int i = Time::now() % 50; i > 0; --i)
        rk.rand<unsigned>();

    // RootMoves are already sorted by score in descending order
    int variance = std::min(RootMoves[0].score - RootMoves[MultiPV - 1].score, PawnValueMg);
    int weakness = 120 - 2 * level;
    int max_s = -VALUE_INFINITE;
    best = MOVE_NONE;

    // Choose best move. For each move score we add two terms both dependent on
    // weakness. One deterministic and bigger for weaker moves, and one random,
    // then we choose the move with the resulting highest score.
    for (size_t i = 0; i < MultiPV; ++i)
    {
        int s = RootMoves[i].score;

        // Don't allow crazy blunders even at very low skills
        if (i > 0 && RootMoves[i-1].score > s + 2 * PawnValueMg)
            break;

        // This is our magic formula
        s += (  weakness * int(RootMoves[0].score - s)
              + variance * (rk.rand<unsigned>() % weakness)) / 128;

        if (s > max_s)
        {
            max_s = s;
            best = RootMoves[i].pv[0];
        }
    }
    return best;
  }


  // uci_pv() formats PV information according to the UCI protocol. UCI
  // requires that all (if any) unsearched PV lines are sent using a previous
  // search score.

  string uci_pv(const Position& pos, int depth, Value alpha, Value beta) {

    std::stringstream ss;
    Time::point elapsed = Time::now() - SearchTime + 1;
    size_t uciPVSize = std::min((size_t)Options["MultiPV"], RootMoves.size());
    int selDepth = 0;

    for (size_t i = 0; i < Threads.size(); ++i)
        if (Threads[i]->maxPly > selDepth)
            selDepth = Threads[i]->maxPly;

    for (size_t i = 0; i < uciPVSize; ++i)
    {
        bool updated = (i <= PVIdx);

        if (depth == 1 && !updated)
            continue;

        int d   = updated ? depth : depth - 1;
        Value v = updated ? RootMoves[i].score : RootMoves[i].prevScore;

        if (ss.rdbuf()->in_avail()) // Not at first line
            ss << "\n";

        ss << "info depth " << d
           << " seldepth "  << selDepth
           << " score "     << (i == PVIdx ? score_to_uci(v, alpha, beta) : score_to_uci(v))
           << " nodes "     << pos.nodes_searched()
           << " nps "       << pos.nodes_searched() * 1000 / elapsed
           << " time "      << elapsed
#ifdef GPSFISH
           << " hashfull "  << TT.get_hashfull()
#endif
           << " multipv "   << i + 1
           << " pv";

        for (size_t j = 0; RootMoves[i].pv[j] != MOVE_NONE; ++j)
            ss << " " << move_to_uci(RootMoves[i].pv[j], pos.is_chess960());
    }

    return ss.str();
  }

} // namespace


/// RootMove::extract_pv_from_tt() builds a PV by adding moves from the TT table.
/// We also consider both failing high nodes and BOUND_EXACT nodes here to
/// ensure that we have a ponder move even when we fail high at root. This
/// results in a long PV to print that is important for position analysis.

#ifdef GPSFISH
void RootMove::extract_pv_from_tt_rec(Position& pos,int ply)
{
  const TTEntry* tte = TT.probe(pos.key());

  if ( tte != NULL
          && tte->move(pos) != MOVE_NONE
          && pos.pseudo_legal(tte->move(pos))
          && pos.legal(tte->move(pos), pos.pinned_pieces(pos.side_to_move()))
          && ply < MAX_PLY
          && (!pos.is_draw() || ply < 2))
  {
      pv.push_back(tte->move(pos));
      StateInfo st;
      pos.do_undo_move(tte->move(pos),st,
              [&](osl::Square){
              assert(pos.is_ok());
              extract_pv_from_tt_rec(pos,ply+1);
      } );
  }

  pv.push_back(MOVE_NONE);
}
#endif

void RootMove::extract_pv_from_tt(Position& pos) {

#ifndef GPSFISH
  StateInfo state[MAX_PLY_PLUS_6], *st = state;
  const TTEntry* tte;
  int ply = 0;
#endif
  Move m = pv[0];

  pv.clear();
#ifdef GPSFISH
  pv.push_back(m);

  StateInfo st;
  pos.do_undo_move(pv[0],st,
          [&](osl::Square){
          assert(pos.is_ok());
          extract_pv_from_tt_rec(pos,1);
          } );
#else

  do {
      pv.push_back(m);

      assert(MoveList<LEGAL>(pos).contains(pv[ply]));

      pos.do_move(pv[ply++], *st++);
      tte = TT.probe(pos.key());

  } while (   tte
           && pos.pseudo_legal(m = tte->move()) // Local copy, TT could change
           && pos.legal(m, pos.pinned_pieces(pos.side_to_move()))
           && ply < MAX_PLY
           && (!pos.is_draw() || ply < 2));

  pv.push_back(MOVE_NONE); // Must be zero-terminating

  while (ply) pos.undo_move(pv[--ply]);
#endif
}


/// RootMove::insert_pv_in_tt() is called at the end of a search iteration, and
/// inserts the PV back into the TT. This makes sure the old PV moves are searched
/// first, even if the old TT entries have been overwritten.

#ifdef GPSFISH
void RootMove::insert_pv_in_tt_rec(Position& pos,int ply)
{
  const TTEntry* tte = TT.probe(pos.key());

  if (!tte || tte->move(pos) != pv[ply]) // Don't overwrite correct entries
      TT.store(pos.key(), VALUE_NONE, BOUND_NONE, DEPTH_NONE, pv[ply], VALUE_NONE);

  if (pv[ply+1] != MOVE_NONE) {
      StateInfo st;
      pos.do_undo_move(pv[ply],st,
              [&](osl::Square){
              assert(pos.is_ok());
              *(pos.eval+1)= *(pos.eval);
              pos.eval++;
              pos.eval->update(pos.osl_state,pv[ply]);
              insert_pv_in_tt_rec(pos,ply+1);
              --pos.eval;
      } );
  }
}
#endif

void RootMove::insert_pv_in_tt(Position& pos) {

#ifdef GPSFISH
  insert_pv_in_tt_rec(pos,0);
#else

  StateInfo state[MAX_PLY_PLUS_6], *st = state;
  const TTEntry* tte;
  int ply = 0;

  do {
      tte = TT.probe(pos.key());

      if (!tte || tte->move() != pv[ply]) // Don't overwrite correct entries
          TT.store(pos.key(), VALUE_NONE, BOUND_NONE, DEPTH_NONE, pv[ply], VALUE_NONE);

      assert(MoveList<LEGAL>(pos).contains(pv[ply]));

      pos.do_move(pv[ply++], *st++);

  } while (pv[ply] != MOVE_NONE);

  while (ply) pos.undo_move(pv[--ply]);
#endif
}

#ifdef GPSFISH
inline bool single_bit(uint64_t b) {
  return !(b & (b - 1));
}
#endif

/// Thread::idle_loop() is where the thread is parked when it has no work to do

void Thread::idle_loop() {

  // Pointer 'this_sp' is not null only if we are called from split(), and not
  // at the thread creation. This means we are the split point's master.
  SplitPoint* this_sp = splitPointsSize ? activeSplitPoint : NULL;

  assert(!this_sp || (this_sp->masterThread == this && searching));

  while (true)
  {
      // If we are not searching, wait for a condition to be signaled instead of
      // wasting CPU time polling for work.
      while ((!searching && Threads.sleepWhileIdle) || exit)
      {
          if (exit)
          {
              assert(!this_sp);
              return;
          }

          // Grab the lock to avoid races with Thread::notify_one()
          mutex.lock();

          // If we are master and all slaves have finished then exit idle_loop
          if (this_sp && this_sp->slavesMask.none())
          {
              mutex.unlock();
              break;
          }

          // Do sleep after retesting sleep conditions under lock protection. In
          // particular we need to avoid a deadlock in case a master thread has,
          // in the meanwhile, allocated us and sent the notify_one() call before
          // we had the chance to grab the lock.
          if (!searching && !exit)
              sleepCondition.wait(mutex);

          mutex.unlock();
      }

      // If this thread has been assigned work, launch a search
      if (searching)
      {
          assert(!exit);

          Threads.mutex.lock();

          assert(searching);
          assert(activeSplitPoint);

          // Copy split point position and search stack and call search()
#ifdef MOVE_STACK_REJECTIONS
          SearchStack ss_base[MAX_PLY_PLUS_6];
          SplitPoint* tsp = threads[threadID].splitPoint;
          Position pos(*tsp->pos, threadID);
          int ply=tsp->ss->ply;
          assert(0< ply && ply+3<MAX_PLY_PLUS_6);
          for(int i=0;i<ply-1;i++)
              ss_base[i].currentMove=(tsp->ss-ply+i)->currentMove;
          SearchStack *ss= &ss_base[ply-1];
#else
          SplitPoint* sp = activeSplitPoint;

          Threads.mutex.unlock();

          Stack stack[MAX_PLY_PLUS_6], *ss = stack+2; // To allow referencing (ss-2)
          Position pos(*sp->pos, this);
#endif

          std::memcpy(ss-2, sp->ss-2, 5 * sizeof(Stack));
          ss->splitPoint = sp;

#ifdef GPSFISH
          uint64_t es_base[(MAX_PLY_PLUS_6*sizeof(eval_t)+sizeof(uint64_t)-1)/sizeof(uint64_t)];
          eval_t *es=(eval_t *)&es_base[0];
          assert(sp->pos->eval);
          es[0]= *(sp->pos->eval);
          pos.eval= &es[0];
#endif

          sp->mutex.lock();

          assert(activePosition == NULL);

          activePosition = &pos;

          switch (sp->nodeType) {
          case Root:
              search<SplitPointRoot>(pos, ss, sp->alpha, sp->beta, sp->depth, sp->cutNode);
              break;
          case PV:
              search<SplitPointPV>(pos, ss, sp->alpha, sp->beta, sp->depth, sp->cutNode);
              break;
          case NonPV:
              search<SplitPointNonPV>(pos, ss, sp->alpha, sp->beta, sp->depth, sp->cutNode);
              break;
          default:
              assert(false);
          }

          assert(searching);

          searching = false;
          activePosition = NULL;
          sp->slavesMask.reset(idx);
          sp->nodes += pos.nodes_searched();

          // Wake up the master thread so to allow it to return from the idle
          // loop in case we are the last slave of the split point.
          if (    Threads.sleepWhileIdle
              &&  this != sp->masterThread
              &&  sp->slavesMask.none())
          {
              assert(!sp->masterThread->searching);
              sp->masterThread->notify_one();
          }

          // After releasing the lock we can't access any SplitPoint related data
          // in a safe way because it could have been released under our feet by
          // the sp master. Also accessing other Thread objects is unsafe because
          // if we are exiting there is a chance that they are already freed.
          sp->mutex.unlock();
      }

      // If this thread is the master of a split point and all slaves have finished
      // their work at this split point, return from the idle loop.
      if (this_sp && this_sp->slavesMask.none())
      {
          this_sp->mutex.lock();
          bool finished = this_sp->slavesMask.none(); // Retest under lock protection
          this_sp->mutex.unlock();
          if (finished)
              return;
      }
  }
}

#ifndef GPSFISH_DFPN
void do_checkmate(const Position& pos, int mateTime){
    sync_cout << "checkmate notimplemented";
    return;
}
#else
void do_checkmate(const Position& pos, int mateTime){
    Signals.stop=false;
    osl::NumEffectState state(pos.osl_state);
#if (! defined ALLOW_KING_ABSENCE)
    if (state.kingSquare(state.turn()).isPieceStand()) {
        sync_cout << "checkmate notimplemented";
        return;
    }
#endif
    osl::checkmate::DfpnTable table(state.turn());
    const osl::PathEncoding path(state.turn());
    osl::Move checkmate_move;
    std::vector<osl::Move> pv;
    osl::checkmate::ProofDisproof result;
    osl::checkmate::Dfpn dfpn;
    dfpn.setTable(&table);
    double seconds=(double)mateTime/1000.0;
    osl::misc::time_point start = osl::misc::clock::now();
    size_t step = 100000, total = 0;
    double scale = 1.0;
    for (size_t limit = step; true; limit = static_cast<size_t>(step*scale)) {
        result = dfpn.
            hasCheckmateMove(state, osl::hash::HashKey(state), path, limit, checkmate_move, Move(), &pv);
        double elapsed = osl::misc::elapsedSeconds(start) + 1;
        double memory = osl::OslConfig::memoryUseRatio();
        uint64_t node_count = dfpn.nodeCount();
        sync_cout << "info time " << static_cast<int>(elapsed*1000) << " nodes " << total+node_count
                  << " nps " << static_cast<int>(node_count/elapsed) << " hashfull " << static_cast<int>(memory*1000) << sync_endl;
        //poll(pos);
        if (result.isFinal() || elapsed >= seconds || memory > 0.9 || Signals.stop)
            break;
        total += limit;
        // estimate: total * std::min(seconds/elapsed, 1.0/memory)
        // next: (estimate - total) / 2 + total
        scale = (total * std::min(seconds/elapsed, 1.0/memory) - total) / 2.0 / step;
        scale = std::max(std::min(16.0, scale), 0.1);
    }
    if (! result.isFinal()) {
        sync_cout << "checkmate timeout\n";
        return;
    }
    if (! result.isCheckmateSuccess()) {
        sync_cout << "checkmate nomate\n";
        return;
    }
    std::string msg = "checkmate";
    for (size_t i=0; i<pv.size(); ++i)
        msg += " " + move_to_uci(pv[i],false);
    sync_cout << msg << sync_endl;
}
#endif

#ifdef GPSFISH
void show_tree(Position &pos){
    show_tree_rec(pos);
}
#endif

/// check_time() is called by the timer thread when the timer triggers. It is
/// used to print debug info and, more importantly, to detect when we are out of
/// available time and thus stop the search.

void check_time() {

  static Time::point lastInfoTime = Time::now();
  int64_t nodes = 0; // Workaround silly 'uninitialized' gcc warning

  if (Time::now() - lastInfoTime >= 1000)
  {
      lastInfoTime = Time::now();
      dbg_print();
  }

  if (Limits.ponder)
      return;

  if (Limits.nodes)
  {
      Threads.mutex.lock();

      nodes = RootPos.nodes_searched();

      // Loop across all split points and sum accumulated SplitPoint nodes plus
      // all the currently active positions nodes.
      for (size_t i = 0; i < Threads.size(); ++i)
          for (int j = 0; j < Threads[i]->splitPointsSize; ++j)
          {
              SplitPoint& sp = Threads[i]->splitPoints[j];

              sp.mutex.lock();

              nodes += sp.nodes;

              for (size_t idx = 0; idx < Threads.size(); ++idx)
                  if (sp.slavesMask.test(idx) && Threads[idx]->activePosition)
                      nodes += Threads[idx]->activePosition->nodes_searched();

              sp.mutex.unlock();
          }

      Threads.mutex.unlock();
  }

  Time::point elapsed = Time::now() - SearchTime;
  bool stillAtFirstMove =    Signals.firstRootMove
                         && !Signals.failedLowAtRoot
                         &&  elapsed > TimeMgr.available_time() * 75 / 100;

  bool noMoreTime =   elapsed > TimeMgr.maximum_time() - 2 * TimerThread::Resolution
                   || stillAtFirstMove;

  if (   (Limits.use_time_management() && noMoreTime)
      || (Limits.movetime && elapsed >= Limits.movetime)
      || (Limits.nodes && nodes >= Limits.nodes))
      Signals.stop = true;
}<|MERGE_RESOLUTION|>--- conflicted
+++ resolved
@@ -1254,15 +1254,11 @@
           if (predictedDepth < 7 * ONE_PLY)
           {
               futilityValue = ss->staticEval + futility_margin(predictedDepth)
-<<<<<<< HEAD
-#ifdef GPSFISH
-                            + Value(128) + Gains[pos.moved_piece(move)][to_sq(move).index()];
-#else
-                            + Value(128) + Gains[pos.moved_piece(move)][to_sq(move)];
-#endif
-=======
+#ifdef GPSFISH
+                            + 128 + Gains[pos.moved_piece(move)][to_sq(move).index()];
+#else
                             + 128 + Gains[pos.moved_piece(move)][to_sq(move)];
->>>>>>> c9e396b5
+#endif
 
               if (futilityValue <= alpha)
               {
