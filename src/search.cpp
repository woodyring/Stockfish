/*
  Stockfish, a UCI chess playing engine derived from Glaurung 2.1
  Copyright (C) 2004-2008 Tord Romstad (Glaurung author)
  Copyright (C) 2008-2013 Marco Costalba, Joona Kiiski, Tord Romstad

  Stockfish is free software: you can redistribute it and/or modify
  it under the terms of the GNU General Public License as published by
  the Free Software Foundation, either version 3 of the License, or
  (at your option) any later version.

  Stockfish is distributed in the hope that it will be useful,
  but WITHOUT ANY WARRANTY; without even the implied warranty of
  MERCHANTABILITY or FITNESS FOR A PARTICULAR PURPOSE.  See the
  GNU General Public License for more details.

  You should have received a copy of the GNU General Public License
  along with this program.  If not, see <http://www.gnu.org/licenses/>.
*/

#include <algorithm>
#include <cassert>
#include <cmath>
#include <cstring>
#include <iostream>
#include <sstream>

#include "book.h"
#include "evaluate.h"
#include "movegen.h"
#include "movepick.h"
#include "notation.h"
#include "search.h"
#include "timeman.h"
#include "thread.h"
#include "tt.h"
#include "ucioption.h"

namespace Search {

  volatile SignalsType Signals;
  LimitsType Limits;
  std::vector<RootMove> RootMoves;
  Position RootPos;
  Color RootColor;
  Time::point SearchTime;
  StateStackPtr SetupStates;
}

using std::string;
using Eval::evaluate;
using namespace Search;

namespace {

  // Set to true to force running with one thread. Used for debugging
  const bool FakeSplit = false;

  // This is the minimum interval in msec between two check_time() calls
  const int TimerResolution = 5;

  // Different node types, used as template parameter
  enum NodeType { Root, PV, NonPV, SplitPointRoot, SplitPointPV, SplitPointNonPV };

  // Dynamic razoring margin based on depth
  inline Value razor_margin(Depth d) { return Value(512 + 16 * int(d)); }

  // Futility lookup tables (initialized at startup) and their access functions
  Value FutilityMargins[16][64]; // [depth][moveNumber]
  int FutilityMoveCounts[2][32]; // [improving][depth]

  inline Value futility_margin(Depth d, int mn) {

    return d < 7 * ONE_PLY ? FutilityMargins[std::max(int(d), 1)][std::min(mn, 63)]
                           : 2 * VALUE_INFINITE;
  }

  // Reduction lookup tables (initialized at startup) and their access function
  int8_t Reductions[2][2][64][64]; // [pv][improving][depth][moveNumber]

  template <bool PvNode> inline Depth reduction(bool i, Depth d, int mn) {

    return (Depth) Reductions[PvNode][i][std::min(int(d) / ONE_PLY, 63)][std::min(mn, 63)];
  }

  size_t PVSize, PVIdx;
  TimeManager TimeMgr;
  float BestMoveChanges;
  Value DrawValue[COLOR_NB];
  HistoryStats History;
  GainsStats Gains;
  CountermovesStats Countermoves;

  template <NodeType NT>
  Value search(Position& pos, Stack* ss, Value alpha, Value beta, Depth depth, bool cutNode);

  template <NodeType NT, bool InCheck>
  Value qsearch(Position& pos, Stack* ss, Value alpha, Value beta, Depth depth);

  void id_loop(Position& pos);
  Value value_to_tt(Value v, int ply);
  Value value_from_tt(Value v, int ply);
  bool allows(const Position& pos, Move first, Move second);
  bool refutes(const Position& pos, Move first, Move second);
  string uci_pv(const Position& pos, int depth, Value alpha, Value beta);

  struct Skill {
    Skill(int l) : level(l), best(MOVE_NONE) {}
   ~Skill() {
      if (enabled()) // Swap best PV line with the sub-optimal one
          std::swap(RootMoves[0], *std::find(RootMoves.begin(),
                    RootMoves.end(), best ? best : pick_move()));
    }

    bool enabled() const { return level < 20; }
    bool time_to_pick(int depth) const { return depth == 1 + level; }
    Move pick_move();

    int level;
    Move best;
  };

} // namespace


/// Search::init() is called during startup to initialize various lookup tables

void Search::init() {

  int d;  // depth (ONE_PLY == 2)
  int hd; // half depth (ONE_PLY == 1)
  int mc; // moveCount

  // Init reductions array
  for (hd = 1; hd < 64; hd++) for (mc = 1; mc < 64; mc++)
  {
      double    pvRed = log(double(hd)) * log(double(mc)) / 3.0;
      double nonPVRed = 0.33 + log(double(hd)) * log(double(mc)) / 2.25;
      Reductions[1][1][hd][mc] = (int8_t) (   pvRed >= 1.0 ? floor(   pvRed * int(ONE_PLY)) : 0);
      Reductions[0][1][hd][mc] = (int8_t) (nonPVRed >= 1.0 ? floor(nonPVRed * int(ONE_PLY)) : 0);

      Reductions[1][0][hd][mc] = Reductions[1][1][hd][mc];
      Reductions[0][0][hd][mc] = Reductions[0][1][hd][mc];

      if (Reductions[0][0][hd][mc] > 2 * ONE_PLY)
          Reductions[0][0][hd][mc] += ONE_PLY;
  }

  // Init futility margins array
  for (d = 1; d < 16; d++) for (mc = 0; mc < 64; mc++)
      FutilityMargins[d][mc] = Value(112 * int(log(double(d * d) / 2) / log(2.0) + 1.001) - 8 * mc + 45);

  // Init futility move count array
  for (d = 0; d < 32; d++)
  {
      FutilityMoveCounts[0][d] = int(3 + 0.3 * pow(double(d       ), 1.8)) * 3/4 + (2 < d && d < 5);
      FutilityMoveCounts[1][d] = int(3 + 0.3 * pow(double(d + 0.98), 1.8));
  }
}


/// Search::perft() is our utility to verify move generation. All the leaf nodes
/// up to the given depth are generated and counted and the sum returned.

static size_t perft(Position& pos, Depth depth) {

  StateInfo st;
  size_t cnt = 0;
  CheckInfo ci(pos);
  const bool leaf = depth == 2 * ONE_PLY;

  for (MoveList<LEGAL> it(pos); *it; ++it)
  {
      pos.do_move(*it, st, ci, pos.move_gives_check(*it, ci));
      cnt += leaf ? MoveList<LEGAL>(pos).size() : ::perft(pos, depth - ONE_PLY);
      pos.undo_move(*it);
  }
  return cnt;
}

size_t Search::perft(Position& pos, Depth depth) {
  return depth > ONE_PLY ? ::perft(pos, depth) : MoveList<LEGAL>(pos).size();
}

/// Search::think() is the external interface to Stockfish's search, and is
/// called by the main thread when the program receives the UCI 'go' command. It
/// searches from RootPos and at the end prints the "bestmove" to output.

void Search::think() {

  static PolyglotBook book; // Defined static to initialize the PRNG only once

  RootColor = RootPos.side_to_move();
  TimeMgr.init(Limits, RootPos.game_ply(), RootColor);

  if (RootMoves.empty())
  {
      RootMoves.push_back(MOVE_NONE);
      sync_cout << "info depth 0 score "
                << score_to_uci(RootPos.checkers() ? -VALUE_MATE : VALUE_DRAW)
                << sync_endl;

      goto finalize;
  }

  if (Options["OwnBook"] && !Limits.infinite && !Limits.mate)
  {
      Move bookMove = book.probe(RootPos, Options["Book File"], Options["Best Book Move"]);

      if (bookMove && std::count(RootMoves.begin(), RootMoves.end(), bookMove))
      {
          std::swap(RootMoves[0], *std::find(RootMoves.begin(), RootMoves.end(), bookMove));
          goto finalize;
      }
  }

  if (Options["Contempt Factor"] && !Options["UCI_AnalyseMode"])
  {
      int cf = Options["Contempt Factor"] * PawnValueMg / 100; // From centipawns
      cf = cf * Material::game_phase(RootPos) / PHASE_MIDGAME; // Scale down with phase
      DrawValue[ RootColor] = VALUE_DRAW - Value(cf);
      DrawValue[~RootColor] = VALUE_DRAW + Value(cf);
  }
  else
      DrawValue[WHITE] = DrawValue[BLACK] = VALUE_DRAW;

  if (Options["Write Search Log"])
  {
      Log log(Options["Search Log Filename"]);
      log << "\nSearching: "  << RootPos.fen()
          << "\ninfinite: "   << Limits.infinite
          << " ponder: "      << Limits.ponder
          << " time: "        << Limits.time[RootColor]
          << " increment: "   << Limits.inc[RootColor]
          << " moves to go: " << Limits.movestogo
          << std::endl;
  }

  // Reset the threads, still sleeping: will be wake up at split time
  for (size_t i = 0; i < Threads.size(); i++)
      Threads[i]->maxPly = 0;

  Threads.sleepWhileIdle = Options["Idle Threads Sleep"];

  // Set best timer interval to avoid lagging under time pressure. Timer is
  // used to check for remaining available thinking time. Timer will be started
  // at the end of first iteration to avoid returning with a random move.
  Threads.timer->msec =
  Limits.use_time_management() ? std::min(100, std::max(TimeMgr.available_time() / 16, TimerResolution)) :
                  Limits.nodes ? 2 * TimerResolution : 100;

  id_loop(RootPos); // Let's start searching !

  Threads.timer->msec = 0; // Stop the timer
  Threads.sleepWhileIdle = true; // Send idle threads to sleep

  if (Options["Write Search Log"])
  {
      Time::point elapsed = Time::now() - SearchTime + 1;

      Log log(Options["Search Log Filename"]);
      log << "Nodes: "          << RootPos.nodes_searched()
          << "\nNodes/second: " << RootPos.nodes_searched() * 1000 / elapsed
          << "\nBest move: "    << move_to_san(RootPos, RootMoves[0].pv[0]);

      StateInfo st;
      RootPos.do_move(RootMoves[0].pv[0], st);
      log << "\nPonder move: " << move_to_san(RootPos, RootMoves[0].pv[1]) << std::endl;
      RootPos.undo_move(RootMoves[0].pv[0]);
  }

finalize:

  // When search is stopped this info is not printed
  sync_cout << "info nodes " << RootPos.nodes_searched()
            << " time " << Time::now() - SearchTime + 1 << sync_endl;

  // When we reach max depth we arrive here even without Signals.stop is raised,
  // but if we are pondering or in infinite search, according to UCI protocol,
  // we shouldn't print the best move before the GUI sends a "stop" or "ponderhit"
  // command. We simply wait here until GUI sends one of those commands (that
  // raise Signals.stop).
  if (!Signals.stop && (Limits.ponder || Limits.infinite))
  {
      Signals.stopOnPonderhit = true;
      RootPos.this_thread()->wait_for(Signals.stop);
  }

  // Best move could be MOVE_NONE when searching on a stalemate position
  sync_cout << "bestmove " << move_to_uci(RootMoves[0].pv[0], RootPos.is_chess960())
            << " ponder "  << move_to_uci(RootMoves[0].pv[1], RootPos.is_chess960())
            << sync_endl;
}


namespace {

  // id_loop() is the main iterative deepening loop. It calls search() repeatedly
  // with increasing depth until the allocated thinking time has been consumed,
  // user stops the search, or the maximum search depth is reached.

  void id_loop(Position& pos) {

    Stack stack[MAX_PLY_PLUS_6], *ss = stack+2; // To allow referencing (ss-2)
    int depth;
    Value bestValue, alpha, beta, delta;

    std::memset(ss-2, 0, 5 * sizeof(Stack));
    (ss-1)->currentMove = MOVE_NULL; // Hack to skip update gains

    depth = 0;
    BestMoveChanges = 0;
    bestValue = delta = alpha = -VALUE_INFINITE;
    beta = VALUE_INFINITE;

    TT.new_search();
    History.clear();
    Gains.clear();
    Countermoves.clear();

    PVSize = Options["MultiPV"];
    Skill skill(Options["Skill Level"]);

    // Do we have to play with skill handicap? In this case enable MultiPV search
    // that we will use behind the scenes to retrieve a set of possible moves.
    if (skill.enabled() && PVSize < 4)
        PVSize = 4;

    PVSize = std::min(PVSize, RootMoves.size());

    // Iterative deepening loop until requested to stop or target depth reached
    while (++depth <= MAX_PLY && !Signals.stop && (!Limits.depth || depth <= Limits.depth))
    {
        // Age out PV variability metric
        BestMoveChanges *= 0.8f;

        // Save last iteration's scores before first PV line is searched and all
        // the move scores but the (new) PV are set to -VALUE_INFINITE.
        for (size_t i = 0; i < RootMoves.size(); i++)
            RootMoves[i].prevScore = RootMoves[i].score;

        // MultiPV loop. We perform a full root search for each PV line
        for (PVIdx = 0; PVIdx < PVSize; PVIdx++)
        {
            // Reset aspiration window starting size
            if (depth >= 5)
            {
                delta = Value(16);
                alpha = std::max(RootMoves[PVIdx].prevScore - delta,-VALUE_INFINITE);
                beta  = std::min(RootMoves[PVIdx].prevScore + delta, VALUE_INFINITE);
            }

            // Start with a small aspiration window and, in case of fail high/low,
            // research with bigger window until not failing high/low anymore.
            while (true)
            {
                bestValue = search<Root>(pos, ss, alpha, beta, depth * ONE_PLY, false);

                // Bring to front the best move. It is critical that sorting is
                // done with a stable algorithm because all the values but the first
                // and eventually the new best one are set to -VALUE_INFINITE and
                // we want to keep the same order for all the moves but the new
                // PV that goes to the front. Note that in case of MultiPV search
                // the already searched PV lines are preserved.
                std::stable_sort(RootMoves.begin() + PVIdx, RootMoves.end());

                // Write PV back to transposition table in case the relevant
                // entries have been overwritten during the search.
                for (size_t i = 0; i <= PVIdx; i++)
                    RootMoves[i].insert_pv_in_tt(pos);

                // If search has been stopped return immediately. Sorting and
                // writing PV back to TT is safe becuase RootMoves is still
                // valid, although refers to previous iteration.
                if (Signals.stop)
                    return;

                // When failing high/low give some update (without cluttering
                // the UI) before to research.
                if (  (bestValue <= alpha || bestValue >= beta)
                    && Time::now() - SearchTime > 3000)
                    sync_cout << uci_pv(pos, depth, alpha, beta) << sync_endl;

                // In case of failing low/high increase aspiration window and
                // research, otherwise exit the loop.
                if (bestValue <= alpha)
                {
                    alpha = std::max(bestValue - delta, -VALUE_INFINITE);

                    Signals.failedLowAtRoot = true;
                    Signals.stopOnPonderhit = false;
                }
                else if (bestValue >= beta)
                    beta = std::min(bestValue + delta, VALUE_INFINITE);

                else
                    break;

                delta += delta / 2;

                assert(alpha >= -VALUE_INFINITE && beta <= VALUE_INFINITE);
            }

            // Wake up the recurring timer after first iteration is finished
            if (depth == 1)
                Threads.timer->notify_one();

            // Sort the PV lines searched so far and update the GUI
            std::stable_sort(RootMoves.begin(), RootMoves.begin() + PVIdx + 1);

            if (PVIdx + 1 == PVSize || Time::now() - SearchTime > 3000)
                sync_cout << uci_pv(pos, depth, alpha, beta) << sync_endl;
        }

        // Do we need to pick now the sub-optimal best move ?
        if (skill.enabled() && skill.time_to_pick(depth))
            skill.pick_move();

        if (Options["Write Search Log"])
        {
            RootMove& rm = RootMoves[0];
            if (skill.best != MOVE_NONE)
                rm = *std::find(RootMoves.begin(), RootMoves.end(), skill.best);

            Log log(Options["Search Log Filename"]);
            log << pretty_pv(pos, depth, rm.score, Time::now() - SearchTime, &rm.pv[0])
                << std::endl;
        }

        // Do we have found a "mate in x"?
        if (   Limits.mate
            && bestValue >= VALUE_MATE_IN_MAX_PLY
            && VALUE_MATE - bestValue <= 2 * Limits.mate)
            Signals.stop = true;

        // Do we have time for the next iteration? Can we stop searching now?
        if (Limits.use_time_management() && !Signals.stopOnPonderhit)
        {
            bool stop = false; // Local variable, not the volatile Signals.stop

            // Take in account some extra time if the best move has changed
            if (depth > 4 && depth < 50 &&  PVSize == 1)
                TimeMgr.pv_instability(BestMoveChanges);

            // Stop search if most of available time is already consumed. We
            // probably don't have enough time to search the first move at the
            // next iteration anyway.
            if (Time::now() - SearchTime > (TimeMgr.available_time() * 62) / 100)
                stop = true;

            // Stop search early if one move seems to be much better than others
            if (    depth >= 12
                && !stop
                &&  PVSize == 1
                &&  bestValue > VALUE_MATED_IN_MAX_PLY
                && (   RootMoves.size() == 1
                    || Time::now() - SearchTime > (TimeMgr.available_time() * 20) / 100))
            {
                Value rBeta = bestValue - 2 * PawnValueMg;
                ss->excludedMove = RootMoves[0].pv[0];
                ss->skipNullMove = true;
                Value v = search<NonPV>(pos, ss, rBeta - 1, rBeta, (depth - 3) * ONE_PLY, true);
                ss->skipNullMove = false;
                ss->excludedMove = MOVE_NONE;

                if (v < rBeta)
                    stop = true;
            }

            if (stop)
            {
                // If we are allowed to ponder do not stop the search now but
                // keep pondering until GUI sends "ponderhit" or "stop".
                if (Limits.ponder)
                    Signals.stopOnPonderhit = true;
                else
                    Signals.stop = true;
            }
        }
    }
  }


  // search<>() is the main search function for both PV and non-PV nodes and for
  // normal and SplitPoint nodes. When called just after a split point the search
  // is simpler because we have already probed the hash table, done a null move
  // search, and searched the first move before splitting, we don't have to repeat
  // all this work again. We also don't need to store anything to the hash table
  // here: This is taken care of after we return from the split point.

  template <NodeType NT>
  Value search(Position& pos, Stack* ss, Value alpha, Value beta, Depth depth, bool cutNode) {

    const bool PvNode   = (NT == PV || NT == Root || NT == SplitPointPV || NT == SplitPointRoot);
    const bool SpNode   = (NT == SplitPointPV || NT == SplitPointNonPV || NT == SplitPointRoot);
    const bool RootNode = (NT == Root || NT == SplitPointRoot);

    assert(alpha >= -VALUE_INFINITE && alpha < beta && beta <= VALUE_INFINITE);
    assert(PvNode || (alpha == beta - 1));
    assert(depth > DEPTH_ZERO);

    Move quietsSearched[64];
    StateInfo st;
    const TTEntry *tte;
    SplitPoint* splitPoint;
    Key posKey;
    Move ttMove, move, excludedMove, bestMove, threatMove;
    Depth ext, newDepth;
    Value bestValue, value, ttValue;
    Value eval, nullValue, futilityValue;
    bool inCheck, givesCheck, pvMove, singularExtensionNode, improving;
    bool captureOrPromotion, dangerous, doFullDepthSearch;
    int moveCount, quietCount;

    // Step 1. Initialize node
    Thread* thisThread = pos.this_thread();
    inCheck = pos.checkers();

    if (SpNode)
    {
        splitPoint = ss->splitPoint;
        bestMove   = splitPoint->bestMove;
        threatMove = splitPoint->threatMove;
        bestValue  = splitPoint->bestValue;
        tte = NULL;
        ttMove = excludedMove = MOVE_NONE;
        ttValue = VALUE_NONE;

        assert(splitPoint->bestValue > -VALUE_INFINITE && splitPoint->moveCount > 0);

        goto moves_loop;
    }

    moveCount = quietCount = 0;
    bestValue = -VALUE_INFINITE;
    ss->currentMove = threatMove = (ss+1)->excludedMove = bestMove = MOVE_NONE;
    ss->ply = (ss-1)->ply + 1;
    ss->futilityMoveCount = 0;
    (ss+1)->skipNullMove = false; (ss+1)->reduction = DEPTH_ZERO;
    (ss+2)->killers[0] = (ss+2)->killers[1] = MOVE_NONE;

    // Used to send selDepth info to GUI
    if (PvNode && thisThread->maxPly < ss->ply)
        thisThread->maxPly = ss->ply;

    if (!RootNode)
    {
        // Step 2. Check for aborted search and immediate draw
        if (Signals.stop || pos.is_draw() || ss->ply > MAX_PLY)
            return DrawValue[pos.side_to_move()];

        // Step 3. Mate distance pruning. Even if we mate at the next move our score
        // would be at best mate_in(ss->ply+1), but if alpha is already bigger because
        // a shorter mate was found upward in the tree then there is no need to search
        // further, we will never beat current alpha. Same logic but with reversed signs
        // applies also in the opposite condition of being mated instead of giving mate,
        // in this case return a fail-high score.
        alpha = std::max(mated_in(ss->ply), alpha);
        beta = std::min(mate_in(ss->ply+1), beta);
        if (alpha >= beta)
            return alpha;
    }

    // Step 4. Transposition table lookup
    // We don't want the score of a partial search to overwrite a previous full search
    // TT value, so we use a different position key in case of an excluded move.
    excludedMove = ss->excludedMove;
    posKey = excludedMove ? pos.exclusion_key() : pos.key();
    tte = TT.probe(posKey);
    ttMove = RootNode ? RootMoves[PVIdx].pv[0] : tte ? tte->move() : MOVE_NONE;
    ttValue = tte ? value_from_tt(tte->value(), ss->ply) : VALUE_NONE;

    // At PV nodes we check for exact scores, while at non-PV nodes we check for
    // a fail high/low. Biggest advantage at probing at PV nodes is to have a
    // smooth experience in analysis mode. We don't probe at Root nodes otherwise
    // we should also update RootMoveList to avoid bogus output.
    if (   !RootNode
        && tte
        && tte->depth() >= depth
        && ttValue != VALUE_NONE // Only in case of TT access race
        && (           PvNode ?  tte->bound() == BOUND_EXACT
            : ttValue >= beta ? (tte->bound() &  BOUND_LOWER)
                              : (tte->bound() &  BOUND_UPPER)))
    {
        TT.refresh(tte);
        ss->currentMove = ttMove; // Can be MOVE_NONE

        if (    ttValue >= beta
            &&  ttMove
            && !pos.is_capture_or_promotion(ttMove)
            &&  ttMove != ss->killers[0])
        {
            ss->killers[1] = ss->killers[0];
            ss->killers[0] = ttMove;
        }
        return ttValue;
    }

    // Step 5. Evaluate the position statically and update parent's gain statistics
    if (inCheck)
    {
        ss->staticEval = ss->evalMargin = eval = VALUE_NONE;
        goto moves_loop;
    }

    else if (tte)
    {
        // Never assume anything on values stored in TT
        if (  (ss->staticEval = eval = tte->eval_value()) == VALUE_NONE
            ||(ss->evalMargin = tte->eval_margin()) == VALUE_NONE)
            eval = ss->staticEval = evaluate(pos, ss->evalMargin);

        // Can ttValue be used as a better position evaluation?
        if (ttValue != VALUE_NONE)
            if (   ((tte->bound() & BOUND_LOWER) && ttValue > eval)
                || ((tte->bound() & BOUND_UPPER) && ttValue < eval))
                eval = ttValue;
    }
    else
    {
        eval = ss->staticEval = evaluate(pos, ss->evalMargin);
        TT.store(posKey, VALUE_NONE, BOUND_NONE, DEPTH_NONE, MOVE_NONE,
                 ss->staticEval, ss->evalMargin);
    }

    // Update gain for the parent non-capture move given the static position
    // evaluation before and after the move.
    if (   !pos.captured_piece_type()
        &&  ss->staticEval != VALUE_NONE
        && (ss-1)->staticEval != VALUE_NONE
        && (move = (ss-1)->currentMove) != MOVE_NULL
        &&  type_of(move) == NORMAL)
    {
        Square to = to_sq(move);
        Gains.update(pos.piece_on(to), to, -(ss-1)->staticEval - ss->staticEval);
    }

    // Step 6. Razoring (skipped when in check)
    if (   !PvNode
        &&  depth < 4 * ONE_PLY
        &&  eval + razor_margin(depth) < beta
        &&  ttMove == MOVE_NONE
        &&  abs(beta) < VALUE_MATE_IN_MAX_PLY
        && !pos.pawn_on_7th(pos.side_to_move()))
    {
        Value rbeta = beta - razor_margin(depth);
        Value v = qsearch<NonPV, false>(pos, ss, rbeta-1, rbeta, DEPTH_ZERO);
        if (v < rbeta)
            // Logically we should return (v + razor_margin(depth)), but
            // surprisingly this did slightly weaker in tests.
            return v;
    }

    // Step 7. Static null move pruning (skipped when in check)
    // We're betting that the opponent doesn't have a move that will reduce
    // the score by more than futility_margin(depth) if we do a null move.
    if (   !PvNode
        && !ss->skipNullMove
        &&  depth < 4 * ONE_PLY
        &&  eval - futility_margin(depth, (ss-1)->futilityMoveCount) >= beta
        &&  abs(beta) < VALUE_MATE_IN_MAX_PLY
        &&  abs(eval) < VALUE_KNOWN_WIN
        &&  pos.non_pawn_material(pos.side_to_move()))
        return eval - futility_margin(depth, (ss-1)->futilityMoveCount);

    // Step 8. Null move search with verification search (is omitted in PV nodes)
    if (   !PvNode
        && !ss->skipNullMove
        &&  depth >= 2 * ONE_PLY
        &&  eval >= beta
        &&  abs(beta) < VALUE_MATE_IN_MAX_PLY
        &&  pos.non_pawn_material(pos.side_to_move()))
    {
        ss->currentMove = MOVE_NULL;

        // Null move dynamic reduction based on depth
        Depth R = 3 * ONE_PLY + depth / 4;

        // Null move dynamic reduction based on value
        if (eval - PawnValueMg > beta)
            R += ONE_PLY;

        pos.do_null_move(st);
        (ss+1)->skipNullMove = true;
        nullValue = depth-R < ONE_PLY ? -qsearch<NonPV, false>(pos, ss+1, -beta, -alpha, DEPTH_ZERO)
                                      : - search<NonPV>(pos, ss+1, -beta, -alpha, depth-R, !cutNode);
        (ss+1)->skipNullMove = false;
        pos.undo_null_move();

        if (nullValue >= beta)
        {
            // Do not return unproven mate scores
            if (nullValue >= VALUE_MATE_IN_MAX_PLY)
                nullValue = beta;

            if (depth < 12 * ONE_PLY)
                return nullValue;

            // Do verification search at high depths
            ss->skipNullMove = true;
            Value v = search<NonPV>(pos, ss, alpha, beta, depth-R, false);
            ss->skipNullMove = false;

            if (v >= beta)
                return nullValue;
        }
        else
        {
            // The null move failed low, which means that we may be faced with
            // some kind of threat. If the previous move was reduced, check if
            // the move that refuted the null move was somehow connected to the
            // move which was reduced. If a connection is found, return a fail
            // low score (which will cause the reduced move to fail high in the
            // parent node, which will trigger a re-search with full depth).
            threatMove = (ss+1)->currentMove;

            if (   depth < 5 * ONE_PLY
                && (ss-1)->reduction
                && threatMove != MOVE_NONE
                && allows(pos, (ss-1)->currentMove, threatMove))
                return alpha;
        }
    }

    // Step 9. ProbCut (skipped when in check)
    // If we have a very good capture (i.e. SEE > seeValues[captured_piece_type])
    // and a reduced search returns a value much above beta, we can (almost) safely
    // prune the previous move.
    if (   !PvNode
        &&  depth >= 5 * ONE_PLY
        && !ss->skipNullMove
        &&  abs(beta) < VALUE_MATE_IN_MAX_PLY)
    {
        Value rbeta = beta + 200;
        Depth rdepth = depth - ONE_PLY - 3 * ONE_PLY;

        assert(rdepth >= ONE_PLY);
        assert((ss-1)->currentMove != MOVE_NONE);
        assert((ss-1)->currentMove != MOVE_NULL);

        MovePicker mp(pos, ttMove, History, pos.captured_piece_type());
        CheckInfo ci(pos);

        while ((move = mp.next_move<false>()) != MOVE_NONE)
            if (pos.pl_move_is_legal(move, ci.pinned))
            {
                ss->currentMove = move;
                pos.do_move(move, st, ci, pos.move_gives_check(move, ci));
                value = -search<NonPV>(pos, ss+1, -rbeta, -rbeta+1, rdepth, !cutNode);
                pos.undo_move(move);
                if (value >= rbeta)
                    return value;
            }
    }

    // Step 10. Internal iterative deepening (skipped when in check)
    if (   depth >= (PvNode ? 5 * ONE_PLY : 8 * ONE_PLY)
        && ttMove == MOVE_NONE
        && (PvNode || ss->staticEval + Value(256) >= beta))
    {
        Depth d = depth - 2 * ONE_PLY - (PvNode ? DEPTH_ZERO : depth / 4);

        ss->skipNullMove = true;
        search<PvNode ? PV : NonPV>(pos, ss, alpha, beta, d, true);
        ss->skipNullMove = false;

        tte = TT.probe(posKey);
        ttMove = tte ? tte->move() : MOVE_NONE;
    }

moves_loop: // When in check and at SpNode search starts from here

    Square prevMoveSq = to_sq((ss-1)->currentMove);
    Move countermoves[] = { Countermoves[pos.piece_on(prevMoveSq)][prevMoveSq].first,
                            Countermoves[pos.piece_on(prevMoveSq)][prevMoveSq].second };

    MovePicker mp(pos, ttMove, depth, History, countermoves, ss);
    CheckInfo ci(pos);
    value = bestValue; // Workaround a bogus 'uninitialized' warning under gcc
    improving =   ss->staticEval >= (ss-2)->staticEval
               || ss->staticEval == VALUE_NONE
               ||(ss-2)->staticEval == VALUE_NONE;

    singularExtensionNode =   !RootNode
                           && !SpNode
                           &&  depth >= 8 * ONE_PLY
                           &&  ttMove != MOVE_NONE
                           && !excludedMove // Recursive singular search is not allowed
                           && (tte->bound() & BOUND_LOWER)
                           &&  tte->depth() >= depth - 3 * ONE_PLY;

    // Step 11. Loop through moves
    // Loop through all pseudo-legal moves until no moves remain or a beta cutoff occurs
    while ((move = mp.next_move<SpNode>()) != MOVE_NONE)
    {
      assert(is_ok(move));

      if (move == excludedMove)
          continue;

      // At root obey the "searchmoves" option and skip moves not listed in Root
      // Move List, as a consequence any illegal move is also skipped. In MultiPV
      // mode we also skip PV moves which have been already searched.
      if (RootNode && !std::count(RootMoves.begin() + PVIdx, RootMoves.end(), move))
          continue;

      if (SpNode)
      {
          // Shared counter cannot be decremented later if move turns out to be illegal
          if (!pos.pl_move_is_legal(move, ci.pinned))
              continue;

          moveCount = ++splitPoint->moveCount;
          splitPoint->mutex.unlock();
      }
      else
          moveCount++;

      if (RootNode)
      {
          Signals.firstRootMove = (moveCount == 1);

          if (thisThread == Threads.main() && Time::now() - SearchTime > 3000)
              sync_cout << "info depth " << depth / ONE_PLY
                        << " currmove " << move_to_uci(move, pos.is_chess960())
                        << " currmovenumber " << moveCount + PVIdx << sync_endl;
      }

      ext = DEPTH_ZERO;
      captureOrPromotion = pos.is_capture_or_promotion(move);
      givesCheck = pos.move_gives_check(move, ci);
      dangerous =   givesCheck
                 || pos.is_passed_pawn_push(move)
                 || type_of(move) == CASTLE;

      // Step 12. Extend checks and, in PV nodes, also dangerous moves
      if (PvNode && dangerous)
          ext = ONE_PLY;

      else if (givesCheck && pos.see_sign(move) >= 0)
<<<<<<< HEAD
      {
          ext = ONE_PLY / 2;
          if (ss->staticEval < VALUE_ZERO)
              ext=ONE_PLY;
      }
=======
          ext = inCheck || ss->staticEval < VALUE_ZERO ? ONE_PLY : ONE_PLY / 2;
>>>>>>> 738c5595

      // Singular extension search. If all moves but one fail low on a search of
      // (alpha-s, beta-s), and just one fails high on (alpha, beta), then that move
      // is singular and should be extended. To verify this we do a reduced search
      // on all the other moves but the ttMove, if result is lower than ttValue minus
      // a margin then we extend ttMove.
      if (    singularExtensionNode
          &&  move == ttMove
          && !ext
          &&  pos.pl_move_is_legal(move, ci.pinned)
          &&  abs(ttValue) < VALUE_KNOWN_WIN)
      {
          assert(ttValue != VALUE_NONE);

          Value rBeta = ttValue - int(depth);
          ss->excludedMove = move;
          ss->skipNullMove = true;
          value = search<NonPV>(pos, ss, rBeta - 1, rBeta, depth / 2, cutNode);
          ss->skipNullMove = false;
          ss->excludedMove = MOVE_NONE;

          if (value < rBeta)
              ext = ONE_PLY;
      }

      // Update current move (this must be done after singular extension search)
      newDepth = depth - ONE_PLY + ext;

      // Step 13. Futility pruning (is omitted in PV nodes)
      if (   !PvNode
          && !captureOrPromotion
          && !inCheck
          && !dangerous
       /* &&  move != ttMove Already implicit in the next condition */
          &&  bestValue > VALUE_MATED_IN_MAX_PLY)
      {
          // Move count based pruning
          if (   depth < 16 * ONE_PLY
              && moveCount >= FutilityMoveCounts[improving][depth]
              && (!threatMove || !refutes(pos, move, threatMove)))
          {
              if (SpNode)
                  splitPoint->mutex.lock();

              continue;
          }

          // Value based pruning
          // We illogically ignore reduction condition depth >= 3*ONE_PLY for predicted depth,
          // but fixing this made program slightly weaker.
          Depth predictedDepth = newDepth - reduction<PvNode>(improving, depth, moveCount);
          futilityValue =  ss->staticEval + ss->evalMargin + futility_margin(predictedDepth, moveCount)
                         + Gains[pos.piece_moved(move)][to_sq(move)];

          if (futilityValue < beta)
          {
              bestValue = std::max(bestValue, futilityValue);

              if (SpNode)
              {
                  splitPoint->mutex.lock();
                  if (bestValue > splitPoint->bestValue)
                      splitPoint->bestValue = bestValue;
              }
              continue;
          }

          // Prune moves with negative SEE at low depths
          if (   predictedDepth < 4 * ONE_PLY
              && pos.see_sign(move) < 0)
          {
              if (SpNode)
                  splitPoint->mutex.lock();

              continue;
          }

          // We have not pruned the move that will be searched, but remember how
          // far in the move list we are to be more aggressive in the child node.
          ss->futilityMoveCount = moveCount;
      }
      else
          ss->futilityMoveCount = 0;

      // Check for legality only before to do the move
      if (!RootNode && !SpNode && !pos.pl_move_is_legal(move, ci.pinned))
      {
          moveCount--;
          continue;
      }

      pvMove = PvNode && moveCount == 1;
      ss->currentMove = move;
      if (!SpNode && !captureOrPromotion && quietCount < 64)
          quietsSearched[quietCount++] = move;

      // Step 14. Make the move
      pos.do_move(move, st, ci, givesCheck);

      // Step 15. Reduced depth search (LMR). If the move fails high will be
      // re-searched at full depth.
      if (    depth >= 3 * ONE_PLY
          && !pvMove
          && !captureOrPromotion
          &&  move != ttMove
          &&  move != ss->killers[0]
          &&  move != ss->killers[1])
      {
          ss->reduction = reduction<PvNode>(improving, depth, moveCount);

          if (!PvNode && cutNode)
              ss->reduction += ONE_PLY;

          if (move == countermoves[0] || move == countermoves[1])
              ss->reduction = std::max(DEPTH_ZERO, ss->reduction-ONE_PLY);

          Depth d = std::max(newDepth - ss->reduction, ONE_PLY);
          if (SpNode)
              alpha = splitPoint->alpha;

          value = -search<NonPV>(pos, ss+1, -(alpha+1), -alpha, d, true);

          doFullDepthSearch = (value > alpha && ss->reduction != DEPTH_ZERO);
          ss->reduction = DEPTH_ZERO;
      }
      else
          doFullDepthSearch = !pvMove;

      // Step 16. Full depth search, when LMR is skipped or fails high
      if (doFullDepthSearch)
      {
          if (SpNode)
              alpha = splitPoint->alpha;

          value = newDepth < ONE_PLY ?
                          givesCheck ? -qsearch<NonPV,  true>(pos, ss+1, -(alpha+1), -alpha, DEPTH_ZERO)
                                     : -qsearch<NonPV, false>(pos, ss+1, -(alpha+1), -alpha, DEPTH_ZERO)
                                     : - search<NonPV>(pos, ss+1, -(alpha+1), -alpha, newDepth, !cutNode);
      }

      // Only for PV nodes do a full PV search on the first move or after a fail
      // high, in the latter case search only if value < beta, otherwise let the
      // parent node to fail low with value <= alpha and to try another move.
      if (PvNode && (pvMove || (value > alpha && (RootNode || value < beta))))
          value = newDepth < ONE_PLY ?
                          givesCheck ? -qsearch<PV,  true>(pos, ss+1, -beta, -alpha, DEPTH_ZERO)
                                     : -qsearch<PV, false>(pos, ss+1, -beta, -alpha, DEPTH_ZERO)
                                     : - search<PV>(pos, ss+1, -beta, -alpha, newDepth, false);
      // Step 17. Undo move
      pos.undo_move(move);

      assert(value > -VALUE_INFINITE && value < VALUE_INFINITE);

      // Step 18. Check for new best move
      if (SpNode)
      {
          splitPoint->mutex.lock();
          bestValue = splitPoint->bestValue;
          alpha = splitPoint->alpha;
      }

      // Finished searching the move. If Signals.stop is true, the search
      // was aborted because the user interrupted the search or because we
      // ran out of time. In this case, the return value of the search cannot
      // be trusted, and we don't update the best move and/or PV.
      if (Signals.stop || thisThread->cutoff_occurred())
          return value; // To avoid returning VALUE_INFINITE

      if (RootNode)
      {
          RootMove& rm = *std::find(RootMoves.begin(), RootMoves.end(), move);

          // PV move or new best move ?
          if (pvMove || value > alpha)
          {
              rm.score = value;
              rm.extract_pv_from_tt(pos);

              // We record how often the best move has been changed in each
              // iteration. This information is used for time management: When
              // the best move changes frequently, we allocate some more time.
              if (!pvMove)
                  BestMoveChanges++;
          }
          else
              // All other moves but the PV are set to the lowest value, this
              // is not a problem when sorting becuase sort is stable and move
              // position in the list is preserved, just the PV is pushed up.
              rm.score = -VALUE_INFINITE;
      }

      if (value > bestValue)
      {
          bestValue = SpNode ? splitPoint->bestValue = value : value;

          if (value > alpha)
          {
              bestMove = SpNode ? splitPoint->bestMove = move : move;

              if (PvNode && value < beta) // Update alpha! Always alpha < beta
                  alpha = SpNode ? splitPoint->alpha = value : value;
              else
              {
                  assert(value >= beta); // Fail high

                  if (SpNode)
                      splitPoint->cutoff = true;

                  break;
              }
          }
      }

      // Step 19. Check for splitting the search
      if (   !SpNode
          &&  depth >= Threads.minimumSplitDepth
          &&  Threads.available_slave(thisThread)
          &&  thisThread->splitPointsSize < MAX_SPLITPOINTS_PER_THREAD)
      {
          assert(bestValue < beta);

          thisThread->split<FakeSplit>(pos, ss, alpha, beta, &bestValue, &bestMove,
                                       depth, threatMove, moveCount, &mp, NT, cutNode);
          if (bestValue >= beta)
              break;
      }
    }

    if (SpNode)
        return bestValue;

    // Step 20. Check for mate and stalemate
    // All legal moves have been searched and if there are no legal moves, it
    // must be mate or stalemate. Note that we can have a false positive in
    // case of Signals.stop or thread.cutoff_occurred() are set, but this is
    // harmless because return value is discarded anyhow in the parent nodes.
    // If we are in a singular extension search then return a fail low score.
    // A split node has at least one move, the one tried before to be splitted.
    if (!moveCount)
        return  excludedMove ? alpha
              : inCheck ? mated_in(ss->ply) : DrawValue[pos.side_to_move()];

    // If we have pruned all the moves without searching return a fail-low score
    if (bestValue == -VALUE_INFINITE)
        bestValue = alpha;

    TT.store(posKey, value_to_tt(bestValue, ss->ply),
             bestValue >= beta  ? BOUND_LOWER :
             PvNode && bestMove ? BOUND_EXACT : BOUND_UPPER,
             depth, bestMove, ss->staticEval, ss->evalMargin);

    // Quiet best move: update killers, history and countermoves
    if (    bestValue >= beta
        && !pos.is_capture_or_promotion(bestMove)
        && !inCheck)
    {
        if (ss->killers[0] != bestMove)
        {
            ss->killers[1] = ss->killers[0];
            ss->killers[0] = bestMove;
        }

        // Increase history value of the cut-off move and decrease all the other
        // played non-capture moves.
        Value bonus = Value(int(depth) * int(depth));
        History.update(pos.piece_moved(bestMove), to_sq(bestMove), bonus);
        for (int i = 0; i < quietCount - 1; i++)
        {
            Move m = quietsSearched[i];
            History.update(pos.piece_moved(m), to_sq(m), -bonus);
        }

        if (is_ok((ss-1)->currentMove))
            Countermoves.update(pos.piece_on(prevMoveSq), prevMoveSq, bestMove);
    }

    assert(bestValue > -VALUE_INFINITE && bestValue < VALUE_INFINITE);

    return bestValue;
  }


  // qsearch() is the quiescence search function, which is called by the main
  // search function when the remaining depth is zero (or, to be more precise,
  // less than ONE_PLY).

  template <NodeType NT, bool InCheck>
  Value qsearch(Position& pos, Stack* ss, Value alpha, Value beta, Depth depth) {

    const bool PvNode = (NT == PV);

    assert(NT == PV || NT == NonPV);
    assert(InCheck == !!pos.checkers());
    assert(alpha >= -VALUE_INFINITE && alpha < beta && beta <= VALUE_INFINITE);
    assert(PvNode || (alpha == beta - 1));
    assert(depth <= DEPTH_ZERO);

    StateInfo st;
    const TTEntry* tte;
    Key posKey;
    Move ttMove, move, bestMove;
    Value bestValue, value, ttValue, futilityValue, futilityBase, oldAlpha;
    bool givesCheck, evasionPrunable;
    Depth ttDepth;

    // To flag BOUND_EXACT a node with eval above alpha and no available moves
    if (PvNode)
        oldAlpha = alpha;

    ss->currentMove = bestMove = MOVE_NONE;
    ss->ply = (ss-1)->ply + 1;

    // Check for an instant draw or maximum ply reached
    if (pos.is_draw() || ss->ply > MAX_PLY)
        return DrawValue[pos.side_to_move()];

    // Decide whether or not to include checks, this fixes also the type of
    // TT entry depth that we are going to use. Note that in qsearch we use
    // only two types of depth in TT: DEPTH_QS_CHECKS or DEPTH_QS_NO_CHECKS.
    ttDepth = InCheck || depth >= DEPTH_QS_CHECKS ? DEPTH_QS_CHECKS
                                                  : DEPTH_QS_NO_CHECKS;

    // Transposition table lookup
    posKey = pos.key();
    tte = TT.probe(posKey);
    ttMove = tte ? tte->move() : MOVE_NONE;
    ttValue = tte ? value_from_tt(tte->value(),ss->ply) : VALUE_NONE;

    if (   tte
        && tte->depth() >= ttDepth
        && ttValue != VALUE_NONE // Only in case of TT access race
        && (           PvNode ?  tte->bound() == BOUND_EXACT
            : ttValue >= beta ? (tte->bound() &  BOUND_LOWER)
                              : (tte->bound() &  BOUND_UPPER)))
    {
        ss->currentMove = ttMove; // Can be MOVE_NONE
        return ttValue;
    }

    // Evaluate the position statically
    if (InCheck)
    {
        ss->staticEval = ss->evalMargin = VALUE_NONE;
        bestValue = futilityBase = -VALUE_INFINITE;
    }
    else
    {
        if (tte)
        {
            // Never assume anything on values stored in TT
            if (  (ss->staticEval = bestValue = tte->eval_value()) == VALUE_NONE
                ||(ss->evalMargin = tte->eval_margin()) == VALUE_NONE)
                ss->staticEval = bestValue = evaluate(pos, ss->evalMargin);
        }
        else
            ss->staticEval = bestValue = evaluate(pos, ss->evalMargin);

        // Stand pat. Return immediately if static value is at least beta
        if (bestValue >= beta)
        {
            if (!tte)
                TT.store(pos.key(), value_to_tt(bestValue, ss->ply), BOUND_LOWER,
                         DEPTH_NONE, MOVE_NONE, ss->staticEval, ss->evalMargin);

            return bestValue;
        }

        if (PvNode && bestValue > alpha)
            alpha = bestValue;

        futilityBase = ss->staticEval + ss->evalMargin + Value(128);
    }

    // Initialize a MovePicker object for the current position, and prepare
    // to search the moves. Because the depth is <= 0 here, only captures,
    // queen promotions and checks (only if depth >= DEPTH_QS_CHECKS) will
    // be generated.
    MovePicker mp(pos, ttMove, depth, History, to_sq((ss-1)->currentMove));
    CheckInfo ci(pos);

    // Loop through the moves until no moves remain or a beta cutoff occurs
    while ((move = mp.next_move<false>()) != MOVE_NONE)
    {
      assert(is_ok(move));

      givesCheck = pos.move_gives_check(move, ci);

      // Futility pruning
      if (   !PvNode
          && !InCheck
          && !givesCheck
          &&  move != ttMove
          &&  type_of(move) != PROMOTION
          &&  futilityBase > -VALUE_KNOWN_WIN
          && !pos.is_passed_pawn_push(move))
      {
          futilityValue =  futilityBase
                         + PieceValue[EG][pos.piece_on(to_sq(move))]
                         + (type_of(move) == ENPASSANT ? PawnValueEg : VALUE_ZERO);

          if (futilityValue < beta)
          {
              bestValue = std::max(bestValue, futilityValue);
              continue;
          }

          // Prune moves with negative or equal SEE and also moves with positive
          // SEE where capturing piece loses a tempo and SEE < beta - futilityBase.
          if (   futilityBase < beta
              && pos.see(move, beta - futilityBase) <= 0)
          {
              bestValue = std::max(bestValue, futilityBase);
              continue;
          }
      }

      // Detect non-capture evasions that are candidate to be pruned
      evasionPrunable =    InCheck
                       &&  bestValue > VALUE_MATED_IN_MAX_PLY
                       && !pos.is_capture(move)
                       && !pos.can_castle(pos.side_to_move());

      // Don't search moves with negative SEE values
      if (   !PvNode
          && (!InCheck || evasionPrunable)
          &&  move != ttMove
          &&  type_of(move) != PROMOTION
          &&  pos.see_sign(move) < 0)
          continue;

      // Check for legality only before to do the move
      if (!pos.pl_move_is_legal(move, ci.pinned))
          continue;

      ss->currentMove = move;

      // Make and search the move
      pos.do_move(move, st, ci, givesCheck);
      value = givesCheck ? -qsearch<NT,  true>(pos, ss+1, -beta, -alpha, depth - ONE_PLY)
                         : -qsearch<NT, false>(pos, ss+1, -beta, -alpha, depth - ONE_PLY);
      pos.undo_move(move);

      assert(value > -VALUE_INFINITE && value < VALUE_INFINITE);

      // Check for new best move
      if (value > bestValue)
      {
          bestValue = value;

          if (value > alpha)
          {
              if (PvNode && value < beta) // Update alpha here! Always alpha < beta
              {
                  alpha = value;
                  bestMove = move;
              }
              else // Fail high
              {
                  TT.store(posKey, value_to_tt(value, ss->ply), BOUND_LOWER,
                           ttDepth, move, ss->staticEval, ss->evalMargin);

                  return value;
              }
          }
       }
    }

    // All legal moves have been searched. A special case: If we're in check
    // and no legal moves were found, it is checkmate.
    if (InCheck && bestValue == -VALUE_INFINITE)
        return mated_in(ss->ply); // Plies to mate from the root

    TT.store(posKey, value_to_tt(bestValue, ss->ply),
             PvNode && bestValue > oldAlpha ? BOUND_EXACT : BOUND_UPPER,
             ttDepth, bestMove, ss->staticEval, ss->evalMargin);

    assert(bestValue > -VALUE_INFINITE && bestValue < VALUE_INFINITE);

    return bestValue;
  }


  // value_to_tt() adjusts a mate score from "plies to mate from the root" to
  // "plies to mate from the current position". Non-mate scores are unchanged.
  // The function is called before storing a value to the transposition table.

  Value value_to_tt(Value v, int ply) {

    assert(v != VALUE_NONE);

    return  v >= VALUE_MATE_IN_MAX_PLY  ? v + ply
          : v <= VALUE_MATED_IN_MAX_PLY ? v - ply : v;
  }


  // value_from_tt() is the inverse of value_to_tt(): It adjusts a mate score
  // from the transposition table (where refers to the plies to mate/be mated
  // from current position) to "plies to mate/be mated from the root".

  Value value_from_tt(Value v, int ply) {

    return  v == VALUE_NONE             ? VALUE_NONE
          : v >= VALUE_MATE_IN_MAX_PLY  ? v - ply
          : v <= VALUE_MATED_IN_MAX_PLY ? v + ply : v;
  }


  // allows() tests whether the 'first' move at previous ply somehow makes the
  // 'second' move possible, for instance if the moving piece is the same in
  // both moves. Normally the second move is the threat (the best move returned
  // from a null search that fails low).

  bool allows(const Position& pos, Move first, Move second) {

    assert(is_ok(first));
    assert(is_ok(second));
    assert(color_of(pos.piece_on(from_sq(second))) == ~pos.side_to_move());
    assert(type_of(first) == CASTLE || color_of(pos.piece_on(to_sq(first))) == ~pos.side_to_move());

    Square m1from = from_sq(first);
    Square m2from = from_sq(second);
    Square m1to = to_sq(first);
    Square m2to = to_sq(second);

    // The piece is the same or second's destination was vacated by the first move
    // We exclude the trivial case where a sliding piece does in two moves what
    // it could do in one move: eg. Ra1a2, Ra2a3.
    if (    m2to == m1from
        || (m1to == m2from && !squares_aligned(m1from, m2from, m2to)))
        return true;

    // Second one moves through the square vacated by first one
    if (between_bb(m2from, m2to) & m1from)
      return true;

    // Second's destination is defended by the first move's piece
    Bitboard m1att = pos.attacks_from(pos.piece_on(m1to), m1to, pos.pieces() ^ m2from);
    if (m1att & m2to)
        return true;

    // Second move gives a discovered check through the first's checking piece
    if (m1att & pos.king_square(pos.side_to_move()))
    {
        assert(between_bb(m1to, pos.king_square(pos.side_to_move())) & m2from);
        return true;
    }

    return false;
  }


  // refutes() tests whether a 'first' move is able to defend against a 'second'
  // opponent's move. In this case will not be pruned. Normally the second move
  // is the threat (the best move returned from a null search that fails low).

  bool refutes(const Position& pos, Move first, Move second) {

    assert(is_ok(first));
    assert(is_ok(second));

    Square m1from = from_sq(first);
    Square m2from = from_sq(second);
    Square m1to = to_sq(first);
    Square m2to = to_sq(second);

    // Don't prune moves of the threatened piece
    if (m1from == m2to)
        return true;

    // If the threatened piece has value less than or equal to the value of the
    // threat piece, don't prune moves which defend it.
    if (    pos.is_capture(second)
        && (   PieceValue[MG][pos.piece_on(m2from)] >= PieceValue[MG][pos.piece_on(m2to)]
            || type_of(pos.piece_on(m2from)) == KING))
    {
        // Update occupancy as if the piece and the threat are moving
        Bitboard occ = pos.pieces() ^ m1from ^ m1to ^ m2from;
        Piece pc = pos.piece_on(m1from);

        // The moved piece attacks the square 'tto' ?
        if (pos.attacks_from(pc, m1to, occ) & m2to)
            return true;

        // Scan for possible X-ray attackers behind the moved piece
        Bitboard xray =  (attacks_bb<  ROOK>(m2to, occ) & pos.pieces(color_of(pc), QUEEN, ROOK))
                       | (attacks_bb<BISHOP>(m2to, occ) & pos.pieces(color_of(pc), QUEEN, BISHOP));

        // Verify attackers are triggered by our move and not already existing
        if (unlikely(xray) && (xray & ~pos.attacks_from<QUEEN>(m2to)))
            return true;
    }

    // Don't prune safe moves which block the threat path
    if ((between_bb(m2from, m2to) & m1to) && pos.see_sign(first) >= 0)
        return true;

    return false;
  }


  // When playing with strength handicap choose best move among the MultiPV set
  // using a statistical rule dependent on 'level'. Idea by Heinz van Saanen.

  Move Skill::pick_move() {

    static RKISS rk;

    // PRNG sequence should be not deterministic
    for (int i = Time::now() % 50; i > 0; i--)
        rk.rand<unsigned>();

    // RootMoves are already sorted by score in descending order
    int variance = std::min(RootMoves[0].score - RootMoves[PVSize - 1].score, PawnValueMg);
    int weakness = 120 - 2 * level;
    int max_s = -VALUE_INFINITE;
    best = MOVE_NONE;

    // Choose best move. For each move score we add two terms both dependent on
    // weakness, one deterministic and bigger for weaker moves, and one random,
    // then we choose the move with the resulting highest score.
    for (size_t i = 0; i < PVSize; i++)
    {
        int s = RootMoves[i].score;

        // Don't allow crazy blunders even at very low skills
        if (i > 0 && RootMoves[i-1].score > s + 2 * PawnValueMg)
            break;

        // This is our magic formula
        s += (  weakness * int(RootMoves[0].score - s)
              + variance * (rk.rand<unsigned>() % weakness)) / 128;

        if (s > max_s)
        {
            max_s = s;
            best = RootMoves[i].pv[0];
        }
    }
    return best;
  }


  // uci_pv() formats PV information according to UCI protocol. UCI requires
  // to send all the PV lines also if are still to be searched and so refer to
  // the previous search score.

  string uci_pv(const Position& pos, int depth, Value alpha, Value beta) {

    std::stringstream s;
    Time::point elapsed = Time::now() - SearchTime + 1;
    size_t uciPVSize = std::min((size_t)Options["MultiPV"], RootMoves.size());
    int selDepth = 0;

    for (size_t i = 0; i < Threads.size(); i++)
        if (Threads[i]->maxPly > selDepth)
            selDepth = Threads[i]->maxPly;

    for (size_t i = 0; i < uciPVSize; i++)
    {
        bool updated = (i <= PVIdx);

        if (depth == 1 && !updated)
            continue;

        int d   = updated ? depth : depth - 1;
        Value v = updated ? RootMoves[i].score : RootMoves[i].prevScore;

        if (s.rdbuf()->in_avail()) // Not at first line
            s << "\n";

        s << "info depth " << d
          << " seldepth "  << selDepth
          << " score "     << (i == PVIdx ? score_to_uci(v, alpha, beta) : score_to_uci(v))
          << " nodes "     << pos.nodes_searched()
          << " nps "       << pos.nodes_searched() * 1000 / elapsed
          << " time "      << elapsed
          << " multipv "   << i + 1
          << " pv";

        for (size_t j = 0; RootMoves[i].pv[j] != MOVE_NONE; j++)
            s <<  " " << move_to_uci(RootMoves[i].pv[j], pos.is_chess960());
    }

    return s.str();
  }

} // namespace


/// RootMove::extract_pv_from_tt() builds a PV by adding moves from the TT table.
/// We consider also failing high nodes and not only BOUND_EXACT nodes so to
/// allow to always have a ponder move even when we fail high at root, and a
/// long PV to print that is important for position analysis.

void RootMove::extract_pv_from_tt(Position& pos) {

  StateInfo state[MAX_PLY_PLUS_6], *st = state;
  const TTEntry* tte;
  int ply = 0;
  Move m = pv[0];

  pv.clear();

  do {
      pv.push_back(m);

      assert(MoveList<LEGAL>(pos).contains(pv[ply]));

      pos.do_move(pv[ply++], *st++);
      tte = TT.probe(pos.key());

  } while (   tte
           && pos.is_pseudo_legal(m = tte->move()) // Local copy, TT could change
           && pos.pl_move_is_legal(m, pos.pinned_pieces())
           && ply < MAX_PLY
           && (!pos.is_draw() || ply < 2));

  pv.push_back(MOVE_NONE); // Must be zero-terminating

  while (ply) pos.undo_move(pv[--ply]);
}


/// RootMove::insert_pv_in_tt() is called at the end of a search iteration, and
/// inserts the PV back into the TT. This makes sure the old PV moves are searched
/// first, even if the old TT entries have been overwritten.

void RootMove::insert_pv_in_tt(Position& pos) {

  StateInfo state[MAX_PLY_PLUS_6], *st = state;
  const TTEntry* tte;
  int ply = 0;

  do {
      tte = TT.probe(pos.key());

      if (!tte || tte->move() != pv[ply]) // Don't overwrite correct entries
          TT.store(pos.key(), VALUE_NONE, BOUND_NONE, DEPTH_NONE, pv[ply], VALUE_NONE, VALUE_NONE);

      assert(MoveList<LEGAL>(pos).contains(pv[ply]));

      pos.do_move(pv[ply++], *st++);

  } while (pv[ply] != MOVE_NONE);

  while (ply) pos.undo_move(pv[--ply]);
}


/// Thread::idle_loop() is where the thread is parked when it has no work to do

void Thread::idle_loop() {

  // Pointer 'this_sp' is not null only if we are called from split(), and not
  // at the thread creation. So it means we are the split point's master.
  SplitPoint* this_sp = splitPointsSize ? activeSplitPoint : NULL;

  assert(!this_sp || (this_sp->masterThread == this && searching));

  while (true)
  {
      // If we are not searching, wait for a condition to be signaled instead of
      // wasting CPU time polling for work.
      while ((!searching && Threads.sleepWhileIdle) || exit)
      {
          if (exit)
          {
              assert(!this_sp);
              return;
          }

          // Grab the lock to avoid races with Thread::notify_one()
          mutex.lock();

          // If we are master and all slaves have finished then exit idle_loop
          if (this_sp && !this_sp->slavesMask)
          {
              mutex.unlock();
              break;
          }

          // Do sleep after retesting sleep conditions under lock protection, in
          // particular we need to avoid a deadlock in case a master thread has,
          // in the meanwhile, allocated us and sent the notify_one() call before
          // we had the chance to grab the lock.
          if (!searching && !exit)
              sleepCondition.wait(mutex);

          mutex.unlock();
      }

      // If this thread has been assigned work, launch a search
      if (searching)
      {
          assert(!exit);

          Threads.mutex.lock();

          assert(searching);
          assert(activeSplitPoint);
          SplitPoint* sp = activeSplitPoint;

          Threads.mutex.unlock();

          Stack stack[MAX_PLY_PLUS_6], *ss = stack+2; // To allow referencing (ss-2)
          Position pos(*sp->pos, this);

          std::memcpy(ss-2, sp->ss-2, 5 * sizeof(Stack));
          ss->splitPoint = sp;

          sp->mutex.lock();

          assert(activePosition == NULL);

          activePosition = &pos;

          switch (sp->nodeType) {
          case Root:
              search<SplitPointRoot>(pos, ss, sp->alpha, sp->beta, sp->depth, sp->cutNode);
              break;
          case PV:
              search<SplitPointPV>(pos, ss, sp->alpha, sp->beta, sp->depth, sp->cutNode);
              break;
          case NonPV:
              search<SplitPointNonPV>(pos, ss, sp->alpha, sp->beta, sp->depth, sp->cutNode);
              break;
          default:
              assert(false);
          }

          assert(searching);

          searching = false;
          activePosition = NULL;
          sp->slavesMask &= ~(1ULL << idx);
          sp->nodes += pos.nodes_searched();

          // Wake up master thread so to allow it to return from the idle loop
          // in case we are the last slave of the split point.
          if (    Threads.sleepWhileIdle
              &&  this != sp->masterThread
              && !sp->slavesMask)
          {
              assert(!sp->masterThread->searching);
              sp->masterThread->notify_one();
          }

          // After releasing the lock we cannot access anymore any SplitPoint
          // related data in a safe way becuase it could have been released under
          // our feet by the sp master. Also accessing other Thread objects is
          // unsafe because if we are exiting there is a chance are already freed.
          sp->mutex.unlock();
      }

      // If this thread is the master of a split point and all slaves have finished
      // their work at this split point, return from the idle loop.
      if (this_sp && !this_sp->slavesMask)
      {
          this_sp->mutex.lock();
          bool finished = !this_sp->slavesMask; // Retest under lock protection
          this_sp->mutex.unlock();
          if (finished)
              return;
      }
  }
}


/// check_time() is called by the timer thread when the timer triggers. It is
/// used to print debug info and, more important, to detect when we are out of
/// available time and so stop the search.

void check_time() {

  static Time::point lastInfoTime = Time::now();
  int64_t nodes = 0; // Workaround silly 'uninitialized' gcc warning

  if (Time::now() - lastInfoTime >= 1000)
  {
      lastInfoTime = Time::now();
      dbg_print();
  }

  if (Limits.ponder)
      return;

  if (Limits.nodes)
  {
      Threads.mutex.lock();

      nodes = RootPos.nodes_searched();

      // Loop across all split points and sum accumulated SplitPoint nodes plus
      // all the currently active positions nodes.
      for (size_t i = 0; i < Threads.size(); i++)
          for (int j = 0; j < Threads[i]->splitPointsSize; j++)
          {
              SplitPoint& sp = Threads[i]->splitPoints[j];

              sp.mutex.lock();

              nodes += sp.nodes;
              Bitboard sm = sp.slavesMask;
              while (sm)
              {
                  Position* pos = Threads[pop_lsb(&sm)]->activePosition;
                  if (pos)
                      nodes += pos->nodes_searched();
              }

              sp.mutex.unlock();
          }

      Threads.mutex.unlock();
  }

  Time::point elapsed = Time::now() - SearchTime;
  bool stillAtFirstMove =    Signals.firstRootMove
                         && !Signals.failedLowAtRoot
                         &&  elapsed > TimeMgr.available_time();

  bool noMoreTime =   elapsed > TimeMgr.maximum_time() - 2 * TimerResolution
                   || stillAtFirstMove;

  if (   (Limits.use_time_management() && noMoreTime)
      || (Limits.movetime && elapsed >= Limits.movetime)
      || (Limits.nodes && nodes >= Limits.nodes))
      Signals.stop = true;
}<|MERGE_RESOLUTION|>--- conflicted
+++ resolved
@@ -837,15 +837,7 @@
           ext = ONE_PLY;
 
       else if (givesCheck && pos.see_sign(move) >= 0)
-<<<<<<< HEAD
-      {
-          ext = ONE_PLY / 2;
-          if (ss->staticEval < VALUE_ZERO)
-              ext=ONE_PLY;
-      }
-=======
           ext = inCheck || ss->staticEval < VALUE_ZERO ? ONE_PLY : ONE_PLY / 2;
->>>>>>> 738c5595
 
       // Singular extension search. If all moves but one fail low on a search of
       // (alpha-s, beta-s), and just one fails high on (alpha, beta), then that move
