--- conflicted
+++ resolved
@@ -1565,7 +1565,11 @@
     Key posKey;
     Move ttMove, move, bestMove;
     Value bestValue, value, ttValue, futilityValue, futilityBase;
+#ifdef GPSFISH
+    bool givesCheck, evasionPrunable;
+#else
     bool givesCheck, enoughMaterial, evasionPrunable;
+#endif
     Depth ttDepth;
 
     ss->currentMove = bestMove = MOVE_NONE;
@@ -1903,13 +1907,6 @@
 
   bool connected_moves(const Position& pos, Move m1, Move m2) {
 
-<<<<<<< HEAD
-    Square f1, t1, f2, t2;
-    Piece p1; //, p2;
-    Square ksq;
-
-=======
->>>>>>> ed1574e4
     assert(is_ok(m1));
     assert(is_ok(m2));
 
@@ -1922,7 +1919,6 @@
     if (t1 == f2 || t2 == f1)
         return true;
 
-<<<<<<< HEAD
     // Case 3: Moving through the vacated square
 #ifdef GPSFISH
     if(!f2.isPieceStand() && !f1.isPieceStand() &&
@@ -1930,52 +1926,36 @@
        Board_Table.getShortOffset(Offset32(f2,f1)) &&
        abs((f2-t2).intValue())>abs((f2-f1).intValue())) return true;
 #else
-    p2 = pos.piece_on(f2);
-    if (piece_is_slider(p2) && (between_bb(f2, t2) & f1))
-=======
     // Moving through the vacated square
     if (piece_is_slider(pos.piece_on(f2)) && (between_bb(f2, t2) & f1))
->>>>>>> ed1574e4
       return true;
 #endif
 
-<<<<<<< HEAD
     // Case 4: The destination square for m2 is defended by the moving piece in m1
-    p1 = pos.piece_on(t1);
 #ifdef GPSFISH
     osl::Piece pc=pos.osl_state.pieceAt(t1);
     if (pos.osl_state.hasEffectByPiece(pc,t2))
         return true;
 #else
-    if (pos.attacks_from(p1, t1, pos.pieces() ^ f2) & t2)
-=======
     // The destination square for m2 is defended by the moving piece in m1
     Bitboard t1_att = pos.attacks_from(pos.piece_on(t1), t1, pos.pieces() ^ f2);
     if (t1_att & t2)
->>>>>>> ed1574e4
         return true;
 #endif
 
-<<<<<<< HEAD
     // Case 5: Discovered check, checking piece is the piece moved in m1
 #ifdef GPSFISH
     pc=pos.osl_state.pieceAt(t2);
     if(pc.isPiece() && pos.osl_state.hasEffectByPiece(pc,f2) &&
-       Ptype_Table.getEffect(p1,t1,pos.king_square(pos.side_to_move())).hasBlockableEffect() &&
+       Ptype_Table.getEffect(pos.piece_on(t1),t1,pos.king_square(pos.side_to_move())).hasBlockableEffect() &&
        Board_Table.isBetweenSafe(f2,t1,pos.king_square(pos.side_to_move())) &&
        !Board_Table.isBetweenSafe(t2,t1,pos.king_square(pos.side_to_move())) &&
        pos.osl_state.pinOrOpen(pos.side_to_move()).test(pos.osl_state.pieceAt(t1).number()))
         return true;
 #else
-    ksq = pos.king_square(pos.side_to_move());
-    if (    piece_is_slider(p1)
-        && (between_bb(t1, ksq) & f2)
-        && (pos.attacks_from(p1, t1, pos.pieces() ^ f2) & ksq))
-=======
     // Discovered check, checking piece is the piece moved in m1
     Square ksq = pos.king_square(pos.side_to_move());
     if ((t1_att & ksq) && (between_bb(t1, ksq) & f2))
->>>>>>> ed1574e4
         return true;
 #endif
 
