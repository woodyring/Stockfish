/*
  Stockfish, a UCI chess playing engine derived from Glaurung 2.1
  Copyright (C) 2004-2008 Tord Romstad (Glaurung author)
  Copyright (C) 2008-2013 Marco Costalba, Joona Kiiski, Tord Romstad

  Stockfish is free software: you can redistribute it and/or modify
  it under the terms of the GNU General Public License as published by
  the Free Software Foundation, either version 3 of the License, or
  (at your option) any later version.

  Stockfish is distributed in the hope that it will be useful,
  but WITHOUT ANY WARRANTY; without even the implied warranty of
  MERCHANTABILITY or FITNESS FOR A PARTICULAR PURPOSE.  See the
  GNU General Public License for more details.

  You should have received a copy of the GNU General Public License
  along with this program.  If not, see <http://www.gnu.org/licenses/>.
*/

#include <algorithm>
#include <cassert>
#include <cmath>
#include <cstring>
#include <iostream>
#include <sstream>

#include "book.h"
#include "evaluate.h"
#include "movegen.h"
#include "movepick.h"
#include "notation.h"
#include "search.h"
#include "timeman.h"
#include "thread.h"
#include "tt.h"
#include "ucioption.h"

#ifdef GPSFISH
#include "bitops.h"
#include "position.tcc"
#include "osl/boardTable.h"
using osl::Board_Table;
#include "osl/ptypeTable.h"
using osl::Ptype_Table;
#include "osl/offset32.h"
using osl::Offset32;
#include "osl/checkmate/immediateCheckmate.h"
#include "osl/checkmate/fixedDepthSearcher.h"
#include "osl/checkmate/dfpn.h"
using osl::checkmate::ImmediateCheckmate;
using std::string;
#include "osl/enter_king/enterKing.h"
#include "osl/misc/milliSeconds.h"
#include "osl/checkmate/dfpn.h"
#include "osl/checkmate/dfpnParallel.h"
#include "osl/hash/hashKey.h"
#endif
#ifdef MOVE_STACK_REJECTIONS
#include "osl/search/moveStackRejections.h"
#endif

#ifdef GPSFISH
# define GPSFISH_CHECKMATE3
# define GPSFISH_CHECKMATE3_QUIESCE
# define GPSFISH_DFPN
#endif

namespace Search {

  volatile SignalsType Signals;
  LimitsType Limits;
  std::vector<RootMove> RootMoves;
  Position RootPos;
  Color RootColor;
  Time::point SearchTime;
  StateStackPtr SetupStates;
}

using std::string;
using Eval::evaluate;
using namespace Search;

namespace {

  // Set to true to force running with one thread. Used for debugging
  const bool FakeSplit = false;

  // This is the minimum interval in msec between two check_time() calls
  const int TimerResolution = 5;

  // Different node types, used as template parameter
  enum NodeType { Root, PV, NonPV, SplitPointRoot, SplitPointPV, SplitPointNonPV };

  // Dynamic razoring margin based on depth
  inline Value razor_margin(Depth d) { return Value(512 + 16 * int(d)); }

  // Futility lookup tables (initialized at startup) and their access functions
  Value FutilityMargins[16][64]; // [depth][moveNumber]
  int FutilityMoveCounts[32];    // [depth]

  inline Value futility_margin(Depth d, int mn) {

    return d < 7 * ONE_PLY ? FutilityMargins[std::max(int(d), 1)][std::min(mn, 63)]
                           : 2 * VALUE_INFINITE;
  }

  // Reduction lookup tables (initialized at startup) and their access function
  int8_t Reductions[2][64][64]; // [pv][depth][moveNumber]

  template <bool PvNode> inline Depth reduction(Depth d, int mn) {

    return (Depth) Reductions[PvNode][std::min(int(d) / ONE_PLY, 63)][std::min(mn, 63)];
  }

  size_t PVSize, PVIdx;
  TimeManager TimeMgr;
  int BestMoveChanges;
#ifdef GPSFISH
  osl::CArray<Value,COLOR_NB> DrawValue;
#else
  Value DrawValue[COLOR_NB];
#endif
  HistoryStats History;
  GainsStats Gains;
  CountermovesStats Countermoves;

  template <NodeType NT>
  Value search(Position& pos, Stack* ss, Value alpha, Value beta, Depth depth, bool cutNode);

  template <NodeType NT, bool InCheck>
  Value qsearch(Position& pos, Stack* ss, Value alpha, Value beta, Depth depth);

  void id_loop(Position& pos);
  Value value_to_tt(Value v, int ply);
  Value value_from_tt(Value v, int ply);
  bool check_is_dangerous(const Position& pos, Move move, Value futilityBase, Value beta);
  bool allows(const Position& pos, Move first, Move second);
  bool refutes(const Position& pos, Move first, Move second);
  string uci_pv(const Position& pos, int depth, Value alpha, Value beta);

  struct Skill {
    Skill(int l) : level(l), best(MOVE_NONE) {}
   ~Skill() {
      if (enabled()) // Swap best PV line with the sub-optimal one
          std::swap(RootMoves[0], *std::find(RootMoves.begin(),
                    RootMoves.end(), best ? best : pick_move()));
    }

    bool enabled() const { return level < 20; }
    bool time_to_pick(int depth) const { return depth == 1 + level; }
    Move pick_move();

    int level;
    Move best;
  };

#ifdef GPSFISH
  void show_tree_rec(Position &pos){
    const TTEntry* tte = TT.probe(pos.key());
    StateInfo st;
    if ( tte != NULL ) {
      std::cerr << "tte->value=" << tte->value() << std::endl;
      std::cerr << "tte->bound=" << tte->bound() << std::endl;
      std::cerr << "tte->generation=" << tte->generation() << std::endl;
      std::cerr << "tte->depth=" << tte->depth() << std::endl;
      Move m=tte->move(pos);
      int dummy;
      if(m != MOVE_NONE
              && pos.is_pseudo_legal(m)
              && !pos.is_draw(dummy)) {
          std::cerr << "move=" << m << std::endl;
          pos.do_undo_move(m,st,
                  [&](osl::Square){ show_tree_rec(pos); }
                  );
      }
    }
  }

  inline Value value_draw(Position const& pos) {
    return DrawValue[pos.side_to_move()];
  }

  bool can_capture_king(Position const& pos){
    Color us=pos.side_to_move();
    Color them=~us;
    const osl::Square king = pos.king_square(them);
    return pos.osl_state.hasEffectAt(us, king);
  }

#endif
#ifdef MOVE_STACK_REJECTIONS
  osl::container::MoveStack moveStacks[MAX_THREADS];
  bool move_stack_rejections_probe(osl::Move m, Position const &pos,SearchStack* ss,Value alpha){
    if(DrawValue!=0) return false;
    int i=std::min(7,std::min(ss->ply,pos.pliesFromNull()+1));
    if(i<3) return false;
    osl::state::NumEffectState const& state=pos.osl_state;
    osl::container::MoveStack &moveStack=moveStacks[pos.thread()];
    moveStack.clear();
    while(--i>0) moveStack.push((ss-i)->currentMove);
    osl::Player player=m.player();
    int checkCountOfAltP=pos.continuous_check[osl::alt(player)];
    bool ret=false;
    if(m.player()==osl::BLACK){
      ret=osl::search::MoveStackRejections::probe<osl::BLACK>(state,moveStack,ss->ply,m,alpha,checkCountOfAltP);
    }
    else {
      ret=osl::search::MoveStackRejections::probe<osl::WHITE>(state,moveStack,ss->ply,m,-alpha,checkCountOfAltP);
    }
    return ret;
  }
#endif
} // namespace


/// Search::init() is called during startup to initialize various lookup tables

void Search::init() {

  int d;  // depth (ONE_PLY == 2)
  int hd; // half depth (ONE_PLY == 1)
  int mc; // moveCount

  // Init reductions array
  for (hd = 1; hd < 64; hd++) for (mc = 1; mc < 64; mc++)
  {
      double    pvRed = log(double(hd)) * log(double(mc)) / 3.0;
      double nonPVRed = 0.33 + log(double(hd)) * log(double(mc)) / 2.25;
      Reductions[1][hd][mc] = (int8_t) (   pvRed >= 1.0 ? floor(   pvRed * int(ONE_PLY)) : 0);
      Reductions[0][hd][mc] = (int8_t) (nonPVRed >= 1.0 ? floor(nonPVRed * int(ONE_PLY)) : 0);
  }

  // Init futility margins array
  for (d = 1; d < 16; d++) for (mc = 0; mc < 64; mc++)
      FutilityMargins[d][mc] = Value(112 * int(log(double(d * d) / 2) / log(2.0) + 1.001) - 8 * mc + 45);

  // Init futility move count array
  for (d = 0; d < 32; d++)
      FutilityMoveCounts[d] = int(3.001 + 0.3 * pow(double(d), 1.8));
}


/// Search::perft() is our utility to verify move generation. All the leaf nodes
/// up to the given depth are generated and counted and the sum returned.

size_t Search::perft(Position& pos, Depth depth) {

  StateInfo st;
  size_t cnt = 0;
  CheckInfo ci(pos);
  const bool leaf = depth == 2 * ONE_PLY;

  for (MoveList<LEGAL> it(pos); *it; ++it)
  {
#ifdef GPSFISH
      pos.do_undo_move(*it,st,
              [&](osl::Square){
              assert(pos.is_ok());
#else
      pos.do_move(*it, st, ci, pos.move_gives_check(*it, ci));
#endif
      cnt += leaf ? MoveList<LEGAL>(pos).size() : perft(pos, depth - ONE_PLY);
#ifdef GPSFISH
      } );
#else
      pos.undo_move(*it);
#endif
  }
  return cnt;
}

/// Search::think() is the external interface to Stockfish's search, and is
/// called by the main thread when the program receives the UCI 'go' command. It
/// searches from RootPos and at the end prints the "bestmove" to output.

void Search::think() {

  static PolyglotBook book; // Defined static to initialize the PRNG only once

  RootColor = RootPos.side_to_move();
  TimeMgr.init(Limits, RootPos.game_ply(), RootColor);

#ifdef GPSFISH
  const Value VALUE_DRAW = value_draw(RootPos);
#endif


  if (RootMoves.empty())
  {
      RootMoves.push_back(MOVE_NONE);
      sync_cout << "info depth 0 score "
                << score_to_uci(RootPos.checkers() ? -VALUE_MATE : VALUE_DRAW)
                << sync_endl;

      goto finalize;
  }

  if (Options["OwnBook"] && !Limits.infinite && !Limits.mate)
  {
      Move bookMove = book.probe(RootPos, Options["Book File"], Options["Best Book Move"]);

      if (bookMove && std::count(RootMoves.begin(), RootMoves.end(), bookMove))
      {
          std::swap(RootMoves[0], *std::find(RootMoves.begin(), RootMoves.end(), bookMove));
          goto finalize;
      }
  }

#ifdef GPSFISH
  DrawValue[BLACK] =  VALUE_DRAW;
  DrawValue[WHITE] = -VALUE_DRAW;
#else
  if (Options["Contempt Factor"] && !Options["UCI_AnalyseMode"])
  {
      int cf = Options["Contempt Factor"] * PawnValueMg / 100; // From centipawns
      cf = cf * Material::game_phase(RootPos) / PHASE_MIDGAME; // Scale down with phase
      DrawValue[ RootColor] = VALUE_DRAW - Value(cf);
      DrawValue[~RootColor] = VALUE_DRAW + Value(cf);
  }
  else
      DrawValue[WHITE] = DrawValue[BLACK] = VALUE_DRAW;
#endif

  if (Options["Use Search Log"])
  {
      Log log(Options["Search Log Filename"]);
      log << "\nSearching: "  << RootPos.fen()
          << "\ninfinite: "   << Limits.infinite
          << " ponder: "      << Limits.ponder
          << " time: "        << Limits.time[RootColor]
          << " increment: "   << Limits.inc[RootColor]
          << " moves to go: " << Limits.movestogo
          << std::endl;
  }

  // Reset the threads, still sleeping: will be wake up at split time
  for (size_t i = 0; i < Threads.size(); i++)
      Threads[i]->maxPly = 0;

  Threads.sleepWhileIdle = Options["Use Sleeping Threads"];

  // Set best timer interval to avoid lagging under time pressure. Timer is
  // used to check for remaining available thinking time.
  Threads.timer->msec =
  Limits.use_time_management() ? std::min(100, std::max(TimeMgr.available_time() / 16, TimerResolution)) :
                  Limits.nodes ? 2 * TimerResolution
                               : 100;

  Threads.timer->notify_one(); // Wake up the recurring timer

  id_loop(RootPos); // Let's start searching !

  Threads.timer->msec = 0; // Stop the timer
  Threads.sleepWhileIdle = true; // Send idle threads to sleep

  if (Options["Use Search Log"])
  {
      Time::point elapsed = Time::now() - SearchTime + 1;

      Log log(Options["Search Log Filename"]);
      log << "Nodes: "          << RootPos.nodes_searched()
          << "\nNodes/second: " << RootPos.nodes_searched() * 1000 / elapsed
          << "\nBest move: "    << move_to_san(RootPos, RootMoves[0].pv[0]);

      StateInfo st;
#ifdef GPSFISH
      if(RootMoves[0].pv[0].isNormal())
          RootPos.do_undo_move(RootMoves[0].pv[0],st,
                  [&](osl::Square){
                  assert(pos.is_ok());
#else
      RootPos.do_move(RootMoves[0].pv[0], st);
#endif
      log << "\nPonder move: " << move_to_san(RootPos, RootMoves[0].pv[1]) << std::endl;
#ifdef GPSFISH
      } );
#else
      RootPos.undo_move(RootMoves[0].pv[0]);
#endif
  }

finalize:

  // When search is stopped this info is not printed
  sync_cout << "info nodes " << RootPos.nodes_searched()
            << " time " << Time::now() - SearchTime + 1 << sync_endl;

  // When we reach max depth we arrive here even without Signals.stop is raised,
  // but if we are pondering or in infinite search, according to UCI protocol,
  // we shouldn't print the best move before the GUI sends a "stop" or "ponderhit"
  // command. We simply wait here until GUI sends one of those commands (that
  // raise Signals.stop).
  if (!Signals.stop && (Limits.ponder || Limits.infinite))
  {
      Signals.stopOnPonderhit = true;
      RootPos.this_thread()->wait_for(Signals.stop);
  }

  // Best move could be MOVE_NONE when searching on a stalemate position
  sync_cout << "bestmove " << move_to_uci(RootMoves[0].pv[0], RootPos.is_chess960())
#ifdef GPSFISH
            << (RootMoves[0].pv[1].isNormal() ? " ponder " + move_to_uci(RootMoves[0].pv[1], RootPos.is_chess960()) : "" )
#else
            << " ponder "  << move_to_uci(RootMoves[0].pv[1], RootPos.is_chess960())
#endif
            << sync_endl;
}

#ifdef GPSFISH_DFPN
struct CheckmateSolver
{
    osl::checkmate::DfpnTable table_black;
    osl::checkmate::DfpnTable table_white;
    osl::checkmate::Dfpn dfpn[2];
    CheckmateSolver()
    {
        table_black.setAttack(osl::BLACK);
        table_white.setAttack(osl::WHITE);
        dfpn[playerToIndex(osl::BLACK)].setTable(&table_black);
        dfpn[playerToIndex(osl::WHITE)].setTable(&table_white);
    }
    Move hasCheckmate(Position& pos, size_t nodes)
    {
        const Depth CheckmateDepth = ONE_PLY*100;
        const TTEntry* tte = TT.probe(pos.key());
        if (tte && tte->bound() == BOUND_EXACT
                && tte->depth() >= CheckmateDepth) {
            Value v = value_from_tt(tte->value(), 0);
            if (v >= VALUE_MATE_IN_MAX_PLY || v < VALUE_MATED_IN_MAX_PLY)
                return Move();		// mate or mated
        }

        osl::PathEncoding path(pos.osl_state.turn());
        osl::Move checkmate_move;
        osl::NumEffectState& state = pos.osl_state;
        osl::stl::vector<osl::Move> pv;
        osl::checkmate::ProofDisproof result
            = dfpn[playerToIndex(state.turn())].
            hasCheckmateMove(state, osl::HashKey(state), path, nodes,
                    checkmate_move, Move(), &pv);
        if (result.isCheckmateSuccess()) {
            TT.store(pos.key(), mate_in(pv.size()),
                    BOUND_EXACT, CheckmateDepth, checkmate_move,
                    VALUE_NONE, VALUE_NONE);
            return checkmate_move;
        }
        return Move();
    }
    void clear()
    {
        dfpn[0].clear();
        dfpn[1].clear();
        table_black.clear();
        table_white.clear();
    }
};
struct TestCheckmate
{
    CheckmateSolver *solver;
    Position *pos;
    osl::Move *result;
    uint64_t nodes;
    const Move *moves;
    int first, last;
    TestCheckmate(CheckmateSolver& s, Position& p, osl::Move& r, uint64_t n,
            const Move *pv, int f, int l)
        : solver(&s), pos(&p), result(&r), nodes(n),
        moves(pv), first(f), last(l)
    {
    }
    void operator()(osl::Square) const
    {
        *result = Move();
        if (nodes < (1<<18))
            *result = solver->hasCheckmate(*pos, nodes);
        if (result->isNormal()) {
            if (first > 0)
                sync_cout << "info string checkmate in future (" << first
                    << ") " << move_to_uci(moves[first],false)
                    << " by " << move_to_uci(*result,false) << sync_endl;
        }
        else if (! Signals.stop) {
            Move move;
            TestCheckmate next = *this;
            next.first++;
            next.nodes /= 2;
            next.result = &move;
            if (next.first < last && pos->is_pseudo_legal(moves[next.first])
                    && next.nodes >= 1024) {
                StateInfo st;
                pos->do_undo_move(moves[next.first], st, next);
            }
        }
    }
};

void run_checkmate(int depth, uint64_t nodes, Position& pos)
{
    static boost::scoped_ptr<CheckmateSolver> solver(new CheckmateSolver);
    StateInfo st;
    nodes /= 16;
    int mated = 0;
    for (size_t i=0; i<RootMoves.size() && nodes >= 1024 && !Signals.stop; ++i) {
        osl::Move win_move;
        TestCheckmate function(*solver, pos, win_move, nodes,
                &RootMoves[i].pv[0], 0, (i==0) ? depth/2 : 1);
        pos.do_undo_move(RootMoves[i].pv[0], st, function);
        if (! win_move.isNormal())
            nodes /= 4;
        else {
            ++mated;
            RootMoves[i].score = -VALUE_INFINITE;
            //RootMoves[i].non_pv_score = VALUE_MATED_IN_MAX_PLY;
            sync_cout << "info string losing move " << i << "th "
                << move_to_uci(RootMoves[i].pv[0],false)
                << " by " << move_to_uci(win_move,false) << sync_endl;
        }
    }
    solver->clear();
}
#endif

namespace {

  // id_loop() is the main iterative deepening loop. It calls search() repeatedly
  // with increasing depth until the allocated thinking time has been consumed,
  // user stops the search, or the maximum search depth is reached.

  void id_loop(Position& pos) {

    Stack stack[MAX_PLY_PLUS_2], *ss = stack+1; // To allow referencing (ss-1)
#ifdef GPSFISH
    uint64_t es_base[(MAX_PLY_PLUS_2*sizeof(eval_t)+sizeof(uint64_t)-1)/sizeof(uint64_t)]
#ifdef __GNUC__
      __attribute__((aligned(16)))
#endif
	;
    eval_t *es=(eval_t *)&es_base[0];
#endif

    int depth, prevBestMoveChanges;
    Value bestValue, alpha, beta, delta;

    memset(ss-1, 0, 4 * sizeof(Stack));
<<<<<<< HEAD
    depth = BestMoveChanges = 0;
    bestValue = delta = -VALUE_INFINITE;
#ifdef GPSFISH
    (ss-1)->currentMove = osl::Move::PASS(pos.side_to_move()); // Hack to skip update_gains
#else
    (ss-1)->currentMove = MOVE_NULL; // Hack to skip update gains
#endif
=======
    (ss-1)->currentMove = MOVE_NULL; // Hack to skip update gains

    depth = BestMoveChanges = 0;
    bestValue = delta = alpha = -VALUE_INFINITE;
    beta = VALUE_INFINITE;

>>>>>>> 6f079ae7
    TT.new_search();
    History.clear();
    Gains.clear();
    Countermoves.clear();

    PVSize = Options["MultiPV"];
    Skill skill(Options["Skill Level"]);

    // Do we have to play with skill handicap? In this case enable MultiPV search
    // that we will use behind the scenes to retrieve a set of possible moves.
    if (skill.enabled() && PVSize < 4)
        PVSize = 4;

    PVSize = std::min(PVSize, RootMoves.size());

#ifdef GPSFISH
    pos.eval= &es[0];
    *(pos.eval)=eval_t(pos.osl_state,false);
#endif

#ifdef GPSFISH_DFPN
    uint64_t next_checkmate = 1<<18;
#endif

    // Iterative deepening loop until requested to stop or target depth reached
    while (++depth <= MAX_PLY && !Signals.stop && (!Limits.depth || depth <= Limits.depth))
    {
        // Save last iteration's scores before first PV line is searched and all
        // the move scores but the (new) PV are set to -VALUE_INFINITE.
        for (size_t i = 0; i < RootMoves.size(); i++)
            RootMoves[i].prevScore = RootMoves[i].score;

        prevBestMoveChanges = BestMoveChanges; // Only sensible when PVSize == 1
        BestMoveChanges = 0;

#ifdef GPSFISH_DFPN
        if ((uint64_t)pos.nodes_searched() > next_checkmate
                && ((Time::now() - SearchTime + 1000)
                   < std::max(Limits.movetime,TimeMgr.maximum_time())*4/5) ) {
            run_checkmate(depth, next_checkmate, pos);
            next_checkmate *= 2;
            if (RootMoves[0].score <= VALUE_MATED_IN_MAX_PLY) {
                depth -= std::min(4, (int)depth/2);
                alpha = std::max(alpha - delta*63, -VALUE_INFINITE);
                beta  = std::min(beta  + delta*63,  VALUE_INFINITE);
            }
        }
#endif

        // MultiPV loop. We perform a full root search for each PV line
        for (PVIdx = 0; PVIdx < PVSize; PVIdx++)
        {
            // Reset aspiration window starting size
            if (depth >= 5)
            {
                delta = Value(16);
                alpha = RootMoves[PVIdx].prevScore - delta;
                beta  = RootMoves[PVIdx].prevScore + delta;
            }

            // Start with a small aspiration window and, in case of fail high/low,
            // research with bigger window until not failing high/low anymore.
            while (true)
            {
                bestValue = search<Root>(pos, ss, alpha, beta, depth * ONE_PLY, false);

                // Bring to front the best move. It is critical that sorting is
                // done with a stable algorithm because all the values but the first
                // and eventually the new best one are set to -VALUE_INFINITE and
                // we want to keep the same order for all the moves but the new
                // PV that goes to the front. Note that in case of MultiPV search
                // the already searched PV lines are preserved.
                std::stable_sort(RootMoves.begin() + PVIdx, RootMoves.end());

                // Write PV back to transposition table in case the relevant
                // entries have been overwritten during the search.
                for (size_t i = 0; i <= PVIdx; i++)
                    RootMoves[i].insert_pv_in_tt(pos);

                // If search has been stopped return immediately. Sorting and
                // writing PV back to TT is safe becuase RootMoves is still
                // valid, although refers to previous iteration.
                if (Signals.stop)
                    return;

                // In case of failing high/low increase aspiration window and
                // research, otherwise exit the loop.
                if (bestValue >= beta)
                    beta += delta;

                else if (bestValue <= alpha)
                {
                    alpha -= delta;

                    Signals.failedLowAtRoot = true;
                    Signals.stopOnPonderhit = false;
                }
                else
                    break;

                delta += delta / 2;

                assert(alpha >= -VALUE_INFINITE && beta <= VALUE_INFINITE);

                // Give some update (without cluttering the UI) before to research
                if (Time::now() - SearchTime > 3000)
                    sync_cout << uci_pv(pos, depth, alpha, beta) << sync_endl;
            }

            // Sort the PV lines searched so far and update the GUI
            std::stable_sort(RootMoves.begin(), RootMoves.begin() + PVIdx + 1);

            if (PVIdx + 1 == PVSize || Time::now() - SearchTime > 3000)
                sync_cout << uci_pv(pos, depth, alpha, beta) << sync_endl;
        }

        // Do we need to pick now the sub-optimal best move ?
        if (skill.enabled() && skill.time_to_pick(depth))
            skill.pick_move();

        if (Options["Use Search Log"])
        {
            RootMove& rm = RootMoves[0];
            if (skill.best != MOVE_NONE)
                rm = *std::find(RootMoves.begin(), RootMoves.end(), skill.best);

            Log log(Options["Search Log Filename"]);
            log << pretty_pv(pos, depth, rm.score, Time::now() - SearchTime, &rm.pv[0])
                << std::endl;
        }

        // Do we have found a "mate in x"?
        if (   Limits.mate
            && bestValue >= VALUE_MATE_IN_MAX_PLY
            && VALUE_MATE - bestValue <= 2 * Limits.mate)
            Signals.stop = true;

        // Do we have time for the next iteration? Can we stop searching now?
        if (Limits.use_time_management() && !Signals.stopOnPonderhit)
        {
            bool stop = false; // Local variable, not the volatile Signals.stop

            // Take in account some extra time if the best move has changed
            if (depth > 4 && depth < 50 &&  PVSize == 1)
                TimeMgr.pv_instability(BestMoveChanges, prevBestMoveChanges);

            // Stop search if most of available time is already consumed. We
            // probably don't have enough time to search the first move at the
            // next iteration anyway.
            if (Time::now() - SearchTime > (TimeMgr.available_time() * 62) / 100)
                stop = true;

            // Stop search early if one move seems to be much better than others
            if (    depth >= 12
                && !stop
                &&  PVSize == 1
                &&  bestValue > VALUE_MATED_IN_MAX_PLY
                && (   RootMoves.size() == 1
                    || Time::now() - SearchTime > (TimeMgr.available_time() * 20) / 100))
            {
                Value rBeta = bestValue - 2 * PawnValueMg;
                ss->excludedMove = RootMoves[0].pv[0];
                ss->skipNullMove = true;
                Value v = search<NonPV>(pos, ss, rBeta - 1, rBeta, (depth - 3) * ONE_PLY, true);
                ss->skipNullMove = false;
                ss->excludedMove = MOVE_NONE;

                if (v < rBeta)
                    stop = true;
            }

            if (stop)
            {
                // If we are allowed to ponder do not stop the search now but
                // keep pondering until GUI sends "ponderhit" or "stop".
                if (Limits.ponder)
                    Signals.stopOnPonderhit = true;
                else
                    Signals.stop = true;
            }
        }
    }
  }


  // search<>() is the main search function for both PV and non-PV nodes and for
  // normal and SplitPoint nodes. When called just after a split point the search
  // is simpler because we have already probed the hash table, done a null move
  // search, and searched the first move before splitting, we don't have to repeat
  // all this work again. We also don't need to store anything to the hash table
  // here: This is taken care of after we return from the split point.

  template <NodeType NT>
  Value search(Position& pos, Stack* ss, Value alpha, Value beta, Depth depth, bool cutNode) {

    const bool PvNode   = (NT == PV || NT == Root || NT == SplitPointPV || NT == SplitPointRoot);
    const bool SpNode   = (NT == SplitPointPV || NT == SplitPointNonPV || NT == SplitPointRoot);
    const bool RootNode = (NT == Root || NT == SplitPointRoot);

    assert(alpha >= -VALUE_INFINITE && alpha < beta && beta <= VALUE_INFINITE);
    assert(PvNode || (alpha == beta - 1));
    assert(depth > DEPTH_ZERO);

    Move movesSearched[64];
    StateInfo st;
    const TTEntry *tte;
    SplitPoint* splitPoint;
    Key posKey;
    Move ttMove, move, excludedMove, bestMove, threatMove;
    Depth ext, newDepth;
    Value bestValue, value, ttValue;
    Value eval, nullValue, futilityValue;
    bool inCheck, givesCheck, pvMove, singularExtensionNode;
    bool captureOrPromotion, dangerous, doFullDepthSearch;
    int moveCount, playedMoveCount;

    // Step 1. Initialize node
    Thread* thisThread = pos.this_thread();
    moveCount = playedMoveCount = 0;

#ifdef GPSFISH
    const Value VALUE_DRAW = value_draw(pos);

    if(can_capture_king(pos)){
        return mate_in(0);
    }
#endif

    inCheck = pos.checkers();

    if (SpNode)
    {
        splitPoint = ss->splitPoint;
        bestMove   = splitPoint->bestMove;
        threatMove = splitPoint->threatMove;
        bestValue  = splitPoint->bestValue;
        tte = NULL;
        ttMove = excludedMove = MOVE_NONE;
        ttValue = VALUE_NONE;

        assert(splitPoint->bestValue > -VALUE_INFINITE && splitPoint->moveCount > 0);

        goto split_point_start;
    }

    bestValue = -VALUE_INFINITE;
    ss->currentMove = threatMove = (ss+1)->excludedMove = bestMove = MOVE_NONE;
    ss->ply = (ss-1)->ply + 1;
    ss->futilityMoveCount = 0;
    (ss+1)->skipNullMove = false; (ss+1)->reduction = DEPTH_ZERO;
    (ss+2)->killers[0] = (ss+2)->killers[1] = MOVE_NONE;

    // Used to send selDepth info to GUI
    if (PvNode && thisThread->maxPly < ss->ply)
        thisThread->maxPly = ss->ply;

#ifdef GPSFISH
    // Step X. Check for aborted search and immediate draw
    // Check for an instant draw or maximum ply reached
#if 0
    // XXX : is_draw is NOT implemented
    int repeat_check = 0;
    if (Signals.stop || ss->ply > MAX_PLY || pos.is_draw(repeat_check))
        return VALUE_DRAW;

    if(repeat_check<0)
        return mated_in(ss->ply+1);
    else if(repeat_check>0)
        return mate_in(ss->ply);

    // Step 2. Check for aborted search and immediate draw
    if ((   Signals.stop
         || pos.is_draw()
         || ss->ply > MAX_PLY) && !RootNode)
        return VALUE_DRAW;

    if ( !RootNode ){
        if(repeat_check<0)
            return mated_in(ss->ply);
        else if(repeat_check>0)
            return mate_in(ss->ply);
        else if(osl::EnterKing::canDeclareWin(pos.osl_state))
            return mate_in(ss->ply+1);
    }
#endif

#if 0
    if (!ss->checkmateTested) {
        ss->checkmateTested = true;
        if(!pos.osl_state.inCheck()
                && ImmediateCheckmate::hasCheckmateMove
                (pos.side_to_move(),pos.osl_state,bestMove)) {
            return mate_in(ss->ply);
        }
#  ifdef GPSFISH_CHECKMATE3
        if ((! (ss-1)->currentMove.isNormal()
            || (ss-1)->currentMove.ptype() == osl::KING)) {
            osl::checkmate::King8Info king8=pos.osl_state.king8Info(alt(pos.side_to_move()));
            assert(king8.uint64Value() == osl::checkmate::King8Info::make(pos.side_to_move(), pos.osl_state).uint64Value());
            bool in_danger = king8.dropCandidate() | king8.moveCandidate2();
            if (in_danger) {
                osl::checkmate::FixedDepthSearcher solver(pos.osl_state);
                if (solver.hasCheckmateMoveOfTurn(2,bestMove)
                        .isCheckmateSuccess()) {
                    return mate_in(ss->ply+2);;
                }
            }
        }
#  endif
    }
#endif
#endif

    if (!RootNode)
    {
        // Step 2. Check for aborted search and immediate draw
        if (Signals.stop || pos.is_draw() || ss->ply > MAX_PLY)
            return DrawValue[pos.side_to_move()];

        // Step 3. Mate distance pruning. Even if we mate at the next move our score
        // would be at best mate_in(ss->ply+1), but if alpha is already bigger because
        // a shorter mate was found upward in the tree then there is no need to search
        // further, we will never beat current alpha. Same logic but with reversed signs
        // applies also in the opposite condition of being mated instead of giving mate,
        // in this case return a fail-high score.
        alpha = std::max(mated_in(ss->ply), alpha);
        beta = std::min(mate_in(ss->ply+1), beta);
        if (alpha >= beta)
            return alpha;
    }

    // Step 4. Transposition table lookup
    // We don't want the score of a partial search to overwrite a previous full search
    // TT value, so we use a different position key in case of an excluded move.
    excludedMove = ss->excludedMove;
#ifdef GPSFISH
    posKey = excludedMove!=MOVE_NONE ? pos.exclusion_key() : pos.key();
#else
    posKey = excludedMove ? pos.exclusion_key() : pos.key();
#endif

    tte = TT.probe(posKey);
#ifdef GPSFISH
    ttMove = RootNode ? RootMoves[PVIdx].pv[0] : tte ? tte->move(pos) : MOVE_NONE;
#else
    ttMove = RootNode ? RootMoves[PVIdx].pv[0] : tte ? tte->move() : MOVE_NONE;
#endif
    ttValue = tte ? value_from_tt(tte->value(), ss->ply) : VALUE_NONE;

    // At PV nodes we check for exact scores, while at non-PV nodes we check for
    // a fail high/low. Biggest advantage at probing at PV nodes is to have a
    // smooth experience in analysis mode. We don't probe at Root nodes otherwise
    // we should also update RootMoveList to avoid bogus output.
    if (   !RootNode
        && tte
        && tte->depth() >= depth
        && ttValue != VALUE_NONE // Only in case of TT access race
        && (           PvNode ?  tte->bound() == BOUND_EXACT
            : ttValue >= beta ? (tte->bound() &  BOUND_LOWER)
                              : (tte->bound() &  BOUND_UPPER)))
    {
        TT.refresh(tte);
        ss->currentMove = ttMove; // Can be MOVE_NONE

        if (    ttValue >= beta
            &&  ttMove
            && !pos.is_capture_or_promotion(ttMove)
            &&  ttMove != ss->killers[0])
        {
            ss->killers[1] = ss->killers[0];
            ss->killers[0] = ttMove;
        }
        return ttValue;
    }

    // Step 5. Evaluate the position statically and update parent's gain statistics
    if (inCheck)
        ss->staticEval = ss->evalMargin = eval = VALUE_NONE;

    else if (tte)
    {
        // Never assume anything on values stored in TT
        if (  (ss->staticEval = eval = tte->eval_value()) == VALUE_NONE
            ||(ss->evalMargin = tte->eval_margin()) == VALUE_NONE)
            eval = ss->staticEval = evaluate(pos, ss->evalMargin);

        // Can ttValue be used as a better position evaluation?
        if (ttValue != VALUE_NONE)
            if (   ((tte->bound() & BOUND_LOWER) && ttValue > eval)
                || ((tte->bound() & BOUND_UPPER) && ttValue < eval))
                eval = ttValue;
    }
    else
    {
        eval = ss->staticEval = evaluate(pos, ss->evalMargin);
        TT.store(posKey, VALUE_NONE, BOUND_NONE, DEPTH_NONE, MOVE_NONE,
                 ss->staticEval, ss->evalMargin);
    }

    // Update gain for the parent non-capture move given the static position
    // evaluation before and after the move.
#ifdef GPSFISH
    if (  !(move = (ss-1)->currentMove).isPass()
#else
    if (   (move = (ss-1)->currentMove) != MOVE_NULL
#endif
        && (ss-1)->staticEval != VALUE_NONE
        &&  ss->staticEval != VALUE_NONE
        && !pos.captured_piece_type()
        &&  type_of(move) == NORMAL)
    {
        Square to = to_sq(move);
#ifdef GPSFISH
        Gains.update(move.ptypeO(), to, -(ss-1)->staticEval - ss->staticEval);
#else
        Gains.update(pos.piece_on(to), to, -(ss-1)->staticEval - ss->staticEval);
#endif
    }

    // Step 6. Razoring (is omitted in PV nodes)
    if (   !PvNode
        &&  depth < 4 * ONE_PLY
        && !inCheck
        &&  eval + razor_margin(depth) < beta
        &&  ttMove == MOVE_NONE
        &&  abs(beta) < VALUE_MATE_IN_MAX_PLY
#ifndef GPSFISH
        && !pos.pawn_on_7th(pos.side_to_move()))
#endif
      )
    {
        Value rbeta = beta - razor_margin(depth);
        Value v = qsearch<NonPV, false>(pos, ss, rbeta-1, rbeta, DEPTH_ZERO);
        if (v < rbeta)
            // Logically we should return (v + razor_margin(depth)), but
            // surprisingly this did slightly weaker in tests.
            return v;
    }

    // Step 7. Static null move pruning (is omitted in PV nodes)
    // We're betting that the opponent doesn't have a move that will reduce
    // the score by more than futility_margin(depth) if we do a null move.
    if (   !PvNode
        && !ss->skipNullMove
        &&  depth < 4 * ONE_PLY
        && !inCheck
        &&  eval - futility_margin(depth, (ss-1)->futilityMoveCount) >= beta
        &&  abs(beta) < VALUE_MATE_IN_MAX_PLY
        &&  abs(eval) < VALUE_KNOWN_WIN
#ifndef GPSFISH
        &&  pos.non_pawn_material(pos.side_to_move())
#endif
	   )
        return eval - futility_margin(depth, (ss-1)->futilityMoveCount);

    // Step 8. Null move search with verification search (is omitted in PV nodes)
    if (   !PvNode
        && !ss->skipNullMove
        &&  depth > ONE_PLY
        && !inCheck
        &&  eval >= beta
        &&  abs(beta) < VALUE_MATE_IN_MAX_PLY
#ifdef GPSFISH
      )
#else
        &&  pos.non_pawn_material(pos.side_to_move()))
#endif
    {
#ifdef GPSFISH
        ss->currentMove = Move::PASS(pos.side_to_move());
#else
        ss->currentMove = MOVE_NULL;
#endif

        // Null move dynamic reduction based on depth
        Depth R = 3 * ONE_PLY + depth / 4;

        // Null move dynamic reduction based on value
        if (eval - PawnValueMg > beta)
            R += ONE_PLY;

#ifdef GPSFISH
        pos.do_undo_null_move(st,
                [&](osl::Square){
                *(pos.eval+1)= *(pos.eval);
                pos.eval++;
                pos.eval->update(pos.osl_state,ss->currentMove);
#else
        pos.do_null_move(st);
#endif
        (ss+1)->skipNullMove = true;
        nullValue = depth-R < ONE_PLY ? -qsearch<NonPV, false>(pos, ss+1, -beta, -alpha, DEPTH_ZERO)
                                      : - search<NonPV>(pos, ss+1, -beta, -alpha, depth-R, !cutNode);
        (ss+1)->skipNullMove = false;
#ifdef GPSFISH
	    --pos.eval;
	  }
	  );
#else
        pos.undo_null_move();
#endif

        if (nullValue >= beta)
        {
            // Do not return unproven mate scores
            if (nullValue >= VALUE_MATE_IN_MAX_PLY)
                nullValue = beta;

            if (depth < 12 * ONE_PLY)
                return nullValue;

            // Do verification search at high depths
            ss->skipNullMove = true;
            Value v = search<NonPV>(pos, ss, alpha, beta, depth-R, false);
            ss->skipNullMove = false;

            if (v >= beta)
                return nullValue;
        }
        else
        {
            // The null move failed low, which means that we may be faced with
            // some kind of threat. If the previous move was reduced, check if
            // the move that refuted the null move was somehow connected to the
            // move which was reduced. If a connection is found, return a fail
            // low score (which will cause the reduced move to fail high in the
            // parent node, which will trigger a re-search with full depth).
            threatMove = (ss+1)->currentMove;

            if (   depth < 5 * ONE_PLY
                && (ss-1)->reduction
                && threatMove != MOVE_NONE
                && allows(pos, (ss-1)->currentMove, threatMove))
                return alpha;
        }
    }

    // Step 9. ProbCut (is omitted in PV nodes)
    // If we have a very good capture (i.e. SEE > seeValues[captured_piece_type])
    // and a reduced search returns a value much above beta, we can (almost) safely
    // prune the previous move.
    if (   !PvNode
        &&  depth >= 5 * ONE_PLY
        && !inCheck
        && !ss->skipNullMove
        &&  abs(beta) < VALUE_MATE_IN_MAX_PLY)
    {
        Value rbeta = beta + 200;
        Depth rdepth = depth - ONE_PLY - 3 * ONE_PLY;

        assert(rdepth >= ONE_PLY);
        assert((ss-1)->currentMove != MOVE_NONE);
        assert((ss-1)->currentMove != MOVE_NULL);

        MovePicker mp(pos, ttMove, History, pos.captured_piece_type());
        CheckInfo ci(pos);

        while ((move = mp.next_move<false>()) != MOVE_NONE)
            if (pos.pl_move_is_legal(move, ci.pinned))
            {
                ss->currentMove = move;
#ifdef GPSFISH
                pos.do_undo_move(move,st,
                        [&](osl::Square){
                        assert(pos.is_ok());
                        *(pos.eval+1)= *(pos.eval);
                        pos.eval++;
                        pos.eval->update(pos.osl_state,move);
#else
                pos.do_move(move, st, ci, pos.move_gives_check(move, ci));
#endif
                value = -search<NonPV>(pos, ss+1, -rbeta, -rbeta+1, rdepth, !cutNode);
#ifdef GPSFISH
                --pos.eval;
                });
#else
                pos.undo_move(move);
#endif
                if (value >= rbeta)
                    return value;
            }
    }

    // Step 10. Internal iterative deepening
    if (   depth >= (PvNode ? 5 * ONE_PLY : 8 * ONE_PLY)
        && ttMove == MOVE_NONE
        && (PvNode || (!inCheck && ss->staticEval + Value(256) >= beta)))
    {
        Depth d = depth - 2 * ONE_PLY - (PvNode ? DEPTH_ZERO : depth / 4);

        ss->skipNullMove = true;
        search<PvNode ? PV : NonPV>(pos, ss, alpha, beta, d, true);
        ss->skipNullMove = false;

        tte = TT.probe(posKey);
#ifdef GPSFISH
        ttMove = tte ? tte->move(pos) : MOVE_NONE;
#else
        ttMove = tte ? tte->move() : MOVE_NONE;
#endif
    }

split_point_start: // At split points actual search starts from here

    Square prevMoveSq = to_sq((ss-1)->currentMove);
#ifdef GPSFISH
    Move countermoves[] = { Countermoves[pos.piece_on(prevMoveSq)][prevMoveSq.index()].first,
                            Countermoves[pos.piece_on(prevMoveSq)][prevMoveSq.index()].second };
#else
    Move countermoves[] = { Countermoves[pos.piece_on(prevMoveSq)][prevMoveSq].first,
                            Countermoves[pos.piece_on(prevMoveSq)][prevMoveSq].second };
#endif

    MovePicker mp(pos, ttMove, depth, History, countermoves, ss, PvNode ? -VALUE_INFINITE : beta);
    CheckInfo ci(pos);
    value = bestValue; // Workaround a bogus 'uninitialized' warning under gcc
    singularExtensionNode =   !RootNode
                           && !SpNode
                           &&  depth >= (PvNode ? 6 * ONE_PLY : 8 * ONE_PLY)
                           &&  ttMove != MOVE_NONE
#ifdef GPSFISH
                           && excludedMove==MOVE_NONE // Recursive singular search is not allowed
#else
                           && !excludedMove // Recursive singular search is not allowed
#endif
                           && (tte->bound() & BOUND_LOWER)
                           &&  tte->depth() >= depth - 3 * ONE_PLY;

    // Step 11. Loop through moves
    // Loop through all pseudo-legal moves until no moves remain or a beta cutoff occurs
    while ((move = mp.next_move<SpNode>()) != MOVE_NONE)
    {
      assert(is_ok(move));

      if (move == excludedMove)
          continue;

      // At root obey the "searchmoves" option and skip moves not listed in Root
      // Move List, as a consequence any illegal move is also skipped. In MultiPV
      // mode we also skip PV moves which have been already searched.
      if (RootNode && !std::count(RootMoves.begin() + PVIdx, RootMoves.end(), move))
          continue;

      if (SpNode)
      {
          // Shared counter cannot be decremented later if move turns out to be illegal
          if (!pos.pl_move_is_legal(move, ci.pinned))
              continue;

          moveCount = ++splitPoint->moveCount;
          splitPoint->mutex.unlock();
      }
      else
          moveCount++;
#ifdef MOVE_STACK_REJECTIONS
      if(!Root && move_stack_rejections_probe(move,pos,ss,alpha)) {
          if (SpNode)
              lock_grab(&(sp->lock));
          continue;
      }
#endif

      if (RootNode)
      {
          Signals.firstRootMove = (moveCount == 1);

#if 1 //ndef GPSFISH
          if (thisThread == Threads.main_thread() && Time::now() - SearchTime > 3000)
              sync_cout << "info depth " << depth / ONE_PLY
                        << " currmove " << move_to_uci(move, pos.is_chess960())
                        << " currmovenumber " << moveCount + PVIdx << sync_endl;
#endif
      }

      ext = DEPTH_ZERO;
      captureOrPromotion = pos.is_capture_or_promotion(move);
      givesCheck = pos.move_gives_check(move, ci);
#ifdef GPSFISH
      dangerous =   givesCheck; // XXX : add other condition ?
#else
      dangerous =   givesCheck
                 || pos.is_passed_pawn_push(move)
                 || type_of(move) == CASTLE
                 || (   captureOrPromotion // Entering a pawn endgame?
                     && type_of(pos.piece_on(to_sq(move))) != PAWN
                     && type_of(move) == NORMAL
                     && (  pos.non_pawn_material(WHITE) + pos.non_pawn_material(BLACK)
                         - PieceValue[MG][pos.piece_on(to_sq(move))] == VALUE_ZERO));
#endif

      // Step 12. Extend checks and, in PV nodes, also dangerous moves
      if (PvNode && dangerous)
          ext = ONE_PLY;

      else if (givesCheck && pos.see_sign(move) >= 0)
          ext = ONE_PLY / 2;

      // Singular extension search. If all moves but one fail low on a search of
      // (alpha-s, beta-s), and just one fails high on (alpha, beta), then that move
      // is singular and should be extended. To verify this we do a reduced search
      // on all the other moves but the ttMove, if result is lower than ttValue minus
      // a margin then we extend ttMove.
      if (    singularExtensionNode
          &&  move == ttMove
          && !ext
          &&  pos.pl_move_is_legal(move, ci.pinned)
          &&  abs(ttValue) < VALUE_KNOWN_WIN)
      {
          assert(ttValue != VALUE_NONE);

          Value rBeta = ttValue - int(depth);
          ss->excludedMove = move;
          ss->skipNullMove = true;
          value = search<NonPV>(pos, ss, rBeta - 1, rBeta, depth / 2, cutNode);
          ss->skipNullMove = false;
          ss->excludedMove = MOVE_NONE;

          if (value < rBeta)
              ext = ONE_PLY;
      }

      // Update current move (this must be done after singular extension search)
      newDepth = depth - ONE_PLY + ext;

      // Step 13. Futility pruning (is omitted in PV nodes)
      if (   !PvNode
          && !captureOrPromotion
          && !inCheck
          && !dangerous
       /* &&  move != ttMove Already implicit in the next condition */
          &&  bestValue > VALUE_MATED_IN_MAX_PLY)
      {
          // Move count based pruning
          if (   depth < 16 * ONE_PLY
              && moveCount >= FutilityMoveCounts[depth]
              && (!threatMove || !refutes(pos, move, threatMove)))
          {
              if (SpNode)
                  splitPoint->mutex.lock();

              continue;
          }

          // Value based pruning
          // We illogically ignore reduction condition depth >= 3*ONE_PLY for predicted depth,
          // but fixing this made program slightly weaker.
          Depth predictedDepth = newDepth - reduction<PvNode>(depth, moveCount);
          futilityValue =  ss->staticEval + ss->evalMargin + futility_margin(predictedDepth, moveCount)
#ifdef GPSFISH
                         + Gains[move.ptypeO()][to_sq(move).index()]; // XXX
#else
                         + Gains[pos.piece_moved(move)][to_sq(move)];
#endif

          if (futilityValue < beta)
          {
              bestValue = std::max(bestValue, futilityValue);

              if (SpNode)
              {
                  splitPoint->mutex.lock();
                  if (bestValue > splitPoint->bestValue)
                      splitPoint->bestValue = bestValue;
              }
              continue;
          }

          // Prune moves with negative SEE at low depths
          if (   predictedDepth < 4 * ONE_PLY
              && pos.see_sign(move) < 0)
          {
              if (SpNode)
                  splitPoint->mutex.lock();

              continue;
          }

          // We have not pruned the move that will be searched, but remember how
          // far in the move list we are to be more aggressive in the child node.
          ss->futilityMoveCount = moveCount;
      }
      else
          ss->futilityMoveCount = 0;

      // Check for legality only before to do the move
      if (!RootNode && !SpNode && !pos.pl_move_is_legal(move, ci.pinned))
      {
          moveCount--;
          continue;
      }

      pvMove = PvNode && moveCount == 1;
      ss->currentMove = move;
      if (!SpNode && !captureOrPromotion && playedMoveCount < 64)
          movesSearched[playedMoveCount++] = move;

#ifdef GPSFISH
      assert(pos.eval->value()==eval_t(pos.osl_state,false).value());
      (ss+1)->checkmateTested = false;
      pos.do_undo_move(move,st,
              [&](osl::Square){
              *(pos.eval+1)= *(pos.eval);
              pos.eval++;
              pos.eval->update(pos.osl_state,move);
              assert(pos.eval->value()==eval_t(pos.osl_state,false).value());

    const bool PvNode   = (NT == PV || NT == Root || NT == SplitPointPV || NT == SplitPointRoot);
    const bool SpNode   = (NT == SplitPointPV || NT == SplitPointNonPV || NT == SplitPointRoot);
    const bool RootNode = (NT == Root || NT == SplitPointRoot);

#else
      // Step 14. Make the move
      pos.do_move(move, st, ci, givesCheck);
#endif

      // Step 15. Reduced depth search (LMR). If the move fails high will be
      // re-searched at full depth.
      if (    depth > 3 * ONE_PLY
          && !pvMove
          && !captureOrPromotion
          && !dangerous
          &&  move != ttMove
          &&  move != ss->killers[0]
          &&  move != ss->killers[1])
      {
          ss->reduction = reduction<PvNode>(depth, moveCount);

          if (!PvNode && cutNode)
              ss->reduction += ONE_PLY;

          if (move == countermoves[0] || move == countermoves[1])
              ss->reduction = std::max(DEPTH_ZERO, ss->reduction-ONE_PLY);

          Depth d = std::max(newDepth - ss->reduction, ONE_PLY);
          if (SpNode)
              alpha = splitPoint->alpha;

          value = -search<NonPV>(pos, ss+1, -(alpha+1), -alpha, d, true);

          doFullDepthSearch = (value > alpha && ss->reduction != DEPTH_ZERO);
          ss->reduction = DEPTH_ZERO;
      }
      else
          doFullDepthSearch = !pvMove;

      // Step 16. Full depth search, when LMR is skipped or fails high
      if (doFullDepthSearch)
      {
          if (SpNode)
              alpha = splitPoint->alpha;

          value = newDepth < ONE_PLY ?
                          givesCheck ? -qsearch<NonPV,  true>(pos, ss+1, -(alpha+1), -alpha, DEPTH_ZERO)
                                     : -qsearch<NonPV, false>(pos, ss+1, -(alpha+1), -alpha, DEPTH_ZERO)
                                     : - search<NonPV>(pos, ss+1, -(alpha+1), -alpha, newDepth, !cutNode);
      }

      // Only for PV nodes do a full PV search on the first move or after a fail
      // high, in the latter case search only if value < beta, otherwise let the
      // parent node to fail low with value <= alpha and to try another move.
      if (PvNode && (pvMove || (value > alpha && (RootNode || value < beta))))
          value = newDepth < ONE_PLY ?
                          givesCheck ? -qsearch<PV,  true>(pos, ss+1, -beta, -alpha, DEPTH_ZERO)
                                     : -qsearch<PV, false>(pos, ss+1, -beta, -alpha, DEPTH_ZERO)
                                     : - search<PV>(pos, ss+1, -beta, -alpha, newDepth, false);

#ifdef GPSFISH
      --pos.eval;
      } );
#else
      // Step 17. Undo move
      pos.undo_move(move);
#endif

      assert(value > -VALUE_INFINITE && value < VALUE_INFINITE);

      // Step 18. Check for new best move
      if (SpNode)
      {
          splitPoint->mutex.lock();
          bestValue = splitPoint->bestValue;
          alpha = splitPoint->alpha;
      }

      // Finished searching the move. If Signals.stop is true, the search
      // was aborted because the user interrupted the search or because we
      // ran out of time. In this case, the return value of the search cannot
      // be trusted, and we don't update the best move and/or PV.
      if (Signals.stop || thisThread->cutoff_occurred())
          return value; // To avoid returning VALUE_INFINITE

      if (RootNode)
      {
          RootMove& rm = *std::find(RootMoves.begin(), RootMoves.end(), move);

          // PV move or new best move ?
          if (pvMove || value > alpha)
          {
              rm.score = value;
              rm.extract_pv_from_tt(pos);

              // We record how often the best move has been changed in each
              // iteration. This information is used for time management: When
              // the best move changes frequently, we allocate some more time.
              if (!pvMove)
                  BestMoveChanges++;

#if 0 //def GPSFISH
              if (depth >= 5*ONE_PLY
                      && (!isPvMove || current_search_time() >= 5000))
                  cout << "info"
                      << depth_to_uci(depth)
                      << score_to_uci(rm->score, alpha, beta)
                      << speed_to_uci(pos.nodes_searched())
                      << pv_to_uci(&rm->pv[0], 0 + 1, false) << endl;
#endif

          }
          else
              // All other moves but the PV are set to the lowest value, this
              // is not a problem when sorting becuase sort is stable and move
              // position in the list is preserved, just the PV is pushed up.
              rm.score = -VALUE_INFINITE;
      }

      if (value > bestValue)
      {
          bestValue = SpNode ? splitPoint->bestValue = value : value;

          if (value > alpha)
          {
              bestMove = SpNode ? splitPoint->bestMove = move : move;

              if (PvNode && value < beta) // Update alpha! Always alpha < beta
                  alpha = SpNode ? splitPoint->alpha = value : value;
              else
              {
                  assert(value >= beta); // Fail high

                  if (SpNode)
                      splitPoint->cutoff = true;

                  break;
              }
          }
      }

      // Step 19. Check for splitting the search
      if (   !SpNode
          &&  depth >= Threads.minimumSplitDepth
          &&  Threads.available_slave(thisThread)
          &&  thisThread->splitPointsSize < MAX_SPLITPOINTS_PER_THREAD)
      {
          assert(bestValue < beta);

          thisThread->split<FakeSplit>(pos, ss, alpha, beta, &bestValue, &bestMove,
                                       depth, threatMove, moveCount, &mp, NT, cutNode);
          if (bestValue >= beta)
              break;
      }
    }

    if (SpNode)
        return bestValue;

    // Step 20. Check for mate and stalemate
    // All legal moves have been searched and if there are no legal moves, it
    // must be mate or stalemate. Note that we can have a false positive in
    // case of Signals.stop or thread.cutoff_occurred() are set, but this is
    // harmless because return value is discarded anyhow in the parent nodes.
    // If we are in a singular extension search then return a fail low score.
    // A split node has at least one move, the one tried before to be splitted.
    if (!moveCount)
#ifdef GPSFISH
        return  (excludedMove != MOVE_NONE) ? alpha
              : (inCheck ? (move_is_pawn_drop((ss-1)->currentMove) ? mate_in(ss->ply) : mated_in(ss->ply) ) : VALUE_DRAW); // XXX : checking checkmate by pawn drop
#else
        return  excludedMove ? alpha
              : inCheck ? mated_in(ss->ply) : DrawValue[pos.side_to_move()];
#endif

    // If we have pruned all the moves without searching return a fail-low score
    if (bestValue == -VALUE_INFINITE)
    {
        assert(!playedMoveCount);

        bestValue = alpha;
    }

    if (bestValue >= beta) // Failed high
    {
        TT.store(posKey, value_to_tt(bestValue, ss->ply), BOUND_LOWER, depth,
                 bestMove, ss->staticEval, ss->evalMargin);

        if (!pos.is_capture_or_promotion(bestMove) && !inCheck)
        {
            if (bestMove != ss->killers[0])
            {
                ss->killers[1] = ss->killers[0];
                ss->killers[0] = bestMove;
            }

            // Increase history value of the cut-off move
            Value bonus = Value(int(depth) * int(depth));
            History.update(pos.piece_moved(bestMove), to_sq(bestMove), bonus);
            if (is_ok((ss-1)->currentMove))
                Countermoves.update(pos.piece_on(prevMoveSq), prevMoveSq, bestMove);

            // Decrease history of all the other played non-capture moves
            for (int i = 0; i < playedMoveCount - 1; i++)
            {
                Move m = movesSearched[i];
                History.update(pos.piece_moved(m), to_sq(m), -bonus);
            }
        }
    }
    else // Failed low or PV search
        TT.store(posKey, value_to_tt(bestValue, ss->ply),
                 PvNode && bestMove != MOVE_NONE ? BOUND_EXACT : BOUND_UPPER,
                 depth, bestMove, ss->staticEval, ss->evalMargin);

    assert(bestValue > -VALUE_INFINITE && bestValue < VALUE_INFINITE);

    return bestValue;
  }


  // qsearch() is the quiescence search function, which is called by the main
  // search function when the remaining depth is zero (or, to be more precise,
  // less than ONE_PLY).

  template <NodeType NT, bool InCheck>
  Value qsearch(Position& pos, Stack* ss, Value alpha, Value beta, Depth depth) {

    const bool PvNode = (NT == PV);

    assert(NT == PV || NT == NonPV);
    assert(InCheck == !!pos.checkers());
    assert(alpha >= -VALUE_INFINITE && alpha < beta && beta <= VALUE_INFINITE);
    assert(PvNode || (alpha == beta - 1));
    assert(depth <= DEPTH_ZERO);

    StateInfo st;
    const TTEntry* tte;
    Key posKey;
    Move ttMove, move, bestMove;
    Value bestValue, value, ttValue, futilityValue, futilityBase, oldAlpha;
#ifdef GPSFISH
    bool givesCheck, evasionPrunable;
#else
    bool givesCheck, enoughMaterial, evasionPrunable;
#endif
    Depth ttDepth;

    // To flag BOUND_EXACT a node with eval above alpha and no available moves
    if (PvNode)
        oldAlpha = alpha;

    ss->currentMove = bestMove = MOVE_NONE;
    ss->ply = (ss-1)->ply + 1;

    // Check for an instant draw or maximum ply reached
    if (pos.is_draw() || ss->ply > MAX_PLY)
        return DrawValue[pos.side_to_move()];

    // Decide whether or not to include checks, this fixes also the type of
    // TT entry depth that we are going to use. Note that in qsearch we use
    // only two types of depth in TT: DEPTH_QS_CHECKS or DEPTH_QS_NO_CHECKS.
    ttDepth = InCheck || depth >= DEPTH_QS_CHECKS ? DEPTH_QS_CHECKS
                                                  : DEPTH_QS_NO_CHECKS;

#ifdef GPSFISH
    if(can_capture_king(pos)){
        return mate_in(0);
    }
    if(!pos.osl_state.inCheck()
            && ImmediateCheckmate::hasCheckmateMove
            (pos.side_to_move(),pos.osl_state,bestMove)) {
        return mate_in(ss->ply);
    }
#endif

    // Transposition table lookup. At PV nodes, we don't use the TT for
    // pruning, but only for move ordering.
    posKey = pos.key();
    tte = TT.probe(posKey);
#ifdef GPSFISH
    ttMove = tte ? tte->move(pos) : MOVE_NONE;
#else
    ttMove = tte ? tte->move() : MOVE_NONE;
#endif
    ttValue = tte ? value_from_tt(tte->value(),ss->ply) : VALUE_NONE;

    if (   tte
        && tte->depth() >= ttDepth
        && ttValue != VALUE_NONE // Only in case of TT access race
        && (           PvNode ?  tte->bound() == BOUND_EXACT
            : ttValue >= beta ? (tte->bound() &  BOUND_LOWER)
                              : (tte->bound() &  BOUND_UPPER)))
    {
        ss->currentMove = ttMove; // Can be MOVE_NONE
        return ttValue;
    }

    // Evaluate the position statically
    if (InCheck)
    {
        ss->staticEval = ss->evalMargin = VALUE_NONE;
        bestValue = futilityBase = -VALUE_INFINITE;
#ifndef GPSFISH
        enoughMaterial = false;
#endif
    }
    else
    {
        if (tte)
        {
            // Never assume anything on values stored in TT
            if (  (ss->staticEval = bestValue = tte->eval_value()) == VALUE_NONE
                ||(ss->evalMargin = tte->eval_margin()) == VALUE_NONE)
                ss->staticEval = bestValue = evaluate(pos, ss->evalMargin);
        }
        else
            ss->staticEval = bestValue = evaluate(pos, ss->evalMargin);

        // Stand pat. Return immediately if static value is at least beta
        if (bestValue >= beta)
        {
            if (!tte)
                TT.store(pos.key(), value_to_tt(bestValue, ss->ply), BOUND_LOWER,
                         DEPTH_NONE, MOVE_NONE, ss->staticEval, ss->evalMargin);

            return bestValue;
        }

        if (PvNode && bestValue > alpha)
            alpha = bestValue;

        futilityBase = ss->staticEval + ss->evalMargin + Value(128);
#ifndef GPSFISH
        enoughMaterial = pos.non_pawn_material(pos.side_to_move()) > RookValueMg;
#endif
    }

    // Initialize a MovePicker object for the current position, and prepare
    // to search the moves. Because the depth is <= 0 here, only captures,
    // queen promotions and checks (only if depth >= DEPTH_QS_CHECKS) will
    // be generated.
    MovePicker mp(pos, ttMove, depth, History, to_sq((ss-1)->currentMove));
    CheckInfo ci(pos);

    // Loop through the moves until no moves remain or a beta cutoff occurs
    while ((move = mp.next_move<false>()) != MOVE_NONE)
    {
      assert(is_ok(move));

#ifdef MOVE_STACK_REJECTIONS
      if(move_stack_rejections_probe(move,pos,ss,alpha)) continue;
#endif

      givesCheck = pos.move_gives_check(move, ci);

      // Futility pruning
      if (   !PvNode
          && !InCheck
          && !givesCheck
          &&  move != ttMove
#ifndef GPSFISH
          &&  enoughMaterial
          &&  type_of(move) != PROMOTION
          && !pos.is_passed_pawn_push(move))
#endif
         )
      {
#ifdef GPSFISH
          futilityValue =  futilityBase
                         + PieceValue[EG][pos.piece_on(to_sq(move))]
                         + (type_of(move) == PROMOTION ? promote_value_of_piece_on(pos.piece_on(from_sq(move))) : VALUE_ZERO);
#else
          futilityValue =  futilityBase
                         + PieceValue[EG][pos.piece_on(to_sq(move))]
                         + (type_of(move) == ENPASSANT ? PawnValueEg : VALUE_ZERO);
#endif

          if (futilityValue < beta)
          {
              bestValue = std::max(bestValue, futilityValue);
              continue;
          }

          // Prune moves with negative or equal SEE and also moves with positive
          // SEE where capturing piece loses a tempo and SEE < beta - futilityBase.
          if (   futilityBase < beta
              && pos.see(move, beta - futilityBase) <= 0)
          {
              bestValue = std::max(bestValue, futilityBase);
              continue;
          }
      }

      // Detect non-capture evasions that are candidate to be pruned
      evasionPrunable =   !PvNode
                       &&  InCheck
                       &&  bestValue > VALUE_MATED_IN_MAX_PLY
                       && !pos.is_capture(move)
#ifndef GPSFISH
                       && !pos.can_castle(pos.side_to_move())
#endif
                       ;

      // Don't search moves with negative SEE values
      if (   !PvNode
          && (!InCheck || evasionPrunable)
          &&  move != ttMove
#ifndef GPSFISH
          &&  type_of(move) != PROMOTION
#endif
          &&  pos.see_sign(move) < 0)
          continue;

      // Don't search useless checks
      if (   !PvNode
          && !InCheck
          &&  givesCheck
          &&  move != ttMove
          && !pos.is_capture_or_promotion(move)
          &&  ss->staticEval + PawnValueMg / 4 < beta
          && !check_is_dangerous(pos, move, futilityBase, beta))
          continue;

      // Check for legality only before to do the move
      if (!pos.pl_move_is_legal(move, ci.pinned))
          continue;

      ss->currentMove = move;

      // Make and search the move
#ifdef GPSFISH
      pos.do_undo_move(move,st,
              [&](osl::Square){
              assert(pos.is_ok());
              *(pos.eval+1)= *(pos.eval);
              pos.eval++;
              pos.eval->update(pos.osl_state,move);
              assert(pos.eval_is_ok());
#else
      pos.do_move(move, st, ci, givesCheck);
#endif
      value = givesCheck ? -qsearch<NT,  true>(pos, ss+1, -beta, -alpha, depth - ONE_PLY)
                         : -qsearch<NT, false>(pos, ss+1, -beta, -alpha, depth - ONE_PLY);
#ifdef GPSFISH
      --pos.eval;
      }
      );
#else
      pos.undo_move(move);
#endif

      assert(value > -VALUE_INFINITE && value < VALUE_INFINITE);

      // Check for new best move
      if (value > bestValue)
      {
          bestValue = value;

          if (value > alpha)
          {
              if (PvNode && value < beta) // Update alpha here! Always alpha < beta
              {
                  alpha = value;
                  bestMove = move;
              }
              else // Fail high
              {
                  TT.store(posKey, value_to_tt(value, ss->ply), BOUND_LOWER,
                           ttDepth, move, ss->staticEval, ss->evalMargin);

                  return value;
              }
          }
       }
    }

#ifdef GPSFISH_CHECKMATE3_QUIESCE
    if (bestValue < beta && depth >= DEPTH_QS_CHECKS
            && (!(ss-1)->currentMove.isNormal()
                || (ss-1)->currentMove.ptype() == osl::KING)) {
        osl::checkmate::King8Info king8=pos.osl_state.king8Info(alt(pos.side_to_move()));
        assert(king8.uint64Value() == osl::checkmate::King8Info::make(pos.side_to_move(), pos.osl_state).uint64Value());
        bool in_danger = king8.dropCandidate() | king8.moveCandidate2();
        if (in_danger) {
            osl::checkmate::FixedDepthSearcher solver(pos.osl_state);
            if (solver.hasCheckmateMoveOfTurn(2,bestMove).isCheckmateSuccess()) {
                return mate_in(ss->ply+2);;
            }
        }
    }
#endif

    // All legal moves have been searched. A special case: If we're in check
    // and no legal moves were found, it is checkmate.
    if (InCheck && bestValue == -VALUE_INFINITE)
#ifdef GPSFISH
        return (move_is_pawn_drop((ss-1)->currentMove) ? mate_in(ss->ply) : mated_in(ss->ply)); // Plies to mate from the root
#else
        return mated_in(ss->ply); // Plies to mate from the root
#endif

    TT.store(posKey, value_to_tt(bestValue, ss->ply),
             PvNode && bestValue > oldAlpha ? BOUND_EXACT : BOUND_UPPER,
             ttDepth, bestMove, ss->staticEval, ss->evalMargin);

    assert(bestValue > -VALUE_INFINITE && bestValue < VALUE_INFINITE);

    return bestValue;
  }


  // value_to_tt() adjusts a mate score from "plies to mate from the root" to
  // "plies to mate from the current position". Non-mate scores are unchanged.
  // The function is called before storing a value to the transposition table.

  Value value_to_tt(Value v, int ply) {

    assert(v != VALUE_NONE);

    return  v >= VALUE_MATE_IN_MAX_PLY  ? v + ply
          : v <= VALUE_MATED_IN_MAX_PLY ? v - ply : v;
  }


  // value_from_tt() is the inverse of value_to_tt(): It adjusts a mate score
  // from the transposition table (where refers to the plies to mate/be mated
  // from current position) to "plies to mate/be mated from the root".

  Value value_from_tt(Value v, int ply) {

    return  v == VALUE_NONE             ? VALUE_NONE
          : v >= VALUE_MATE_IN_MAX_PLY  ? v - ply
          : v <= VALUE_MATED_IN_MAX_PLY ? v + ply : v;
  }


  // check_is_dangerous() tests if a checking move can be pruned in qsearch()

  bool check_is_dangerous(const Position& pos, Move move, Value futilityBase, Value beta)
  {
#ifdef GPSFISH
    return false;
#else

    Piece pc = pos.piece_moved(move);
    Square from = from_sq(move);
    Square to = to_sq(move);
    Color them = ~pos.side_to_move();
    Square ksq = pos.king_square(them);
    Bitboard enemies = pos.pieces(them);
    Bitboard kingAtt = pos.attacks_from<KING>(ksq);
    Bitboard occ = pos.pieces() ^ from ^ ksq;
    Bitboard oldAtt = pos.attacks_from(pc, from, occ);
    Bitboard newAtt = pos.attacks_from(pc, to, occ);

    // Checks which give opponent's king at most one escape square are dangerous
    if (!more_than_one(kingAtt & ~(enemies | newAtt | to)))
        return true;

    // Queen contact check is very dangerous
    if (type_of(pc) == QUEEN && (kingAtt & to))
        return true;

    // Creating new double threats with checks is dangerous
    Bitboard b = (enemies ^ ksq) & newAtt & ~oldAtt;
    while (b)
    {
        // Note that here we generate illegal "double move"!
        if (futilityBase + PieceValue[EG][pos.piece_on(pop_lsb(&b))] >= beta)
            return true;
    }

    return false;
#endif
  }


  // allows() tests whether the 'first' move at previous ply somehow makes the
  // 'second' move possible, for instance if the moving piece is the same in
  // both moves. Normally the second move is the threat (the best move returned
  // from a null search that fails low).

  bool allows(const Position& pos, Move first, Move second) {

    assert(is_ok(first));
    assert(is_ok(second));
    assert(color_of(pos.piece_on(from_sq(second))) == ~pos.side_to_move());
    assert(color_of(pos.piece_on(to_sq(first))) == ~pos.side_to_move());

    Square m1from = from_sq(first);
    Square m2from = from_sq(second);
    Square m1to = to_sq(first);
    Square m2to = to_sq(second);

    // The piece is the same or second's destination was vacated by the first move
    if (m1to == m2from || m2to == m1from)
        return true;

    // Second one moves through the square vacated by first one
#ifdef GPSFISH
    if(!m2from.isPieceStand() && !m1from.isPieceStand() &&
       Board_Table.getShortOffset(Offset32(m2from,m2to)) ==
       Board_Table.getShortOffset(Offset32(m2from,m1from)) &&
       abs((m2from-m2to).intValue())>abs((m2from-m1from).intValue()))
        return true;
#else
    if (between_bb(m2from, m2to) & m1from)
      return true;
#endif

    // Second's destination is defended by the first move's piece
#ifdef GPSFISH
    osl::Piece pc = pos.osl_state.pieceAt(m1to);
    if(pos.osl_state.hasEffectByPiece(pc,m2to))
        return true;
#else
    Bitboard m1att = pos.attacks_from(pos.piece_on(m1to), m1to, pos.pieces() ^ m2from);
    if (m1att & m2to)
        return true;
#endif

    // Second move gives a discovered check through the first's checking piece
#ifdef GPSFISH
    pc = pos.osl_state.pieceAt(m2to);
    if(pc.isPiece() && pos.osl_state.hasEffectByPiece(pc,m2from) &&
       Ptype_Table.getEffect(pos.piece_on(m1to),m1to,pos.king_square(pos.side_to_move())).hasBlockableEffect() &&
       Board_Table.isBetweenSafe(m2from,m1to,pos.king_square(pos.side_to_move())) &&
       !Board_Table.isBetweenSafe(m2to,m1to,pos.king_square(pos.side_to_move())) &&
       pos.osl_state.pinOrOpen(pos.side_to_move()).test(pos.osl_state.pieceAt(m1to).number()))
        return true;
#else
    if (m1att & pos.king_square(pos.side_to_move()))
    {
        assert(between_bb(m1to, pos.king_square(pos.side_to_move())) & m2from);
        return true;
    }
#endif

    return false;
  }


  // refutes() tests whether a 'first' move is able to defend against a 'second'
  // opponent's move. In this case will not be pruned. Normally the second move
  // is the threat (the best move returned from a null search that fails low).

  bool refutes(const Position& pos, Move first, Move second) {

    assert(is_ok(first));
    assert(is_ok(second));

    Square m1from = from_sq(first);
    Square m2from = from_sq(second);
    Square m1to = to_sq(first);
    Square m2to = to_sq(second);

    // Don't prune moves of the threatened piece
    if (m1from == m2to)
        return true;

    // If the threatened piece has value less than or equal to the value of the
    // threat piece, don't prune moves which defend it.
    if (    pos.is_capture(second)
        && (   PieceValue[MG][pos.piece_on(m2from)] >= PieceValue[MG][pos.piece_on(m2to)]
#ifdef GPSFISH
            || type_of(pos.piece_on(m2from)) == osl::KING))
#else
            || type_of(pos.piece_on(m2from)) == KING))
#endif
    {
#ifdef GPSFISH
        if( pos.osl_state.hasEffectIf(first.ptypeO(), first.to(), m2to) )
            return true;
#else
        // Update occupancy as if the piece and the threat are moving
        Bitboard occ = pos.pieces() ^ m1from ^ m1to ^ m2from;
        Piece pc = pos.piece_on(m1from);

        // The moved piece attacks the square 'tto' ?
        if (pos.attacks_from(pc, m1to, occ) & m2to)
            return true;

        // Scan for possible X-ray attackers behind the moved piece
        Bitboard xray =  (attacks_bb<  ROOK>(m2to, occ) & pos.pieces(color_of(pc), QUEEN, ROOK))
                       | (attacks_bb<BISHOP>(m2to, occ) & pos.pieces(color_of(pc), QUEEN, BISHOP));

        // Verify attackers are triggered by our move and not already existing
        if (xray && (xray ^ (xray & pos.attacks_from<QUEEN>(m2to))))
            return true;
#endif
    }

    // Don't prune safe moves which block the threat path
#ifdef GPSFISH
    if (   !m2from.isPieceStand() // XXX : should remove this ?
        && Board_Table.isBetweenSafe(m1to,m2from,m2to)
        && pos.see_sign(first) >= 0)
#else
    if ((between_bb(m2from, m2to) & m1to) && pos.see_sign(first) >= 0)
#endif
        return true;

    return false;
  }


  // When playing with strength handicap choose best move among the MultiPV set
  // using a statistical rule dependent on 'level'. Idea by Heinz van Saanen.

  Move Skill::pick_move() {

    static RKISS rk;

    // PRNG sequence should be not deterministic
    for (int i = Time::now() % 50; i > 0; i--)
        rk.rand<unsigned>();

    // RootMoves are already sorted by score in descending order
    int variance = std::min(RootMoves[0].score - RootMoves[PVSize - 1].score, PawnValueMg);
    int weakness = 120 - 2 * level;
    int max_s = -VALUE_INFINITE;
    best = MOVE_NONE;

    // Choose best move. For each move score we add two terms both dependent on
    // weakness, one deterministic and bigger for weaker moves, and one random,
    // then we choose the move with the resulting highest score.
    for (size_t i = 0; i < PVSize; i++)
    {
        int s = RootMoves[i].score;

        // Don't allow crazy blunders even at very low skills
        if (i > 0 && RootMoves[i-1].score > s + 2 * PawnValueMg)
            break;

        // This is our magic formula
        s += (  weakness * int(RootMoves[0].score - s)
              + variance * (rk.rand<unsigned>() % weakness)) / 128;

        if (s > max_s)
        {
            max_s = s;
            best = RootMoves[i].pv[0];
        }
    }
    return best;
  }


  // uci_pv() formats PV information according to UCI protocol. UCI requires
  // to send all the PV lines also if are still to be searched and so refer to
  // the previous search score.

  string uci_pv(const Position& pos, int depth, Value alpha, Value beta) {

    std::stringstream s;
    Time::point elapsed = Time::now() - SearchTime + 1;
    size_t uciPVSize = std::min((size_t)Options["MultiPV"], RootMoves.size());
    int selDepth = 0;

    for (size_t i = 0; i < Threads.size(); i++)
        if (Threads[i]->maxPly > selDepth)
            selDepth = Threads[i]->maxPly;

    for (size_t i = 0; i < uciPVSize; i++)
    {
        bool updated = (i <= PVIdx);

        if (depth == 1 && !updated)
            continue;

        int d   = updated ? depth : depth - 1;
        Value v = updated ? RootMoves[i].score : RootMoves[i].prevScore;

        if (s.rdbuf()->in_avail()) // Not at first line
            s << "\n";

        s << "info depth " << d
          << " seldepth "  << selDepth
          << " score "     << (i == PVIdx ? score_to_uci(v, alpha, beta) : score_to_uci(v))
          << " nodes "     << pos.nodes_searched()
          << " nps "       << pos.nodes_searched() * 1000 / elapsed
          << " time "      << elapsed
#ifdef GPSFISH
          << " hashfull "  << TT.get_hashfull()
#else
          << " multipv "   << i + 1
#endif
          << " pv";

        for (size_t j = 0; RootMoves[i].pv[j] != MOVE_NONE; j++)
            s <<  " " << move_to_uci(RootMoves[i].pv[j], pos.is_chess960());
    }

    return s.str();
  }

} // namespace


/// RootMove::extract_pv_from_tt() builds a PV by adding moves from the TT table.
/// We consider also failing high nodes and not only BOUND_EXACT nodes so to
/// allow to always have a ponder move even when we fail high at root, and a
/// long PV to print that is important for position analysis.

#ifdef GPSFISH
void RootMove::extract_pv_from_tt_rec(Position& pos,int ply)
{
  const TTEntry* tte = TT.probe(pos.key());

  if ( tte != NULL
          && tte->move(pos) != MOVE_NONE
          && pos.is_pseudo_legal(tte->move(pos))
          && pos.pl_move_is_legal(tte->move(pos), pos.pinned_pieces())
          && ply < MAX_PLY
          && (!pos.is_draw() || ply < 2))
  {
      pv.push_back(tte->move(pos));
      StateInfo st;
      pos.do_undo_move(tte->move(pos),st,
              [&](osl::Square){
              assert(pos.is_ok());
              extract_pv_from_tt_rec(pos,ply+1);
      } );
  }

  pv.push_back(MOVE_NONE);
}
#endif

void RootMove::extract_pv_from_tt(Position& pos) {

#ifndef GPSFISH
  StateInfo state[MAX_PLY_PLUS_2], *st = state;
  const TTEntry* tte;
  int ply = 0;
#endif
  Move m = pv[0];

  pv.clear();
#ifdef GPSFISH
  pv.push_back(m);

  StateInfo st;
  pos.do_undo_move(pv[0],st,
          [&](osl::Square){
          assert(pos.is_ok());
          extract_pv_from_tt_rec(pos,1);
          } );
#else

  do {
      pv.push_back(m);

      assert(MoveList<LEGAL>(pos).contains(pv[ply]));

      pos.do_move(pv[ply++], *st++);
      tte = TT.probe(pos.key());

  } while (   tte
           && pos.is_pseudo_legal(m = tte->move()) // Local copy, TT could change
           && pos.pl_move_is_legal(m, pos.pinned_pieces())
           && ply < MAX_PLY
           && (!pos.is_draw() || ply < 2));

  pv.push_back(MOVE_NONE); // Must be zero-terminating

  while (ply) pos.undo_move(pv[--ply]);
#endif
}


/// RootMove::insert_pv_in_tt() is called at the end of a search iteration, and
/// inserts the PV back into the TT. This makes sure the old PV moves are searched
/// first, even if the old TT entries have been overwritten.

#ifdef GPSFISH
void RootMove::insert_pv_in_tt_rec(Position& pos,int ply)
{
  const TTEntry* tte = TT.probe(pos.key());

  if (!tte || tte->move(pos) != pv[ply]) // Don't overwrite correct entries
      TT.store(pos.key(), VALUE_NONE, BOUND_NONE, DEPTH_NONE, pv[ply], VALUE_NONE, VALUE_NONE);

  if (pv[ply+1] != MOVE_NONE) {
      StateInfo st;
      pos.do_undo_move(pv[ply],st,
              [&](osl::Square){
              assert(pos.is_ok());
              *(pos.eval+1)= *(pos.eval);
              pos.eval++;
              pos.eval->update(pos.osl_state,pv[ply]);
              insert_pv_in_tt_rec(pos,ply+1);
              --pos.eval;
      } );
  }
}
#endif

void RootMove::insert_pv_in_tt(Position& pos) {

#ifdef GPSFISH
  insert_pv_in_tt_rec(pos,0);
#else

  StateInfo state[MAX_PLY_PLUS_2], *st = state;
  const TTEntry* tte;
  int ply = 0;

  do {
      tte = TT.probe(pos.key());

      if (!tte || tte->move() != pv[ply]) // Don't overwrite correct entries
          TT.store(pos.key(), VALUE_NONE, BOUND_NONE, DEPTH_NONE, pv[ply], VALUE_NONE, VALUE_NONE);

      assert(MoveList<LEGAL>(pos).contains(pv[ply]));

      pos.do_move(pv[ply++], *st++);

  } while (pv[ply] != MOVE_NONE);

  while (ply) pos.undo_move(pv[--ply]);
#endif
}

#ifdef GPSFISH
inline bool single_bit(uint64_t b) {
  return !(b & (b - 1));
}
#endif

/// Thread::idle_loop() is where the thread is parked when it has no work to do

void Thread::idle_loop() {

  // Pointer 'this_sp' is not null only if we are called from split(), and not
  // at the thread creation. So it means we are the split point's master.
  SplitPoint* this_sp = splitPointsSize ? activeSplitPoint : NULL;

  assert(!this_sp || (this_sp->masterThread == this && searching));

  while (true)
  {
      // If we are not searching, wait for a condition to be signaled instead of
      // wasting CPU time polling for work.
      while ((!searching && Threads.sleepWhileIdle) || exit)
      {
          if (exit)
          {
              assert(!this_sp);
              return;
          }

          // Grab the lock to avoid races with Thread::notify_one()
          mutex.lock();

          // If we are master and all slaves have finished then exit idle_loop
          if (this_sp && !this_sp->slavesMask)
          {
              mutex.unlock();
              break;
          }

          // Do sleep after retesting sleep conditions under lock protection, in
          // particular we need to avoid a deadlock in case a master thread has,
          // in the meanwhile, allocated us and sent the notify_one() call before
          // we had the chance to grab the lock.
          if (!searching && !exit)
              sleepCondition.wait(mutex);

          mutex.unlock();
      }

      // If this thread has been assigned work, launch a search
      if (searching)
      {
          assert(!exit);

          Threads.mutex.lock();

          assert(searching);

          // Copy split point position and search stack and call search()
#ifdef MOVE_STACK_REJECTIONS
          SearchStack ss_base[MAX_PLY_PLUS_2];
          SplitPoint* tsp = threads[threadID].splitPoint;
          Position pos(*tsp->pos, threadID);
          int ply=tsp->ss->ply;
          assert(0< ply && ply+3<MAX_PLY_PLUS_2);
          for(int i=0;i<ply-1;i++)
              ss_base[i].currentMove=(tsp->ss-ply+i)->currentMove;
          SearchStack *ss= &ss_base[ply-1];
#else
          SplitPoint* sp = activeSplitPoint;

          Threads.mutex.unlock();

          Stack stack[MAX_PLY_PLUS_2], *ss = stack+1; // To allow referencing (ss-1)
          Position pos(*sp->pos, this);
#endif

          memcpy(ss-1, sp->ss-1, 4 * sizeof(Stack));
          ss->splitPoint = sp;

#ifdef GPSFISH
          uint64_t es_base[(MAX_PLY_PLUS_2*sizeof(eval_t)+sizeof(uint64_t)-1)/sizeof(uint64_t)];
          eval_t *es=(eval_t *)&es_base[0];
          assert(sp->pos->eval);
          es[0]= *(sp->pos->eval);
          pos.eval= &es[0];
#endif

          sp->mutex.lock();

          assert(activePosition == NULL);

          activePosition = &pos;

          switch (sp->nodeType) {
          case Root:
              search<SplitPointRoot>(pos, ss, sp->alpha, sp->beta, sp->depth, sp->cutNode);
              break;
          case PV:
              search<SplitPointPV>(pos, ss, sp->alpha, sp->beta, sp->depth, sp->cutNode);
              break;
          case NonPV:
              search<SplitPointNonPV>(pos, ss, sp->alpha, sp->beta, sp->depth, sp->cutNode);
              break;
          default:
              assert(false);
          }

          assert(searching);

          searching = false;
          activePosition = NULL;
          sp->slavesMask &= ~(1ULL << idx);
          sp->nodes += pos.nodes_searched();

          // Wake up master thread so to allow it to return from the idle loop
          // in case we are the last slave of the split point.
          if (    Threads.sleepWhileIdle
              &&  this != sp->masterThread
              && !sp->slavesMask)
          {
              assert(!sp->masterThread->searching);
              sp->masterThread->notify_one();
          }

          // After releasing the lock we cannot access anymore any SplitPoint
          // related data in a safe way becuase it could have been released under
          // our feet by the sp master. Also accessing other Thread objects is
          // unsafe because if we are exiting there is a chance are already freed.
          sp->mutex.unlock();
      }

      // If this thread is the master of a split point and all slaves have finished
      // their work at this split point, return from the idle loop.
      if (this_sp && !this_sp->slavesMask)
      {
          this_sp->mutex.lock();
          bool finished = !this_sp->slavesMask; // Retest under lock protection
          this_sp->mutex.unlock();
          if (finished)
              return;
      }
  }
}

#ifdef GPSFISHONE
void do_checkmate(const Position& pos, int mateTime){
    sync_cout << "checkmate notimplemented";
    return;
}
#else
void do_checkmate(const Position& pos, int mateTime){
    Signals.stop=false;
    osl::state::NumEffectState state(pos.osl_state);
#if (! defined ALLOW_KING_ABSENCE)
    if (state.kingSquare(state.turn()).isPieceStand()) {
        sync_cout << "checkmate notimplemented";
        return;
    }
#endif
    osl::checkmate::DfpnTable table(state.turn());
    const osl::PathEncoding path(state.turn());
    osl::Move checkmate_move;
    osl::stl::vector<osl::Move> pv;
    osl::checkmate::ProofDisproof result;
    osl::checkmate::Dfpn dfpn;
    dfpn.setTable(&table);
    double seconds=(double)mateTime/1000.0;
    osl::misc::MilliSeconds start = osl::misc::MilliSeconds::now();
    size_t step = 100000, total = 0;
    double scale = 1.0;
    for (size_t limit = step; true; limit = static_cast<size_t>(step*scale)) {
        result = dfpn.
            hasCheckmateMove(state, osl::hash::HashKey(state), path, limit, checkmate_move, Move(), &pv);
        double elapsed = start.elapsedSeconds();
        double memory = osl::OslConfig::memoryUseRatio();
        uint64_t node_count = dfpn.nodeCount();
        sync_cout << "info time " << static_cast<int>(elapsed*1000) << "nodes " << total+node_count
                  << "nps %d " << static_cast<int>(node_count/elapsed) << "hashfull " << static_cast<int>(memory*1000) << sync_endl;
        //poll(pos);
        if (result.isFinal() || elapsed >= seconds || memory > 0.9 || Signals.stop)
            break;
        total += limit;
        // estimate: total * std::min(seconds/elapsed, 1.0/memory)
        // next: (estimate - total) / 2 + total
        scale = (total * std::min(seconds/elapsed, 1.0/memory) - total) / 2.0 / step;
        scale = std::max(std::min(16.0, scale), 0.1);
    }
    if (! result.isFinal()) {
        sync_cout << "checkmate timeout\n";
        return;
    }
    if (! result.isCheckmateSuccess()) {
        sync_cout << "checkmate nomate\n";
        return;
    }
    std::string msg = "checkmate";
    for (size_t i=0; i<pv.size(); ++i)
        msg += " " + move_to_uci(pv[i],false);
    sync_cout << msg << sync_endl;
}
#endif

#ifdef GPSFISH
void show_tree(Position &pos){
    show_tree_rec(pos);
}
#endif

/// check_time() is called by the timer thread when the timer triggers. It is
/// used to print debug info and, more important, to detect when we are out of
/// available time and so stop the search.

void check_time() {

  static Time::point lastInfoTime = Time::now();
  int64_t nodes = 0; // Workaround silly 'uninitialized' gcc warning

  if (Time::now() - lastInfoTime >= 1000)
  {
      lastInfoTime = Time::now();
      dbg_print();
  }

  if (Limits.ponder)
      return;

  if (Limits.nodes)
  {
      Threads.mutex.lock();

      nodes = RootPos.nodes_searched();

      // Loop across all split points and sum accumulated SplitPoint nodes plus
      // all the currently active positions nodes.
      for (size_t i = 0; i < Threads.size(); i++)
          for (int j = 0; j < Threads[i]->splitPointsSize; j++)
          {
              SplitPoint& sp = Threads[i]->splitPoints[j];

              sp.mutex.lock();

              nodes += sp.nodes;
              Bitboard sm = sp.slavesMask;
              while (sm)
              {
                  Position* pos = Threads[pop_lsb(&sm)]->activePosition;
                  if (pos)
                      nodes += pos->nodes_searched();
              }

              sp.mutex.unlock();
          }

      Threads.mutex.unlock();
  }

  Time::point elapsed = Time::now() - SearchTime;
  bool stillAtFirstMove =    Signals.firstRootMove
                         && !Signals.failedLowAtRoot
                         &&  elapsed > TimeMgr.available_time();

  bool noMoreTime =   elapsed > TimeMgr.maximum_time() - 2 * TimerResolution
                   || stillAtFirstMove;

  if (   (Limits.use_time_management() && noMoreTime)
      || (Limits.movetime && elapsed >= Limits.movetime)
      || (Limits.nodes && nodes >= Limits.nodes))
      Signals.stop = true;
}<|MERGE_RESOLUTION|>--- conflicted
+++ resolved
@@ -542,22 +542,16 @@
     Value bestValue, alpha, beta, delta;
 
     memset(ss-1, 0, 4 * sizeof(Stack));
-<<<<<<< HEAD
-    depth = BestMoveChanges = 0;
-    bestValue = delta = -VALUE_INFINITE;
 #ifdef GPSFISH
     (ss-1)->currentMove = osl::Move::PASS(pos.side_to_move()); // Hack to skip update_gains
 #else
     (ss-1)->currentMove = MOVE_NULL; // Hack to skip update gains
 #endif
-=======
-    (ss-1)->currentMove = MOVE_NULL; // Hack to skip update gains
 
     depth = BestMoveChanges = 0;
     bestValue = delta = alpha = -VALUE_INFINITE;
     beta = VALUE_INFINITE;
 
->>>>>>> 6f079ae7
     TT.new_search();
     History.clear();
     Gains.clear();
