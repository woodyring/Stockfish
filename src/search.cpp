--- conflicted
+++ resolved
@@ -1003,15 +1003,11 @@
         && !inCheck
         &&  eval - futility_margin(depth, (ss-1)->futilityMoveCount) >= beta
         &&  abs(beta) < VALUE_MATE_IN_MAX_PLY
-<<<<<<< HEAD
+        &&  abs(eval) < VALUE_KNOWN_WIN
 #ifndef GPSFISH
         &&  pos.non_pawn_material(pos.side_to_move())
 #endif
 	   )
-=======
-        &&  abs(eval) < VALUE_KNOWN_WIN
-        &&  pos.non_pawn_material(pos.side_to_move()))
->>>>>>> 15663574
         return eval - futility_margin(depth, (ss-1)->futilityMoveCount);
 
     // Step 8. Null move search with verification search (is omitted in PV nodes)
