/*
  Stockfish, a UCI chess playing engine derived from Glaurung 2.1
  Copyright (C) 2004-2008 Tord Romstad (Glaurung author)
  Copyright (C) 2008-2010 Marco Costalba, Joona Kiiski, Tord Romstad

  Stockfish is free software: you can redistribute it and/or modify
  it under the terms of the GNU General Public License as published by
  the Free Software Foundation, either version 3 of the License, or
  (at your option) any later version.

  Stockfish is distributed in the hope that it will be useful,
  but WITHOUT ANY WARRANTY; without even the implied warranty of
  MERCHANTABILITY or FITNESS FOR A PARTICULAR PURPOSE.  See the
  GNU General Public License for more details.

  You should have received a copy of the GNU General Public License
  along with this program.  If not, see <http://www.gnu.org/licenses/>.
*/

#include <cassert>
#include <cmath>
#include <cstring>
#include <fstream>
#include <iostream>
#include <sstream>
#include <vector>

#include "book.h"
#include "evaluate.h"
#include "history.h"
#include "misc.h"
#include "move.h"
#include "movegen.h"
#include "movepick.h"
#include "search.h"
#include "timeman.h"
#include "thread.h"
#include "tt.h"
#include "ucioption.h"

#ifdef GPSFISH
#include "position.tcc"
#include "osl/boardTable.h"
using osl::Board_Table;
#include "osl/ptypeTable.h"
using osl::Ptype_Table;
#include "osl/offset32.h"
using osl::Offset32;
#include "osl/checkmate/immediateCheckmate.h"
#include "osl/checkmate/fixedDepthSearcher.h"
#include "osl/checkmate/dfpn.h"
using osl::checkmate::ImmediateCheckmate;
using std::string;
#include "osl/enter_king/enterKing.h"
#include "osl/misc/milliSeconds.h"
#include "osl/checkmate/dfpn.h"
#include "osl/checkmate/dfpnParallel.h"
#include "osl/hash/hashKey.h"
#endif
#ifdef MOVE_STACK_REJECTIONS
#include "osl/search/moveStackRejections.h"
#endif

#ifdef GPSFISH
# define GPSFISH_CHECKMATE3
# define GPSFISH_CHECKMATE3_QUIESCE
# define GPSFISH_DFPN
#endif

using std::cout;
using std::endl;

namespace {

  // Set to true to force running with one thread. Used for debugging
  const bool FakeSplit = false;

  // Different node types, used as template parameter
  enum NodeType { Root, PV, NonPV, SplitPointPV, SplitPointNonPV };

  // RootMove struct is used for moves at the root of the tree. For each root
  // move, we store two scores, a node count, and a PV (really a refutation
  // in the case of moves which fail low). Value pv_score is normally set at
  // -VALUE_INFINITE for all non-pv moves, while non_pv_score is computed
  // according to the order in which moves are returned by MovePicker.
  struct RootMove {

    RootMove();
    RootMove(const RootMove& rm) { *this = rm; }
    RootMove& operator=(const RootMove& rm);

    // RootMove::operator<() is the comparison function used when
    // sorting the moves. A move m1 is considered to be better
    // than a move m2 if it has an higher pv_score, or if it has
    // equal pv_score but m1 has the higher non_pv_score. In this way
    // we are guaranteed that PV moves are always sorted as first.
    bool operator<(const RootMove& m) const {
      return pv_score != m.pv_score ? pv_score < m.pv_score
                                    : non_pv_score < m.non_pv_score;
    }

#ifdef GPSFISH
    void extract_pv_from_tt_rec(Position& pos,int ply);
#endif
    void extract_pv_from_tt(Position& pos);
#ifdef GPSFISH
    void insert_pv_in_tt_rec(Position& pos,int ply);
#endif
    void insert_pv_in_tt(Position& pos);

    int64_t nodes;
    Value pv_score;
    Value non_pv_score;
    Move pv[PLY_MAX_PLUS_2];
  };

  // RootMoveList struct is just a vector of RootMove objects,
  // with an handful of methods above the standard ones.
  struct RootMoveList : public std::vector<RootMove> {

    typedef std::vector<RootMove> Base;

    void init(Position& pos, Move searchMoves[]);
    void sort() { insertion_sort<RootMove, Base::iterator>(begin(), end()); }
    void sort_first(int n) { insertion_sort<RootMove, Base::iterator>(begin(), begin() + n); }

    int bestMoveChanges;
  };


  /// Constants

  // Lookup table to check if a Piece is a slider and its access function
#ifndef GPSFISH
  const bool Slidings[18] = { 0, 0, 0, 1, 1, 1, 0, 0, 0, 0, 0, 1, 1, 1 };
  inline bool piece_is_slider(Piece p) { return Slidings[p]; }
#endif

  // Step 6. Razoring

  // Maximum depth for razoring
  const Depth RazorDepth = 4 * ONE_PLY;

  // Dynamic razoring margin based on depth
  inline Value razor_margin(Depth d) { return Value(0x200 + 0x10 * int(d)); }

  // Maximum depth for use of dynamic threat detection when null move fails low
  const Depth ThreatDepth = 5 * ONE_PLY;

  // Step 9. Internal iterative deepening

  // Minimum depth for use of internal iterative deepening
  const Depth IIDDepth[] = { 8 * ONE_PLY, 5 * ONE_PLY };

  // At Non-PV nodes we do an internal iterative deepening search
  // when the static evaluation is bigger then beta - IIDMargin.
  const Value IIDMargin = Value(0x100);

  // Step 11. Decide the new search depth

  // Extensions. Array index 0 is used for non-PV nodes, index 1 for PV nodes
  const Depth CheckExtension[]         = { ONE_PLY / 2, ONE_PLY / 1 };
#ifndef GPSFISH
  const Depth PawnEndgameExtension[]   = { ONE_PLY / 1, ONE_PLY / 1 };
  const Depth PawnPushTo7thExtension[] = { ONE_PLY / 2, ONE_PLY / 2 };
  const Depth PassedPawnExtension[]    = {  DEPTH_ZERO, ONE_PLY / 2 };
#endif

  // Minimum depth for use of singular extension
  const Depth SingularExtensionDepth[] = { 8 * ONE_PLY, 6 * ONE_PLY };

  // Step 12. Futility pruning

  // Futility margin for quiescence search
  const Value FutilityMarginQS = Value(0x80);

  // Futility lookup tables (initialized at startup) and their access functions
  Value FutilityMargins[16][64]; // [depth][moveNumber]
  int FutilityMoveCounts[32];    // [depth]

  inline Value futility_margin(Depth d, int mn) {

    return d < 7 * ONE_PLY ? FutilityMargins[Max(d, 1)][Min(mn, 63)]
                           : 2 * VALUE_INFINITE;
  }

  inline int futility_move_count(Depth d) {

    return d < 16 * ONE_PLY ? FutilityMoveCounts[d] : MAX_MOVES;
  }

  // Step 14. Reduced search

  // Reduction lookup tables (initialized at startup) and their access function
  int8_t Reductions[2][64][64]; // [pv][depth][moveNumber]

  template <bool PvNode> inline Depth reduction(Depth d, int mn) {

    return (Depth) Reductions[PvNode][Min(d / ONE_PLY, 63)][Min(mn, 63)];
  }

  // Easy move margin. An easy move candidate must be at least this much
  // better than the second best move.
  const Value EasyMoveMargin = Value(0x200);


  /// Namespace variables

  // Root move list
  RootMoveList Rml;

  // MultiPV mode
  int MultiPV, UCIMultiPV;

#ifdef GPSFISH
  Value DrawValue;
#endif
  // Time management variables
  bool StopOnPonderhit, FirstRootMove, StopRequest, QuitRequest, AspirationFailLow;
  TimeManager TimeMgr;
  SearchLimits Limits;

  // Log file
  std::ofstream LogFile;

  // Skill level adjustment
  int SkillLevel;
  bool SkillLevelEnabled;

  // Node counters, used only by thread[0] but try to keep in different cache
  // lines (64 bytes each) from the heavy multi-thread read accessed variables.
  bool SendSearchedNodes;
  int NodesSincePoll;
  int NodesBetweenPolls = 30000;

  // History table
  History H;


  /// Local functions

  Move id_loop(Position& pos, Move searchMoves[], Move* ponderMove);

  template <NodeType NT>
  Value search(Position& pos, SearchStack* ss, Value alpha, Value beta, Depth depth);

  template <NodeType NT>
  Value qsearch(Position& pos, SearchStack* ss, Value alpha, Value beta, Depth depth);

  bool check_is_dangerous(Position &pos, Move move, Value futilityBase, Value beta, Value *bValue);
  bool connected_moves(const Position& pos, Move m1, Move m2);
  Value value_to_tt(Value v, int ply);
  Value value_from_tt(Value v, int ply);
  bool ok_to_use_TT(const TTEntry* tte, Depth depth, Value beta, int ply);
  bool connected_threat(const Position& pos, Move m, Move threat);
  Value refine_eval(const TTEntry* tte, Value defaultEval, int ply);
  void update_history(const Position& pos, Move move, Depth depth, Move movesSearched[], int moveCount);
  void update_gains(const Position& pos, Move move, Value before, Value after);
  void do_skill_level(Move* best, Move* ponder);

  int current_search_time(int set = 0);
  std::string score_to_uci(Value v, Value alpha, Value beta);
  std::string speed_to_uci(int64_t nodes);
  std::string pv_to_uci(Move pv[], int pvNum);
  std::string depth_to_uci(Depth depth);
  void poll(const Position& pos);
  void wait_for_stop_or_ponderhit();

  // MovePickerExt template class extends MovePicker and allows to choose at compile
  // time the proper moves source according to the type of node. In the default case
  // we simply create and use a standard MovePicker object.
  template<NodeType> struct MovePickerExt : public MovePicker {

    MovePickerExt(const Position& p, Move ttm, Depth d, const History& h, SearchStack* ss, Value b)
                  : MovePicker(p, ttm, d, h, ss, b) {}

    RootMove& current() { assert(false); return Rml[0]; } // Dummy, needed to compile
  };

  // In case of a SpNode we use split point's shared MovePicker object as moves source
  template<> struct MovePickerExt<SplitPointNonPV> : public MovePickerExt<NonPV> {

    MovePickerExt(const Position& p, Move ttm, Depth d, const History& h, SearchStack* ss, Value b)
                  : MovePickerExt<NonPV>(p, ttm, d, h, ss, b), mp(ss->sp->mp) {}

    Move get_next_move() { return mp->get_next_move(); }
    MovePicker* mp;
  };

  template<> struct MovePickerExt<SplitPointPV> : public MovePickerExt<SplitPointNonPV> {

    MovePickerExt(const Position& p, Move ttm, Depth d, const History& h, SearchStack* ss, Value b)
                  : MovePickerExt<SplitPointNonPV>(p, ttm, d, h, ss, b) {}
  };

  // In case of a Root node we use RootMoveList as moves source
  template<> struct MovePickerExt<Root> : public MovePicker {

    MovePickerExt(const Position&, Move, Depth, const History&, SearchStack*, Value);
    RootMove& current() { return Rml[cur]; }
    Move get_next_move() { return ++cur < (int)Rml.size() ? Rml[cur].pv[0] : MOVE_NONE; }

    int cur;
  };

#ifndef GPSFISH
  // Overload operator<<() to make it easier to print moves in a coordinate
  // notation compatible with UCI protocol.
  std::ostream& operator<<(std::ostream& os, Move m) {

    bool chess960 = (os.iword(0) != 0); // See set960()
    return os << move_to_uci(m, chess960);
  }

  // When formatting a move for std::cout we must know if we are in Chess960
  // or not. To keep using the handy operator<<() on the move the trick is to
  // embed this flag in the stream itself. Function-like named enum set960 is
  // used as a custom manipulator and the stream internal general-purpose array,
  // accessed through ios_base::iword(), is used to pass the flag to the move's
  // operator<<() that will read it to properly format castling moves.
  enum set960 {};

  std::ostream& operator<< (std::ostream& os, const set960& f) {

    os.iword(0) = int(f);
    return os;
  }
#endif

  // extension() decides whether a move should be searched with normal depth,
  // or with extended depth. Certain classes of moves (checking moves, in
  // particular) are searched with bigger depth than ordinary moves and in
  // any case are marked as 'dangerous'. Note that also if a move is not
  // extended, as example because the corresponding UCI option is set to zero,
  // the move is marked as 'dangerous' so, at least, we avoid to prune it.
  template <bool PvNode>
  FORCE_INLINE Depth extension(const Position& pos, Move m, bool captureOrPromotion,
                               bool moveIsCheck, bool* dangerous) {
    assert(m != MOVE_NONE);

    Depth result = DEPTH_ZERO;
    *dangerous = moveIsCheck;

    if (moveIsCheck && pos.see_sign(m) >= 0)
        result += CheckExtension[PvNode];

#ifndef GPSFISH
    if (pos.type_of_piece_on(move_from(m)) == PAWN)
    {
        Color c = pos.side_to_move();
        if (relative_rank(c, move_to(m)) == RANK_7)
        {
            result += PawnPushTo7thExtension[PvNode];
            *dangerous = true;
        }
        if (pos.pawn_is_passed(c, move_to(m)))
        {
            result += PassedPawnExtension[PvNode];
            *dangerous = true;
        }
    }

    if (   captureOrPromotion
        && pos.type_of_piece_on(move_to(m)) != PAWN
        && (  pos.non_pawn_material(WHITE) + pos.non_pawn_material(BLACK)
            - pos.midgame_value_of_piece_on(move_to(m)) == VALUE_ZERO)
        && !move_is_special(m))
    {
        result += PawnEndgameExtension[PvNode];
        *dangerous = true;
    }
#endif

    return Min(result, ONE_PLY);
  }

#ifdef GPSFISH
  void show_tree_rec(Position &pos){
    TTEntry* tte;
    StateInfo st;
    if ((tte = TT.probe(pos.get_key())) != NULL){
      std::cerr << "tte->value=" << tte->value() << std::endl;
      std::cerr << "tte->type=" << tte->type() << std::endl;
      std::cerr << "tte->generation=" << tte->generation() << std::endl;
      std::cerr << "tte->depth=" << tte->depth() << std::endl;
      std::cerr << "tte->static_value=" << tte->static_value() << std::endl;
      Move m=tte->move(pos);
      int dummy;
      if(m != MOVE_NONE
              && pos.move_is_pl(m)
              && !pos.is_draw(dummy)) {
          std::cerr << "move=" << m << std::endl;
          pos.do_undo_move(m,st,
                  [&](osl::Square){ show_tree_rec(pos); }
                  );
      }
    }
  }
#endif
#ifdef GPSFISH
  Value value_draw(Position const& pos){
    if(pos.side_to_move()==osl::BLACK) return DrawValue;
    else return -DrawValue;
  }
#endif  
#ifdef MOVE_STACK_REJECTIONS
  osl::container::MoveStack moveStacks[MAX_THREADS];
  bool move_stack_rejections_probe(osl::Move m, Position const &pos,SearchStack* ss,Value alpha){
    if(DrawValue!=0) return false;
    int i=std::min(7,std::min(ss->ply,pos.pliesFromNull()+1));
    if(i<3) return false;
    osl::state::NumEffectState const& state=pos.osl_state;
    osl::container::MoveStack &moveStack=moveStacks[pos.thread()];
    moveStack.clear();
    while(--i>0) moveStack.push((ss-i)->currentMove);
    osl::Player player=m.player();
    int checkCountOfAltP=pos.continuous_check[osl::alt(player)];
    bool ret=false;
    if(m.player()==osl::BLACK){
      ret=osl::search::MoveStackRejections::probe<osl::BLACK>(state,moveStack,ss->ply,m,alpha,checkCountOfAltP);
    }
    else {
      ret=osl::search::MoveStackRejections::probe<osl::WHITE>(state,moveStack,ss->ply,m,-alpha,checkCountOfAltP);
    }
    return ret;
  }
#endif  
#ifdef GPSFISH
  bool can_capture_king(Position const& pos){
    Color us=pos.side_to_move();
    Color them=opposite_color(us);
    const osl::Square king = pos.king_square(them);
    return pos.osl_state.hasEffectAt(us, king);
  }
#endif  
} // namespace


/// init_search() is called during startup to initialize various lookup tables

void init_search() {

  int d;  // depth (ONE_PLY == 2)
  int hd; // half depth (ONE_PLY == 1)
  int mc; // moveCount

  // Init reductions array
  for (hd = 1; hd < 64; hd++) for (mc = 1; mc < 64; mc++)
  {
      double    pvRed = log(double(hd)) * log(double(mc)) / 3.0;
      double nonPVRed = 0.33 + log(double(hd)) * log(double(mc)) / 2.25;
      Reductions[1][hd][mc] = (int8_t) (   pvRed >= 1.0 ? floor(   pvRed * int(ONE_PLY)) : 0);
      Reductions[0][hd][mc] = (int8_t) (nonPVRed >= 1.0 ? floor(nonPVRed * int(ONE_PLY)) : 0);
  }

  // Init futility margins array
  for (d = 1; d < 16; d++) for (mc = 0; mc < 64; mc++)
      FutilityMargins[d][mc] = Value(112 * int(log(double(d * d) / 2) / log(2.0) + 1.001) - 8 * mc + 45);

  // Init futility move count array
  for (d = 0; d < 32; d++)
      FutilityMoveCounts[d] = int(3.001 + 0.25 * pow(d, 2.0));
}

/// perft() is our utility to verify move generation. All the leaf nodes up to
/// the given depth are generated and counted and the sum returned.

int64_t perft(Position& pos, Depth depth) {

  MoveStack mlist[MAX_MOVES];
  StateInfo st;
  Move m;
  int64_t sum = 0;

  // Generate all legal moves
  MoveStack* last = generate<MV_LEGAL>(pos, mlist);

  // If we are at the last ply we don't need to do and undo
  // the moves, just to count them.
  if (depth <= ONE_PLY)
      return int(last - mlist);

  // Loop through all legal moves
#ifndef GPSFISH
  CheckInfo ci(pos);
#endif
  for (MoveStack* cur = mlist; cur != last; cur++)
  {
      m = cur->move;
#ifdef GPSFISH
      pos.do_undo_move(m,st,
              [&](osl::Square){
              assert(pos.is_ok());
#else
      pos.do_move(m, st, ci, pos.move_gives_check(m, ci));
#endif
      sum += perft(pos, depth - ONE_PLY);
#ifdef GPSFISH
      }
      );
#else
      pos.undo_move(m);
#endif
  }
  return sum;
}

/// think() is the external interface to Stockfish's search, and is called when
/// the program receives the UCI 'go' command. It initializes various global
/// variables, and calls id_loop(). It returns false when a "quit" command is
/// received during the search.

bool think(Position& pos, const SearchLimits& limits, Move searchMoves[]) {

  static Book book;

  // Initialize global search-related variables
  StopOnPonderhit = StopRequest = QuitRequest = AspirationFailLow = SendSearchedNodes = false;
  NodesSincePoll = 0;
  current_search_time(get_system_time());
  Limits = limits;
  TimeMgr.init(Limits, pos.startpos_ply_counter());

  // Set output steram in normal or chess960 mode
  cout << set960(pos.is_chess960());

  // Set best NodesBetweenPolls interval to avoid lagging under time pressure
  if (Limits.maxNodes)
      NodesBetweenPolls = Min(Limits.maxNodes, 30000);
  else if (Limits.time && Limits.time < 1000)
      NodesBetweenPolls = 1000;
  else if (Limits.time && Limits.time < 5000)
      NodesBetweenPolls = 5000;
  else
      NodesBetweenPolls = 30000;
#ifdef GPSFISH
  NodesBetweenPolls = Min(NodesBetweenPolls, 1000);
#endif

  // Look for a book move
  if (Options["OwnBook"].value<bool>())
  {
#ifndef GPSFISH
      if (Options["Book File"].value<std::string>() != book.name())
          book.open(Options["Book File"].value<std::string>());
#endif

      Move bookMove = book.get_move(pos, Options["Best Book Move"].value<bool>());
      if (bookMove != MOVE_NONE)
      {
          if (Limits.ponder)
              wait_for_stop_or_ponderhit();

#ifdef GPSFISH
          cout << "bestmove " << move_to_uci(bookMove,false) << endl;
#else
          cout << "bestmove " << bookMove << endl;
#endif
          return !QuitRequest;
      }
  }

  // Read UCI options
  UCIMultiPV = Options["MultiPV"].value<int>();
  SkillLevel = Options["Skill Level"].value<int>();
#ifdef GPSFISH
  if(pos.side_to_move()==osl::BLACK)
    DrawValue = (Value)(Options["DrawValue"].value<int>()*2);
  else
    DrawValue = -(Value)(Options["DrawValue"].value<int>()*2);
#endif

  read_evaluation_uci_options(pos.side_to_move());
  Threads.read_uci_options();

  // If needed allocate pawn and material hash tables and adjust TT size
  Threads.init_hash_tables();
  TT.set_size(Options["Hash"].value<int>());

  if (Options["Clear Hash"].value<bool>())
  {
      Options["Clear Hash"].set_value("false");
      TT.clear();
  }

  // Do we have to play with skill handicap? In this case enable MultiPV that
  // we will use behind the scenes to retrieve a set of possible moves.
  SkillLevelEnabled = (SkillLevel < 20);
  MultiPV = (SkillLevelEnabled ? Max(UCIMultiPV, 4) : UCIMultiPV);

  // Wake up needed threads and reset maxPly counter
  for (int i = 0; i < Threads.size(); i++)
  {
      Threads[i].wake_up();
      Threads[i].maxPly = 0;
  }

  // Write to log file and keep it open to be accessed during the search
  if (Options["Use Search Log"].value<bool>())
  {
      std::string name = Options["Search Log Filename"].value<std::string>();
      LogFile.open(name.c_str(), std::ios::out | std::ios::app);

      if (LogFile.is_open())
          LogFile << "\nSearching: "  << pos.to_fen()
                  << "\ninfinite: "   << Limits.infinite
                  << " ponder: "      << Limits.ponder
                  << " time: "        << Limits.time
                  << " increment: "   << Limits.increment
                  << " moves to go: " << Limits.movesToGo
                  << endl;
  }

  // We're ready to start thinking. Call the iterative deepening loop function
  Move ponderMove = MOVE_NONE;
  Move bestMove = id_loop(pos, searchMoves, &ponderMove);

  // Write final search statistics and close log file
  if (LogFile.is_open())
  {
      int t = current_search_time();

      LogFile << "Nodes: "          << pos.nodes_searched()
              << "\nNodes/second: " << (t > 0 ? pos.nodes_searched() * 1000 / t : 0)
              << "\nBest move: "    << move_to_san(pos, bestMove);

      StateInfo st;
#ifdef GPSFISH
      if(bestMove.isNormal())
          pos.do_undo_move(bestMove,st,
                  [&](osl::Square){
                  assert(pos.is_ok());
#else
      pos.do_move(bestMove, st);
#endif
      LogFile << "\nPonder move: " << move_to_san(pos, ponderMove) << endl;
#ifdef GPSFISH
                  }
                  );
#else
      pos.undo_move(bestMove); // Return from think() with unchanged position
#endif
      LogFile.close();
  }

  // This makes all the threads to go to sleep
  Threads.set_size(1);

  // If we are pondering or in infinite search, we shouldn't print the
  // best move before we are told to do so.
  if (!StopRequest && (Limits.ponder || Limits.infinite))
      wait_for_stop_or_ponderhit();

  // Could be MOVE_NONE when searching on a stalemate position
#ifdef GPSFISH
  cout << "bestmove " << move_to_uci(bestMove,false);
#else
  cout << "bestmove " << bestMove;
#endif

  // UCI protol is not clear on allowing sending an empty ponder move, instead
  // it is clear that ponder move is optional. So skip it if empty.
#ifdef GPSFISH
  if (ponderMove != MOVE_NONE && Options["Ponder"].value<bool>())
      cout << " ponder " << move_to_uci(ponderMove,false);
#else
  if (ponderMove != MOVE_NONE)
      cout << " ponder " << ponderMove;
#endif

  cout << endl;

  return !QuitRequest;
}

#ifdef GPSFISH_DFPN
struct CheckmateSolver
{
    osl::checkmate::DfpnTable table_black;
    osl::checkmate::DfpnTable table_white;
    osl::checkmate::Dfpn dfpn[2];
    CheckmateSolver() 
    {
        table_black.setAttack(osl::BLACK);
        table_white.setAttack(osl::WHITE);
        dfpn[playerToIndex(osl::BLACK)].setTable(&table_black);
        dfpn[playerToIndex(osl::WHITE)].setTable(&table_white);
    }
    Move hasCheckmate(Position& pos, size_t nodes) 
    {
        const Depth CheckmateDepth = ONE_PLY*100;
        TTEntry* tte = TT.probe(pos.get_key());
        if (tte && tte->type() == VALUE_TYPE_EXACT
                && tte->depth() >= CheckmateDepth) {
            Value v = value_from_tt(tte->value(), 0);
            if (v >= VALUE_MATE_IN_PLY_MAX || v < VALUE_MATED_IN_PLY_MAX)
                return Move();		// mate or mated
        }

        osl::PathEncoding path(pos.osl_state.turn());
        osl::Move checkmate_move;
        osl::NumEffectState& state = pos.osl_state;
        osl::stl::vector<osl::Move> pv;
        osl::checkmate::ProofDisproof result
            = dfpn[playerToIndex(state.turn())].
            hasCheckmateMove(state, osl::HashKey(state), path, nodes,
                    checkmate_move, Move(), &pv);
        if (result.isCheckmateSuccess()) {
            TT.store(pos.get_key(), value_mate_in(pv.size()),
                    VALUE_TYPE_EXACT, CheckmateDepth, checkmate_move,
                    VALUE_NONE, VALUE_NONE);
            return checkmate_move;
        }
        return Move();
    }
    void clear()
    {
        dfpn[0].clear();
        dfpn[1].clear();
        table_black.clear();
        table_white.clear();
    }
};
struct TestCheckmate
{
    CheckmateSolver *solver;
    Position *pos;
    osl::Move *result;
    uint64_t nodes;
    const Move *moves;
    int first, last;
    TestCheckmate(CheckmateSolver& s, Position& p, osl::Move& r, uint64_t n,
            const Move *pv, int f, int l)
        : solver(&s), pos(&p), result(&r), nodes(n),
        moves(pv), first(f), last(l)
    {
    }
    void operator()(osl::Square) const
    {
        *result = Move();
        if (nodes < (1<<18))
            *result = solver->hasCheckmate(*pos, nodes);
        if (result->isNormal()) {
            if (first > 0)
                std::cout << "info string checkmate in future (" << first
                    << ") " << move_to_uci(moves[first],false)
                    << " by " << move_to_uci(*result,false) << '\n';
        }
        else if (! StopRequest) {
            Move move;
            TestCheckmate next = *this;
            next.first++;
            next.nodes /= 2;
            next.result = &move;
            if (next.first < last && pos->move_is_pl(moves[next.first])
                    && next.nodes >= 1024) {
                StateInfo st;
                pos->do_undo_move(moves[next.first], st, next);
            }
        }	
    }
};

void run_checkmate(int depth, uint64_t nodes, Position& pos) 
{
    static boost::scoped_ptr<CheckmateSolver> solver(new CheckmateSolver);
    StateInfo st;
    nodes /= 16;
    int mated = 0;
    for (size_t i=0; i<Rml.size() && nodes >= 1024 && !StopRequest; ++i) {
        osl::Move win_move;
        TestCheckmate function(*solver, pos, win_move, nodes,
                Rml[i].pv, 0, (i==0) ? depth/2 : 1);
        pos.do_undo_move(Rml[i].pv[0], st, function);
        if (! win_move.isNormal())
            nodes /= 4;
        else {
            ++mated;
            Rml[i].pv_score = -VALUE_INFINITE;
            Rml[i].non_pv_score = VALUE_MATED_IN_PLY_MAX;
            std::cout << "info string losing move " << i << "th "
                << move_to_uci(Rml[i].pv[0],false)
                << " by " << move_to_uci(win_move,false) << '\n';
        }
    }
    solver->clear();
}
#endif

namespace {

  // id_loop() is the main iterative deepening loop. It calls search() repeatedly
  // with increasing depth until the allocated thinking time has been consumed,
  // user stops the search, or the maximum search depth is reached.

  Move id_loop(Position& pos, Move searchMoves[], Move* ponderMove) {

    SearchStack ss[PLY_MAX_PLUS_2];
    Value bestValues[PLY_MAX_PLUS_2];
    int bestMoveChanges[PLY_MAX_PLUS_2];
<<<<<<< HEAD
    uint64_t es_base[(PLY_MAX_PLUS_2*sizeof(eval_t)+sizeof(uint64_t)-1)/sizeof(uint64_t)]
#ifdef __GNUC__
      __attribute__((aligned(16)))
#endif
	;
    eval_t *es=(eval_t *)&es_base[0];
    int depth, selDepth, aspirationDelta;
=======
    int depth, aspirationDelta;
>>>>>>> 1c42d153
    Value value, alpha, beta;
    Move bestMove, easyMove, skillBest, skillPonder;

    // Initialize stuff before a new search
    memset(ss, 0, 4 * sizeof(SearchStack));
    TT.new_search();
    H.clear();
    *ponderMove = bestMove = easyMove = skillBest = skillPonder = MOVE_NONE;
    depth = aspirationDelta = 0;
    alpha = -VALUE_INFINITE, beta = VALUE_INFINITE;
#ifdef GPSFISH
    ss->currentMove = osl::Move::PASS(pos.side_to_move()); // Hack to skip update_gains()
#else
    ss->currentMove = MOVE_NULL; // Hack to skip update_gains()
#endif
    pos.eval= &es[0];
    *(pos.eval)=eval_t(pos.osl_state,false);

    // Moves to search are verified and copied
    Rml.init(pos, searchMoves);

    // Handle special case of searching on a mate/stalemate position
    if (!Rml.size())
    {
<<<<<<< HEAD
        cout << "info depth 0 score "
             << value_to_uci(pos.in_check() ? value_mated_in(1) : VALUE_DRAW)
             << endl;
=======
        cout << "info" << depth_to_uci(DEPTH_ZERO)
             << score_to_uci(pos.in_check() ? -VALUE_MATE : VALUE_DRAW, alpha, beta) << endl;
>>>>>>> 1c42d153

        return MOVE_NONE;
    }
#ifdef GPSFISH_DFPN
    uint64_t next_checkmate = 1<<18;
#endif
    // Iterative deepening loop until requested to stop or target depth reached
    while (!StopRequest && ++depth <= PLY_MAX && (!Limits.maxDepth || depth <= Limits.maxDepth))
    {
        Rml.bestMoveChanges = 0;
<<<<<<< HEAD
#ifdef GPSFISH
        cout << "info depth " << depth << endl;
#else
        cout << set960(pos.is_chess960()) << "info depth " << depth << endl;
#endif
=======
>>>>>>> 1c42d153

        // Calculate dynamic aspiration window based on previous iterations
        if (MultiPV == 1 && depth >= 5 && abs(bestValues[depth - 1]) < VALUE_KNOWN_WIN)
        {
            int prevDelta1 = bestValues[depth - 1] - bestValues[depth - 2];
            int prevDelta2 = bestValues[depth - 2] - bestValues[depth - 3];

            aspirationDelta = Min(Max(abs(prevDelta1) + abs(prevDelta2) / 2, 16), 24);
            aspirationDelta = (aspirationDelta + 7) / 8 * 8; // Round to match grainSize

            alpha = Max(bestValues[depth - 1] - aspirationDelta, -VALUE_INFINITE);
            beta  = Min(bestValues[depth - 1] + aspirationDelta,  VALUE_INFINITE);
        }

#ifdef GPSFISH_DFPN
	if (pos.nodes_searched() > next_checkmate
	    && current_search_time()+1000
	    < std::max(Limits.maxTime,TimeMgr.maximum_time())*4/5) {
	    run_checkmate(depth, next_checkmate, pos);
	    next_checkmate *= 2;
	    if (Rml[0].pv_score <= VALUE_MATED_IN_PLY_MAX) {
		depth -= std::min(4, (int)depth/2);
		alpha = Max(alpha - aspirationDelta*63, -VALUE_INFINITE);
		beta  = Min(beta  + aspirationDelta*63,  VALUE_INFINITE);
	    }
	}
#endif

        // Start with a small aspiration window and, in case of fail high/low,
        // research with bigger window until not failing high/low anymore.
        do {
            // Search starting from ss+1 to allow calling update_gains()
            value = search<Root>(pos, ss+1, alpha, beta, depth * ONE_PLY);

            // Write PV back to transposition table in case the relevant entries
            // have been overwritten during the search.
            for (int i = 0; i < Min(MultiPV, (int)Rml.size()); i++)
                Rml[i].insert_pv_in_tt(pos);

            // Value cannot be trusted. Break out immediately!
            if (StopRequest)
                break;

            // Send full PV info to GUI if we are going to leave the loop or
            // if we have a fail high/low and we are deep in the search.
            if ((value > alpha && value < beta) || current_search_time() > 2000)
                for (int i = 0; i < Min(UCIMultiPV, (int)Rml.size()); i++)
                    cout << "info"
                         << depth_to_uci(depth * ONE_PLY)
                         << score_to_uci(Rml[i].pv_score, alpha, beta)
                         << speed_to_uci(pos.nodes_searched())
                         << pv_to_uci(Rml[i].pv, i + 1) << endl;

            // In case of failing high/low increase aspiration window and research,
            // otherwise exit the fail high/low loop.
            if (value >= beta)
            {
                beta = Min(beta + aspirationDelta, VALUE_INFINITE);
                aspirationDelta += aspirationDelta / 2;
            }
            else if (value <= alpha)
            {
                AspirationFailLow = true;
                StopOnPonderhit = false;

                alpha = Max(alpha - aspirationDelta, -VALUE_INFINITE);
                aspirationDelta += aspirationDelta / 2;
            }
            else
                break;

        } while (abs(value) < VALUE_KNOWN_WIN);

        // Collect info about search result
        bestMove = Rml[0].pv[0];
        *ponderMove = Rml[0].pv[1];
        bestValues[depth] = value;
        bestMoveChanges[depth] = Rml.bestMoveChanges;

        // Do we need to pick now the best and the ponder moves ?
        if (SkillLevelEnabled && depth == 1 + SkillLevel)
            do_skill_level(&skillBest, &skillPonder);

        if (LogFile.is_open())
            LogFile << pretty_pv(pos, depth, value, current_search_time(), Rml[0].pv) << endl;

        // Init easyMove after first iteration or drop if differs from the best move
        if (depth == 1 && (Rml.size() == 1 || Rml[0].pv_score > Rml[1].pv_score + EasyMoveMargin))
            easyMove = bestMove;
        else if (bestMove != easyMove)
            easyMove = MOVE_NONE;

#ifdef GPSFISH
	if (! Limits.ponder
	    && !StopRequest
	    && depth >= 5
	    && abs(bestValues[depth])     >= VALUE_MATE_IN_PLY_MAX
	    && abs(bestValues[depth - 1]) >= VALUE_MATE_IN_PLY_MAX)
	{
	    StopRequest = true;
	}
#endif
        // Check for some early stop condition
        if (!StopRequest && Limits.useTimeManagement())
        {
#ifndef GPSFISH
            // Stop search early when the last two iterations returned a mate score
            if (   depth >= 5
                && abs(bestValues[depth])     >= VALUE_MATE_IN_PLY_MAX
                && abs(bestValues[depth - 1]) >= VALUE_MATE_IN_PLY_MAX)
                StopRequest = true;
#endif
            // Stop search early if one move seems to be much better than the
            // others or if there is only a single legal move. Also in the latter
            // case we search up to some depth anyway to get a proper score.
            if (   depth >= 7
                && easyMove == bestMove
                && (   Rml.size() == 1
                    ||(   Rml[0].nodes > (pos.nodes_searched() * 85) / 100
                       && current_search_time() > TimeMgr.available_time() / 16)
                    ||(   Rml[0].nodes > (pos.nodes_searched() * 98) / 100
                       && current_search_time() > TimeMgr.available_time() / 32)))
                StopRequest = true;

            // Take in account some extra time if the best move has changed
            if (depth > 4 && depth < 50)
                TimeMgr.pv_instability(bestMoveChanges[depth], bestMoveChanges[depth - 1]);

            // Stop search if most of available time is already consumed. We probably don't
            // have enough time to search the first move at the next iteration anyway.
            if (current_search_time() > (TimeMgr.available_time() * 62) / 100)
                StopRequest = true;

            // If we are allowed to ponder do not stop the search now but keep pondering
            if (StopRequest && Limits.ponder)
            {
                StopRequest = false;
                StopOnPonderhit = true;
            }
        }
    }

    // When using skills overwrite best and ponder moves with the sub-optimal ones
    if (SkillLevelEnabled)
    {
        if (skillBest == MOVE_NONE) // Still unassigned ?
            do_skill_level(&skillBest, &skillPonder);

        bestMove = skillBest;
        *ponderMove = skillPonder;
    }

    return bestMove;
  }

  // search<>() is the main search function for both PV and non-PV nodes and for
  // normal and SplitPoint nodes. When called just after a split point the search
  // is simpler because we have already probed the hash table, done a null move
  // search, and searched the first move before splitting, we don't have to repeat
  // all this work again. We also don't need to store anything to the hash table
  // here: This is taken care of after we return from the split point.

  template <NodeType NT>
  Value search(Position& pos, SearchStack* ss, Value alpha, Value beta, Depth depth) {

    const bool PvNode   = (NT == PV || NT == Root || NT == SplitPointPV);
    const bool SpNode   = (NT == SplitPointPV || NT == SplitPointNonPV);
    const bool RootNode = (NT == Root);

    assert(alpha >= -VALUE_INFINITE && alpha <= VALUE_INFINITE);
    assert(beta > alpha && beta <= VALUE_INFINITE);
    assert(PvNode || alpha == beta - 1);
    assert(pos.thread() >= 0 && pos.thread() < Threads.size());

    Move movesSearched[MAX_MOVES];
    int64_t nodes;
    StateInfo st;
    const TTEntry *tte;
    Key posKey;
    Move ttMove, move, excludedMove, threatMove;
    Depth ext, newDepth;
    ValueType vt;
    Value bestValue, value, oldAlpha;
    Value refinedValue, nullValue, futilityBase, futilityValueScaled; // Non-PV specific
    bool isPvMove, inCheck, singularExtensionNode, givesCheck, captureOrPromotion, dangerous;
    int moveCount = 0, playedMoveCount = 0;
    Thread& thread = Threads[pos.thread()];
    SplitPoint* sp = NULL;
#ifdef GPSFISH
    int repeat_check=0;
#endif

#ifdef GPSFISH
    if(can_capture_king(pos)){
      return value_mate_in(0);
    }
#endif
    refinedValue = bestValue = value = -VALUE_INFINITE;
    oldAlpha = alpha;
    inCheck = pos.in_check();
    ss->ply = (ss-1)->ply + 1;

    // Used to send selDepth info to GUI
    if (PvNode && thread.maxPly < ss->ply)
        thread.maxPly = ss->ply;

    if (SpNode)
    {
        sp = ss->sp;
        tte = NULL;
        ttMove = excludedMove = MOVE_NONE;
        threatMove = sp->threatMove;
        goto split_point_start;
    }

    // Step 1. Initialize node and poll. Polling can abort search
    ss->currentMove = ss->bestMove = threatMove = (ss+1)->excludedMove = MOVE_NONE;
    (ss+1)->skipNullMove = false; (ss+1)->reduction = DEPTH_ZERO;
    (ss+2)->killers[0] = (ss+2)->killers[1] = MOVE_NONE;

    if (pos.thread() == 0 && ++NodesSincePoll > NodesBetweenPolls)
    {
        NodesSincePoll = 0;
        poll(pos);
    }

    // Step 2. Check for aborted search and immediate draw
    if ((   StopRequest
#ifdef GPSFISH
         || pos.is_draw(repeat_check)
#else
         || pos.is_draw<false>()
#endif
         || ss->ply > PLY_MAX) && !RootNode)
#ifdef GPSFISH
        return value_draw(pos);
#else
        return VALUE_DRAW;
#endif
#ifdef GPSFISH
    if ( !Root ){
      if(repeat_check<0) 
        return value_mated_in(ss->ply);
      else if(repeat_check>0) 
        return value_mate_in(ss->ply);
      else if(osl::EnterKing::canDeclareWin(pos.osl_state)) 
	return value_mate_in(ss->ply+1);
    }
    if (!ss->checkmateTested) {
      ss->checkmateTested = true;
      if(!pos.osl_state.inCheck()
	 && ImmediateCheckmate::hasCheckmateMove
	 (pos.side_to_move(),pos.osl_state,ss->bestMove)) {
	  return value_mate_in(ss->ply);
      }
#  ifdef GPSFISH_CHECKMATE3
      if ((! (ss-1)->currentMove.isNormal()
	   || (ss-1)->currentMove.ptype() == osl::KING)) {
	  osl::checkmate::King8Info king8=pos.osl_state.king8Info(alt(pos.side_to_move()));
	  assert(king8.uint64Value() == osl::checkmate::King8Info::make(pos.side_to_move(), pos.osl_state).uint64Value());
	  bool in_danger = king8.dropCandidate() | king8.moveCandidate2();
	  if (in_danger) {
	      osl::checkmate::FixedDepthSearcher solver(pos.osl_state);
	      if (solver.hasCheckmateMoveOfTurn(2,ss->bestMove)
		  .isCheckmateSuccess()) {
		  return value_mate_in(ss->ply+2);;
	      }
	  }
      }
#  endif
    }
#endif

    // Step 3. Mate distance pruning
    if (!RootNode)
    {
        alpha = Max(value_mated_in(ss->ply), alpha);
        beta = Min(value_mate_in(ss->ply+1), beta);
        if (alpha >= beta)
            return alpha;
    }

    // Step 4. Transposition table lookup
    // We don't want the score of a partial search to overwrite a previous full search
    // TT value, so we use a different position key in case of an excluded move.
    excludedMove = ss->excludedMove;
#ifdef GPSFISH
    posKey = excludedMove!=MOVE_NONE ? pos.get_exclusion_key() : pos.get_key();
#else
    posKey = excludedMove ? pos.get_exclusion_key() : pos.get_key();
#endif

    tte = TT.probe(posKey);
#ifdef GPSFISH
    ttMove = tte ? tte->move(pos) : MOVE_NONE;
#else
    ttMove = tte ? tte->move() : MOVE_NONE;
#endif

    // At PV nodes we check for exact scores, while at non-PV nodes we check for
    // a fail high/low. Biggest advantage at probing at PV nodes is to have a
    // smooth experience in analysis mode.
    if (tte && (PvNode ? tte->depth() >= depth && tte->type() == VALUE_TYPE_EXACT
                       : ok_to_use_TT(tte, depth, beta, ss->ply)))
    {
        TT.refresh(tte);
        ss->bestMove = ttMove; // Can be MOVE_NONE
        return value_from_tt(tte->value(), ss->ply);
    }

    // Step 5. Evaluate the position statically and update parent's gain statistics
    if (inCheck)
        ss->eval = ss->evalMargin = VALUE_NONE;
    else if (tte)
    {
        assert(tte->static_value() != VALUE_NONE);

        ss->eval = tte->static_value();
        ss->evalMargin = tte->static_value_margin();
        refinedValue = refine_eval(tte, ss->eval, ss->ply);
    }
    else
    {
        refinedValue = ss->eval = evaluate(pos, ss->evalMargin);
        TT.store(posKey, VALUE_NONE, VALUE_TYPE_NONE, DEPTH_NONE, MOVE_NONE, ss->eval, ss->evalMargin);
    }

    // Save gain for the parent non-capture move
    update_gains(pos, (ss-1)->currentMove, (ss-1)->eval, ss->eval);

    // Step 6. Razoring (is omitted in PV nodes)
    if (   !PvNode
        &&  depth < RazorDepth
        && !inCheck
        &&  refinedValue + razor_margin(depth) < beta
        &&  ttMove == MOVE_NONE
        &&  abs(beta) < VALUE_MATE_IN_PLY_MAX
#ifndef GPSFISH
        && !pos.has_pawn_on_7th(pos.side_to_move())
#endif
      )
    {
        Value rbeta = beta - razor_margin(depth);
        Value v = qsearch<NonPV>(pos, ss, rbeta-1, rbeta, DEPTH_ZERO);
        if (v < rbeta)
            // Logically we should return (v + razor_margin(depth)), but
            // surprisingly this did slightly weaker in tests.
            return v;
    }

    // Step 7. Static null move pruning (is omitted in PV nodes)
    // We're betting that the opponent doesn't have a move that will reduce
    // the score by more than futility_margin(depth) if we do a null move.
    if (   !PvNode
        && !ss->skipNullMove
        &&  depth < RazorDepth
        && !inCheck
        &&  refinedValue - futility_margin(depth, 0) >= beta
        &&  abs(beta) < VALUE_MATE_IN_PLY_MAX
#ifndef GPSFISH
        &&  pos.non_pawn_material(pos.side_to_move())
#endif
	   )
        return refinedValue - futility_margin(depth, 0);

    // Step 8. Null move search with verification search (is omitted in PV nodes)
    if (   !PvNode
        && !ss->skipNullMove
        &&  depth > ONE_PLY
        && !inCheck
        &&  refinedValue >= beta
        &&  abs(beta) < VALUE_MATE_IN_PLY_MAX
#ifdef GPSFISH
      )
#else
        &&  pos.non_pawn_material(pos.side_to_move()))
#endif
    {
#ifdef GPSFISH
        ss->currentMove = Move::PASS(pos.side_to_move());
#else
        ss->currentMove = MOVE_NULL;
#endif

        // Null move dynamic reduction based on depth
        int R = 3 + (depth >= 5 * ONE_PLY ? depth / 8 : 0);

        // Null move dynamic reduction based on value
        if (refinedValue - PawnValueMidgame > beta)
            R++;

#ifdef GPSFISH
        pos.do_undo_null_move(st,
                [&](osl::Square){
                *(pos.eval+1)= *(pos.eval);
                pos.eval++;
                pos.eval->update(pos.osl_state,ss->currentMove);
#else
        pos.do_null_move(st);
#endif
        (ss+1)->skipNullMove = true;
        nullValue = depth-R*ONE_PLY < ONE_PLY ? -qsearch<NonPV>(pos, ss+1, -beta, -alpha, DEPTH_ZERO)
                                              : - search<NonPV>(pos, ss+1, -beta, -alpha, depth-R*ONE_PLY);
        (ss+1)->skipNullMove = false;
#ifdef GPSFISH
	    --pos.eval;
	  }
	  );
#else
        pos.undo_null_move();
#endif

        if (nullValue >= beta)
        {
            // Do not return unproven mate scores
            if (nullValue >= VALUE_MATE_IN_PLY_MAX)
                nullValue = beta;

            if (depth < 6 * ONE_PLY)
                return nullValue;

            // Do verification search at high depths
            ss->skipNullMove = true;
            Value v = search<NonPV>(pos, ss, alpha, beta, depth-R*ONE_PLY);
            ss->skipNullMove = false;

            if (v >= beta)
                return nullValue;
        }
        else
        {
            // The null move failed low, which means that we may be faced with
            // some kind of threat. If the previous move was reduced, check if
            // the move that refuted the null move was somehow connected to the
            // move which was reduced. If a connection is found, return a fail
            // low score (which will cause the reduced move to fail high in the
            // parent node, which will trigger a re-search with full depth).
            threatMove = (ss+1)->bestMove;

            if (   depth < ThreatDepth
                && (ss-1)->reduction
                && threatMove != MOVE_NONE
                && connected_moves(pos, (ss-1)->currentMove, threatMove))
                return beta - 1;
        }
    }

    // Step 9. ProbCut (is omitted in PV nodes)
    // If we have a very good capture (i.e. SEE > seeValues[captured_piece_type])
    // and a reduced search returns a value much above beta, we can (almost) safely
    // prune the previous move.
    if (   !PvNode
        &&  depth >= RazorDepth + ONE_PLY
        && !inCheck
        && !ss->skipNullMove
        &&  excludedMove == MOVE_NONE
        &&  abs(beta) < VALUE_MATE_IN_PLY_MAX)
    {
        Value rbeta = beta + 200;
        Depth rdepth = depth - ONE_PLY - 3 * ONE_PLY;

        assert(rdepth >= ONE_PLY);

        MovePicker mp(pos, ttMove, H, Position::see_value(pos.captured_piece_type()));
        CheckInfo ci(pos);

        while ((move = mp.get_next_move()) != MOVE_NONE)
            if (pos.pl_move_is_legal(move, ci.pinned))
            {
#ifdef GPSFISH
                pos.do_undo_move(move,st,
                        [&](osl::Square){
                        assert(pos.is_ok());
                        *(pos.eval+1)= *(pos.eval);
                        pos.eval++;
                        pos.eval->update(pos.osl_state,move);
#else
                pos.do_move(move, st, ci, pos.move_gives_check(move, ci));
#endif
                value = -search<NonPV>(pos, ss+1, -rbeta, -rbeta+1, rdepth);
#ifdef GPSFISH
                --pos.eval;
                });
#else
                pos.undo_move(move);
#endif
                if (value >= rbeta)
                    return value;
            }
    }

    // Step 10. Internal iterative deepening
    if (   depth >= IIDDepth[PvNode]
        && ttMove == MOVE_NONE
        && (PvNode || (!inCheck && ss->eval + IIDMargin >= beta)))
    {
        Depth d = (PvNode ? depth - 2 * ONE_PLY : depth / 2);

        ss->skipNullMove = true;
        search<PvNode ? PV : NonPV>(pos, ss, alpha, beta, d);
        ss->skipNullMove = false;

        tte = TT.probe(posKey);
#ifdef GPSFISH
        ttMove = tte ? tte->move(pos) : MOVE_NONE;
#else
        ttMove = tte ? tte->move() : MOVE_NONE;
#endif
    }

split_point_start: // At split points actual search starts from here

    // Initialize a MovePicker object for the current position
    MovePickerExt<NT> mp(pos, ttMove, depth, H, ss, PvNode ? -VALUE_INFINITE : beta);
    CheckInfo ci(pos);
    ss->bestMove = MOVE_NONE;
    futilityBase = ss->eval + ss->evalMargin;
    singularExtensionNode =   !RootNode
                           && !SpNode
                           && depth >= SingularExtensionDepth[PvNode]
                           && ttMove != MOVE_NONE
#ifdef GPSFISH
                           && excludedMove==MOVE_NONE // Do not allow recursive singular extension search
#else
                           && !excludedMove // Do not allow recursive singular extension search
#endif
                           && (tte->type() & VALUE_TYPE_LOWER)
                           && tte->depth() >= depth - 3 * ONE_PLY;
    if (SpNode)
    {
        lock_grab(&(sp->lock));
        bestValue = sp->bestValue;
    }

    // Step 11. Loop through moves
    // Loop through all pseudo-legal moves until no moves remain or a beta cutoff occurs
    while (   bestValue < beta
           && (move = mp.get_next_move()) != MOVE_NONE
           && !thread.cutoff_occurred())
    {
      assert(move_is_ok(move));

      if (move == excludedMove)
          continue;

      // At PV and SpNode nodes we want the moves to be legal
      if ((PvNode || SpNode) && !pos.pl_move_is_legal(move, ci.pinned))
          continue;

      if (SpNode)
      {
          moveCount = ++sp->moveCount;
          lock_release(&(sp->lock));
      }
      else
          moveCount++;
#ifdef MOVE_STACK_REJECTIONS
      if(!Root && move_stack_rejections_probe(move,pos,ss,alpha)) {
	if (SpNode)
	  lock_grab(&(sp->lock));
	continue;
      }
#endif      

      if (RootNode)
      {
          // This is used by time management
          FirstRootMove = (moveCount == 1);

          // Save the current node count before the move is searched
          nodes = pos.nodes_searched();

          // If it's time to send nodes info, do it here where we have the
          // correct accumulated node counts searched by each thread.
          if (SendSearchedNodes)
          {
              SendSearchedNodes = false;
              cout << "info" << speed_to_uci(pos.nodes_searched()) << endl;
          }

          // For long searches send to GUI current move
          if (current_search_time() > 2000)
<<<<<<< HEAD
#ifdef GPSFISH
//	    cout << "info currmove " << move_to_uci(move)
//                   << " currmovenumber " << moveCount << endl;
	  {}
#else 
              cout << "info currmove " << move
                   << " currmovenumber " << moveCount << endl;
#endif
=======
              cout << "info" << depth_to_uci(depth)
                   << " currmove " << move << " currmovenumber " << moveCount << endl;
>>>>>>> 1c42d153
      }

      // At Root and at first iteration do a PV search on all the moves to score root moves
      isPvMove = (PvNode && moveCount <= (RootNode ? depth <= ONE_PLY ? MAX_MOVES : MultiPV : 1));
      givesCheck = pos.move_gives_check(move, ci);
      captureOrPromotion = pos.move_is_capture(move) || move_is_promotion(move);

      // Step 12. Decide the new search depth
      ext = extension<PvNode>(pos, move, captureOrPromotion, givesCheck, &dangerous);

      // Singular extension search. If all moves but one fail low on a search of
      // (alpha-s, beta-s), and just one fails high on (alpha, beta), then that move
      // is singular and should be extended. To verify this we do a reduced search
      // on all the other moves but the ttMove, if result is lower than ttValue minus
      // a margin then we extend ttMove.
      if (   singularExtensionNode
          && move == ttMove
          && pos.pl_move_is_legal(move, ci.pinned)
          && ext < ONE_PLY)
      {
          Value ttValue = value_from_tt(tte->value(), ss->ply);

          if (abs(ttValue) < VALUE_KNOWN_WIN)
          {
              Value rBeta = ttValue - int(depth);
              ss->excludedMove = move;
              ss->skipNullMove = true;
              Value v = search<NonPV>(pos, ss, rBeta - 1, rBeta, depth / 2);
              ss->skipNullMove = false;
              ss->excludedMove = MOVE_NONE;
              ss->bestMove = MOVE_NONE;
              if (v < rBeta)
                  ext = ONE_PLY;
          }
      }

      // Update current move (this must be done after singular extension search)
      newDepth = depth - ONE_PLY + ext;

      // Step 13. Futility pruning (is omitted in PV nodes)
      if (   !PvNode
          && !captureOrPromotion
          && !inCheck
          && !dangerous
          &&  move != ttMove
          && !move_is_castle(move))
      {
          // Move count based pruning
          if (   moveCount >= futility_move_count(depth)
#ifdef GPSFISH
              && (threatMove==MOVE_NONE || !connected_threat(pos, move, threatMove))
#else
              && (!threatMove || !connected_threat(pos, move, threatMove))
#endif
              && bestValue > VALUE_MATED_IN_PLY_MAX) // FIXME bestValue is racy
          {
              if (SpNode)
                  lock_grab(&(sp->lock));

              continue;
          }

          // Value based pruning
          // We illogically ignore reduction condition depth >= 3*ONE_PLY for predicted depth,
          // but fixing this made program slightly weaker.
          Depth predictedDepth = newDepth - reduction<PvNode>(depth, moveCount);
#ifdef GPSFISH
          futilityValueScaled =  futilityBase + futility_margin(predictedDepth, moveCount)
                               + H.gain(move.ptypeO(), move_to(move));
#else
          futilityValueScaled =  futilityBase + futility_margin(predictedDepth, moveCount)
                               + H.gain(pos.piece_on(move_from(move)), move_to(move));
#endif

          if (futilityValueScaled < beta)
          {
              if (SpNode)
              {
                  lock_grab(&(sp->lock));
                  if (futilityValueScaled > sp->bestValue)
                      sp->bestValue = bestValue = futilityValueScaled;
              }
              else if (futilityValueScaled > bestValue)
                  bestValue = futilityValueScaled;

              continue;
          }

          // Prune moves with negative SEE at low depths
          if (   predictedDepth < 2 * ONE_PLY
              && bestValue > VALUE_MATED_IN_PLY_MAX
              && pos.see_sign(move) < 0)
          {
              if (SpNode)
                  lock_grab(&(sp->lock));

              continue;
          }
      }

      // Check for legality only before to do the move
      if (!pos.pl_move_is_legal(move, ci.pinned))
      {
          moveCount--;
          continue;
      }

      ss->currentMove = move;

#ifdef GPSFISH
      assert(pos.eval->value()==eval_t(pos.osl_state,false).value());
      (ss+1)->checkmateTested = false;
      pos.do_undo_move(move,st,
              [&](osl::Square){
              *(pos.eval+1)= *(pos.eval);
              pos.eval++;
              pos.eval->update(pos.osl_state,move);
              assert(pos.eval->value()==eval_t(pos.osl_state,false).value());

    const bool PvNode   = (NT == PV || NT == Root || NT == SplitPointPV);
    const bool SpNode   = (NT == SplitPointPV || NT == SplitPointNonPV);
    const bool RootNode = (NT == Root);

#else
      // Step 14. Make the move
      pos.do_move(move, st, ci, givesCheck);
#endif

      if (!SpNode && !captureOrPromotion)
          movesSearched[playedMoveCount++] = move;

      // Step extra. pv search (only in PV nodes)
      // The first move in list is the expected PV
      if (isPvMove)
          value = newDepth < ONE_PLY ? -qsearch<PV>(pos, ss+1, -beta, -alpha, DEPTH_ZERO)
                                     : - search<PV>(pos, ss+1, -beta, -alpha, newDepth);
      else
      {
          // Step 15. Reduced depth search
          // If the move fails high will be re-searched at full depth.
          bool doFullDepthSearch = true;
          alpha = SpNode ? sp->alpha : alpha;

          if (    depth > 3 * ONE_PLY
              && !captureOrPromotion
              && !dangerous
              && !move_is_castle(move)
              &&  ss->killers[0] != move
              &&  ss->killers[1] != move)
          {
              ss->reduction = reduction<PvNode>(depth, moveCount);
              if (ss->reduction)
              {
                  Depth d = newDepth - ss->reduction;
                  value = d < ONE_PLY ? -qsearch<NonPV>(pos, ss+1, -(alpha+1), -alpha, DEPTH_ZERO)
                                      : - search<NonPV>(pos, ss+1, -(alpha+1), -alpha, d);
                  doFullDepthSearch = (value > alpha);
              }
              ss->reduction = DEPTH_ZERO; // Restore original reduction
          }

          // Step 16. Full depth search
          if (doFullDepthSearch)
          {
              alpha = SpNode ? sp->alpha : alpha;
              value = newDepth < ONE_PLY ? -qsearch<NonPV>(pos, ss+1, -(alpha+1), -alpha, DEPTH_ZERO)
                                         : - search<NonPV>(pos, ss+1, -(alpha+1), -alpha, newDepth);

              // Step extra. pv search (only in PV nodes)
              // Search only for possible new PV nodes, if instead value >= beta then
              // parent node fails low with value <= alpha and tries another move.
              if (PvNode && value > alpha && (RootNode || value < beta))
                  value = newDepth < ONE_PLY ? -qsearch<PV>(pos, ss+1, -beta, -alpha, DEPTH_ZERO)
                                             : - search<PV>(pos, ss+1, -beta, -alpha, newDepth);
          }
      }
#ifdef GPSFISH
      --pos.eval;
	}
	);
#else
      // Step 17. Undo move
      pos.undo_move(move);
#endif

      assert(value > -VALUE_INFINITE && value < VALUE_INFINITE);

      // Step 18. Check for new best move
      if (SpNode)
      {
          lock_grab(&(sp->lock));
          bestValue = sp->bestValue;
          alpha = sp->alpha;
      }

      if (value > bestValue && !(SpNode && thread.cutoff_occurred()))
      {
          bestValue = value;

          if (SpNode)
              sp->bestValue = value;

          if (!RootNode && value > alpha)
          {
              if (PvNode && value < beta) // We want always alpha < beta
              {
                  alpha = value;

                  if (SpNode)
                      sp->alpha = value;
              }
              else if (SpNode)
                  sp->is_betaCutoff = true;

              ss->bestMove = move;

              if (SpNode)
                  sp->ss->bestMove = move;
          }
      }

      if (RootNode)
      {
          // Finished searching the move. If StopRequest is true, the search
          // was aborted because the user interrupted the search or because we
          // ran out of time. In this case, the return value of the search cannot
          // be trusted, and we break out of the loop without updating the best
          // move and/or PV.
          if (StopRequest)
              break;

          // Remember searched nodes counts for this move
          mp.current().nodes += pos.nodes_searched() - nodes;

          // PV move or new best move ?
          if (isPvMove || value > alpha)
          {
              // Update PV
              ss->bestMove = move;
              mp.current().pv_score = value;
              mp.current().extract_pv_from_tt(pos);

              // We record how often the best move has been changed in each
              // iteration. This information is used for time management: When
              // the best move changes frequently, we allocate some more time.
              if (!isPvMove && MultiPV == 1)
                  Rml.bestMoveChanges++;

              // It is critical that sorting is done with a stable algorithm
              // because all the values but the first are usually set to
              // -VALUE_INFINITE and we want to keep the same order for all
              // the moves but the new PV that goes to head.
              Rml.sort_first(moveCount);

#ifdef GPSFISH
              if (depth >= 5*ONE_PLY
                      && (!isPvMove || current_search_time() >= 5000))
                  cout << Rml[0].pv_info_to_uci(pos, depth/ONE_PLY,
                          thread.maxPly,
                          alpha, beta, 0)
                      << endl;
#endif

              // Update alpha. In multi-pv we don't use aspiration window, so set
              // alpha equal to minimum score among the PV lines searched so far.
              if (MultiPV > 1)
                  alpha = Rml[Min(moveCount, MultiPV) - 1].pv_score;
              else if (value > alpha)
                  alpha = value;
          }
          else
              // All other moves but the PV are set to the lowest value, this
              // is not a problem when sorting becuase sort is stable and move
              // position in the list is preserved, just the PV is pushed up.
              mp.current().pv_score = -VALUE_INFINITE;

      } // RootNode

      // Step 19. Check for split
      if (   !RootNode
          && !SpNode
          && depth >= Threads.min_split_depth()
          && bestValue < beta
          && Threads.available_slave_exists(pos.thread())
          && !StopRequest
          && !thread.cutoff_occurred())
          Threads.split<FakeSplit>(pos, ss, &alpha, beta, &bestValue, depth,
                                   threatMove, moveCount, &mp, PvNode);
    }

    // Step 20. Check for mate and stalemate
    // All legal moves have been searched and if there are
    // no legal moves, it must be mate or stalemate.
    // If one move was excluded return fail low score.
    if (!SpNode && !moveCount)
#ifdef GPSFISH
      return excludedMove!=MOVE_NONE ? oldAlpha : (inCheck ? (move_is_pawn_drop((ss-1)->currentMove) ? value_mate_in(ss->ply) : value_mated_in(ss->ply) ): VALUE_DRAW);
#else
        return excludedMove ? oldAlpha : inCheck ? value_mated_in(ss->ply) : VALUE_DRAW;
#endif

    // Step 21. Update tables
    // If the search is not aborted, update the transposition table,
    // history counters, and killer moves.
    if (!SpNode && !StopRequest && !thread.cutoff_occurred())
    {
        move = bestValue <= oldAlpha ? MOVE_NONE : ss->bestMove;
        vt   = bestValue <= oldAlpha ? VALUE_TYPE_UPPER
             : bestValue >= beta ? VALUE_TYPE_LOWER : VALUE_TYPE_EXACT;

        TT.store(posKey, value_to_tt(bestValue, ss->ply), vt, depth, move, ss->eval, ss->evalMargin);

        // Update killers and history only for non capture moves that fails high
        if (    bestValue >= beta
            && !pos.move_is_capture(move)
            && !move_is_promotion(move))
        {
            if (move != ss->killers[0])
            {
                ss->killers[1] = ss->killers[0];
                ss->killers[0] = move;
            }
            update_history(pos, move, depth, movesSearched, playedMoveCount);
        }
    }

    if (SpNode)
    {
        // Here we have the lock still grabbed
        sp->is_slave[pos.thread()] = false;
        sp->nodes += pos.nodes_searched();
        lock_release(&(sp->lock));
    }

    assert(bestValue > -VALUE_INFINITE && bestValue < VALUE_INFINITE);

    return bestValue;
  }

  // qsearch() is the quiescence search function, which is called by the main
  // search function when the remaining depth is zero (or, to be more precise,
  // less than ONE_PLY).

  template <NodeType NT>
  Value qsearch(Position& pos, SearchStack* ss, Value alpha, Value beta, Depth depth) {

    const bool PvNode = (NT == PV);

    assert(NT == PV || NT == NonPV);
    assert(alpha >= -VALUE_INFINITE && alpha <= VALUE_INFINITE);
    assert(beta >= -VALUE_INFINITE && beta <= VALUE_INFINITE);
    assert(PvNode || alpha == beta - 1);
    assert(depth <= 0);
    assert(pos.thread() >= 0 && pos.thread() < Threads.size());

    StateInfo st;
    Move ttMove, move;
    Value bestValue, value, evalMargin, futilityValue, futilityBase;
#ifdef GPSFISH
    bool inCheck, givesCheck, evasionPrunable;
#else
    bool inCheck, enoughMaterial, givesCheck, evasionPrunable;
#endif
    const TTEntry* tte;
    Depth ttDepth;
    Value oldAlpha = alpha;

    ss->bestMove = ss->currentMove = MOVE_NONE;
    ss->ply = (ss-1)->ply + 1;

#ifdef GPSFISH
    if(can_capture_king(pos)){
        return value_mate_in(0);
    }
    if(!pos.osl_state.inCheck()
            && ImmediateCheckmate::hasCheckmateMove
            (pos.side_to_move(),pos.osl_state,ss->bestMove)) {
        return value_mate_in(ss->ply); 
    }
#endif

    // Check for an instant draw or maximum ply reached
#ifdef GPSFISH
    int threadID = pos.thread();
    if (threadID == 0 && ++NodesSincePoll > NodesBetweenPolls)
    {
        NodesSincePoll = 0;
        poll(pos);
    }

    int repeat_check=0;
    if (StopRequest || ss->ply > PLY_MAX || pos.is_draw(repeat_check))
        return value_draw(pos);

    if(repeat_check<0) 
        return value_mated_in(ss->ply+1);
    else if(repeat_check>0) 
        return value_mate_in(ss->ply);
#else
    if (pos.is_draw<true>() || ss->ply > PLY_MAX)
        return VALUE_DRAW;
#endif

    // Decide whether or not to include checks, this fixes also the type of
    // TT entry depth that we are going to use. Note that in qsearch we use
    // only two types of depth in TT: DEPTH_QS_CHECKS or DEPTH_QS_NO_CHECKS.
    inCheck = pos.in_check();
    ttDepth = (inCheck || depth >= DEPTH_QS_CHECKS ? DEPTH_QS_CHECKS : DEPTH_QS_NO_CHECKS);

    // Transposition table lookup. At PV nodes, we don't use the TT for
    // pruning, but only for move ordering.
    tte = TT.probe(pos.get_key());
#ifdef GPSFISH
    ttMove = (tte ? tte->move(pos) : MOVE_NONE);
#else
    ttMove = (tte ? tte->move() : MOVE_NONE);
#endif

    if (!PvNode && tte && ok_to_use_TT(tte, ttDepth, beta, ss->ply))
    {
        ss->bestMove = ttMove; // Can be MOVE_NONE
        return value_from_tt(tte->value(), ss->ply);
    }

    // Evaluate the position statically
    if (inCheck)
    {
        bestValue = futilityBase = -VALUE_INFINITE;
        ss->eval = evalMargin = VALUE_NONE;
#ifndef GPSFISH
        enoughMaterial = false;
#endif
    }
    else
    {
        if (tte)
        {
            assert(tte->static_value() != VALUE_NONE);

            evalMargin = tte->static_value_margin();
            ss->eval = bestValue = tte->static_value();
        }
        else
            ss->eval = bestValue = evaluate(pos, evalMargin);

        // Stand pat. Return immediately if static value is at least beta
        if (bestValue >= beta)
        {
            if (!tte)
                TT.store(pos.get_key(), value_to_tt(bestValue, ss->ply), VALUE_TYPE_LOWER, DEPTH_NONE, MOVE_NONE, ss->eval, evalMargin);

            return bestValue;
        }

        if (PvNode && bestValue > alpha)
            alpha = bestValue;

        // Futility pruning parameters, not needed when in check
        futilityBase = ss->eval + evalMargin + FutilityMarginQS;
#ifndef GPSFISH
        enoughMaterial = pos.non_pawn_material(pos.side_to_move()) > RookValueMidgame;
#endif
    }

    // Initialize a MovePicker object for the current position, and prepare
    // to search the moves. Because the depth is <= 0 here, only captures,
    // queen promotions and checks (only if depth >= DEPTH_QS_CHECKS) will
    // be generated.
    MovePicker mp(pos, ttMove, depth, H, move_to((ss-1)->currentMove));
    CheckInfo ci(pos);

    // Loop through the moves until no moves remain or a beta cutoff occurs
    while (   alpha < beta
           && (move = mp.get_next_move()) != MOVE_NONE)
    {
      assert(move_is_ok(move));

#ifdef MOVE_STACK_REJECTIONS
      if(move_stack_rejections_probe(move,pos,ss,alpha)) continue;
#endif      

      givesCheck = pos.move_gives_check(move, ci);

      // Futility pruning
      if (   !PvNode
          && !inCheck
          && !givesCheck
          &&  move != ttMove
#ifndef GPSFISH
          &&  enoughMaterial
          && !move_is_promotion(move)
          && !pos.move_is_passed_pawn_push(move)
#endif
         )
      {
#ifdef GPSFISH
          futilityValue =  futilityBase
                         + pos.endgame_value_of_piece_on(move_to(move))
                         + (move_is_promotion(move) ? pos.promote_value_of_piece_on(move_from(move)) : VALUE_ZERO);
#else
          futilityValue =  futilityBase
                         + pos.endgame_value_of_piece_on(move_to(move))
                         + (move_is_ep(move) ? PawnValueEndgame : VALUE_ZERO);
#endif

          if (futilityValue < alpha)
          {
              if (futilityValue > bestValue)
                  bestValue = futilityValue;
              continue;
          }

          // Prune moves with negative or equal SEE
          if (   futilityBase < beta
              && depth < DEPTH_ZERO
              && pos.see(move) <= 0)
              continue;
      }

      // Detect non-capture evasions that are candidate to be pruned
      evasionPrunable =   !PvNode
                       && inCheck
                       && bestValue > VALUE_MATED_IN_PLY_MAX
                       && !pos.move_is_capture(move)
#ifndef GPSFISH
                       && !pos.can_castle(pos.side_to_move())
#endif
                       ;

      // Don't search moves with negative SEE values
      if (   !PvNode
          && (!inCheck || evasionPrunable)
          &&  move != ttMove
#ifndef GPSFISH
          && !move_is_promotion(move)
#endif
          &&  pos.see_sign(move) < 0)
          continue;

      // Don't search useless checks
      if (   !PvNode
          && !inCheck
          &&  givesCheck
          &&  move != ttMove
          && !pos.move_is_capture(move)
          && !move_is_promotion(move)
          &&  ss->eval + PawnValueMidgame / 4 < beta
          && !check_is_dangerous(pos, move, futilityBase, beta, &bestValue))
      {
          if (ss->eval + PawnValueMidgame / 4 > bestValue)
              bestValue = ss->eval + PawnValueMidgame / 4;

          continue;
      }

      // Check for legality only before to do the move
      if (!pos.pl_move_is_legal(move, ci.pinned))
          continue;

      // Update current move
      ss->currentMove = move;

      // Make and search the move
#ifdef GPSFISH
      pos.do_undo_move(move,st,
              [&](osl::Square){
              assert(pos.is_ok());
              *(pos.eval+1)= *(pos.eval);
              pos.eval++;
              pos.eval->update(pos.osl_state,move);
              assert(pos.eval_is_ok());
#else
      pos.do_move(move, st, ci, givesCheck);
#endif
      value = -qsearch<NT>(pos, ss+1, -beta, -alpha, depth-ONE_PLY);
#ifdef GPSFISH
              --pos.eval;
              }
              );
#else
      pos.undo_move(move);
#endif

      assert(value > -VALUE_INFINITE && value < VALUE_INFINITE);

      // New best move?
      if (value > bestValue)
      {
          bestValue = value;
          if (value > alpha)
          {
              alpha = value;
              ss->bestMove = move;
          }
       }
    }

#ifdef GPSFISH_CHECKMATE3_QUIESCE
    if (bestValue < beta && depth >= DEPTH_QS_CHECKS
            && (!(ss-1)->currentMove.isNormal()
                || (ss-1)->currentMove.ptype() == osl::KING)) {
        osl::checkmate::King8Info king8=pos.osl_state.king8Info(alt(pos.side_to_move()));
        assert(king8.uint64Value() == osl::checkmate::King8Info::make(pos.side_to_move(), pos.osl_state).uint64Value());
        bool in_danger = king8.dropCandidate() | king8.moveCandidate2();
        if (in_danger) {
            osl::checkmate::FixedDepthSearcher solver(pos.osl_state);
            if (solver.hasCheckmateMoveOfTurn(2,(ss)->bestMove).isCheckmateSuccess()) {
                return value_mate_in(ss->ply+2);;
            }
        }
    }
#endif

    // All legal moves have been searched. A special case: If we're in check
    // and no legal moves were found, it is checkmate.
    if (inCheck && bestValue == -VALUE_INFINITE)
#ifdef GPSFISH
        return (move_is_pawn_drop((ss-1)->currentMove) ? value_mate_in(ss->ply) : value_mated_in(ss->ply));
#else
        return value_mated_in(ss->ply);
#endif

    // Update transposition table
    ValueType vt = (bestValue <= oldAlpha ? VALUE_TYPE_UPPER : bestValue >= beta ? VALUE_TYPE_LOWER : VALUE_TYPE_EXACT);
    TT.store(pos.get_key(), value_to_tt(bestValue, ss->ply), vt, ttDepth, ss->bestMove, ss->eval, evalMargin);

    assert(bestValue > -VALUE_INFINITE && bestValue < VALUE_INFINITE);

    return bestValue;
  }


  // check_is_dangerous() tests if a checking move can be pruned in qsearch().
  // bestValue is updated only when returning false because in that case move
  // will be pruned.

  bool check_is_dangerous(Position &pos, Move move, Value futilityBase, Value beta, Value *bestValue)
  {
#ifdef GPSFISH
    return false;
#else
    Bitboard b, occ, oldAtt, newAtt, kingAtt;
    Square from, to, ksq, victimSq;
    Piece pc;
    Color them;
    Value futilityValue, bv = *bestValue;

    from = move_from(move);
    to = move_to(move);
    them = opposite_color(pos.side_to_move());
    ksq = pos.king_square(them);
    kingAtt = pos.attacks_from<KING>(ksq);
    pc = pos.piece_on(from);

    occ = pos.occupied_squares() & ~(1ULL << from) & ~(1ULL << ksq);
    oldAtt = pos.attacks_from(pc, from, occ);
    newAtt = pos.attacks_from(pc,   to, occ);

    // Rule 1. Checks which give opponent's king at most one escape square are dangerous
    b = kingAtt & ~pos.pieces_of_color(them) & ~newAtt & ~(1ULL << to);

    if (!(b && (b & (b - 1))))
        return true;

    // Rule 2. Queen contact check is very dangerous
    if (   type_of_piece(pc) == QUEEN
        && bit_is_set(kingAtt, to))
        return true;

    // Rule 3. Creating new double threats with checks
    b = pos.pieces_of_color(them) & newAtt & ~oldAtt & ~(1ULL << ksq);

    while (b)
    {
        victimSq = pop_1st_bit(&b);
        futilityValue = futilityBase + pos.endgame_value_of_piece_on(victimSq);

        // Note that here we generate illegal "double move"!
        if (   futilityValue >= beta
            && pos.see_sign(make_move(from, victimSq)) >= 0)
            return true;

        if (futilityValue > bv)
            bv = futilityValue;
    }

    // Update bestValue only if check is not dangerous (because we will prune the move)
    *bestValue = bv;
    return false;
#endif
  }


  // connected_moves() tests whether two moves are 'connected' in the sense
  // that the first move somehow made the second move possible (for instance
  // if the moving piece is the same in both moves). The first move is assumed
  // to be the move that was made to reach the current position, while the
  // second move is assumed to be a move from the current position.

  bool connected_moves(const Position& pos, Move m1, Move m2) {

    Square f1, t1, f2, t2;
    Piece p;

#ifdef GPSFISH
    assert(m1 != MOVE_NONE && move_is_ok(m1));
    assert(m2 != MOVE_NONE && move_is_ok(m2));
#else
    assert(m1 && move_is_ok(m1));
    assert(m2 && move_is_ok(m2));
#endif

    // Case 1: The moving piece is the same in both moves
    f2 = move_from(m2);
    t1 = move_to(m1);
    if (f2 == t1)
        return true;

    // Case 2: The destination square for m2 was vacated by m1
    t2 = move_to(m2);
    f1 = move_from(m1);
    if (t2 == f1)
        return true;

    // Case 3: Moving through the vacated square
#ifdef GPSFISH
    if(!f2.isPieceStand() && !f1.isPieceStand() &&
       Board_Table.getShortOffset(Offset32(f2,t2)) ==
       Board_Table.getShortOffset(Offset32(f2,f1)) &&
       abs((f2-t2).intValue())>abs((f2-f1).intValue())) return true;
#else
    if (   piece_is_slider(pos.piece_on(f2))
        && bit_is_set(squares_between(f2, t2), f1))
      return true;
#endif

    // Case 4: The destination square for m2 is defended by the moving piece in m1
    p = pos.piece_on(t1);
#ifdef GPSFISH
    osl::Piece pc=pos.osl_state.pieceAt(t1);
    if(pos.osl_state.hasEffectByPiece(pc,t2)) return true;
#else
    if (bit_is_set(pos.attacks_from(p, t1), t2))
        return true;
#endif

    // Case 5: Discovered check, checking piece is the piece moved in m1
#ifdef GPSFISH
    pc=pos.osl_state.pieceAt(t2);
    if(pc.isPiece() && pos.osl_state.hasEffectByPiece(pc,f2) &&
       Ptype_Table.getEffect(p,t1,pos.king_square(pos.side_to_move())).hasBlockableEffect() &&
       Board_Table.isBetweenSafe(f2,t1,pos.king_square(pos.side_to_move())) &&
       !Board_Table.isBetweenSafe(t2,t1,pos.king_square(pos.side_to_move())) &&
       pos.osl_state.pinOrOpen(pos.side_to_move()).test(pos.osl_state.pieceAt(t1).number()))
        return true;
#else
    if (    piece_is_slider(p)
        &&  bit_is_set(squares_between(t1, pos.king_square(pos.side_to_move())), f2)
        && !bit_is_set(squares_between(t1, pos.king_square(pos.side_to_move())), t2))
    {
        // discovered_check_candidates() works also if the Position's side to
        // move is the opposite of the checking piece.
        Color them = opposite_color(pos.side_to_move());
        Bitboard dcCandidates = pos.discovered_check_candidates(them);

        if (bit_is_set(dcCandidates, f2))
            return true;
    }
#endif
    return false;
  }


  // value_to_tt() adjusts a mate score from "plies to mate from the root" to
  // "plies to mate from the current ply".  Non-mate scores are unchanged.
  // The function is called before storing a value to the transposition table.

  Value value_to_tt(Value v, int ply) {

    if (v >= VALUE_MATE_IN_PLY_MAX)
      return v + ply;

    if (v <= VALUE_MATED_IN_PLY_MAX)
      return v - ply;

    return v;
  }


  // value_from_tt() is the inverse of value_to_tt(): It adjusts a mate score from
  // the transposition table to a mate score corrected for the current ply.

  Value value_from_tt(Value v, int ply) {

    if (v >= VALUE_MATE_IN_PLY_MAX)
      return v - ply;

    if (v <= VALUE_MATED_IN_PLY_MAX)
      return v + ply;

    return v;
  }


  // connected_threat() tests whether it is safe to forward prune a move or if
  // is somehow connected to the threat move returned by null search.

  bool connected_threat(const Position& pos, Move m, Move threat) {

    assert(move_is_ok(m));
#ifdef GPSFISH
    assert(threat!=MOVE_NONE && move_is_ok(threat));
#else
    assert(threat && move_is_ok(threat));
#endif
    assert(!pos.move_is_capture(m) && !move_is_promotion(m));
#ifndef GPSFISH
    assert(!pos.move_is_passed_pawn_push(m));
#endif

    Square mfrom, mto, tfrom, tto;

    mfrom = move_from(m);
    mto = move_to(m);
    tfrom = move_from(threat);
    tto = move_to(threat);

    // Case 1: Don't prune moves which move the threatened piece
    if (mfrom == tto)
        return true;

    // Case 2: If the threatened piece has value less than or equal to the
    // value of the threatening piece, don't prune moves which defend it.
    if (   pos.move_is_capture(threat)
        && (   pos.midgame_value_of_piece_on(tfrom) >= pos.midgame_value_of_piece_on(tto)
#ifdef GPSFISH
            || pos.type_of_piece_on(tfrom) == osl::KING)
        && pos.osl_state.hasEffectIf(m.ptypeO(), m.to(), tto))
#else
            || pos.type_of_piece_on(tfrom) == KING)
        && pos.move_attacks_square(m, tto))
#endif
        return true;

    // Case 3: If the moving piece in the threatened move is a slider, don't
    // prune safe moves which block its ray.
#ifdef GPSFISH
    if (   !tfrom.isPieceStand()
        && Board_Table.isBetweenSafe(mto,tfrom,tto)
        && pos.see_sign(m) >= 0)
        return true;
#else
    if (   piece_is_slider(pos.piece_on(tfrom))
        && bit_is_set(squares_between(tfrom, tto), mto)
        && pos.see_sign(m) >= 0)
        return true;
#endif

    return false;
  }


  // ok_to_use_TT() returns true if a transposition table score
  // can be used at a given point in search.

  bool ok_to_use_TT(const TTEntry* tte, Depth depth, Value beta, int ply) {

    Value v = value_from_tt(tte->value(), ply);

    return   (   tte->depth() >= depth
              || v >= Max(VALUE_MATE_IN_PLY_MAX, beta)
              || v < Min(VALUE_MATED_IN_PLY_MAX, beta))

          && (   ((tte->type() & VALUE_TYPE_LOWER) && v >= beta)
              || ((tte->type() & VALUE_TYPE_UPPER) && v < beta));
  }


  // refine_eval() returns the transposition table score if
  // possible otherwise falls back on static position evaluation.

  Value refine_eval(const TTEntry* tte, Value defaultEval, int ply) {

      assert(tte);

      Value v = value_from_tt(tte->value(), ply);

      if (   ((tte->type() & VALUE_TYPE_LOWER) && v >= defaultEval)
          || ((tte->type() & VALUE_TYPE_UPPER) && v < defaultEval))
          return v;

      return defaultEval;
  }


  // update_history() registers a good move that produced a beta-cutoff
  // in history and marks as failures all the other moves of that ply.

  void update_history(const Position& pos, Move move, Depth depth,
                      Move movesSearched[], int moveCount) {
    Move m;
    Value bonus = Value(int(depth) * int(depth));

#ifdef GPSFISH
    H.update(move.ptypeO(), move_to(move), bonus);
#else
    H.update(pos.piece_on(move_from(move)), move_to(move), bonus);
#endif

    for (int i = 0; i < moveCount - 1; i++)
    {
        m = movesSearched[i];

        assert(m != move);

#ifdef GPSFISH
        H.update(m.ptypeO(), move_to(m), -bonus);
#else
        H.update(pos.piece_on(move_from(m)), move_to(m), -bonus);
#endif
    }
  }


  // update_gains() updates the gains table of a non-capture move given
  // the static position evaluation before and after the move.

  void update_gains(const Position& pos, Move m, Value before, Value after) {

#ifdef GPSFISH
    if (   !m.isPass()
#else
    if (   m != MOVE_NULL
#endif
        && before != VALUE_NONE
        && after != VALUE_NONE
        && pos.captured_piece_type() == PIECE_TYPE_NONE
        && !move_is_special(m))
#ifdef GPSFISH
        H.update_gain(m.ptypeO(), move_to(m), -(before + after));
#else
        H.update_gain(pos.piece_on(move_to(m)), move_to(m), -(before + after));
#endif
  }


  // current_search_time() returns the number of milliseconds which have passed
  // since the beginning of the current search.

  int current_search_time(int set) {

    static int searchStartTime;

    if (set)
        searchStartTime = set;

    return get_system_time() - searchStartTime;
  }


  // score_to_uci() converts a value to a string suitable for use with the UCI
  // protocol specifications:
  //
  // cp <x>     The score from the engine's point of view in centipawns.
  // mate <y>   Mate in y moves, not plies. If the engine is getting mated
  //            use negative values for y.

  std::string score_to_uci(Value v, Value alpha, Value beta) {

    std::stringstream s;

#ifdef GPSFISH
    if (abs(v) < VALUE_MATE - PLY_MAX * ONE_PLY)
        s << "cp " << int(v) * 100 / 200;
    else
        s << "cp " << int(v);
#else
    if (abs(v) < VALUE_MATE - PLY_MAX * ONE_PLY)
        s << " score cp " << int(v) * 100 / int(PawnValueMidgame); // Scale to centipawns
    else
<<<<<<< HEAD
        s << "mate " << (v > 0 ? VALUE_MATE - v + 1 : -VALUE_MATE - v) / 2;
#endif
=======
        s << " score mate " << (v > 0 ? VALUE_MATE - v + 1 : -VALUE_MATE - v) / 2;

    s << (v >= beta ? " lowerbound" : v <= alpha ? " upperbound" : "");
>>>>>>> 1c42d153

    return s.str();
  }


  // speed_to_uci() returns a string with time stats of current search suitable
  // to be sent to UCI gui.

  std::string speed_to_uci(int64_t nodes) {

    std::stringstream s;
    int t = current_search_time();

    s << " nodes " << nodes
<<<<<<< HEAD
      << " nps "   << (t > 0 ? int(nodes * 1000 / t) : 0)
#ifdef GPSFISH
      << " time "  << (t > 0 ? t : 1);
#else
=======
      << " nps " << (t > 0 ? int(nodes * 1000 / t) : 0)
>>>>>>> 1c42d153
      << " time "  << t;
#endif

    return s.str();
  }

  // pv_to_uci() returns a string with information on the current PV line
  // formatted according to UCI specification.

  std::string pv_to_uci(Move pv[], int pvNum) {

    std::stringstream s;

    s << " multipv " << pvNum << " pv ";

    for ( ; *pv != MOVE_NONE; pv++)
        s << *pv << " ";

    return s.str();
  }

  // depth_to_uci() returns a string with information on the current depth and
  // seldepth formatted according to UCI specification.

  std::string depth_to_uci(Depth depth) {

    std::stringstream s;

    // Retrieve max searched depth among threads
    int selDepth = 0;
    for (int i = 0; i < Threads.size(); i++)
        if (Threads[i].maxPly > selDepth)
            selDepth = Threads[i].maxPly;

     s << " depth " << depth / ONE_PLY << " seldepth " << selDepth;

    return s.str();
  }


  // poll() performs two different functions: It polls for user input, and it
  // looks at the time consumed so far and decides if it's time to abort the
  // search.

  void poll(const Position& pos) {

    static int lastInfoTime;
    int t = current_search_time();

    //  Poll for input
    if (input_available())
    {
        // We are line oriented, don't read single chars
        std::string command;

        if (!std::getline(std::cin, command) || command == "quit")
        {
            // Quit the program as soon as possible
            Limits.ponder = false;
            QuitRequest = StopRequest = true;
            return;
        }
#ifdef GPSFISH
        else if (command.size() >= 5 && string(command,0,5) == "echo "){
            cout << string(command,5) << endl;
        }
        else if (command == "stop" || command.find("gameover")==0)
#else
        else if (command == "stop")
#endif
        {
            // Stop calculating as soon as possible, but still send the "bestmove"
            // and possibly the "ponder" token when finishing the search.
            Limits.ponder = false;
            StopRequest = true;
        }
        else if (command == "ponderhit")
        {
            // The opponent has played the expected move. GUI sends "ponderhit" if
            // we were told to ponder on the same move the opponent has played. We
            // should continue searching but switching from pondering to normal search.
            Limits.ponder = false;

            if (StopOnPonderhit)
                StopRequest = true;
        }
    }

    // Print search information
    if (t < 1000)
        lastInfoTime = 0;

    else if (lastInfoTime > t)
        // HACK: Must be a new search where we searched less than
        // NodesBetweenPolls nodes during the first second of search.
        lastInfoTime = 0;

    else if (t - lastInfoTime >= 1000)
    {
        lastInfoTime = t;

        dbg_print_mean();
        dbg_print_hit_rate();

        // Send info on searched nodes as soon as we return to root
        SendSearchedNodes = true;
    }

    // Should we stop the search?
    if (Limits.ponder)
        return;

    bool stillAtFirstMove =    FirstRootMove
                           && !AspirationFailLow
                           &&  t > TimeMgr.available_time();

    bool noMoreTime =   t > TimeMgr.maximum_time()
                     || stillAtFirstMove;

    if (   (Limits.useTimeManagement() && noMoreTime)
        || (Limits.maxTime && t >= Limits.maxTime)
        || (Limits.maxNodes && pos.nodes_searched() >= Limits.maxNodes)) // FIXME
        StopRequest = true;
  }


  // wait_for_stop_or_ponderhit() is called when the maximum depth is reached
  // while the program is pondering. The point is to work around a wrinkle in
  // the UCI protocol: When pondering, the engine is not allowed to give a
  // "bestmove" before the GUI sends it a "stop" or "ponderhit" command.
  // We simply wait here until one of these commands is sent, and return,
  // after which the bestmove and pondermove will be printed.

  void wait_for_stop_or_ponderhit() {

    std::string command;

    // Wait for a command from stdin
    while (   std::getline(std::cin, command)
	      && command.find("gameover") != 0
	      && command != "ponderhit" && command != "stop" && command != "quit")
#ifdef GPSFISH
    {
        if (command.size() >= 5 && string(command,0,5) == "echo ")
            cout << string(command,5) << endl;
    }
#else
    {};
#endif

    if (command != "ponderhit" && command != "stop" && command.find("gameover")!=0)
        QuitRequest = true; // Must be "quit" or getline() returned false
  }


  // When playing with strength handicap choose best move among the MultiPV set
  // using a statistical rule dependent on SkillLevel. Idea by Heinz van Saanen.
  void do_skill_level(Move* best, Move* ponder) {

    assert(MultiPV > 1);

    static RKISS rk;

    // Rml list is already sorted by pv_score in descending order
    int s;
    int max_s = -VALUE_INFINITE;
    int size = Min(MultiPV, (int)Rml.size());
    int max = Rml[0].pv_score;
    int var = Min(max - Rml[size - 1].pv_score, PawnValueMidgame);
    int wk = 120 - 2 * SkillLevel;

    // PRNG sequence should be non deterministic
    for (int i = abs(get_system_time() % 50); i > 0; i--)
        rk.rand<unsigned>();

    // Choose best move. For each move's score we add two terms both dependent
    // on wk, one deterministic and bigger for weaker moves, and one random,
    // then we choose the move with the resulting highest score.
    for (int i = 0; i < size; i++)
    {
        s = Rml[i].pv_score;

        // Don't allow crazy blunders even at very low skills
        if (i > 0 && Rml[i-1].pv_score > s + EasyMoveMargin)
            break;

        // This is our magical formula
        s += ((max - s) * wk + var * (rk.rand<unsigned>() % wk)) / 128;

        if (s > max_s)
        {
            max_s = s;
            *best = Rml[i].pv[0];
            *ponder = Rml[i].pv[1];
        }
    }
  }


  /// RootMove and RootMoveList method's definitions

  RootMove::RootMove() {

    nodes = 0;
    pv_score = non_pv_score = -VALUE_INFINITE;
    pv[0] = MOVE_NONE;
  }

  RootMove& RootMove::operator=(const RootMove& rm) {

    const Move* src = rm.pv;
    Move* dst = pv;

    // Avoid a costly full rm.pv[] copy
    do *dst++ = *src; while (*src++ != MOVE_NONE);

    nodes = rm.nodes;
    pv_score = rm.pv_score;
    non_pv_score = rm.non_pv_score;
    return *this;
  }

  void RootMoveList::init(Position& pos, Move searchMoves[]) {

    MoveStack mlist[MAX_MOVES];
    Move* sm;

    clear();
    bestMoveChanges = 0;

    // Generate all legal moves and add them to RootMoveList
    MoveStack* last = generate<MV_LEGAL>(pos, mlist);
    for (MoveStack* cur = mlist; cur != last; cur++)
    {
        // If we have a searchMoves[] list then verify cur->move
        // is in the list before to add it.
#ifdef GPSFISH
        for (sm = searchMoves; *sm!=MOVE_NONE && *sm != cur->move; sm++) {}
#else
        for (sm = searchMoves; *sm && *sm != cur->move; sm++) {}
#endif

#ifdef GPSFISH
        if (searchMoves[0]!=MOVE_NONE && *sm != cur->move)
            continue;
#else
        if (searchMoves[0] && *sm != cur->move)
            continue;
#endif

        RootMove rm;
        rm.pv[0] = cur->move;
        rm.pv[1] = MOVE_NONE;
        rm.pv_score = -VALUE_INFINITE;
        push_back(rm);
    }
  }

#ifdef GPSFISH
  void RootMove::extract_pv_from_tt_rec(Position& pos,int ply) {
    TTEntry* tte;
#ifdef GPSFISH
    int dummy=0;
#endif
    if (   (tte = TT.probe(pos.get_key())) != NULL
           && tte->move(pos) != MOVE_NONE
           && pos.move_is_pl(tte->move(pos))
           && ply < PLY_MAX
#ifdef GPSFISH
           && (!pos.is_draw(dummy) || ply < 2))
#else
           && (!pos.is_draw() || ply < 2))
#endif
    {
        pv[ply] = tte->move(pos);
        StateInfo st;
        pos.do_undo_move(pv[ply],st,
                [&](osl::Square){
                assert(pos.is_ok());
                extract_pv_from_tt_rec(pos,ply+1);
                }
                );
    }
    else
      pv[ply] = MOVE_NONE;
  }
#endif
  // extract_pv_from_tt() builds a PV by adding moves from the transposition table.
  // We consider also failing high nodes and not only VALUE_TYPE_EXACT nodes. This
  // allow to always have a ponder move even when we fail high at root and also a
  // long PV to print that is important for position analysis.

  void RootMove::extract_pv_from_tt(Position& pos) {

#ifndef GPSFISH
    StateInfo state[PLY_MAX_PLUS_2], *st = state;
    TTEntry* tte;
    int ply = 1;
#endif

    assert(pv[0] != MOVE_NONE && pos.move_is_pl(pv[0]));

#ifdef GPSFISH
    StateInfo st;
    pos.do_undo_move(pv[0],st,
		     [&](osl::Square){
         assert(pos.is_ok());
         extract_pv_from_tt_rec(pos,1);
         }
         );
#else
    pos.do_move(pv[0], *st++);

#ifdef GPSFISH
    int dummy=0;
#endif

    while (   (tte = TT.probe(pos.get_key())) != NULL
           && tte->move() != MOVE_NONE
           && pos.move_is_pl(tte->move())
           && pos.pl_move_is_legal(tte->move(), pos.pinned_pieces(pos.side_to_move()))
           && ply < PLY_MAX
#ifdef GPSFISH
           && (!pos.is_draw(dummy) || ply < 2))
#else
           && (!pos.is_draw<false>() || ply < 2))
#endif
    {
        pv[ply] = tte->move();
        pos.do_move(pv[ply++], *st++);
    }
    pv[ply] = MOVE_NONE;

    do pos.undo_move(pv[--ply]); while (ply);
#endif
  }

#ifdef GPSFISH
  void RootMove::insert_pv_in_tt_rec(Position& pos,int ply) {
    TTEntry* tte;
    Key k;
    Value v, m = VALUE_NONE;
    k = pos.get_key();
    tte = TT.probe(k);

    // Don't overwrite existing correct entries
    if (!tte || tte->move(pos) != pv[ply])
    {
      v = (pos.in_check() ? VALUE_NONE : evaluate(pos, m));
      TT.store(k, VALUE_NONE, VALUE_TYPE_NONE, DEPTH_NONE, pv[ply], v, m);
    }
    if(pv[ply+1]!=MOVE_NONE){
        StateInfo st;
        pos.do_undo_move(pv[ply],st,
		       [&](osl::Square){
           assert(pos.is_ok());
           *(pos.eval+1)= *(pos.eval);
           pos.eval++;
           pos.eval->update(pos.osl_state,pv[ply]);
           insert_pv_in_tt_rec(pos,ply+1);
           --pos.eval;
           }
           );
    }
  }
#endif
  // insert_pv_in_tt() is called at the end of a search iteration, and inserts
  // the PV back into the TT. This makes sure the old PV moves are searched
  // first, even if the old TT entries have been overwritten.

  void RootMove::insert_pv_in_tt(Position& pos) {

#ifndef GPSFISH
    StateInfo state[PLY_MAX_PLUS_2], *st = state;
    TTEntry* tte;
    Key k;
    Value v, m = VALUE_NONE;
    int ply = 0;
#endif

    assert(pv[0] != MOVE_NONE && pos.move_is_pl(pv[0]));

#ifdef GPSFISH
    insert_pv_in_tt_rec(pos,0);
#else
    do {
        k = pos.get_key();
        tte = TT.probe(k);

        // Don't overwrite existing correct entries
        if (!tte || tte->move() != pv[ply])
        {
            v = (pos.in_check() ? VALUE_NONE : evaluate(pos, m));
            TT.store(k, VALUE_NONE, VALUE_TYPE_NONE, DEPTH_NONE, pv[ply], v, m);
        }
        pos.do_move(pv[ply], *st++);

    } while (pv[++ply] != MOVE_NONE);

    do pos.undo_move(pv[--ply]); while (ply);
#endif
  }

<<<<<<< HEAD
  // pv_info_to_uci() returns a string with information on the current PV line
  // formatted according to UCI specification.

  std::string RootMove::pv_info_to_uci(Position& pos, int depth, int selDepth, Value alpha,
                                       Value beta, int pvIdx) {
    std::stringstream s;

    s << "info depth " << depth
      << " seldepth " << selDepth
#ifndef GPSFISH
      << " multipv " << pvIdx + 1
#endif
      << " score " << value_to_uci(pv_score)
#ifndef GPSFISH
      << (pv_score >= beta ? " lowerbound" : pv_score <= alpha ? " upperbound" : "")
#endif
      << speed_to_uci(pos.nodes_searched())
      << " pv ";

    for (Move* m = pv; *m != MOVE_NONE; m++)
#ifdef GPSFISH
      s << move_to_uci(*m,false) << " ";
#else
        s << *m << " ";
#endif

    return s.str();
  }

=======
>>>>>>> 1c42d153
  // Specializations for MovePickerExt in case of Root node
  MovePickerExt<Root>::MovePickerExt(const Position& p, Move ttm, Depth d,
                                     const History& h, SearchStack* ss, Value b)
                     : MovePicker(p, ttm, d, h, ss, b), cur(-1) {
    Move move;
    Value score = VALUE_ZERO;

    // Score root moves using standard ordering used in main search, the moves
    // are scored according to the order in which they are returned by MovePicker.
    // This is the second order score that is used to compare the moves when
    // the first orders pv_score of both moves are equal.
    while ((move = MovePicker::get_next_move()) != MOVE_NONE)
        for (RootMoveList::iterator rm = Rml.begin(); rm != Rml.end(); ++rm)
            if (rm->pv[0] == move)
            {
                rm->non_pv_score = score--;
                break;
            }

    Rml.sort();
  }

} // namespace


// ThreadsManager::idle_loop() is where the threads are parked when they have no work
// to do. The parameter 'sp', if non-NULL, is a pointer to an active SplitPoint
// object for which the current thread is the master.

void ThreadsManager::idle_loop(int threadID, SplitPoint* sp) {

  assert(threadID >= 0 && threadID < MAX_THREADS);

  int i;
  bool allFinished;

  while (true)
  {
      // Slave threads can exit as soon as AllThreadsShouldExit raises,
      // master should exit as last one.
      if (allThreadsShouldExit)
      {
          assert(!sp);
          threads[threadID].state = Thread::TERMINATED;
          return;
      }

      // If we are not thinking, wait for a condition to be signaled
      // instead of wasting CPU time polling for work.
      while (   threadID >= activeThreads
             || threads[threadID].state == Thread::INITIALIZING
             || (useSleepingThreads && threads[threadID].state == Thread::AVAILABLE))
      {
          assert(!sp || useSleepingThreads);
          assert(threadID != 0 || useSleepingThreads);

          if (threads[threadID].state == Thread::INITIALIZING)
              threads[threadID].state = Thread::AVAILABLE;

          // Grab the lock to avoid races with Thread::wake_up()
          lock_grab(&threads[threadID].sleepLock);

          // If we are master and all slaves have finished do not go to sleep
          for (i = 0; sp && i < activeThreads && !sp->is_slave[i]; i++) {}
          allFinished = (i == activeThreads);

          if (allFinished || allThreadsShouldExit)
          {
              lock_release(&threads[threadID].sleepLock);
              break;
          }

          // Do sleep here after retesting sleep conditions
          if (threadID >= activeThreads || threads[threadID].state == Thread::AVAILABLE)
              cond_wait(&threads[threadID].sleepCond, &threads[threadID].sleepLock);

          lock_release(&threads[threadID].sleepLock);
      }

      // If this thread has been assigned work, launch a search
      if (threads[threadID].state == Thread::WORKISWAITING)
      {
          assert(!allThreadsShouldExit);

          threads[threadID].state = Thread::SEARCHING;

          // Copy split point position and search stack and call search()
          // with SplitPoint template parameter set to true.
#ifdef MOVE_STACK_REJECTIONS
          SearchStack ss_base[PLY_MAX_PLUS_2];
	  SplitPoint* tsp = threads[threadID].splitPoint;
          Position pos(*tsp->pos, threadID);
	  int ply=tsp->ss->ply;
	  assert(0< ply && ply+3<PLY_MAX_PLUS_2);
	  for(int i=0;i<ply-1;i++)
	    ss_base[i].currentMove=(tsp->ss-ply+i)->currentMove;
	  SearchStack *ss= &ss_base[ply-1];
          memcpy(ss, tsp->ss - 1, 4 * sizeof(SearchStack));
          (ss+1)->sp = tsp;
#else
          SearchStack ss[PLY_MAX_PLUS_2];
          SplitPoint* tsp = threads[threadID].splitPoint;
          Position pos(*tsp->pos, threadID);

          memcpy(ss, tsp->ss - 1, 4 * sizeof(SearchStack));
          (ss+1)->sp = tsp;
#endif
	  uint64_t es_base[(PLY_MAX_PLUS_2*sizeof(eval_t)+sizeof(uint64_t)-1)/sizeof(uint64_t)];
	  eval_t *es=(eval_t *)&es_base[0];
	  assert(tsp->pos->eval);
	  es[0]= *(tsp->pos->eval);
	  pos.eval= &es[0];

          if (tsp->pvNode)
              search<SplitPointPV>(pos, ss+1, tsp->alpha, tsp->beta, tsp->depth);
          else
              search<SplitPointNonPV>(pos, ss+1, tsp->alpha, tsp->beta, tsp->depth);

          assert(threads[threadID].state == Thread::SEARCHING);

          threads[threadID].state = Thread::AVAILABLE;

          // Wake up master thread so to allow it to return from the idle loop in
          // case we are the last slave of the split point.
          if (   useSleepingThreads
              && threadID != tsp->master
              && threads[tsp->master].state == Thread::AVAILABLE)
              threads[tsp->master].wake_up();
      }

      // If this thread is the master of a split point and all slaves have
      // finished their work at this split point, return from the idle loop.
      for (i = 0; sp && i < activeThreads && !sp->is_slave[i]; i++) {}
      allFinished = (i == activeThreads);

      if (allFinished)
      {
          // Because sp->slaves[] is reset under lock protection,
          // be sure sp->lock has been released before to return.
          lock_grab(&(sp->lock));
          lock_release(&(sp->lock));

          // In helpful master concept a master can help only a sub-tree, and
          // because here is all finished is not possible master is booked.
          assert(threads[threadID].state == Thread::AVAILABLE);

          threads[threadID].state = Thread::SEARCHING;
          return;
      }
  }
}

#ifdef GPSFISHONE
void do_checkmate(Position& pos, int mateTime){
  cout << "checkmate notimplemented";
  return;
}
#else
void do_checkmate(Position& pos, int mateTime){
  QuitRequest=false;
  osl::state::NumEffectState state(pos.osl_state);
#if (! defined ALLOW_KING_ABSENCE)
  if (state.kingSquare(state.turn()).isPieceStand()) {
    cout << "checkmate notimplemented";
    return;
  }
#endif
  osl::checkmate::DfpnTable table(state.turn());
  const osl::PathEncoding path(state.turn());
  osl::Move checkmate_move;
  osl::stl::vector<osl::Move> pv;
  osl::checkmate::ProofDisproof result;
  osl::checkmate::Dfpn dfpn;
  dfpn.setTable(&table);
  double seconds=(double)mateTime/1000.0;
  osl::misc::MilliSeconds start = osl::misc::MilliSeconds::now();
  size_t step = 100000, total = 0;
  double scale = 1.0; 
  for (size_t limit = step; true; limit = static_cast<size_t>(step*scale)) {
    result = dfpn.
      hasCheckmateMove(state, osl::hash::HashKey(state), path, limit, checkmate_move, Move(), &pv);
    double elapsed = start.elapsedSeconds();
    double memory = osl::OslConfig::memoryUseRatio();
    uint64_t node_count = dfpn.nodeCount();
    cout << "info time " << static_cast<int>(elapsed*1000)
       << " nodes " << total+node_count << " nps " << static_cast<int>(node_count/elapsed)
       << " hashfull " << static_cast<int>(memory*1000) << "\n";
    poll(pos);
    if (result.isFinal() || elapsed >= seconds || memory > 0.9 || QuitRequest || StopRequest)
      break;
    total += limit;
    // estimate: total * std::min(seconds/elapsed, 1.0/memory)
    // next: (estimate - total) / 2 + total
    scale = (total * std::min(seconds/elapsed, 1.0/memory) - total) / 2.0 / step;
    scale = std::max(std::min(16.0, scale), 0.1);
  }
  if (! result.isFinal()) {
    cout << "checkmate timeout\n";
    return;
  }
  if (! result.isCheckmateSuccess()) {
    cout << "checkmate nomate\n";
    return;
  }
  std::string msg = "checkmate";
  for (size_t i=0; i<pv.size(); ++i)
    msg += " " + move_to_uci(pv[i],false);
  cout << msg << "\n" << std::flush;
}
#endif

void show_tree(Position &pos){
  show_tree_rec(pos);
}<|MERGE_RESOLUTION|>--- conflicted
+++ resolved
@@ -521,8 +521,10 @@
   Limits = limits;
   TimeMgr.init(Limits, pos.startpos_ply_counter());
 
+#ifndef GPSFISH
   // Set output steram in normal or chess960 mode
   cout << set960(pos.is_chess960());
+#endif
 
   // Set best NodesBetweenPolls interval to avoid lagging under time pressure
   if (Limits.maxNodes)
@@ -798,17 +800,15 @@
     SearchStack ss[PLY_MAX_PLUS_2];
     Value bestValues[PLY_MAX_PLUS_2];
     int bestMoveChanges[PLY_MAX_PLUS_2];
-<<<<<<< HEAD
+#ifdef GPSFISH
     uint64_t es_base[(PLY_MAX_PLUS_2*sizeof(eval_t)+sizeof(uint64_t)-1)/sizeof(uint64_t)]
 #ifdef __GNUC__
       __attribute__((aligned(16)))
 #endif
 	;
     eval_t *es=(eval_t *)&es_base[0];
-    int depth, selDepth, aspirationDelta;
-=======
+#endif
     int depth, aspirationDelta;
->>>>>>> 1c42d153
     Value value, alpha, beta;
     Move bestMove, easyMove, skillBest, skillPonder;
 
@@ -833,14 +833,12 @@
     // Handle special case of searching on a mate/stalemate position
     if (!Rml.size())
     {
-<<<<<<< HEAD
-        cout << "info depth 0 score "
-             << value_to_uci(pos.in_check() ? value_mated_in(1) : VALUE_DRAW)
-             << endl;
-=======
         cout << "info" << depth_to_uci(DEPTH_ZERO)
+#ifdef GPSFISH
+             << score_to_uci(pos.in_check() ? value_mated_in(1) : VALUE_DRAW, alpha, beta) << endl;
+#else
              << score_to_uci(pos.in_check() ? -VALUE_MATE : VALUE_DRAW, alpha, beta) << endl;
->>>>>>> 1c42d153
+#endif
 
         return MOVE_NONE;
     }
@@ -851,14 +849,6 @@
     while (!StopRequest && ++depth <= PLY_MAX && (!Limits.maxDepth || depth <= Limits.maxDepth))
     {
         Rml.bestMoveChanges = 0;
-<<<<<<< HEAD
-#ifdef GPSFISH
-        cout << "info depth " << depth << endl;
-#else
-        cout << set960(pos.is_chess960()) << "info depth " << depth << endl;
-#endif
-=======
->>>>>>> 1c42d153
 
         // Calculate dynamic aspiration window based on previous iterations
         if (MultiPV == 1 && depth >= 5 && abs(bestValues[depth - 1]) < VALUE_KNOWN_WIN)
@@ -1440,20 +1430,11 @@
           }
 
           // For long searches send to GUI current move
+#ifndef GPSFISH
           if (current_search_time() > 2000)
-<<<<<<< HEAD
-#ifdef GPSFISH
-//	    cout << "info currmove " << move_to_uci(move)
-//                   << " currmovenumber " << moveCount << endl;
-	  {}
-#else 
-              cout << "info currmove " << move
-                   << " currmovenumber " << moveCount << endl;
-#endif
-=======
               cout << "info" << depth_to_uci(depth)
                    << " currmove " << move << " currmovenumber " << moveCount << endl;
->>>>>>> 1c42d153
+#endif
       }
 
       // At Root and at first iteration do a PV search on all the moves to score root moves
@@ -1711,10 +1692,17 @@
 #ifdef GPSFISH
               if (depth >= 5*ONE_PLY
                       && (!isPvMove || current_search_time() >= 5000))
+#if 0
                   cout << Rml[0].pv_info_to_uci(pos, depth/ONE_PLY,
                           thread.maxPly,
                           alpha, beta, 0)
                       << endl;
+#endif
+                  cout << "info"
+                      << depth_to_uci(depth)
+                      << score_to_uci(Rml[0].pv_score, alpha, beta)
+                      << speed_to_uci(pos.nodes_searched())
+                      << pv_to_uci(Rml[0].pv, 0 + 1) << endl;
 #endif
 
               // Update alpha. In multi-pv we don't use aspiration window, so set
@@ -2427,21 +2415,17 @@
 
 #ifdef GPSFISH
     if (abs(v) < VALUE_MATE - PLY_MAX * ONE_PLY)
-        s << "cp " << int(v) * 100 / 200;
+        s << " score cp " << int(v) * 100 / 200;
     else
-        s << "cp " << int(v);
+        s << " score mate " << int(v);
 #else
     if (abs(v) < VALUE_MATE - PLY_MAX * ONE_PLY)
         s << " score cp " << int(v) * 100 / int(PawnValueMidgame); // Scale to centipawns
     else
-<<<<<<< HEAD
-        s << "mate " << (v > 0 ? VALUE_MATE - v + 1 : -VALUE_MATE - v) / 2;
-#endif
-=======
         s << " score mate " << (v > 0 ? VALUE_MATE - v + 1 : -VALUE_MATE - v) / 2;
 
     s << (v >= beta ? " lowerbound" : v <= alpha ? " upperbound" : "");
->>>>>>> 1c42d153
+#endif
 
     return s.str();
   }
@@ -2456,14 +2440,10 @@
     int t = current_search_time();
 
     s << " nodes " << nodes
-<<<<<<< HEAD
-      << " nps "   << (t > 0 ? int(nodes * 1000 / t) : 0)
+      << " nps " << (t > 0 ? int(nodes * 1000 / t) : 0)
 #ifdef GPSFISH
       << " time "  << (t > 0 ? t : 1);
 #else
-=======
-      << " nps " << (t > 0 ? int(nodes * 1000 / t) : 0)
->>>>>>> 1c42d153
       << " time "  << t;
 #endif
 
@@ -2477,10 +2457,18 @@
 
     std::stringstream s;
 
+#ifdef GPSFISH
+    s << " pv ";
+#else
     s << " multipv " << pvNum << " pv ";
+#endif
 
     for ( ; *pv != MOVE_NONE; pv++)
+#ifdef GPSFISH
+        s << move_to_uci(*pv,false) << " ";
+#else
         s << *pv << " ";
+#endif
 
     return s.str();
   }
@@ -2867,38 +2855,6 @@
 #endif
   }
 
-<<<<<<< HEAD
-  // pv_info_to_uci() returns a string with information on the current PV line
-  // formatted according to UCI specification.
-
-  std::string RootMove::pv_info_to_uci(Position& pos, int depth, int selDepth, Value alpha,
-                                       Value beta, int pvIdx) {
-    std::stringstream s;
-
-    s << "info depth " << depth
-      << " seldepth " << selDepth
-#ifndef GPSFISH
-      << " multipv " << pvIdx + 1
-#endif
-      << " score " << value_to_uci(pv_score)
-#ifndef GPSFISH
-      << (pv_score >= beta ? " lowerbound" : pv_score <= alpha ? " upperbound" : "")
-#endif
-      << speed_to_uci(pos.nodes_searched())
-      << " pv ";
-
-    for (Move* m = pv; *m != MOVE_NONE; m++)
-#ifdef GPSFISH
-      s << move_to_uci(*m,false) << " ";
-#else
-        s << *m << " ";
-#endif
-
-    return s.str();
-  }
-
-=======
->>>>>>> 1c42d153
   // Specializations for MovePickerExt in case of Root node
   MovePickerExt<Root>::MovePickerExt(const Position& p, Move ttm, Depth d,
                                      const History& h, SearchStack* ss, Value b)
