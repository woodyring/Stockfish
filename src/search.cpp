--- conflicted
+++ resolved
@@ -1139,11 +1139,8 @@
     posKey = excludedMove!=MOVE_NONE ? pos.get_exclusion_key() : pos.get_key();
 #else
     posKey = excludedMove ? pos.get_exclusion_key() : pos.get_key();
-<<<<<<< HEAD
-#endif
-
-=======
->>>>>>> 30ca6935
+#endif
+
     tte = TT.probe(posKey);
 #ifdef GPSFISH
     ttMove = tte ? tte->move(pos) : MOVE_NONE;
@@ -1432,12 +1429,8 @@
               cout << "info" << speed_to_uci(pos.nodes_searched()) << endl;
           }
 
-<<<<<<< HEAD
-          // For long searches send to GUI current move
+          // For long searches send current move info to GUI
 #ifndef GPSFISH
-=======
-          // For long searches send current move info to GUI
->>>>>>> 30ca6935
           if (current_search_time() > 2000)
               cout << "info" << depth_to_uci(depth)
                    << " currmove " << move << " currmovenumber " << moveCount << endl;
