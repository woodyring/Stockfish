--- conflicted
+++ resolved
@@ -2049,13 +2049,8 @@
         Bitboard occ = pos.pieces() ^ m1from ^ m1to ^ m2from;
         Piece pc = pos.piece_on(m1from);
 
-<<<<<<< HEAD
-        // The moved piece attacks the square 'm2to' ?
-        if (pos.attacks_from(piece, m1to, occ) & m2to)
-=======
         // The moved piece attacks the square 'tto' ?
         if (pos.attacks_from(pc, m1to, occ) & m2to)
->>>>>>> dd1855eb
             return true;
 
         // Scan for possible X-ray attackers behind the moved piece
