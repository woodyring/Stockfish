--- conflicted
+++ resolved
@@ -1049,16 +1049,12 @@
                         pos.eval->update(pos.osl_state,move);
 #else
                 pos.do_move(move, st, ci, pos.gives_check(move, ci));
-<<<<<<< HEAD
-#endif
-                value = -search<NonPV>(pos, ss+1, -rbeta, -rbeta+1, rdepth, !cutNode);
+#endif
+                value = -search<NonPV, false>(pos, ss+1, -rbeta, -rbeta+1, rdepth, !cutNode);
 #ifdef GPSFISH
                 --pos.eval;
                 });
 #else
-=======
-                value = -search<NonPV, false>(pos, ss+1, -rbeta, -rbeta+1, rdepth, !cutNode);
->>>>>>> b8e6f83c
                 pos.undo_move(move);
 #endif
                 if (value >= rbeta)
@@ -1305,9 +1301,8 @@
               pos.eval->update(pos.osl_state,move);
               assert(pos.eval->value()==eval_t(pos.osl_state,false).value());
 
-    const bool PvNode   = (NT == PV || NT == Root || NT == SplitPointPV || NT == SplitPointRoot);
-    const bool SpNode   = (NT == SplitPointPV || NT == SplitPointNonPV || NT == SplitPointRoot);
-    const bool RootNode = (NT == Root || NT == SplitPointRoot);
+    const bool RootNode = NT == Root;
+    const bool PvNode   = NT == PV || NT == Root;
 
 #else
       // Step 14. Make the move
@@ -1379,16 +1374,11 @@
           value = newDepth < ONE_PLY ?
                           givesCheck ? -qsearch<PV,  true>(pos, ss+1, -beta, -alpha, DEPTH_ZERO)
                                      : -qsearch<PV, false>(pos, ss+1, -beta, -alpha, DEPTH_ZERO)
-<<<<<<< HEAD
-                                     : - search<PV>(pos, ss+1, -beta, -alpha, newDepth, false);
-
+                                     : - search<PV, false>(pos, ss+1, -beta, -alpha, newDepth, false);
 #ifdef GPSFISH
       --pos.eval;
       } );
 #else
-=======
-                                     : - search<PV, false>(pos, ss+1, -beta, -alpha, newDepth, false);
->>>>>>> b8e6f83c
       // Step 17. Undo move
       pos.undo_move(move);
 #endif
