/*
  Stockfish, a UCI chess playing engine derived from Glaurung 2.1
  Copyright (C) 2004-2008 Tord Romstad (Glaurung author)
  Copyright (C) 2008-2014 Marco Costalba, Joona Kiiski, Tord Romstad

  Stockfish is free software: you can redistribute it and/or modify
  it under the terms of the GNU General Public License as published by
  the Free Software Foundation, either version 3 of the License, or
  (at your option) any later version.

  Stockfish is distributed in the hope that it will be useful,
  but WITHOUT ANY WARRANTY; without even the implied warranty of
  MERCHANTABILITY or FITNESS FOR A PARTICULAR PURPOSE.  See the
  GNU General Public License for more details.

  You should have received a copy of the GNU General Public License
  along with this program.  If not, see <http://www.gnu.org/licenses/>.
*/

#include <algorithm>
#include <cassert>
#include <cfloat>
#include <cmath>
#include <cstring>
#include <iostream>
#include <sstream>

#include "book.h"
#include "evaluate.h"
#include "movegen.h"
#include "movepick.h"
#include "notation.h"
#include "search.h"
#include "timeman.h"
#include "thread.h"
#include "tt.h"
#include "ucioption.h"

#ifdef GPSFISH
#include "bitops.h"
#include "position.tcc"
#include "osl/bits/boardTable.h"
using osl::Board_Table;
#include "osl/bits/ptypeTable.h"
using osl::Ptype_Table;
#include "osl/bits/offset32.h"
using osl::Offset32;
#include "osl/checkmate/immediateCheckmate.h"
#include "osl/checkmate/immediateCheckmate.tcc"
#include "osl/checkmate/fixedDepthSearcher.h"
#include "osl/checkmate/fixedDepthSearcher.tcc"
//#include "osl/checkmate/dfpn.h"
using osl::checkmate::ImmediateCheckmate;
using std::string;
#include "osl/enterKing.h"
#include "osl/hashKey.h"
#endif
#ifdef MOVE_STACK_REJECTIONS
#include "osl/search/moveStackRejections.h"
#endif

#ifdef GPSFISH
# define GPSFISH_CHECKMATE3
# define GPSFISH_CHECKMATE3_QUIESCE
# define GPSFISH_DFPN
# define GPSFISH_FIX // some commit from sf_4 to sf_dd prevent to find checkmate move
#endif

#ifdef GPSFISH_DFPN
#include <boost/scoped_ptr.hpp>
#include "osl/misc/milliSeconds.h"
#include "osl/checkmate/dfpn.h"
#include "osl/checkmate/dfpnParallel.h"
#endif

namespace Search {

  volatile SignalsType Signals;
  LimitsType Limits;
  std::vector<RootMove> RootMoves;
  Position RootPos;
  Color RootColor;
  Time::point SearchTime;
  StateStackPtr SetupStates;
}

using std::string;
using Eval::evaluate;
using namespace Search;

namespace {

  // Set to true to force running with one thread. Used for debugging
  const bool FakeSplit = false;

  // Different node types, used as template parameter
  enum NodeType { Root, PV, NonPV };

  // Dynamic razoring margin based on depth
  inline Value razor_margin(Depth d) { return Value(512 + 16 * d); }

  // Futility lookup tables (initialized at startup) and their access functions
  int FutilityMoveCounts[2][32]; // [improving][depth]

  inline Value futility_margin(Depth d) {
    return Value(100 * d);
  }

  // Reduction lookup tables (initialized at startup) and their access function
  int8_t Reductions[2][2][64][64]; // [pv][improving][depth][moveNumber]

  template <bool PvNode> inline Depth reduction(bool i, Depth d, int mn) {

    return (Depth) Reductions[PvNode][i][std::min(int(d) / ONE_PLY, 63)][std::min(mn, 63)];
  }

  size_t MultiPV, PVIdx;
  TimeManager TimeMgr;
  double BestMoveChanges;
#ifdef GPSFISH
  osl::CArray<Value,COLOR_NB> DrawValue;
#else
  Value DrawValue[COLOR_NB];
#endif
  HistoryStats History;
  GainsStats Gains;
  MovesStats Countermoves, Followupmoves;

  template <NodeType NT, bool SpNode>
  Value search(Position& pos, Stack* ss, Value alpha, Value beta, Depth depth, bool cutNode);

  template <NodeType NT, bool InCheck>
  Value qsearch(Position& pos, Stack* ss, Value alpha, Value beta, Depth depth);

  void id_loop(Position& pos);
  Value value_to_tt(Value v, int ply);
  Value value_from_tt(Value v, int ply);
  void update_stats(const Position& pos, Stack* ss, Move move, Depth depth, Move* quiets, int quietsCnt);
  string uci_pv(const Position& pos, int depth, Value alpha, Value beta);

  struct Skill {
    Skill(int l) : level(l), best(MOVE_NONE) {}
   ~Skill() {
      if (enabled()) // Swap best PV line with the sub-optimal one
          std::swap(RootMoves[0], *std::find(RootMoves.begin(),
                    RootMoves.end(), best ? best : pick_move()));
    }

    bool enabled() const { return level < 20; }
    bool time_to_pick(int depth) const { return depth == 1 + level; }
    Move pick_move();

    int level;
    Move best;
  };

#ifdef GPSFISH
  void show_tree_rec(Position &pos){
    const TTEntry* tte = TT.probe(pos.key());
    StateInfo st;
    if ( tte != NULL ) {
      std::cerr << "tte->value=" << tte->value() << std::endl;
      std::cerr << "tte->bound=" << tte->bound() << std::endl;
      std::cerr << "tte->depth=" << tte->depth() << std::endl;
      Move m=tte->move(pos);
      int dummy;
      if(m != MOVE_NONE
              && pos.pseudo_legal(m)
              && !pos.is_draw(dummy)) {
          std::cerr << "move=" << m << std::endl;
          pos.do_undo_move(m,st,
                  [&](osl::Square){ show_tree_rec(pos); }
                  );
      }
    }
  }

  inline Value value_draw(Position const& pos) {
    return DrawValue[pos.side_to_move()];
  }

  bool can_capture_king(Position const& pos){
    Color us=pos.side_to_move();
    Color them=~us;
    const osl::Square king = pos.king_square(them);
    return pos.osl_state.hasEffectAt(us, king);
  }

#endif
#ifdef MOVE_STACK_REJECTIONS
  osl::container::MoveStack moveStacks[MAX_THREADS];
  bool move_stack_rejections_probe(osl::Move m, Position const &pos,SearchStack* ss,Value alpha){
    if(DrawValue!=0) return false;
    int i=std::min(7,std::min(ss->ply,pos.pliesFromNull()+1));
    if(i<3) return false;
    osl::state::NumEffectState const& state=pos.osl_state;
    osl::container::MoveStack &moveStack=moveStacks[pos.thread()];
    moveStack.clear();
    while(--i>0) moveStack.push((ss-i)->currentMove);
    osl::Player player=m.player();
    int checkCountOfAltP=pos.continuous_check[osl::alt(player)];
    bool ret=false;
    if(m.player()==osl::BLACK){
      ret=osl::search::MoveStackRejections::probe<osl::BLACK>(state,moveStack,ss->ply,m,alpha,checkCountOfAltP);
    }
    else {
      ret=osl::search::MoveStackRejections::probe<osl::WHITE>(state,moveStack,ss->ply,m,-alpha,checkCountOfAltP);
    }
    return ret;
  }
#endif
} // namespace


/// Search::init() is called during startup to initialize various lookup tables

void Search::init() {

  int d;  // depth (ONE_PLY == 2)
  int hd; // half depth (ONE_PLY == 1)
  int mc; // moveCount

  // Init reductions array
  for (hd = 1; hd < 64; ++hd) for (mc = 1; mc < 64; ++mc)
  {
      double    pvRed = 0.00 + log(double(hd)) * log(double(mc)) / 3.00;
      double nonPVRed = 0.33 + log(double(hd)) * log(double(mc)) / 2.25;
      Reductions[1][1][hd][mc] = int8_t(   pvRed >= 1.0 ?    pvRed * int(ONE_PLY) : 0);
      Reductions[0][1][hd][mc] = int8_t(nonPVRed >= 1.0 ? nonPVRed * int(ONE_PLY) : 0);

      Reductions[1][0][hd][mc] = Reductions[1][1][hd][mc];
      Reductions[0][0][hd][mc] = Reductions[0][1][hd][mc];

      if (Reductions[0][0][hd][mc] > 2 * ONE_PLY)
          Reductions[0][0][hd][mc] += ONE_PLY;

      else if (Reductions[0][0][hd][mc] > 1 * ONE_PLY)
          Reductions[0][0][hd][mc] += ONE_PLY / 2;
  }

  // Init futility move count array
  for (d = 0; d < 32; ++d)
  {
      FutilityMoveCounts[0][d] = int(2.4 + 0.222 * pow(d + 0.00, 1.8));
      FutilityMoveCounts[1][d] = int(3.0 + 0.300 * pow(d + 0.98, 1.8));
  }
}


/// Search::perft() is our utility to verify move generation. All the leaf nodes
/// up to the given depth are generated and counted and the sum returned.

static uint64_t perft(Position& pos, Depth depth) {

  StateInfo st;
  uint64_t cnt = 0;
  CheckInfo ci(pos);
  const bool leaf = depth == 2 * ONE_PLY;

#ifdef GPSFISH
  for (MoveList<LEGAL> it(pos); *it!=MOVE_NONE; ++it)
#else
  for (MoveList<LEGAL> it(pos); *it; ++it)
#endif
  {
#ifdef GPSFISH
      pos.do_undo_move(*it,st,
              [&](osl::Square){
              assert(pos.is_ok());
#else
      pos.do_move(*it, st, ci, pos.gives_check(*it, ci));
#endif
      cnt += leaf ? MoveList<LEGAL>(pos).size() : ::perft(pos, depth - ONE_PLY);
#ifdef GPSFISH
      } );
#else
      pos.undo_move(*it);
#endif
  }
  return cnt;
}

uint64_t Search::perft(Position& pos, Depth depth) {
  return depth > ONE_PLY ? ::perft(pos, depth) : MoveList<LEGAL>(pos).size();
}

/// Search::think() is the external interface to Stockfish's search, and is
/// called by the main thread when the program receives the UCI 'go' command. It
/// searches from RootPos and at the end prints the "bestmove" to output.

void Search::think() {

  static PolyglotBook book; // Defined static to initialize the PRNG only once

  RootColor = RootPos.side_to_move();
  TimeMgr.init(Limits, RootPos.game_ply(), RootColor);

  int cf = Options["Contempt Factor"] * PawnValueEg / 100; // From centipawns
  DrawValue[ RootColor] = VALUE_DRAW - Value(cf);
  DrawValue[~RootColor] = VALUE_DRAW + Value(cf);

  if (RootMoves.empty())
  {
      RootMoves.push_back(MOVE_NONE);
      sync_cout << "info depth 0 score "
                << score_to_uci(RootPos.checkers() ? -VALUE_MATE : VALUE_DRAW)
                << sync_endl;

      goto finalize;
  }

  if (Options["OwnBook"] && !Limits.infinite && !Limits.mate)
  {
      Move bookMove = book.probe(RootPos, Options["Book File"], Options["Best Book Move"]);

      if (bookMove && std::count(RootMoves.begin(), RootMoves.end(), bookMove))
      {
          std::swap(RootMoves[0], *std::find(RootMoves.begin(), RootMoves.end(), bookMove));
#ifdef GPSFISH
          RootMoves[0].score = (Value)0;
#endif
          goto finalize;
      }
  }

  if (Options["Write Search Log"])
  {
      Log log(Options["Search Log Filename"]);
      log << "\nSearching: "  << RootPos.fen()
          << "\ninfinite: "   << Limits.infinite
          << " ponder: "      << Limits.ponder
          << " time: "        << Limits.time[RootColor]
          << " increment: "   << Limits.inc[RootColor]
          << " moves to go: " << Limits.movestogo
          << "\n" << std::endl;
  }

  // Reset the threads, still sleeping: will wake up at split time
  for (size_t i = 0; i < Threads.size(); ++i)
      Threads[i]->maxPly = 0;

  Threads.timer->run = true;
  Threads.timer->notify_one(); // Wake up the recurring timer

  id_loop(RootPos); // Let's start searching !

  Threads.timer->run = false; // Stop the timer

  if (Options["Write Search Log"])
  {
      Time::point elapsed = Time::now() - SearchTime + 1;

      Log log(Options["Search Log Filename"]);
      log << "Nodes: "          << RootPos.nodes_searched()
          << "\nNodes/second: " << RootPos.nodes_searched() * 1000 / elapsed
          << "\nBest move: "    << move_to_san(RootPos, RootMoves[0].pv[0]);

      StateInfo st;
#ifdef GPSFISH
      if(RootMoves[0].pv[0].isNormal())
          RootPos.do_undo_move(RootMoves[0].pv[0],st,
                  [&](osl::Square){
                  assert(pos.is_ok());
#else
      RootPos.do_move(RootMoves[0].pv[0], st);
#endif
      log << "\nPonder move: " << move_to_san(RootPos, RootMoves[0].pv[1]) << std::endl;
#ifdef GPSFISH
      } );
#else
      RootPos.undo_move(RootMoves[0].pv[0]);
#endif
  }

finalize:

  // When search is stopped this info is not printed
  sync_cout << "info nodes " << RootPos.nodes_searched()
            << " time " << Time::now() - SearchTime + 1 << sync_endl;

  // When we reach the maximum depth, we can arrive here without a raise of
  // Signals.stop. However, if we are pondering or in an infinite search,
  // the UCI protocol states that we shouldn't print the best move before the
  // GUI sends a "stop" or "ponderhit" command. We therefore simply wait here
  // until the GUI sends one of those commands (which also raises Signals.stop).
  if (!Signals.stop && (Limits.ponder || Limits.infinite))
  {
      Signals.stopOnPonderhit = true;
      RootPos.this_thread()->wait_for(Signals.stop);
  }

  //if( Options["Resign"] )
  {
      //sync_cout << "info string score " << RootMoves[0].score << " resign " <<  -Options["Resign"] << sync_endl;
      if( RootMoves[0].score/2 <= -Options["Resign"] ) {
          RootMoves[0].pv[0] = MOVE_NONE;
      }
  }

  // Best move could be MOVE_NONE when searching on a stalemate position
  sync_cout << "bestmove " << move_to_uci(RootMoves[0].pv[0], RootPos.is_chess960())
#ifdef GPSFISH
            << (RootMoves[0].pv[1].isNormal() ? " ponder " + move_to_uci(RootMoves[0].pv[1], RootPos.is_chess960()) : "" )
#else
            << " ponder "  << move_to_uci(RootMoves[0].pv[1], RootPos.is_chess960())
#endif
            << sync_endl;
}

#ifdef GPSFISH_DFPN
struct CheckmateSolver
{
    osl::checkmate::DfpnTable table_black;
    osl::checkmate::DfpnTable table_white;
    osl::checkmate::Dfpn dfpn[2];
    CheckmateSolver()
    {
        table_black.setAttack(osl::BLACK);
        table_white.setAttack(osl::WHITE);
        dfpn[playerToIndex(osl::BLACK)].setTable(&table_black);
        dfpn[playerToIndex(osl::WHITE)].setTable(&table_white);
    }
    Move hasCheckmate(Position& pos, size_t nodes)
    {
        const Depth CheckmateDepth = ONE_PLY*100;
        const TTEntry* tte = TT.probe(pos.key());
        if (tte && tte->bound() == BOUND_EXACT
                && tte->depth() >= CheckmateDepth) {
            Value v = value_from_tt(tte->value(), 0);
            if (v >= VALUE_MATE_IN_MAX_PLY || v < VALUE_MATED_IN_MAX_PLY)
                return Move();		// mate or mated
        }

        osl::PathEncoding path(pos.osl_state.turn());
        osl::Move checkmate_move;
        osl::NumEffectState& state = pos.osl_state;
        std::vector<osl::Move> pv;
        osl::checkmate::ProofDisproof result
            = dfpn[playerToIndex(state.turn())].
            hasCheckmateMove(state, osl::HashKey(state), path, nodes,
                    checkmate_move, Move(), &pv);
        if (result.isCheckmateSuccess()) {
            TT.store(pos.key(), mate_in(pv.size()),
                    BOUND_EXACT, CheckmateDepth, checkmate_move, VALUE_NONE);
            return checkmate_move;
        }
        return Move();
    }
    void clear()
    {
        dfpn[0].clear();
        dfpn[1].clear();
        table_black.clear();
        table_white.clear();
    }
};
struct TestCheckmate
{
    CheckmateSolver *solver;
    Position *pos;
    osl::Move *result;
    uint64_t nodes;
    const Move *moves;
    int first, last;
    TestCheckmate(CheckmateSolver& s, Position& p, osl::Move& r, uint64_t n,
            const Move *pv, int f, int l)
        : solver(&s), pos(&p), result(&r), nodes(n),
        moves(pv), first(f), last(l)
    {
    }
    void operator()(osl::Square) const
    {
        *result = Move();
        if (nodes < (1<<18))
            *result = solver->hasCheckmate(*pos, nodes);
        if (result->isNormal()) {
            if (first > 0)
                sync_cout << "info string checkmate in future (" << first
                    << ") " << move_to_uci(moves[first],false)
                    << " by " << move_to_uci(*result,false) << sync_endl;
        }
        else if (! Signals.stop) {
            Move move;
            TestCheckmate next = *this;
            next.first++;
            next.nodes /= 2;
            next.result = &move;
            if (next.first < last && pos->pl_move_is_legal(moves[next.first])
                    && next.nodes >= 1024) {
                StateInfo st;
                pos->do_undo_move(moves[next.first], st, next);
            }
        }
    }
};

void run_checkmate(int depth, uint64_t nodes, Position& pos)
{
    static boost::scoped_ptr<CheckmateSolver> solver(new CheckmateSolver);
    StateInfo st;
    nodes /= 16;
    int mated = 0;
    for (size_t i=0; i<RootMoves.size() && nodes >= 1024 && !Signals.stop; ++i) {
        osl::Move win_move;
        TestCheckmate function(*solver, pos, win_move, nodes,
                &RootMoves[i].pv[0], 0, (i==0) ? depth/2 : 1);
        pos.do_undo_move(RootMoves[i].pv[0], st, function);
        if (! win_move.isNormal())
            nodes /= 4;
        else {
            ++mated;
            RootMoves[i].score = -VALUE_INFINITE;
            //RootMoves[i].non_pv_score = VALUE_MATED_IN_MAX_PLY;
            sync_cout << "info string losing move " << i << "th "
                << move_to_uci(RootMoves[i].pv[0],false)
                << " by " << move_to_uci(win_move,false) << sync_endl;
        }
    }
    solver->clear();
}
#endif

namespace {

  // id_loop() is the main iterative deepening loop. It calls search() repeatedly
  // with increasing depth until the allocated thinking time has been consumed,
  // user stops the search, or the maximum search depth is reached.

  void id_loop(Position& pos) {

    Stack stack[MAX_PLY_PLUS_6], *ss = stack+2; // To allow referencing (ss-2)
    int depth;
    Value bestValue, alpha, beta, delta;

#ifdef GPSFISH
    uint64_t es_base[(MAX_PLY_PLUS_6*sizeof(eval_t)+sizeof(uint64_t)-1)/sizeof(uint64_t)]
#ifdef __GNUC__
      __attribute__((aligned(16)))
#endif
	;
    eval_t *es=(eval_t *)&es_base[0];
#endif

    std::memset(ss-2, 0, 5 * sizeof(Stack));
#ifdef GPSFISH
    (ss-1)->currentMove = osl::Move::PASS(pos.side_to_move()); // Hack to skip update_gains
#else
    (ss-1)->currentMove = MOVE_NULL; // Hack to skip update gains
#endif

    depth = 0;
    BestMoveChanges = 0;
    bestValue = delta = alpha = -VALUE_INFINITE;
    beta = VALUE_INFINITE;

    TT.new_search();
    History.clear();
    Gains.clear();
    Countermoves.clear();
    Followupmoves.clear();

    MultiPV = Options["MultiPV"];
    Skill skill(Options["Skill Level"]);

    // Do we have to play with skill handicap? In this case enable MultiPV search
    // that we will use behind the scenes to retrieve a set of possible moves.
    if (skill.enabled() && MultiPV < 4)
        MultiPV = 4;

    MultiPV = std::min(MultiPV, RootMoves.size());

#ifdef GPSFISH
    pos.eval= &es[0];
    *(pos.eval)=eval_t(pos.osl_state,false);
#endif

#ifdef GPSFISH_DFPN
    uint64_t next_checkmate = 1<<18;
#endif

    // Iterative deepening loop until requested to stop or target depth reached
    while (++depth <= MAX_PLY && !Signals.stop && (!Limits.depth || depth <= Limits.depth))
    {
        // Age out PV variability metric
        BestMoveChanges *= 0.5;

        // Save the last iteration's scores before first PV line is searched and
        // all the move scores except the (new) PV are set to -VALUE_INFINITE.
        for (size_t i = 0; i < RootMoves.size(); ++i)
            RootMoves[i].prevScore = RootMoves[i].score;

#ifdef GPSFISH_DFPN
        if ((uint64_t)pos.nodes_searched() > next_checkmate
                && ((Time::now() - SearchTime + 1000)
                   < std::max(Limits.movetime,TimeMgr.maximum_time())*4/5) ) {
            run_checkmate(depth, next_checkmate, pos);
            next_checkmate *= 2;
            if (RootMoves[0].score <= VALUE_MATED_IN_MAX_PLY) {
                depth -= std::min(4, (int)depth/2);
                alpha = std::max(alpha - delta*63, -VALUE_INFINITE);
                beta  = std::min(beta  + delta*63,  VALUE_INFINITE);
            }
        }
#endif

        // MultiPV loop. We perform a full root search for each PV line
        for (PVIdx = 0; PVIdx < MultiPV && !Signals.stop; ++PVIdx)
        {
            // Reset aspiration window starting size
            if (depth >= 5)
            {
                delta = Value(16);
                alpha = std::max(RootMoves[PVIdx].prevScore - delta,-VALUE_INFINITE);
                beta  = std::min(RootMoves[PVIdx].prevScore + delta, VALUE_INFINITE);
            }

            // Start with a small aspiration window and, in the case of a fail
            // high/low, re-search with a bigger window until we're not failing
            // high/low anymore.
            while (true)
            {
                bestValue = search<Root, false>(pos, ss, alpha, beta, depth * ONE_PLY, false);

                // Bring the best move to the front. It is critical that sorting
                // is done with a stable algorithm because all the values but the
                // first and eventually the new best one are set to -VALUE_INFINITE
                // and we want to keep the same order for all the moves except the
                // new PV that goes to the front. Note that in case of MultiPV
                // search the already searched PV lines are preserved.
                std::stable_sort(RootMoves.begin() + PVIdx, RootMoves.end());

                // Write PV back to transposition table in case the relevant
                // entries have been overwritten during the search.
                for (size_t i = 0; i <= PVIdx; ++i)
                    RootMoves[i].insert_pv_in_tt(pos);

                // If search has been stopped break immediately. Sorting and
                // writing PV back to TT is safe because RootMoves is still
                // valid, although it refers to previous iteration.
                if (Signals.stop)
                    break;

                // When failing high/low give some update (without cluttering
                // the UI) before a re-search.
                if (  (bestValue <= alpha || bestValue >= beta)
                    && Time::now() - SearchTime > 3000)
                    sync_cout << uci_pv(pos, depth, alpha, beta) << sync_endl;

                // In case of failing low/high increase aspiration window and
                // re-search, otherwise exit the loop.
                if (bestValue <= alpha)
                {
                    alpha = std::max(bestValue - delta, -VALUE_INFINITE);

                    Signals.failedLowAtRoot = true;
                    Signals.stopOnPonderhit = false;
                }
                else if (bestValue >= beta)
                    beta = std::min(bestValue + delta, VALUE_INFINITE);

                else
                    break;

                delta += delta / 2;

                assert(alpha >= -VALUE_INFINITE && beta <= VALUE_INFINITE);
            }

            // Sort the PV lines searched so far and update the GUI
            std::stable_sort(RootMoves.begin(), RootMoves.begin() + PVIdx + 1);

            if (PVIdx + 1 == MultiPV || Time::now() - SearchTime > 3000)
                sync_cout << uci_pv(pos, depth, alpha, beta) << sync_endl;
        }

        // If skill levels are enabled and time is up, pick a sub-optimal best move
        if (skill.enabled() && skill.time_to_pick(depth))
            skill.pick_move();

        if (Options["Write Search Log"])
        {
            RootMove& rm = RootMoves[0];
            if (skill.best != MOVE_NONE)
                rm = *std::find(RootMoves.begin(), RootMoves.end(), skill.best);

            Log log(Options["Search Log Filename"]);
            log << pretty_pv(pos, depth, rm.score, Time::now() - SearchTime, &rm.pv[0])
                << std::endl;
        }

        // Have we found a "mate in x"?
        if (   Limits.mate
            && bestValue >= VALUE_MATE_IN_MAX_PLY
            && VALUE_MATE - bestValue <= 2 * Limits.mate)
            Signals.stop = true;

        // Do we have time for the next iteration? Can we stop searching now?
        if (Limits.use_time_management() && !Signals.stop && !Signals.stopOnPonderhit)
        {
            // Take some extra time if the best move has changed
            if (depth > 4 && depth < 50 &&  MultiPV == 1)
                TimeMgr.pv_instability(BestMoveChanges);

            // Stop the search if only one legal move is available or all
            // of the available time has been used.
            if (   RootMoves.size() == 1
                || Time::now() - SearchTime > TimeMgr.available_time())
            {
                // If we are allowed to ponder do not stop the search now but
                // keep pondering until the GUI sends "ponderhit" or "stop".
                if (Limits.ponder)
                    Signals.stopOnPonderhit = true;
                else
                    Signals.stop = true;
            }
        }
    }
  }


  // search<>() is the main search function for both PV and non-PV nodes and for
  // normal and SplitPoint nodes. When called just after a split point the search
  // is simpler because we have already probed the hash table, done a null move
  // search, and searched the first move before splitting, so we don't have to
  // repeat all this work again. We also don't need to store anything to the hash
  // table here: This is taken care of after we return from the split point.

  template <NodeType NT, bool SpNode>
  Value search(Position& pos, Stack* ss, Value alpha, Value beta, Depth depth, bool cutNode) {

    const bool RootNode = NT == Root;
    const bool PvNode   = NT == PV || NT == Root;

    assert(-VALUE_INFINITE <= alpha && alpha < beta && beta <= VALUE_INFINITE);
    assert(PvNode || (alpha == beta - 1));
    assert(depth > DEPTH_ZERO);

    Move quietsSearched[64];
    StateInfo st;
    const TTEntry *tte;
    SplitPoint* splitPoint;
    Key posKey;
    Move ttMove, move, excludedMove, bestMove;
    Depth ext, newDepth, predictedDepth;
    Value bestValue, value, ttValue, eval, nullValue, futilityValue;
    bool inCheck, givesCheck, pvMove, singularExtensionNode, improving;
    bool captureOrPromotion, dangerous, doFullDepthSearch;
    int moveCount, quietCount;

    // Step 1. Initialize node
    Thread* thisThread = pos.this_thread();

#ifdef GPSFISH
    int repeat_check = 0;

    if(can_capture_king(pos)){
        return mate_in(0);
    }
#endif

    inCheck = pos.checkers();

    if (SpNode)
    {
        splitPoint = ss->splitPoint;
        bestMove   = splitPoint->bestMove;
        bestValue  = splitPoint->bestValue;
        tte = NULL;
        ttMove = excludedMove = MOVE_NONE;
        ttValue = VALUE_NONE;

        assert(splitPoint->bestValue > -VALUE_INFINITE && splitPoint->moveCount > 0);

        goto moves_loop;
    }

    moveCount = quietCount = 0;
    bestValue = -VALUE_INFINITE;
    ss->currentMove = ss->ttMove = (ss+1)->excludedMove = bestMove = MOVE_NONE;
    ss->ply = (ss-1)->ply + 1;
    (ss+1)->skipNullMove = false; (ss+1)->reduction = DEPTH_ZERO;
    (ss+2)->killers[0] = (ss+2)->killers[1] = MOVE_NONE;

    // Used to send selDepth info to GUI
    if (PvNode && thisThread->maxPly < ss->ply)
        thisThread->maxPly = ss->ply;

    if (!RootNode)
    {
        // Step 2. Check for aborted search and immediate draw
#ifdef GPSFISH
        if (Signals.stop || pos.is_draw(repeat_check) || ss->ply > MAX_PLY)
#else
        if (Signals.stop || pos.is_draw() || ss->ply > MAX_PLY)
#endif
            return ss->ply > MAX_PLY && !inCheck ? evaluate(pos) : DrawValue[pos.side_to_move()];

#ifdef GPSFISH
        if(repeat_check<0)
            return mated_in(ss->ply);
        else if(repeat_check>0)
            return mate_in(ss->ply);
        else if(osl::EnterKing::canDeclareWin(pos.osl_state))
            return mate_in(ss->ply+1);

        if (!ss->checkmateTested) {
            ss->checkmateTested = true;
            if(!pos.osl_state.inCheck()
                    && ImmediateCheckmate::hasCheckmateMove(pos.side_to_move(),pos.osl_state,bestMove)) {
                return mate_in(ss->ply);
            }
#  ifdef GPSFISH_CHECKMATE3
            if ((! (ss-1)->currentMove.isNormal()
                        || (ss-1)->currentMove.ptype() == osl::KING)) {
                osl::checkmate::King8Info king8=pos.osl_state.king8Info(alt(pos.side_to_move()));
                assert(king8.uint64Value() == osl::checkmate::King8Info::make(pos.side_to_move(), pos.osl_state).uint64Value());
                bool in_danger = king8.dropCandidate() | king8.moveCandidate2();
                if (in_danger) {
                    osl::checkmate::FixedDepthSearcher solver(pos.osl_state);
                    if (solver.hasCheckmateMoveOfTurn(2,bestMove).isCheckmateSuccess()) {
                        return mate_in(ss->ply+2);
                    }
                }
            }
#  endif
        }
#endif // GPSFISH

        // Step 3. Mate distance pruning. Even if we mate at the next move our score
        // would be at best mate_in(ss->ply+1), but if alpha is already bigger because
        // a shorter mate was found upward in the tree then there is no need to search
        // because we will never beat the current alpha. Same logic but with reversed
        // signs applies also in the opposite condition of being mated instead of giving
        // mate. In this case return a fail-high score.
        alpha = std::max(mated_in(ss->ply), alpha);
        beta = std::min(mate_in(ss->ply+1), beta);
        if (alpha >= beta)
            return alpha;
    }

    // Step 4. Transposition table lookup
    // We don't want the score of a partial search to overwrite a previous full search
    // TT value, so we use a different position key in case of an excluded move.
    excludedMove = ss->excludedMove;
#ifdef GPSFISH
    posKey = excludedMove!=MOVE_NONE ? pos.exclusion_key() : pos.key();
#else
    posKey = excludedMove ? pos.exclusion_key() : pos.key();
#endif

    tte = TT.probe(posKey);
#ifdef GPSFISH
    ss->ttMove = ttMove = RootNode ? RootMoves[PVIdx].pv[0] : tte ? tte->move(pos) : MOVE_NONE;
#else
    ss->ttMove = ttMove = RootNode ? RootMoves[PVIdx].pv[0] : tte ? tte->move() : MOVE_NONE;
#endif
    ttValue = tte ? value_from_tt(tte->value(), ss->ply) : VALUE_NONE;

    // At PV nodes we check for exact scores, whilst at non-PV nodes we check for
    // a fail high/low. The biggest advantage to probing at PV nodes is to have a
    // smooth experience in analysis mode. We don't probe at Root nodes otherwise
    // we should also update RootMoveList to avoid bogus output.
    if (   !RootNode
        && tte
        && tte->depth() >= depth
        && ttValue != VALUE_NONE // Only in case of TT access race
        && (           PvNode ?  tte->bound() == BOUND_EXACT
            : ttValue >= beta ? (tte->bound() &  BOUND_LOWER)
                              : (tte->bound() &  BOUND_UPPER)))
    {
        ss->currentMove = ttMove; // Can be MOVE_NONE

        // If ttMove is quiet, update killers, history, counter move and followup move on TT hit
        if (ttValue >= beta && ttMove && !pos.capture_or_promotion(ttMove) && !inCheck)
            update_stats(pos, ss, ttMove, depth, NULL, 0);

        return ttValue;
    }

    // Step 5. Evaluate the position statically and update parent's gain statistics
    if (inCheck)
    {
        ss->staticEval = eval = VALUE_NONE;
        goto moves_loop;
    }

    else if (tte)
    {
        // Never assume anything on values stored in TT
        if ((ss->staticEval = eval = tte->eval_value()) == VALUE_NONE)
            eval = ss->staticEval = evaluate(pos);

        // Can ttValue be used as a better position evaluation?
        if (ttValue != VALUE_NONE)
            if (tte->bound() & (ttValue > eval ? BOUND_LOWER : BOUND_UPPER))
                eval = ttValue;
    }
    else
    {
        eval = ss->staticEval = evaluate(pos);
        TT.store(posKey, VALUE_NONE, BOUND_NONE, DEPTH_NONE, MOVE_NONE, ss->staticEval);
    }

    if (   !pos.captured_piece_type()
        &&  ss->staticEval != VALUE_NONE
        && (ss-1)->staticEval != VALUE_NONE
#ifdef GPSFISH
        &&!(move = (ss-1)->currentMove).isPass()
#else
        && (move = (ss-1)->currentMove) != MOVE_NULL
#endif
        &&  type_of(move) == NORMAL)
    {
        Square to = to_sq(move);
#ifdef GPSFISH
        Gains.update(move.ptypeO(), to, -(ss-1)->staticEval - ss->staticEval);
#else
        Gains.update(pos.piece_on(to), to, -(ss-1)->staticEval - ss->staticEval);
#endif
    }

    // Step 6. Razoring (skipped when in check)
    if (   !PvNode
        &&  depth < 4 * ONE_PLY
        &&  eval + razor_margin(depth) <= alpha
        &&  ttMove == MOVE_NONE
        &&  abs(beta) < VALUE_MATE_IN_MAX_PLY
#ifndef GPSFISH
        && !pos.pawn_on_7th(pos.side_to_move()))
#endif
      )
    {
        Value ralpha = alpha - razor_margin(depth);
        Value v = qsearch<NonPV, false>(pos, ss, ralpha, ralpha+1, DEPTH_ZERO);
        if (v <= ralpha)
            return v;
    }

    // Step 7. Futility pruning: child node (skipped when in check)
    if (   !PvNode
        && !ss->skipNullMove
        &&  depth < 7 * ONE_PLY
        &&  eval - futility_margin(depth) >= beta
        &&  abs(beta) < VALUE_MATE_IN_MAX_PLY
        &&  abs(eval) < VALUE_KNOWN_WIN
#ifndef GPSFISH
        &&  pos.non_pawn_material(pos.side_to_move())
#endif
	   )
        return eval - futility_margin(depth);

    // Step 8. Null move search with verification search (is omitted in PV nodes)
    if (   !PvNode
        && !ss->skipNullMove
        &&  depth >= 2 * ONE_PLY
        &&  eval >= beta
        &&  abs(beta) < VALUE_MATE_IN_MAX_PLY
#ifdef GPSFISH
      )
#else
        &&  pos.non_pawn_material(pos.side_to_move()))
#endif
    {
#ifdef GPSFISH
        ss->currentMove = Move::PASS(pos.side_to_move());
#else
        ss->currentMove = MOVE_NULL;
#endif

        assert(eval - beta >= 0);

        // Null move dynamic reduction based on depth and value
        Depth R =  3 * ONE_PLY
                 + depth / 4
                 + int(eval - beta) / PawnValueMg * ONE_PLY;

#ifdef GPSFISH
        pos.do_undo_null_move(st,
                [&](osl::Square){
                *(pos.eval+1)= *(pos.eval);
                pos.eval++;
                pos.eval->update(pos.osl_state,ss->currentMove);
#else
        pos.do_null_move(st);
#endif
        (ss+1)->skipNullMove = true;
        nullValue = depth-R < ONE_PLY ? -qsearch<NonPV, false>(pos, ss+1, -beta, -beta+1, DEPTH_ZERO)
                                      : - search<NonPV, false>(pos, ss+1, -beta, -beta+1, depth-R, !cutNode);
        (ss+1)->skipNullMove = false;
#ifdef GPSFISH
	    --pos.eval;
	  }
	  );
#else
        pos.undo_null_move();
#endif

        if (nullValue >= beta)
        {
            // Do not return unproven mate scores
            if (nullValue >= VALUE_MATE_IN_MAX_PLY)
                nullValue = beta;

            if (depth < 12 * ONE_PLY)
                return nullValue;

            // Do verification search at high depths
            ss->skipNullMove = true;
            Value v = depth-R < ONE_PLY ? qsearch<NonPV, false>(pos, ss, beta-1, beta, DEPTH_ZERO)
                                        :  search<NonPV, false>(pos, ss, beta-1, beta, depth-R, false);
            ss->skipNullMove = false;

            if (v >= beta)
                return nullValue;
        }
    }

    // Step 9. ProbCut (skipped when in check)
    // If we have a very good capture (i.e. SEE > seeValues[captured_piece_type])
    // and a reduced search returns a value much above beta, we can (almost) safely
    // prune the previous move.
    if (   !PvNode
        &&  depth >= 5 * ONE_PLY
        && !ss->skipNullMove
        &&  abs(beta) < VALUE_MATE_IN_MAX_PLY)
    {
        Value rbeta = std::min(beta + 200, VALUE_INFINITE);
        Depth rdepth = depth - 4 * ONE_PLY;

        assert(rdepth >= ONE_PLY);
        assert((ss-1)->currentMove != MOVE_NONE);
        assert((ss-1)->currentMove != MOVE_NULL);

        MovePicker mp(pos, ttMove, History, pos.captured_piece_type());
        CheckInfo ci(pos);

        while ((move = mp.next_move<false>()) != MOVE_NONE)
            if (pos.legal(move, ci.pinned))
            {
                ss->currentMove = move;
#ifdef GPSFISH
                pos.do_undo_move(move,st,
                        [&](osl::Square){
                        assert(pos.is_ok());
                        *(pos.eval+1)= *(pos.eval);
                        pos.eval++;
                        pos.eval->update(pos.osl_state,move);
#else
                pos.do_move(move, st, ci, pos.gives_check(move, ci));
#endif
                value = -search<NonPV, false>(pos, ss+1, -rbeta, -rbeta+1, rdepth, !cutNode);
#ifdef GPSFISH
                --pos.eval;
                });
#else
                pos.undo_move(move);
#endif
                if (value >= rbeta)
                    return value;
            }
    }

    // Step 10. Internal iterative deepening (skipped when in check)
    if (    depth >= (PvNode ? 5 * ONE_PLY : 8 * ONE_PLY)
        && !ttMove
        && (PvNode || ss->staticEval + 256 >= beta))
    {
        Depth d = depth - 2 * ONE_PLY - (PvNode ? DEPTH_ZERO : depth / 4);

        ss->skipNullMove = true;
        search<PvNode ? PV : NonPV, false>(pos, ss, alpha, beta, d, true);
        ss->skipNullMove = false;

        tte = TT.probe(posKey);
#ifdef GPSFISH
        ttMove = tte ? tte->move(pos) : MOVE_NONE;
#else
        ttMove = tte ? tte->move() : MOVE_NONE;
#endif
    }

moves_loop: // When in check and at SpNode search starts from here

    Square prevMoveSq = to_sq((ss-1)->currentMove);
#ifdef GPSFISH
    Move countermoves[] = { Countermoves[pos.piece_on(prevMoveSq)][prevMoveSq.index()].first,
                            Countermoves[pos.piece_on(prevMoveSq)][prevMoveSq.index()].second };
#else
    Move countermoves[] = { Countermoves[pos.piece_on(prevMoveSq)][prevMoveSq].first,
                            Countermoves[pos.piece_on(prevMoveSq)][prevMoveSq].second };
#endif

    Square prevOwnMoveSq = to_sq((ss-2)->currentMove);
#ifdef GPSFISH
    Move followupmoves[] = { Followupmoves[pos.piece_on(prevOwnMoveSq)][prevOwnMoveSq.index()].first,
                             Followupmoves[pos.piece_on(prevOwnMoveSq)][prevOwnMoveSq.index()].second };
#else
    Move followupmoves[] = { Followupmoves[pos.piece_on(prevOwnMoveSq)][prevOwnMoveSq].first,
                             Followupmoves[pos.piece_on(prevOwnMoveSq)][prevOwnMoveSq].second };
#endif

    MovePicker mp(pos, ttMove, depth, History, countermoves, followupmoves, ss);
    CheckInfo ci(pos);
    value = bestValue; // Workaround a bogus 'uninitialized' warning under gcc
    improving =   ss->staticEval >= (ss-2)->staticEval
               || ss->staticEval == VALUE_NONE
               ||(ss-2)->staticEval == VALUE_NONE;

    singularExtensionNode =   !RootNode
                           && !SpNode
#ifdef GPSFISH_FIX
                           &&  depth >= (PvNode ? 6 * ONE_PLY : 8 * ONE_PLY)
#else
                           &&  depth >= 8 * ONE_PLY
#endif
                           &&  ttMove != MOVE_NONE
#ifdef GPSFISH
                           && excludedMove==MOVE_NONE // Recursive singular search is not allowed
#else
                           && !excludedMove // Recursive singular search is not allowed
#endif
                           && (tte->bound() & BOUND_LOWER)
                           &&  tte->depth() >= depth - 3 * ONE_PLY;

    // Step 11. Loop through moves
    // Loop through all pseudo-legal moves until no moves remain or a beta cutoff occurs
    while ((move = mp.next_move<SpNode>()) != MOVE_NONE)
    {
      assert(is_ok(move));

      if (move == excludedMove)
          continue;

      // At root obey the "searchmoves" option and skip moves not listed in Root
      // Move List. As a consequence any illegal move is also skipped. In MultiPV
      // mode we also skip PV moves which have been already searched.
      if (RootNode && !std::count(RootMoves.begin() + PVIdx, RootMoves.end(), move))
          continue;

      if (SpNode)
      {
          // Shared counter cannot be decremented later if the move turns out to be illegal
          if (!pos.legal(move, ci.pinned))
              continue;

          moveCount = ++splitPoint->moveCount;
          splitPoint->mutex.unlock();
      }
      else
          ++moveCount;
#ifdef MOVE_STACK_REJECTIONS
      if(!Root && move_stack_rejections_probe(move,pos,ss,alpha)) {
          if (SpNode)
              lock_grab(&(sp->lock));
          continue;
      }
#endif

      if (RootNode)
      {
          Signals.firstRootMove = (moveCount == 1);

#ifndef GPSFISH
          if (thisThread == Threads.main() && Time::now() - SearchTime > 3000)
              sync_cout << "info depth " << depth / ONE_PLY
                        << " currmove " << move_to_uci(move, pos.is_chess960())
                        << " currmovenumber " << moveCount + PVIdx << sync_endl;
#endif
      }

      ext = DEPTH_ZERO;
      captureOrPromotion = pos.capture_or_promotion(move);
#ifdef GPSFISH
      givesCheck = pos.gives_check(move, ci);
      dangerous =   givesCheck; // XXX : add other condition ?
#else
      givesCheck =  type_of(move) == NORMAL && !ci.dcCandidates
                  ? ci.checkSq[type_of(pos.piece_on(from_sq(move)))] & to_sq(move)
                  : pos.gives_check(move, ci);

      dangerous =   givesCheck
                 || type_of(move) != NORMAL
                 || pos.advanced_pawn_push(move);
#endif

#ifdef GPSFISH_FIX
      // Step 12. Extend checks and, in PV nodes, also dangerous moves
      if (PvNode && dangerous)
          ext = ONE_PLY;

      else if (givesCheck && pos.see_sign(move) >= 0)
          ext = inCheck || ss->staticEval <= alpha ? ONE_PLY : ONE_PLY / 2;
#else
      // Step 12. Extend checks
      if (givesCheck && pos.see_sign(move) >= VALUE_ZERO)
          ext = ONE_PLY;
#endif

      // Singular extension search. If all moves but one fail low on a search of
      // (alpha-s, beta-s), and just one fails high on (alpha, beta), then that move
      // is singular and should be extended. To verify this we do a reduced search
      // on all the other moves but the ttMove and if the result is lower than
      // ttValue minus a margin then we extend the ttMove.
      if (    singularExtensionNode
          &&  move == ttMove
          && !ext
          &&  pos.legal(move, ci.pinned)
          &&  abs(ttValue) < VALUE_KNOWN_WIN)
      {
          assert(ttValue != VALUE_NONE);

          Value rBeta = ttValue - int(depth);
          ss->excludedMove = move;
          ss->skipNullMove = true;
          value = search<NonPV, false>(pos, ss, rBeta - 1, rBeta, depth / 2, cutNode);
          ss->skipNullMove = false;
          ss->excludedMove = MOVE_NONE;

          if (value < rBeta)
              ext = ONE_PLY;
      }

      // Update the current move (this must be done after singular extension search)
      newDepth = depth - ONE_PLY + ext;

      // Step 13. Pruning at shallow depth (exclude PV nodes)
      if (   !PvNode
          && !captureOrPromotion
          && !inCheck
          && !dangerous
       /* &&  move != ttMove Already implicit in the next condition */
          &&  bestValue > VALUE_MATED_IN_MAX_PLY)
      {
          // Move count based pruning
          if (   depth < 16 * ONE_PLY
              && moveCount >= FutilityMoveCounts[improving][depth] )
          {
              if (SpNode)
                  splitPoint->mutex.lock();

              continue;
          }

          predictedDepth = newDepth - reduction<PvNode>(improving, depth, moveCount);

          // Futility pruning: parent node
          if (predictedDepth < 7 * ONE_PLY)
          {
              futilityValue = ss->staticEval + futility_margin(predictedDepth)
#ifdef GPSFISH
                            + 128 + Gains[pos.moved_piece(move)][to_sq(move).index()];
#else
                            + 128 + Gains[pos.moved_piece(move)][to_sq(move)];
#endif

              if (futilityValue <= alpha)
              {
                  bestValue = std::max(bestValue, futilityValue);

                  if (SpNode)
                  {
                      splitPoint->mutex.lock();
                      if (bestValue > splitPoint->bestValue)
                          splitPoint->bestValue = bestValue;
                  }
                  continue;
              }
          }

          // Prune moves with negative SEE at low depths
          if (predictedDepth < 4 * ONE_PLY && pos.see_sign(move) < VALUE_ZERO)
          {
              if (SpNode)
                  splitPoint->mutex.lock();

              continue;
          }
      }

      // Check for legality just before making the move
      if (!RootNode && !SpNode && !pos.legal(move, ci.pinned))
      {
          moveCount--;
          continue;
      }

      pvMove = PvNode && moveCount == 1;
      ss->currentMove = move;
      if (!SpNode && !captureOrPromotion && quietCount < 64)
          quietsSearched[quietCount++] = move;

#ifdef GPSFISH
      assert(pos.eval->value()==eval_t(pos.osl_state,false).value());
      (ss+1)->checkmateTested = false;
      pos.do_undo_move(move,st,
              [&](osl::Square){
              *(pos.eval+1)= *(pos.eval);
              pos.eval++;
              pos.eval->update(pos.osl_state,move);
              assert(pos.eval->value()==eval_t(pos.osl_state,false).value());

    const bool RootNode = NT == Root;
    const bool PvNode   = NT == PV || NT == Root;

#else
      // Step 14. Make the move
      pos.do_move(move, st, ci, givesCheck);
#endif

      // Step 15. Reduced depth search (LMR). If the move fails high it will be
      // re-searched at full depth.
      if (    depth >= 3 * ONE_PLY
          && !pvMove
          && !captureOrPromotion
#ifdef GPSFISH_FIX
          && !dangerous
#endif
          &&  move != ttMove
          &&  move != ss->killers[0]
          &&  move != ss->killers[1])
      {
          ss->reduction = reduction<PvNode>(improving, depth, moveCount);

          if (!PvNode && cutNode)
              ss->reduction += ONE_PLY;

#ifdef GPSFISH
          else if (History[pos.piece_on(to_sq(move))][to_sq(move).index()] < 0)
#else
          else if (History[pos.piece_on(to_sq(move))][to_sq(move)] < 0)
#endif
              ss->reduction += ONE_PLY / 2;

          if (move == countermoves[0] || move == countermoves[1])
              ss->reduction = std::max(DEPTH_ZERO, ss->reduction - ONE_PLY);

          Depth d = std::max(newDepth - ss->reduction, ONE_PLY);
          if (SpNode)
              alpha = splitPoint->alpha;

          value = -search<NonPV, false>(pos, ss+1, -(alpha+1), -alpha, d, true);

          // Re-search at intermediate depth if reduction is very high
          if (value > alpha && ss->reduction >= 4 * ONE_PLY)
          {
              Depth d2 = std::max(newDepth - 2 * ONE_PLY, ONE_PLY);
              value = -search<NonPV, false>(pos, ss+1, -(alpha+1), -alpha, d2, true);
          }

          doFullDepthSearch = (value > alpha && ss->reduction != DEPTH_ZERO);
          ss->reduction = DEPTH_ZERO;
      }
      else
          doFullDepthSearch = !pvMove;

      // Step 16. Full depth search, when LMR is skipped or fails high
      if (doFullDepthSearch)
      {
          if (SpNode)
              alpha = splitPoint->alpha;

          value = newDepth < ONE_PLY ?
                          givesCheck ? -qsearch<NonPV,  true>(pos, ss+1, -(alpha+1), -alpha, DEPTH_ZERO)
                                     : -qsearch<NonPV, false>(pos, ss+1, -(alpha+1), -alpha, DEPTH_ZERO)
                                     : - search<NonPV, false>(pos, ss+1, -(alpha+1), -alpha, newDepth, !cutNode);
      }

      // For PV nodes only, do a full PV search on the first move or after a fail
      // high (in the latter case search only if value < beta), otherwise let the
      // parent node fail low with value <= alpha and to try another move.
      if (PvNode && (pvMove || (value > alpha && (RootNode || value < beta))))
          value = newDepth < ONE_PLY ?
                          givesCheck ? -qsearch<PV,  true>(pos, ss+1, -beta, -alpha, DEPTH_ZERO)
                                     : -qsearch<PV, false>(pos, ss+1, -beta, -alpha, DEPTH_ZERO)
                                     : - search<PV, false>(pos, ss+1, -beta, -alpha, newDepth, false);
#ifdef GPSFISH
      --pos.eval;
      } );
#else
      // Step 17. Undo move
      pos.undo_move(move);
#endif

      assert(value > -VALUE_INFINITE && value < VALUE_INFINITE);

      // Step 18. Check for new best move
      if (SpNode)
      {
          splitPoint->mutex.lock();
          bestValue = splitPoint->bestValue;
          alpha = splitPoint->alpha;
      }

      // Finished searching the move. If a stop or a cutoff occurred, the return
      // value of the search cannot be trusted, and we return immediately without
      // updating best move, PV and TT.
      if (Signals.stop || thisThread->cutoff_occurred())
          return VALUE_ZERO;

      if (RootNode)
      {
          RootMove& rm = *std::find(RootMoves.begin(), RootMoves.end(), move);

          // PV move or new best move ?
          if (pvMove || value > alpha)
          {
              rm.score = value;
              rm.extract_pv_from_tt(pos);

              // We record how often the best move has been changed in each
              // iteration. This information is used for time management: When
              // the best move changes frequently, we allocate some more time.
              if (!pvMove)
                  ++BestMoveChanges;

#if 0 //def GPSFISH
              if (depth >= 5*ONE_PLY
                      && (!isPvMove || current_search_time() >= 5000))
                  cout << "info"
                      << depth_to_uci(depth)
                      << score_to_uci(rm->score, alpha, beta)
                      << speed_to_uci(pos.nodes_searched())
                      << pv_to_uci(&rm->pv[0], 0 + 1, false) << endl;
#endif

          }
          else
              // All other moves but the PV are set to the lowest value: this is
              // not a problem when sorting because the sort is stable and the
              // move position in the list is preserved - just the PV is pushed up.
              rm.score = -VALUE_INFINITE;
      }

      if (value > bestValue)
      {
          bestValue = SpNode ? splitPoint->bestValue = value : value;

          if (value > alpha)
          {
              bestMove = SpNode ? splitPoint->bestMove = move : move;

              if (PvNode && value < beta) // Update alpha! Always alpha < beta
                  alpha = SpNode ? splitPoint->alpha = value : value;
              else
              {
                  assert(value >= beta); // Fail high

                  if (SpNode)
                      splitPoint->cutoff = true;

                  break;
              }
          }
      }

      // Step 19. Check for splitting the search
      if (   !SpNode
          &&  Threads.size() >= 2
          &&  depth >= Threads.minimumSplitDepth
          &&  (   !thisThread->activeSplitPoint
               || !thisThread->activeSplitPoint->allSlavesSearching)
          &&  thisThread->splitPointsSize < MAX_SPLITPOINTS_PER_THREAD)
      {
          assert(bestValue > -VALUE_INFINITE && bestValue < beta);

          thisThread->split<FakeSplit>(pos, ss, alpha, beta, &bestValue, &bestMove,
                                       depth, moveCount, &mp, NT, cutNode);

          if (Signals.stop || thisThread->cutoff_occurred())
              return VALUE_ZERO;

          if (bestValue >= beta)
              break;
      }
    }

    if (SpNode)
        return bestValue;

    // Following condition would detect a stop or a cutoff set only after move
    // loop has been completed. But in this case bestValue is valid because we
    // have fully searched our subtree, and we can anyhow save the result in TT.
    /*
       if (Signals.stop || thisThread->cutoff_occurred())
        return VALUE_DRAW;
    */

    // Step 20. Check for mate and stalemate
    // All legal moves have been searched and if there are no legal moves, it
    // must be mate or stalemate. If we are in a singular extension search then
    // return a fail low score.
    if (!moveCount)
<<<<<<< HEAD
#ifdef GPSFISH
        return  (excludedMove != MOVE_NONE) ? alpha
              : (inCheck ? (move_is_pawn_drop((ss-1)->currentMove) ? mate_in(ss->ply) : mated_in(ss->ply) ) : VALUE_DRAW); // XXX : checking checkmate by pawn drop
#else
        return  excludedMove ? alpha
              : inCheck ? mated_in(ss->ply) : DrawValue[pos.side_to_move()];
#endif
=======
        bestValue = excludedMove ? alpha
                   :     inCheck ? mated_in(ss->ply) : DrawValue[pos.side_to_move()];

    // Quiet best move: update killers, history, countermoves and followupmoves
    else if (bestValue >= beta && !pos.capture_or_promotion(bestMove) && !inCheck)
        update_stats(pos, ss, bestMove, depth, quietsSearched, quietCount - 1);
>>>>>>> 696d6ced

    TT.store(posKey, value_to_tt(bestValue, ss->ply),
             bestValue >= beta  ? BOUND_LOWER :
#ifdef GPSFISH
             PvNode && (bestMove != MOVE_NONE) ? BOUND_EXACT : BOUND_UPPER,
#else
             PvNode && bestMove ? BOUND_EXACT : BOUND_UPPER,
#endif
             depth, bestMove, ss->staticEval);

    assert(bestValue > -VALUE_INFINITE && bestValue < VALUE_INFINITE);

    return bestValue;
  }


  // qsearch() is the quiescence search function, which is called by the main
  // search function when the remaining depth is zero (or, to be more precise,
  // less than ONE_PLY).

  template <NodeType NT, bool InCheck>
  Value qsearch(Position& pos, Stack* ss, Value alpha, Value beta, Depth depth) {

    const bool PvNode = NT == PV;

    assert(NT == PV || NT == NonPV);
    assert(InCheck == !!pos.checkers());
    assert(alpha >= -VALUE_INFINITE && alpha < beta && beta <= VALUE_INFINITE);
    assert(PvNode || (alpha == beta - 1));
    assert(depth <= DEPTH_ZERO);

    StateInfo st;
    const TTEntry* tte;
    Key posKey;
    Move ttMove, move, bestMove;
    Value bestValue, value, ttValue, futilityValue, futilityBase, oldAlpha;
    bool givesCheck, evasionPrunable;
    Depth ttDepth;

    // To flag BOUND_EXACT a node with eval above alpha and no available moves
    if (PvNode)
        oldAlpha = alpha;

    ss->currentMove = bestMove = MOVE_NONE;
    ss->ply = (ss-1)->ply + 1;

    // Check for an instant draw or if the maximum ply has been reached
    if (pos.is_draw() || ss->ply > MAX_PLY)
        return ss->ply > MAX_PLY && !InCheck ? evaluate(pos) : DrawValue[pos.side_to_move()];

    // Decide whether or not to include checks: this fixes also the type of
    // TT entry depth that we are going to use. Note that in qsearch we use
    // only two types of depth in TT: DEPTH_QS_CHECKS or DEPTH_QS_NO_CHECKS.
    ttDepth = InCheck || depth >= DEPTH_QS_CHECKS ? DEPTH_QS_CHECKS
                                                  : DEPTH_QS_NO_CHECKS;

#ifdef GPSFISH
    if(can_capture_king(pos)){
        return mate_in(0);
    }
    if(!pos.osl_state.inCheck()
            && ImmediateCheckmate::hasCheckmateMove
            (pos.side_to_move(),pos.osl_state,bestMove)) {
        return mate_in(ss->ply);
    }
#endif

    // Transposition table lookup
    posKey = pos.key();
    tte = TT.probe(posKey);
#ifdef GPSFISH
    ttMove = tte ? tte->move(pos) : MOVE_NONE;
#else
    ttMove = tte ? tte->move() : MOVE_NONE;
#endif
    ttValue = tte ? value_from_tt(tte->value(),ss->ply) : VALUE_NONE;

    if (   tte
        && tte->depth() >= ttDepth
        && ttValue != VALUE_NONE // Only in case of TT access race
        && (           PvNode ?  tte->bound() == BOUND_EXACT
            : ttValue >= beta ? (tte->bound() &  BOUND_LOWER)
                              : (tte->bound() &  BOUND_UPPER)))
    {
        ss->currentMove = ttMove; // Can be MOVE_NONE
        return ttValue;
    }

    // Evaluate the position statically
    if (InCheck)
    {
        ss->staticEval = VALUE_NONE;
        bestValue = futilityBase = -VALUE_INFINITE;
    }
    else
    {
        if (tte)
        {
            // Never assume anything on values stored in TT
            if ((ss->staticEval = bestValue = tte->eval_value()) == VALUE_NONE)
                ss->staticEval = bestValue = evaluate(pos);

            // Can ttValue be used as a better position evaluation?
            if (ttValue != VALUE_NONE)
                if (tte->bound() & (ttValue > bestValue ? BOUND_LOWER : BOUND_UPPER))
                    bestValue = ttValue;
        }
        else
            ss->staticEval = bestValue = evaluate(pos);

        // Stand pat. Return immediately if static value is at least beta
        if (bestValue >= beta)
        {
            if (!tte)
                TT.store(pos.key(), value_to_tt(bestValue, ss->ply), BOUND_LOWER,
                         DEPTH_NONE, MOVE_NONE, ss->staticEval);

            return bestValue;
        }

        if (PvNode && bestValue > alpha)
            alpha = bestValue;

        futilityBase = bestValue + 128;
    }

    // Initialize a MovePicker object for the current position, and prepare
    // to search the moves. Because the depth is <= 0 here, only captures,
    // queen promotions and checks (only if depth >= DEPTH_QS_CHECKS) will
    // be generated.
    MovePicker mp(pos, ttMove, depth, History, to_sq((ss-1)->currentMove));
    CheckInfo ci(pos);

    // Loop through the moves until no moves remain or a beta cutoff occurs
    while ((move = mp.next_move<false>()) != MOVE_NONE)
    {
      assert(is_ok(move));

#ifdef MOVE_STACK_REJECTIONS
      if(move_stack_rejections_probe(move,pos,ss,alpha)) continue;
#endif

#ifdef GPSFISH
      givesCheck = pos.gives_check(move, ci);
#else
      givesCheck =  type_of(move) == NORMAL && !ci.dcCandidates
                  ? ci.checkSq[type_of(pos.piece_on(from_sq(move)))] & to_sq(move)
                  : pos.gives_check(move, ci);
#endif

      // Futility pruning
      if (   !PvNode
          && !InCheck
          && !givesCheck
          &&  move != ttMove
          &&  futilityBase > -VALUE_KNOWN_WIN
#ifndef GPSFISH
          && !pos.advanced_pawn_push(move)
#endif
         )
      {
#ifdef GPSFISH
          futilityValue =  futilityBase
                         + PieceValue[EG][pos.piece_on(to_sq(move))]
                         + (type_of(move) == PROMOTION ? promote_value_of_piece_on(pos.piece_on(from_sq(move))) : VALUE_ZERO); // XXX : need condition ?
#else
          assert(type_of(move) != ENPASSANT); // Due to !pos.advanced_pawn_push

          futilityValue = futilityBase + PieceValue[EG][pos.piece_on(to_sq(move))];
#endif

          if (futilityValue < beta)
          {
              bestValue = std::max(bestValue, futilityValue);
              continue;
          }

          if (futilityBase < beta && pos.see(move) <= VALUE_ZERO)
          {
              bestValue = std::max(bestValue, futilityBase);
              continue;
          }
      }

      // Detect non-capture evasions that are candidates to be pruned
      evasionPrunable =    InCheck
                       &&  bestValue > VALUE_MATED_IN_MAX_PLY
                       && !pos.capture(move)
#ifndef GPSFISH
                       && !pos.can_castle(pos.side_to_move())
#endif
                       ;

      // Don't search moves with negative SEE values
      if (   !PvNode
          && (!InCheck || evasionPrunable)
          &&  move != ttMove
#ifndef GPSFISH
          &&  type_of(move) != PROMOTION
#endif
          &&  pos.see_sign(move) < VALUE_ZERO)
          continue;

      // Check for legality just before making the move
      if (!pos.legal(move, ci.pinned))
          continue;

      ss->currentMove = move;

      // Make and search the move
#ifdef GPSFISH
      pos.do_undo_move(move,st,
              [&](osl::Square){
              assert(pos.is_ok());
              *(pos.eval+1)= *(pos.eval);
              pos.eval++;
              pos.eval->update(pos.osl_state,move);
              assert(pos.eval_is_ok());
#else
      pos.do_move(move, st, ci, givesCheck);
#endif
      value = givesCheck ? -qsearch<NT,  true>(pos, ss+1, -beta, -alpha, depth - ONE_PLY)
                         : -qsearch<NT, false>(pos, ss+1, -beta, -alpha, depth - ONE_PLY);
#ifdef GPSFISH
      --pos.eval;
      }
      );
#else
      pos.undo_move(move);
#endif

      assert(value > -VALUE_INFINITE && value < VALUE_INFINITE);

      // Check for new best move
      if (value > bestValue)
      {
          bestValue = value;

          if (value > alpha)
          {
              if (PvNode && value < beta) // Update alpha here! Always alpha < beta
              {
                  alpha = value;
                  bestMove = move;
              }
              else // Fail high
              {
                  TT.store(posKey, value_to_tt(value, ss->ply), BOUND_LOWER,
                           ttDepth, move, ss->staticEval);

                  return value;
              }
          }
       }
    }

#ifdef GPSFISH_CHECKMATE3_QUIESCE
    if (bestValue < beta && depth >= DEPTH_QS_CHECKS
            && (!(ss-1)->currentMove.isNormal()
            || (ss-1)->currentMove.ptype() == osl::KING)) {
        osl::checkmate::King8Info king8=pos.osl_state.king8Info(alt(pos.side_to_move()));
        assert(king8.uint64Value() == osl::checkmate::King8Info::make(pos.side_to_move(), pos.osl_state).uint64Value());
        bool in_danger = king8.dropCandidate() | king8.moveCandidate2();
        if (in_danger) {
            osl::checkmate::FixedDepthSearcher solver(pos.osl_state);
            if (solver.hasCheckmateMoveOfTurn(2,bestMove).isCheckmateSuccess()) {
                return mate_in(ss->ply+2);
            }
        }
    }
#endif

    // All legal moves have been searched. A special case: If we're in check
    // and no legal moves were found, it is checkmate.
    if (InCheck && bestValue == -VALUE_INFINITE)
#ifdef GPSFISH
        return (move_is_pawn_drop((ss-1)->currentMove) ? mate_in(ss->ply) : mated_in(ss->ply)); // Plies to mate from the root
#else
        return mated_in(ss->ply); // Plies to mate from the root
#endif

    TT.store(posKey, value_to_tt(bestValue, ss->ply),
             PvNode && bestValue > oldAlpha ? BOUND_EXACT : BOUND_UPPER,
             ttDepth, bestMove, ss->staticEval);

    assert(bestValue > -VALUE_INFINITE && bestValue < VALUE_INFINITE);

    return bestValue;
  }


  // value_to_tt() adjusts a mate score from "plies to mate from the root" to
  // "plies to mate from the current position". Non-mate scores are unchanged.
  // The function is called before storing a value in the transposition table.

  Value value_to_tt(Value v, int ply) {

    assert(v != VALUE_NONE);

    return  v >= VALUE_MATE_IN_MAX_PLY  ? v + ply
          : v <= VALUE_MATED_IN_MAX_PLY ? v - ply : v;
  }


  // value_from_tt() is the inverse of value_to_tt(): It adjusts a mate score
  // from the transposition table (which refers to the plies to mate/be mated
  // from current position) to "plies to mate/be mated from the root".

  Value value_from_tt(Value v, int ply) {

    return  v == VALUE_NONE             ? VALUE_NONE
          : v >= VALUE_MATE_IN_MAX_PLY  ? v - ply
          : v <= VALUE_MATED_IN_MAX_PLY ? v + ply : v;
  }


  // update_stats() updates killers, history, countermoves and followupmoves stats after a fail-high
  // of a quiet move.

  void update_stats(const Position& pos, Stack* ss, Move move, Depth depth, Move* quiets, int quietsCnt) {

    if (ss->killers[0] != move)
    {
        ss->killers[1] = ss->killers[0];
        ss->killers[0] = move;
    }

    // Increase history value of the cut-off move and decrease all the other
    // played quiet moves.
    Value bonus = Value(int(depth) * int(depth));
    History.update(pos.moved_piece(move), to_sq(move), bonus);
    for (int i = 0; i < quietsCnt; ++i)
    {
        Move m = quiets[i];
        History.update(pos.moved_piece(m), to_sq(m), -bonus);
    }

    if (is_ok((ss-1)->currentMove))
    {
        Square prevMoveSq = to_sq((ss-1)->currentMove);
        Countermoves.update(pos.piece_on(prevMoveSq), prevMoveSq, move);
    }

    if (is_ok((ss-2)->currentMove) && (ss-1)->currentMove == (ss-1)->ttMove)
    {
        Square prevOwnMoveSq = to_sq((ss-2)->currentMove);
        Followupmoves.update(pos.piece_on(prevOwnMoveSq), prevOwnMoveSq, move);
    }
  }


  // When playing with a strength handicap, choose best move among the MultiPV
  // set using a statistical rule dependent on 'level'. Idea by Heinz van Saanen.

  Move Skill::pick_move() {

    static RKISS rk;

    // PRNG sequence should be not deterministic
    for (int i = Time::now() % 50; i > 0; --i)
        rk.rand<unsigned>();

    // RootMoves are already sorted by score in descending order
    int variance = std::min(RootMoves[0].score - RootMoves[MultiPV - 1].score, PawnValueMg);
    int weakness = 120 - 2 * level;
    int max_s = -VALUE_INFINITE;
    best = MOVE_NONE;

    // Choose best move. For each move score we add two terms both dependent on
    // weakness. One deterministic and bigger for weaker moves, and one random,
    // then we choose the move with the resulting highest score.
    for (size_t i = 0; i < MultiPV; ++i)
    {
        int s = RootMoves[i].score;

        // Don't allow crazy blunders even at very low skills
        if (i > 0 && RootMoves[i-1].score > s + 2 * PawnValueMg)
            break;

        // This is our magic formula
        s += (  weakness * int(RootMoves[0].score - s)
              + variance * (rk.rand<unsigned>() % weakness)) / 128;

        if (s > max_s)
        {
            max_s = s;
            best = RootMoves[i].pv[0];
        }
    }
    return best;
  }


  // uci_pv() formats PV information according to the UCI protocol. UCI
  // requires that all (if any) unsearched PV lines are sent using a previous
  // search score.

  string uci_pv(const Position& pos, int depth, Value alpha, Value beta) {

    std::stringstream ss;
    Time::point elapsed = Time::now() - SearchTime + 1;
    size_t uciPVSize = std::min((size_t)Options["MultiPV"], RootMoves.size());
    int selDepth = 0;

    for (size_t i = 0; i < Threads.size(); ++i)
        if (Threads[i]->maxPly > selDepth)
            selDepth = Threads[i]->maxPly;

    for (size_t i = 0; i < uciPVSize; ++i)
    {
        bool updated = (i <= PVIdx);

        if (depth == 1 && !updated)
            continue;

        int d   = updated ? depth : depth - 1;
        Value v = updated ? RootMoves[i].score : RootMoves[i].prevScore;

        if (ss.rdbuf()->in_avail()) // Not at first line
            ss << "\n";

        ss << "info depth " << d
           << " seldepth "  << selDepth
           << " score "     << (i == PVIdx ? score_to_uci(v, alpha, beta) : score_to_uci(v))
           << " nodes "     << pos.nodes_searched()
           << " nps "       << pos.nodes_searched() * 1000 / elapsed
           << " time "      << elapsed
#ifdef GPSFISH
           << " hashfull "  << TT.get_hashfull()
#endif
           << " multipv "   << i + 1
           << " pv";

        for (size_t j = 0; RootMoves[i].pv[j] != MOVE_NONE; ++j)
            ss << " " << move_to_uci(RootMoves[i].pv[j], pos.is_chess960());
    }

    return ss.str();
  }

} // namespace


/// RootMove::extract_pv_from_tt() builds a PV by adding moves from the TT table.
/// We also consider both failing high nodes and BOUND_EXACT nodes here to
/// ensure that we have a ponder move even when we fail high at root. This
/// results in a long PV to print that is important for position analysis.

#ifdef GPSFISH
void RootMove::extract_pv_from_tt_rec(Position& pos,int ply)
{
  const TTEntry* tte = TT.probe(pos.key());

  if ( tte != NULL
          && tte->move(pos) != MOVE_NONE
          && pos.pseudo_legal(tte->move(pos))
          && pos.legal(tte->move(pos), pos.pinned_pieces(pos.side_to_move()))
          && ply < MAX_PLY
          && (!pos.is_draw() || ply < 2))
  {
      pv.push_back(tte->move(pos));
      StateInfo st;
      pos.do_undo_move(tte->move(pos),st,
              [&](osl::Square){
              assert(pos.is_ok());
              extract_pv_from_tt_rec(pos,ply+1);
      } );
  }

  pv.push_back(MOVE_NONE);
}
#endif

void RootMove::extract_pv_from_tt(Position& pos) {

#ifndef GPSFISH
  StateInfo state[MAX_PLY_PLUS_6], *st = state;
  const TTEntry* tte;
  int ply = 0;
#endif
  Move m = pv[0];

  pv.clear();
#ifdef GPSFISH
  pv.push_back(m);

  StateInfo st;
  pos.do_undo_move(pv[0],st,
          [&](osl::Square){
          assert(pos.is_ok());
          extract_pv_from_tt_rec(pos,1);
          } );
#else

  do {
      pv.push_back(m);

      assert(MoveList<LEGAL>(pos).contains(pv[ply]));

      pos.do_move(pv[ply++], *st++);
      tte = TT.probe(pos.key());

  } while (   tte
           && pos.pseudo_legal(m = tte->move()) // Local copy, TT could change
           && pos.legal(m, pos.pinned_pieces(pos.side_to_move()))
           && ply < MAX_PLY
           && (!pos.is_draw() || ply < 2));

  pv.push_back(MOVE_NONE); // Must be zero-terminating

  while (ply) pos.undo_move(pv[--ply]);
#endif
}


/// RootMove::insert_pv_in_tt() is called at the end of a search iteration, and
/// inserts the PV back into the TT. This makes sure the old PV moves are searched
/// first, even if the old TT entries have been overwritten.

#ifdef GPSFISH
void RootMove::insert_pv_in_tt_rec(Position& pos,int ply)
{
  const TTEntry* tte = TT.probe(pos.key());

  if (!tte || tte->move(pos) != pv[ply]) // Don't overwrite correct entries
      TT.store(pos.key(), VALUE_NONE, BOUND_NONE, DEPTH_NONE, pv[ply], VALUE_NONE);

  if (pv[ply+1] != MOVE_NONE) {
      StateInfo st;
      pos.do_undo_move(pv[ply],st,
              [&](osl::Square){
              assert(pos.is_ok());
              *(pos.eval+1)= *(pos.eval);
              pos.eval++;
              pos.eval->update(pos.osl_state,pv[ply]);
              insert_pv_in_tt_rec(pos,ply+1);
              --pos.eval;
      } );
  }
}
#endif

void RootMove::insert_pv_in_tt(Position& pos) {

#ifdef GPSFISH
  insert_pv_in_tt_rec(pos,0);
#else

  StateInfo state[MAX_PLY_PLUS_6], *st = state;
  const TTEntry* tte;
  int ply = 0;

  do {
      tte = TT.probe(pos.key());

      if (!tte || tte->move() != pv[ply]) // Don't overwrite correct entries
          TT.store(pos.key(), VALUE_NONE, BOUND_NONE, DEPTH_NONE, pv[ply], VALUE_NONE);

      assert(MoveList<LEGAL>(pos).contains(pv[ply]));

      pos.do_move(pv[ply++], *st++);

  } while (pv[ply] != MOVE_NONE);

  while (ply) pos.undo_move(pv[--ply]);
#endif
}

#ifdef GPSFISH
inline bool single_bit(uint64_t b) {
  return !(b & (b - 1));
}
#endif

/// Thread::idle_loop() is where the thread is parked when it has no work to do

void Thread::idle_loop() {

  // Pointer 'this_sp' is not null only if we are called from split(), and not
  // at the thread creation. This means we are the split point's master.
  SplitPoint* this_sp = splitPointsSize ? activeSplitPoint : NULL;

  assert(!this_sp || (this_sp->masterThread == this && searching));

  while (true)
  {
      // If we are not searching, wait for a condition to be signaled instead of
      // wasting CPU time polling for work.
      while (!searching || exit)
      {
          if (exit)
          {
              assert(!this_sp);
              return;
          }

          // Grab the lock to avoid races with Thread::notify_one()
          mutex.lock();

          // If we are master and all slaves have finished then exit idle_loop
          if (this_sp && this_sp->slavesMask.none())
          {
              mutex.unlock();
              break;
          }

          // Do sleep after retesting sleep conditions under lock protection. In
          // particular we need to avoid a deadlock in case a master thread has,
          // in the meanwhile, allocated us and sent the notify_one() call before
          // we had the chance to grab the lock.
          if (!searching && !exit)
              sleepCondition.wait(mutex);

          mutex.unlock();
      }

      // If this thread has been assigned work, launch a search
      if (searching)
      {
          assert(!exit);

          Threads.mutex.lock();

          assert(searching);
          assert(activeSplitPoint);

          // Copy split point position and search stack and call search()
#ifdef MOVE_STACK_REJECTIONS
          SearchStack ss_base[MAX_PLY_PLUS_6];
          SplitPoint* tsp = threads[threadID].splitPoint;
          Position pos(*tsp->pos, threadID);
          int ply=tsp->ss->ply;
          assert(0< ply && ply+3<MAX_PLY_PLUS_6);
          for(int i=0;i<ply-1;i++)
              ss_base[i].currentMove=(tsp->ss-ply+i)->currentMove;
          SearchStack *ss= &ss_base[ply-1];
#else
          SplitPoint* sp = activeSplitPoint;

          Threads.mutex.unlock();

          Stack stack[MAX_PLY_PLUS_6], *ss = stack+2; // To allow referencing (ss-2)
          Position pos(*sp->pos, this);
#endif

          std::memcpy(ss-2, sp->ss-2, 5 * sizeof(Stack));
          ss->splitPoint = sp;

#ifdef GPSFISH
          uint64_t es_base[(MAX_PLY_PLUS_6*sizeof(eval_t)+sizeof(uint64_t)-1)/sizeof(uint64_t)];
          eval_t *es=(eval_t *)&es_base[0];
          assert(sp->pos->eval);
          es[0]= *(sp->pos->eval);
          pos.eval= &es[0];
#endif

          sp->mutex.lock();

          assert(activePosition == NULL);

          activePosition = &pos;

          if (sp->nodeType == NonPV)
              search<NonPV, true>(pos, ss, sp->alpha, sp->beta, sp->depth, sp->cutNode);

          else if (sp->nodeType == PV)
              search<PV, true>(pos, ss, sp->alpha, sp->beta, sp->depth, sp->cutNode);

          else if (sp->nodeType == Root)
              search<Root, true>(pos, ss, sp->alpha, sp->beta, sp->depth, sp->cutNode);

          else
              assert(false);

          assert(searching);

          searching = false;
          activePosition = NULL;
          sp->slavesMask.reset(idx);
          sp->allSlavesSearching = false;
          sp->nodes += pos.nodes_searched();

          // Wake up the master thread so to allow it to return from the idle
          // loop in case we are the last slave of the split point.
          if (    this != sp->masterThread
              &&  sp->slavesMask.none())
          {
              assert(!sp->masterThread->searching);
              sp->masterThread->notify_one();
          }

          // After releasing the lock we can't access any SplitPoint related data
          // in a safe way because it could have been released under our feet by
          // the sp master.
          sp->mutex.unlock();

          // Try to late join to another split point if none of its slaves has
          // already finished.
          if (Threads.size() > 2)
              for (size_t i = 0; i < Threads.size(); ++i)
              {
                  int size = Threads[i]->splitPointsSize; // Local copy
                  sp = size ? &Threads[i]->splitPoints[size - 1] : NULL;

                  if (   sp
                      && sp->allSlavesSearching
                      && available_to(Threads[i]))
                  {
                      // Recheck the conditions under lock protection
                      Threads.mutex.lock();
                      sp->mutex.lock();

                      if (   sp->allSlavesSearching
                          && available_to(Threads[i]))
                      {
                           sp->slavesMask.set(idx);
                           activeSplitPoint = sp;
                           searching = true;
                      }

                      sp->mutex.unlock();
                      Threads.mutex.unlock();

                      break; // Just a single attempt
                  }
              }
      }

      // If this thread is the master of a split point and all slaves have finished
      // their work at this split point, return from the idle loop.
      if (this_sp && this_sp->slavesMask.none())
      {
          this_sp->mutex.lock();
          bool finished = this_sp->slavesMask.none(); // Retest under lock protection
          this_sp->mutex.unlock();
          if (finished)
              return;
      }
  }
}

#ifndef GPSFISH_DFPN
void do_checkmate(const Position& pos, int mateTime){
    sync_cout << "checkmate notimplemented";
    return;
}
#else
void do_checkmate(const Position& pos, int mateTime){
    Signals.stop=false;
    osl::NumEffectState state(pos.osl_state);
#if (! defined ALLOW_KING_ABSENCE)
    if (state.kingSquare(state.turn()).isPieceStand()) {
        sync_cout << "checkmate notimplemented";
        return;
    }
#endif
    osl::checkmate::DfpnTable table(state.turn());
    const osl::PathEncoding path(state.turn());
    osl::Move checkmate_move;
    std::vector<osl::Move> pv;
    osl::checkmate::ProofDisproof result;
    osl::checkmate::Dfpn dfpn;
    dfpn.setTable(&table);
    double seconds=(double)mateTime/1000.0;
    osl::misc::time_point start = osl::misc::clock::now();
    size_t step = 100000, total = 0;
    double scale = 1.0;
    for (size_t limit = step; true; limit = static_cast<size_t>(step*scale)) {
        result = dfpn.
            hasCheckmateMove(state, osl::hash::HashKey(state), path, limit, checkmate_move, Move(), &pv);
        double elapsed = osl::misc::elapsedSeconds(start) + 1;
        double memory = osl::OslConfig::memoryUseRatio();
        uint64_t node_count = dfpn.nodeCount();
        sync_cout << "info time " << static_cast<int>(elapsed*1000) << " nodes " << total+node_count
                  << " nps " << static_cast<int>(node_count/elapsed) << " hashfull " << static_cast<int>(memory*1000) << sync_endl;
        //poll(pos);
        if (result.isFinal() || elapsed >= seconds || memory > 0.9 || Signals.stop)
            break;
        total += limit;
        // estimate: total * std::min(seconds/elapsed, 1.0/memory)
        // next: (estimate - total) / 2 + total
        scale = (total * std::min(seconds/elapsed, 1.0/memory) - total) / 2.0 / step;
        scale = std::max(std::min(16.0, scale), 0.1);
    }
    if (! result.isFinal()) {
        sync_cout << "checkmate timeout\n";
        return;
    }
    if (! result.isCheckmateSuccess()) {
        sync_cout << "checkmate nomate\n";
        return;
    }
    std::string msg = "checkmate";
    for (size_t i=0; i<pv.size(); ++i)
        msg += " " + move_to_uci(pv[i],false);
    sync_cout << msg << sync_endl;
}
#endif

#ifdef GPSFISH
void show_tree(Position &pos){
    show_tree_rec(pos);
}
#endif


/// check_time() is called by the timer thread when the timer triggers. It is
/// used to print debug info and, more importantly, to detect when we are out of
/// available time and thus stop the search.

void check_time() {

  static Time::point lastInfoTime = Time::now();
  int64_t nodes = 0; // Workaround silly 'uninitialized' gcc warning

  if (Time::now() - lastInfoTime >= 1000)
  {
      lastInfoTime = Time::now();
      dbg_print();
  }

  if (Limits.ponder)
      return;

  if (Limits.nodes)
  {
      Threads.mutex.lock();

      nodes = RootPos.nodes_searched();

      // Loop across all split points and sum accumulated SplitPoint nodes plus
      // all the currently active positions nodes.
      for (size_t i = 0; i < Threads.size(); ++i)
          for (int j = 0; j < Threads[i]->splitPointsSize; ++j)
          {
              SplitPoint& sp = Threads[i]->splitPoints[j];

              sp.mutex.lock();

              nodes += sp.nodes;

              for (size_t idx = 0; idx < Threads.size(); ++idx)
                  if (sp.slavesMask.test(idx) && Threads[idx]->activePosition)
                      nodes += Threads[idx]->activePosition->nodes_searched();

              sp.mutex.unlock();
          }

      Threads.mutex.unlock();
  }

  Time::point elapsed = Time::now() - SearchTime;
  bool stillAtFirstMove =    Signals.firstRootMove
                         && !Signals.failedLowAtRoot
                         &&  elapsed > TimeMgr.available_time() * 75 / 100;

  bool noMoreTime =   elapsed > TimeMgr.maximum_time() - 2 * TimerThread::Resolution
                   || stillAtFirstMove;

  if (   (Limits.use_time_management() && noMoreTime)
      || (Limits.movetime && elapsed >= Limits.movetime)
      || (Limits.nodes && nodes >= Limits.nodes))
      Signals.stop = true;
}<|MERGE_RESOLUTION|>--- conflicted
+++ resolved
@@ -1490,22 +1490,17 @@
     // must be mate or stalemate. If we are in a singular extension search then
     // return a fail low score.
     if (!moveCount)
-<<<<<<< HEAD
-#ifdef GPSFISH
-        return  (excludedMove != MOVE_NONE) ? alpha
-              : (inCheck ? (move_is_pawn_drop((ss-1)->currentMove) ? mate_in(ss->ply) : mated_in(ss->ply) ) : VALUE_DRAW); // XXX : checking checkmate by pawn drop
-#else
-        return  excludedMove ? alpha
-              : inCheck ? mated_in(ss->ply) : DrawValue[pos.side_to_move()];
-#endif
-=======
+#ifdef GPSFISH
+        bestValue = (excludedMove != MOVE_NONE) ? alpha
+                   :    (inCheck ? (move_is_pawn_drop((ss-1)->currentMove) ? mate_in(ss->ply) : mated_in(ss->ply) ) : VALUE_DRAW); // XXX : SHOGI's rule, checking checkmate by pawn drop
+#else
         bestValue = excludedMove ? alpha
                    :     inCheck ? mated_in(ss->ply) : DrawValue[pos.side_to_move()];
+#endif
 
     // Quiet best move: update killers, history, countermoves and followupmoves
     else if (bestValue >= beta && !pos.capture_or_promotion(bestMove) && !inCheck)
         update_stats(pos, ss, bestMove, depth, quietsSearched, quietCount - 1);
->>>>>>> 696d6ced
 
     TT.store(posKey, value_to_tt(bestValue, ss->ply),
              bestValue >= beta  ? BOUND_LOWER :
