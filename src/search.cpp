--- conflicted
+++ resolved
@@ -1631,12 +1631,8 @@
         if (PvNode && bestValue > alpha)
             alpha = bestValue;
 
-<<<<<<< HEAD
-        futilityBase = ss->eval + evalMargin + FutilityMarginQS;
+        futilityBase = ss->eval + evalMargin + Value(128);
 #ifndef GPSFISH
-=======
-        futilityBase = ss->eval + evalMargin + Value(128);
->>>>>>> 561eb34a
         enoughMaterial = pos.non_pawn_material(pos.side_to_move()) > RookValueMg;
 #endif
     }
