--- conflicted
+++ resolved
@@ -596,7 +596,7 @@
         // Never assume anything on values stored in TT
         if (  (ss->staticEval = eval = tte->eval_value()) == VALUE_NONE
             ||(ss->evalMargin = tte->eval_margin()) == VALUE_NONE)
-            eval = ss->staticEval = evaluate(pos, ss->evalMargin);
+            eval = ss->staticEval = evaluate(pos, ss->evalMargin, -VALUE_INFINITE, VALUE_INFINITE);
 
         // Can ttValue be used as a better position evaluation?
         if (ttValue != VALUE_NONE)
@@ -606,14 +606,9 @@
     }
     else
     {
-<<<<<<< HEAD
-        refinedValue = ss->eval = evaluate(pos, ss->evalMargin, -VALUE_INFINITE, VALUE_INFINITE);
-        TT.store(posKey, VALUE_NONE, BOUND_NONE, DEPTH_NONE, MOVE_NONE, ss->eval, ss->evalMargin);
-=======
-        eval = ss->staticEval = evaluate(pos, ss->evalMargin);
+        eval = ss->staticEval = evaluate(pos, ss->evalMargin, -VALUE_INFINITE, VALUE_INFINITE);
         TT.store(posKey, VALUE_NONE, BOUND_NONE, DEPTH_NONE, MOVE_NONE,
                  ss->staticEval, ss->evalMargin);
->>>>>>> 5a156df7
     }
 
     // Update gain for the parent non-capture move given the static position
@@ -1171,27 +1166,18 @@
             // Never assume anything on values stored in TT
             if (  (ss->staticEval = bestValue = tte->eval_value()) == VALUE_NONE
                 ||(ss->evalMargin = tte->eval_margin()) == VALUE_NONE)
-                ss->staticEval = bestValue = evaluate(pos, ss->evalMargin);
+                ss->staticEval = bestValue = evaluate(pos, ss->evalMargin, alpha, PvNode ? VALUE_INFINITE : beta);
         }
         else
-<<<<<<< HEAD
-            ss->eval = bestValue = evaluate(pos, evalMargin, alpha, PvNode ? VALUE_INFINITE : beta);
-=======
-            ss->staticEval = bestValue = evaluate(pos, ss->evalMargin);
->>>>>>> 5a156df7
+            ss->staticEval = bestValue = evaluate(pos, ss->evalMargin, alpha, PvNode ? VALUE_INFINITE : beta);
 
         // Stand pat. Return immediately if static value is at least beta
         if (bestValue >= beta)
         {
-<<<<<<< HEAD
             // Don't save in TT lazy eval score
             if (!tte && bestValue < beta + KnightValueMg)
-                TT.store(pos.key(), value_to_tt(bestValue, ss->ply), BOUND_LOWER, DEPTH_NONE, MOVE_NONE, ss->eval, evalMargin);
-=======
-            if (!tte)
                 TT.store(pos.key(), value_to_tt(bestValue, ss->ply), BOUND_LOWER,
                          DEPTH_NONE, MOVE_NONE, ss->staticEval, ss->evalMargin);
->>>>>>> 5a156df7
 
             return bestValue;
         }
@@ -1610,20 +1596,8 @@
   do {
       tte = TT.probe(pos.key());
 
-<<<<<<< HEAD
-      // Don't overwrite existing correct entries
-      if (!tte || tte->move() != pv[ply])
-      {
-          v = (pos.in_check() ? VALUE_NONE : evaluate(pos, m, -VALUE_INFINITE, VALUE_INFINITE));
-          TT.store(k, VALUE_NONE, BOUND_NONE, DEPTH_NONE, pv[ply], v, m);
-      }
-      pos.do_move(pv[ply], *st++);
-=======
       if (!tte || tte->move() != pv[ply]) // Don't overwrite correct entries
           TT.store(pos.key(), VALUE_NONE, BOUND_NONE, DEPTH_NONE, pv[ply], VALUE_NONE, VALUE_NONE);
-
-      assert(MoveList<LEGAL>(pos).contains(pv[ply]));
->>>>>>> 5a156df7
 
       pos.do_move(pv[ply++], *st++);
 
