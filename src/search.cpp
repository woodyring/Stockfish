/*
  Stockfish, a UCI chess playing engine derived from Glaurung 2.1
  Copyright (C) 2004-2008 Tord Romstad (Glaurung author)
  Copyright (C) 2008-2014 Marco Costalba, Joona Kiiski, Tord Romstad

  Stockfish is free software: you can redistribute it and/or modify
  it under the terms of the GNU General Public License as published by
  the Free Software Foundation, either version 3 of the License, or
  (at your option) any later version.

  Stockfish is distributed in the hope that it will be useful,
  but WITHOUT ANY WARRANTY; without even the implied warranty of
  MERCHANTABILITY or FITNESS FOR A PARTICULAR PURPOSE.  See the
  GNU General Public License for more details.

  You should have received a copy of the GNU General Public License
  along with this program.  If not, see <http://www.gnu.org/licenses/>.
*/

#include <algorithm>
#include <cassert>
#include <cfloat>
#include <cmath>
#include <cstring>
#include <iostream>
#include <sstream>

#include "book.h"
#include "evaluate.h"
#include "movegen.h"
#include "movepick.h"
#include "notation.h"
#include "search.h"
#include "timeman.h"
#include "thread.h"
#include "tt.h"
#include "ucioption.h"

#ifdef GPSFISH
#include "bitops.h"
#include "position.tcc"
#include "osl/bits/boardTable.h"
using osl::Board_Table;
#include "osl/bits/ptypeTable.h"
using osl::Ptype_Table;
#include "osl/bits/offset32.h"
using osl::Offset32;
#include "osl/checkmate/immediateCheckmate.h"
#include "osl/checkmate/immediateCheckmate.tcc"
#include "osl/checkmate/fixedDepthSearcher.h"
#include "osl/checkmate/fixedDepthSearcher.tcc"
//#include "osl/checkmate/dfpn.h"
using osl::checkmate::ImmediateCheckmate;
using std::string;
#include "osl/enterKing.h"
#include "osl/hashKey.h"
#endif
#ifdef MOVE_STACK_REJECTIONS
#include "osl/search/moveStackRejections.h"
#endif

#ifdef GPSFISH
# define GPSFISH_CHECKMATE3
# define GPSFISH_CHECKMATE3_QUIESCE
# define GPSFISH_DFPN
# define GPSFISH_FIX // some commit from sf_4 to sf_dd prevent to find checkmate move
#endif

#ifdef GPSFISH_DFPN
#include <boost/scoped_ptr.hpp>
#include "osl/misc/milliSeconds.h"
#include "osl/checkmate/dfpn.h"
#include "osl/checkmate/dfpnParallel.h"
#endif

namespace Search {

  volatile SignalsType Signals;
  LimitsType Limits;
  std::vector<RootMove> RootMoves;
  Position RootPos;
  Color RootColor;
  Time::point SearchTime;
  StateStackPtr SetupStates;
}

using std::string;
using Eval::evaluate;
using namespace Search;

namespace {

  // Set to true to force running with one thread. Used for debugging
  const bool FakeSplit = false;

  // Different node types, used as template parameter
  enum NodeType { Root, PV, NonPV };

  // Dynamic razoring margin based on depth
  inline Value razor_margin(Depth d) { return Value(512 + 16 * d); }

  // Futility lookup tables (initialized at startup) and their access functions
  int FutilityMoveCounts[2][32]; // [improving][depth]

  inline Value futility_margin(Depth d) {
    return Value(100 * d);
  }

  // Reduction lookup tables (initialized at startup) and their access function
  int8_t Reductions[2][2][64][64]; // [pv][improving][depth][moveNumber]

  template <bool PvNode> inline Depth reduction(bool i, Depth d, int mn) {

    return (Depth) Reductions[PvNode][i][std::min(int(d) / ONE_PLY, 63)][std::min(mn, 63)];
  }

  size_t MultiPV, PVIdx;
  TimeManager TimeMgr;
  double BestMoveChanges;
#ifdef GPSFISH
  osl::CArray<Value,COLOR_NB> DrawValue;
#else
  Value DrawValue[COLOR_NB];
#endif
  HistoryStats History;
  GainsStats Gains;
  MovesStats Countermoves, Followupmoves;

  template <NodeType NT, bool SpNode>
  Value search(Position& pos, Stack* ss, Value alpha, Value beta, Depth depth, bool cutNode);

  template <NodeType NT, bool InCheck>
  Value qsearch(Position& pos, Stack* ss, Value alpha, Value beta, Depth depth);

  void id_loop(Position& pos);
  Value value_to_tt(Value v, int ply);
  Value value_from_tt(Value v, int ply);
  void update_stats(const Position& pos, Stack* ss, Move move, Depth depth, Move* quiets, int quietsCnt);
  string uci_pv(const Position& pos, int depth, Value alpha, Value beta);

  struct Skill {
    Skill(int l) : level(l), best(MOVE_NONE) {}
   ~Skill() {
      if (enabled()) // Swap best PV line with the sub-optimal one
          std::swap(RootMoves[0], *std::find(RootMoves.begin(),
                    RootMoves.end(), best ? best : pick_move()));
    }

    bool enabled() const { return level < 20; }
    bool time_to_pick(int depth) const { return depth == 1 + level; }
    Move pick_move();

    int level;
    Move best;
  };

#ifdef GPSFISH
  void show_tree_rec(Position &pos){
    const TTEntry* tte = TT.probe(pos.key());
    StateInfo st;
    if ( tte != NULL ) {
      std::cerr << "tte->value=" << tte->value() << std::endl;
      std::cerr << "tte->bound=" << tte->bound() << std::endl;
      std::cerr << "tte->depth=" << tte->depth() << std::endl;
      Move m=tte->move(pos);
      int dummy;
      if(m != MOVE_NONE
              && pos.pseudo_legal(m)
              && !pos.is_draw(dummy)) {
          std::cerr << "move=" << m << std::endl;
          pos.do_undo_move(m,st,
                  [&](osl::Square){ show_tree_rec(pos); }
                  );
      }
    }
  }

  inline Value value_draw(Position const& pos) {
    return DrawValue[pos.side_to_move()];
  }

  bool can_capture_king(Position const& pos){
    Color us=pos.side_to_move();
    Color them=~us;
    const osl::Square king = pos.king_square(them);
    return pos.osl_state.hasEffectAt(us, king);
  }

#endif
#ifdef MOVE_STACK_REJECTIONS
  osl::container::MoveStack moveStacks[MAX_THREADS];
  bool move_stack_rejections_probe(osl::Move m, Position const &pos,SearchStack* ss,Value alpha){
    if(DrawValue!=0) return false;
    int i=std::min(7,std::min(ss->ply,pos.pliesFromNull()+1));
    if(i<3) return false;
    osl::state::NumEffectState const& state=pos.osl_state;
    osl::container::MoveStack &moveStack=moveStacks[pos.thread()];
    moveStack.clear();
    while(--i>0) moveStack.push((ss-i)->currentMove);
    osl::Player player=m.player();
    int checkCountOfAltP=pos.continuous_check[osl::alt(player)];
    bool ret=false;
    if(m.player()==osl::BLACK){
      ret=osl::search::MoveStackRejections::probe<osl::BLACK>(state,moveStack,ss->ply,m,alpha,checkCountOfAltP);
    }
    else {
      ret=osl::search::MoveStackRejections::probe<osl::WHITE>(state,moveStack,ss->ply,m,-alpha,checkCountOfAltP);
    }
    return ret;
  }
#endif
} // namespace


/// Search::init() is called during startup to initialize various lookup tables

void Search::init() {

  int d;  // depth (ONE_PLY == 2)
  int hd; // half depth (ONE_PLY == 1)
  int mc; // moveCount

  // Init reductions array
  for (hd = 1; hd < 64; ++hd) for (mc = 1; mc < 64; ++mc)
  {
      double    pvRed = 0.00 + log(double(hd)) * log(double(mc)) / 3.00;
      double nonPVRed = 0.33 + log(double(hd)) * log(double(mc)) / 2.25;
      Reductions[1][1][hd][mc] = int8_t(   pvRed >= 1.0 ?    pvRed * int(ONE_PLY) : 0);
      Reductions[0][1][hd][mc] = int8_t(nonPVRed >= 1.0 ? nonPVRed * int(ONE_PLY) : 0);

      Reductions[1][0][hd][mc] = Reductions[1][1][hd][mc];
      Reductions[0][0][hd][mc] = Reductions[0][1][hd][mc];

      if (Reductions[0][0][hd][mc] > 2 * ONE_PLY)
          Reductions[0][0][hd][mc] += ONE_PLY;

      else if (Reductions[0][0][hd][mc] > 1 * ONE_PLY)
          Reductions[0][0][hd][mc] += ONE_PLY / 2;
  }

  // Init futility move count array
  for (d = 0; d < 32; ++d)
  {
      FutilityMoveCounts[0][d] = int(2.4 + 0.222 * pow(d + 0.00, 1.8));
      FutilityMoveCounts[1][d] = int(3.0 + 0.300 * pow(d + 0.98, 1.8));
  }
}


/// Search::perft() is our utility to verify move generation. All the leaf nodes
/// up to the given depth are generated and counted and the sum returned.

static uint64_t perft(Position& pos, Depth depth) {

  StateInfo st;
  uint64_t cnt = 0;
  CheckInfo ci(pos);
  const bool leaf = depth == 2 * ONE_PLY;

#ifdef GPSFISH
  for (MoveList<LEGAL> it(pos); *it!=MOVE_NONE; ++it)
#else
  for (MoveList<LEGAL> it(pos); *it; ++it)
#endif
  {
#ifdef GPSFISH
      pos.do_undo_move(*it,st,
              [&](osl::Square){
              assert(pos.is_ok());
#else
      pos.do_move(*it, st, ci, pos.gives_check(*it, ci));
#endif
      cnt += leaf ? MoveList<LEGAL>(pos).size() : ::perft(pos, depth - ONE_PLY);
#ifdef GPSFISH
      } );
#else
      pos.undo_move(*it);
#endif
  }
  return cnt;
}

uint64_t Search::perft(Position& pos, Depth depth) {
  return depth > ONE_PLY ? ::perft(pos, depth) : MoveList<LEGAL>(pos).size();
}

/// Search::think() is the external interface to Stockfish's search, and is
/// called by the main thread when the program receives the UCI 'go' command. It
/// searches from RootPos and at the end prints the "bestmove" to output.

void Search::think() {

  static PolyglotBook book; // Defined static to initialize the PRNG only once

  RootColor = RootPos.side_to_move();
  TimeMgr.init(Limits, RootPos.game_ply(), RootColor);

  int cf = Options["Contempt Factor"] * PawnValueEg / 100; // From centipawns
  DrawValue[ RootColor] = VALUE_DRAW - Value(cf);
  DrawValue[~RootColor] = VALUE_DRAW + Value(cf);

  if (RootMoves.empty())
  {
      RootMoves.push_back(MOVE_NONE);
      sync_cout << "info depth 0 score "
                << score_to_uci(RootPos.checkers() ? -VALUE_MATE : VALUE_DRAW)
                << sync_endl;

      goto finalize;
  }

  if (Options["OwnBook"] && !Limits.infinite && !Limits.mate)
  {
      Move bookMove = book.probe(RootPos, Options["Book File"], Options["Best Book Move"]);

      if (bookMove && std::count(RootMoves.begin(), RootMoves.end(), bookMove))
      {
          std::swap(RootMoves[0], *std::find(RootMoves.begin(), RootMoves.end(), bookMove));
#ifdef GPSFISH
          RootMoves[0].score = (Value)0;
#endif
          goto finalize;
      }
  }

  if (Options["Write Search Log"])
  {
      Log log(Options["Search Log Filename"]);
      log << "\nSearching: "  << RootPos.fen()
          << "\ninfinite: "   << Limits.infinite
          << " ponder: "      << Limits.ponder
          << " time: "        << Limits.time[RootColor]
          << " increment: "   << Limits.inc[RootColor]
          << " moves to go: " << Limits.movestogo
          << "\n" << std::endl;
  }

  // Reset the threads, still sleeping: will wake up at split time
  for (size_t i = 0; i < Threads.size(); ++i)
      Threads[i]->maxPly = 0;

  Threads.timer->run = true;
  Threads.timer->notify_one(); // Wake up the recurring timer

  id_loop(RootPos); // Let's start searching !

  Threads.timer->run = false; // Stop the timer

  if (Options["Write Search Log"])
  {
      Time::point elapsed = Time::now() - SearchTime + 1;

      Log log(Options["Search Log Filename"]);
      log << "Nodes: "          << RootPos.nodes_searched()
          << "\nNodes/second: " << RootPos.nodes_searched() * 1000 / elapsed
          << "\nBest move: "    << move_to_san(RootPos, RootMoves[0].pv[0]);

      StateInfo st;
#ifdef GPSFISH
      if(RootMoves[0].pv[0].isNormal())
          RootPos.do_undo_move(RootMoves[0].pv[0],st,
                  [&](osl::Square){
                  assert(pos.is_ok());
#else
      RootPos.do_move(RootMoves[0].pv[0], st);
#endif
      log << "\nPonder move: " << move_to_san(RootPos, RootMoves[0].pv[1]) << std::endl;
#ifdef GPSFISH
      } );
#else
      RootPos.undo_move(RootMoves[0].pv[0]);
#endif
  }

finalize:

  // When search is stopped this info is not printed
  sync_cout << "info nodes " << RootPos.nodes_searched()
            << " time " << Time::now() - SearchTime + 1 << sync_endl;

  // When we reach the maximum depth, we can arrive here without a raise of
  // Signals.stop. However, if we are pondering or in an infinite search,
  // the UCI protocol states that we shouldn't print the best move before the
  // GUI sends a "stop" or "ponderhit" command. We therefore simply wait here
  // until the GUI sends one of those commands (which also raises Signals.stop).
  if (!Signals.stop && (Limits.ponder || Limits.infinite))
  {
      Signals.stopOnPonderhit = true;
      RootPos.this_thread()->wait_for(Signals.stop);
  }

  //if( Options["Resign"] )
  {
      //sync_cout << "info string score " << RootMoves[0].score << " resign " <<  -Options["Resign"] << sync_endl;
      if( RootMoves[0].score/2 <= -Options["Resign"] ) {
          RootMoves[0].pv[0] = MOVE_NONE;
      }
  }

  // Best move could be MOVE_NONE when searching on a stalemate position
  sync_cout << "bestmove " << move_to_uci(RootMoves[0].pv[0], RootPos.is_chess960())
#ifdef GPSFISH
            << (RootMoves[0].pv[1].isNormal() ? " ponder " + move_to_uci(RootMoves[0].pv[1], RootPos.is_chess960()) : "" )
#else
            << " ponder "  << move_to_uci(RootMoves[0].pv[1], RootPos.is_chess960())
#endif
            << sync_endl;
}

#ifdef GPSFISH_DFPN
struct CheckmateSolver
{
    osl::checkmate::DfpnTable table_black;
    osl::checkmate::DfpnTable table_white;
    osl::checkmate::Dfpn dfpn[2];
    CheckmateSolver()
    {
        table_black.setAttack(osl::BLACK);
        table_white.setAttack(osl::WHITE);
        dfpn[playerToIndex(osl::BLACK)].setTable(&table_black);
        dfpn[playerToIndex(osl::WHITE)].setTable(&table_white);
    }
    Move hasCheckmate(Position& pos, size_t nodes)
    {
        const Depth CheckmateDepth = ONE_PLY*100;
        const TTEntry* tte = TT.probe(pos.key());
        if (tte && tte->bound() == BOUND_EXACT
                && tte->depth() >= CheckmateDepth) {
            Value v = value_from_tt(tte->value(), 0);
            if (v >= VALUE_MATE_IN_MAX_PLY || v < VALUE_MATED_IN_MAX_PLY)
                return Move();		// mate or mated
        }

        osl::PathEncoding path(pos.osl_state.turn());
        osl::Move checkmate_move;
        osl::NumEffectState& state = pos.osl_state;
        std::vector<osl::Move> pv;
        osl::checkmate::ProofDisproof result
            = dfpn[playerToIndex(state.turn())].
            hasCheckmateMove(state, osl::HashKey(state), path, nodes,
                    checkmate_move, Move(), &pv);
        if (result.isCheckmateSuccess()) {
            TT.store(pos.key(), mate_in(pv.size()),
                    BOUND_EXACT, CheckmateDepth, checkmate_move, VALUE_NONE);
            return checkmate_move;
        }
        return Move();
    }
    void clear()
    {
        dfpn[0].clear();
        dfpn[1].clear();
        table_black.clear();
        table_white.clear();
    }
};
struct TestCheckmate
{
    CheckmateSolver *solver;
    Position *pos;
    osl::Move *result;
    uint64_t nodes;
    const Move *moves;
    int first, last;
    TestCheckmate(CheckmateSolver& s, Position& p, osl::Move& r, uint64_t n,
            const Move *pv, int f, int l)
        : solver(&s), pos(&p), result(&r), nodes(n),
        moves(pv), first(f), last(l)
    {
    }
    void operator()(osl::Square) const
    {
        *result = Move();
        if (nodes < (1<<18))
            *result = solver->hasCheckmate(*pos, nodes);
        if (result->isNormal()) {
            if (first > 0)
                sync_cout << "info string checkmate in future (" << first
                    << ") " << move_to_uci(moves[first],false)
                    << " by " << move_to_uci(*result,false) << sync_endl;
        }
        else if (! Signals.stop) {
            Move move;
            TestCheckmate next = *this;
            next.first++;
            next.nodes /= 2;
            next.result = &move;
            if (next.first < last && pos->pl_move_is_legal(moves[next.first])
                    && next.nodes >= 1024) {
                StateInfo st;
                pos->do_undo_move(moves[next.first], st, next);
            }
        }
    }
};

void run_checkmate(int depth, uint64_t nodes, Position& pos)
{
    static boost::scoped_ptr<CheckmateSolver> solver(new CheckmateSolver);
    StateInfo st;
    nodes /= 16;
    int mated = 0;
    for (size_t i=0; i<RootMoves.size() && nodes >= 1024 && !Signals.stop; ++i) {
        osl::Move win_move;
        TestCheckmate function(*solver, pos, win_move, nodes,
                &RootMoves[i].pv[0], 0, (i==0) ? depth/2 : 1);
        pos.do_undo_move(RootMoves[i].pv[0], st, function);
        if (! win_move.isNormal())
            nodes /= 4;
        else {
            ++mated;
            RootMoves[i].score = -VALUE_INFINITE;
            //RootMoves[i].non_pv_score = VALUE_MATED_IN_MAX_PLY;
            sync_cout << "info string losing move " << i << "th "
                << move_to_uci(RootMoves[i].pv[0],false)
                << " by " << move_to_uci(win_move,false) << sync_endl;
        }
    }
    solver->clear();
}
#endif

namespace {

  // id_loop() is the main iterative deepening loop. It calls search() repeatedly
  // with increasing depth until the allocated thinking time has been consumed,
  // user stops the search, or the maximum search depth is reached.

  void id_loop(Position& pos) {

    Stack stack[MAX_PLY_PLUS_6], *ss = stack+2; // To allow referencing (ss-2)
    int depth;
    Value bestValue, alpha, beta, delta;

#ifdef GPSFISH
    uint64_t es_base[(MAX_PLY_PLUS_6*sizeof(eval_t)+sizeof(uint64_t)-1)/sizeof(uint64_t)]
#ifdef __GNUC__
      __attribute__((aligned(16)))
#endif
	;
    eval_t *es=(eval_t *)&es_base[0];
#endif

    std::memset(ss-2, 0, 5 * sizeof(Stack));
#ifdef GPSFISH
    (ss-1)->currentMove = osl::Move::PASS(pos.side_to_move()); // Hack to skip update_gains
#else
    (ss-1)->currentMove = MOVE_NULL; // Hack to skip update gains
#endif

    depth = 0;
    BestMoveChanges = 0;
    bestValue = delta = alpha = -VALUE_INFINITE;
    beta = VALUE_INFINITE;

    TT.new_search();
    History.clear();
    Gains.clear();
    Countermoves.clear();
    Followupmoves.clear();

    MultiPV = Options["MultiPV"];
    Skill skill(Options["Skill Level"]);

    // Do we have to play with skill handicap? In this case enable MultiPV search
    // that we will use behind the scenes to retrieve a set of possible moves.
    if (skill.enabled() && MultiPV < 4)
        MultiPV = 4;

    MultiPV = std::min(MultiPV, RootMoves.size());

#ifdef GPSFISH
    pos.eval= &es[0];
    *(pos.eval)=eval_t(pos.osl_state,false);
#endif

#ifdef GPSFISH_DFPN
    uint64_t next_checkmate = 1<<18;
#endif

    // Iterative deepening loop until requested to stop or target depth reached
    while (++depth <= MAX_PLY && !Signals.stop && (!Limits.depth || depth <= Limits.depth))
    {
        // Age out PV variability metric
        BestMoveChanges *= 0.5;

        // Save the last iteration's scores before first PV line is searched and
        // all the move scores except the (new) PV are set to -VALUE_INFINITE.
        for (size_t i = 0; i < RootMoves.size(); ++i)
            RootMoves[i].prevScore = RootMoves[i].score;

#ifdef GPSFISH_DFPN
        if ((uint64_t)pos.nodes_searched() > next_checkmate
                && ((Time::now() - SearchTime + 1000)
                   < std::max(Limits.movetime,TimeMgr.maximum_time())*4/5) ) {
            run_checkmate(depth, next_checkmate, pos);
            next_checkmate *= 2;
            if (RootMoves[0].score <= VALUE_MATED_IN_MAX_PLY) {
                depth -= std::min(4, (int)depth/2);
                alpha = std::max(alpha - delta*63, -VALUE_INFINITE);
                beta  = std::min(beta  + delta*63,  VALUE_INFINITE);
            }
        }
#endif

        // MultiPV loop. We perform a full root search for each PV line
        for (PVIdx = 0; PVIdx < MultiPV && !Signals.stop; ++PVIdx)
        {
            // Reset aspiration window starting size
            if (depth >= 5)
            {
                delta = Value(16);
                alpha = std::max(RootMoves[PVIdx].prevScore - delta,-VALUE_INFINITE);
                beta  = std::min(RootMoves[PVIdx].prevScore + delta, VALUE_INFINITE);
            }

            // Start with a small aspiration window and, in the case of a fail
            // high/low, re-search with a bigger window until we're not failing
            // high/low anymore.
            while (true)
            {
                bestValue = search<Root, false>(pos, ss, alpha, beta, depth * ONE_PLY, false);

                // Bring the best move to the front. It is critical that sorting
                // is done with a stable algorithm because all the values but the
                // first and eventually the new best one are set to -VALUE_INFINITE
                // and we want to keep the same order for all the moves except the
                // new PV that goes to the front. Note that in case of MultiPV
                // search the already searched PV lines are preserved.
                std::stable_sort(RootMoves.begin() + PVIdx, RootMoves.end());

                // Write PV back to transposition table in case the relevant
                // entries have been overwritten during the search.
                for (size_t i = 0; i <= PVIdx; ++i)
                    RootMoves[i].insert_pv_in_tt(pos);

                // If search has been stopped break immediately. Sorting and
                // writing PV back to TT is safe because RootMoves is still
                // valid, although it refers to previous iteration.
                if (Signals.stop)
                    break;

                // When failing high/low give some update (without cluttering
                // the UI) before a re-search.
                if (  (bestValue <= alpha || bestValue >= beta)
                    && Time::now() - SearchTime > 3000)
                    sync_cout << uci_pv(pos, depth, alpha, beta) << sync_endl;

                // In case of failing low/high increase aspiration window and
                // re-search, otherwise exit the loop.
                if (bestValue <= alpha)
                {
                    alpha = std::max(bestValue - delta, -VALUE_INFINITE);

                    Signals.failedLowAtRoot = true;
                    Signals.stopOnPonderhit = false;
                }
                else if (bestValue >= beta)
                    beta = std::min(bestValue + delta, VALUE_INFINITE);

                else
                    break;

                delta += delta / 2;

                assert(alpha >= -VALUE_INFINITE && beta <= VALUE_INFINITE);
            }

            // Sort the PV lines searched so far and update the GUI
            std::stable_sort(RootMoves.begin(), RootMoves.begin() + PVIdx + 1);

            if (PVIdx + 1 == MultiPV || Time::now() - SearchTime > 3000)
                sync_cout << uci_pv(pos, depth, alpha, beta) << sync_endl;
        }

        // If skill levels are enabled and time is up, pick a sub-optimal best move
        if (skill.enabled() && skill.time_to_pick(depth))
            skill.pick_move();

        if (Options["Write Search Log"])
        {
            RootMove& rm = RootMoves[0];
            if (skill.best != MOVE_NONE)
                rm = *std::find(RootMoves.begin(), RootMoves.end(), skill.best);

            Log log(Options["Search Log Filename"]);
            log << pretty_pv(pos, depth, rm.score, Time::now() - SearchTime, &rm.pv[0])
                << std::endl;
        }

        // Have we found a "mate in x"?
        if (   Limits.mate
            && bestValue >= VALUE_MATE_IN_MAX_PLY
            && VALUE_MATE - bestValue <= 2 * Limits.mate)
            Signals.stop = true;

        // Do we have time for the next iteration? Can we stop searching now?
        if (Limits.use_time_management() && !Signals.stop && !Signals.stopOnPonderhit)
        {
            // Take some extra time if the best move has changed
            if (depth > 4 && depth < 50 &&  MultiPV == 1)
                TimeMgr.pv_instability(BestMoveChanges);

            // Stop the search if only one legal move is available or all
            // of the available time has been used.
            if (   RootMoves.size() == 1
                || Time::now() - SearchTime > TimeMgr.available_time())
            {
                // If we are allowed to ponder do not stop the search now but
                // keep pondering until the GUI sends "ponderhit" or "stop".
                if (Limits.ponder)
                    Signals.stopOnPonderhit = true;
                else
                    Signals.stop = true;
            }
        }
    }
  }


  // search<>() is the main search function for both PV and non-PV nodes and for
  // normal and SplitPoint nodes. When called just after a split point the search
  // is simpler because we have already probed the hash table, done a null move
  // search, and searched the first move before splitting, so we don't have to
  // repeat all this work again. We also don't need to store anything to the hash
  // table here: This is taken care of after we return from the split point.

  template <NodeType NT, bool SpNode>
  Value search(Position& pos, Stack* ss, Value alpha, Value beta, Depth depth, bool cutNode) {

    const bool RootNode = NT == Root;
    const bool PvNode   = NT == PV || NT == Root;

    assert(-VALUE_INFINITE <= alpha && alpha < beta && beta <= VALUE_INFINITE);
    assert(PvNode || (alpha == beta - 1));
    assert(depth > DEPTH_ZERO);

    Move quietsSearched[64];
    StateInfo st;
    const TTEntry *tte;
    SplitPoint* splitPoint;
    Key posKey;
    Move ttMove, move, excludedMove, bestMove;
    Depth ext, newDepth, predictedDepth;
    Value bestValue, value, ttValue, eval, nullValue, futilityValue;
    bool inCheck, givesCheck, pvMove, singularExtensionNode, improving;
    bool captureOrPromotion, dangerous, doFullDepthSearch;
    int moveCount, quietCount;

    // Step 1. Initialize node
    Thread* thisThread = pos.this_thread();

#ifdef GPSFISH
    int repeat_check = 0;

    if(can_capture_king(pos)){
        return mate_in(0);
    }
#endif

    inCheck = pos.checkers();

    if (SpNode)
    {
        splitPoint = ss->splitPoint;
        bestMove   = splitPoint->bestMove;
        bestValue  = splitPoint->bestValue;
        tte = NULL;
        ttMove = excludedMove = MOVE_NONE;
        ttValue = VALUE_NONE;

        assert(splitPoint->bestValue > -VALUE_INFINITE && splitPoint->moveCount > 0);

        goto moves_loop;
    }

    moveCount = quietCount = 0;
    bestValue = -VALUE_INFINITE;
    ss->currentMove = ss->ttMove = (ss+1)->excludedMove = bestMove = MOVE_NONE;
    ss->ply = (ss-1)->ply + 1;
    (ss+1)->skipNullMove = false; (ss+1)->reduction = DEPTH_ZERO;
    (ss+2)->killers[0] = (ss+2)->killers[1] = MOVE_NONE;

    // Used to send selDepth info to GUI
    if (PvNode && thisThread->maxPly < ss->ply)
        thisThread->maxPly = ss->ply;

    if (!RootNode)
    {
        // Step 2. Check for aborted search and immediate draw
#ifdef GPSFISH
        if (Signals.stop || pos.is_draw(repeat_check) || ss->ply > MAX_PLY)
#else
        if (Signals.stop || pos.is_draw() || ss->ply > MAX_PLY)
#endif
            return ss->ply > MAX_PLY && !inCheck ? evaluate(pos) : DrawValue[pos.side_to_move()];

#ifdef GPSFISH
        if(repeat_check<0)
            return mated_in(ss->ply);
        else if(repeat_check>0)
            return mate_in(ss->ply);
        else if(osl::EnterKing::canDeclareWin(pos.osl_state))
            return mate_in(ss->ply+1);

        if (!ss->checkmateTested) {
            ss->checkmateTested = true;
            if(!pos.osl_state.inCheck()
                    && ImmediateCheckmate::hasCheckmateMove(pos.side_to_move(),pos.osl_state,bestMove)) {
                return mate_in(ss->ply);
            }
#  ifdef GPSFISH_CHECKMATE3
            if ((! (ss-1)->currentMove.isNormal()
                        || (ss-1)->currentMove.ptype() == osl::KING)) {
                osl::checkmate::King8Info king8=pos.osl_state.king8Info(alt(pos.side_to_move()));
                assert(king8.uint64Value() == osl::checkmate::King8Info::make(pos.side_to_move(), pos.osl_state).uint64Value());
                bool in_danger = king8.dropCandidate() | king8.moveCandidate2();
                if (in_danger) {
                    osl::checkmate::FixedDepthSearcher solver(pos.osl_state);
                    if (solver.hasCheckmateMoveOfTurn(2,bestMove).isCheckmateSuccess()) {
                        return mate_in(ss->ply+2);
                    }
                }
            }
#  endif
        }
#endif // GPSFISH

        // Step 3. Mate distance pruning. Even if we mate at the next move our score
        // would be at best mate_in(ss->ply+1), but if alpha is already bigger because
        // a shorter mate was found upward in the tree then there is no need to search
        // because we will never beat the current alpha. Same logic but with reversed
        // signs applies also in the opposite condition of being mated instead of giving
        // mate. In this case return a fail-high score.
        alpha = std::max(mated_in(ss->ply), alpha);
        beta = std::min(mate_in(ss->ply+1), beta);
        if (alpha >= beta)
            return alpha;
    }

    // Step 4. Transposition table lookup
    // We don't want the score of a partial search to overwrite a previous full search
    // TT value, so we use a different position key in case of an excluded move.
    excludedMove = ss->excludedMove;
#ifdef GPSFISH
    posKey = excludedMove!=MOVE_NONE ? pos.exclusion_key() : pos.key();
#else
    posKey = excludedMove ? pos.exclusion_key() : pos.key();
#endif

    tte = TT.probe(posKey);
#ifdef GPSFISH
    ss->ttMove = ttMove = RootNode ? RootMoves[PVIdx].pv[0] : tte ? tte->move(pos) : MOVE_NONE;
#else
    ss->ttMove = ttMove = RootNode ? RootMoves[PVIdx].pv[0] : tte ? tte->move() : MOVE_NONE;
#endif
    ttValue = tte ? value_from_tt(tte->value(), ss->ply) : VALUE_NONE;

    // At PV nodes we check for exact scores, whilst at non-PV nodes we check for
    // a fail high/low. The biggest advantage to probing at PV nodes is to have a
    // smooth experience in analysis mode. We don't probe at Root nodes otherwise
    // we should also update RootMoveList to avoid bogus output.
    if (   !RootNode
        && tte
        && tte->depth() >= depth
        && ttValue != VALUE_NONE // Only in case of TT access race
        && (           PvNode ?  tte->bound() == BOUND_EXACT
            : ttValue >= beta ? (tte->bound() &  BOUND_LOWER)
                              : (tte->bound() &  BOUND_UPPER)))
    {
        ss->currentMove = ttMove; // Can be MOVE_NONE

        // If ttMove is quiet, update killers, history, counter move and followup move on TT hit
        if (ttValue >= beta && ttMove && !pos.capture_or_promotion(ttMove) && !inCheck)
            update_stats(pos, ss, ttMove, depth, NULL, 0);

        return ttValue;
    }

    // Step 5. Evaluate the position statically and update parent's gain statistics
    if (inCheck)
    {
        ss->staticEval = eval = VALUE_NONE;
        goto moves_loop;
    }

    else if (tte)
    {
        // Never assume anything on values stored in TT
        if ((ss->staticEval = eval = tte->eval_value()) == VALUE_NONE)
            eval = ss->staticEval = evaluate(pos);

        // Can ttValue be used as a better position evaluation?
        if (ttValue != VALUE_NONE)
            if (tte->bound() & (ttValue > eval ? BOUND_LOWER : BOUND_UPPER))
                eval = ttValue;
    }
    else
    {
        eval = ss->staticEval = evaluate(pos);
        TT.store(posKey, VALUE_NONE, BOUND_NONE, DEPTH_NONE, MOVE_NONE, ss->staticEval);
    }

    if (   !pos.captured_piece_type()
        &&  ss->staticEval != VALUE_NONE
        && (ss-1)->staticEval != VALUE_NONE
#ifdef GPSFISH
        &&!(move = (ss-1)->currentMove).isPass()
#else
        && (move = (ss-1)->currentMove) != MOVE_NULL
#endif
        &&  type_of(move) == NORMAL)
    {
        Square to = to_sq(move);
#ifdef GPSFISH
        Gains.update(move.ptypeO(), to, -(ss-1)->staticEval - ss->staticEval);
#else
        Gains.update(pos.piece_on(to), to, -(ss-1)->staticEval - ss->staticEval);
#endif
    }

    // Step 6. Razoring (skipped when in check)
    if (   !PvNode
        &&  depth < 4 * ONE_PLY
        &&  eval + razor_margin(depth) <= alpha
        &&  ttMove == MOVE_NONE
        &&  abs(beta) < VALUE_MATE_IN_MAX_PLY
#ifndef GPSFISH
        && !pos.pawn_on_7th(pos.side_to_move()))
#endif
      )
    {
        if (   depth <= ONE_PLY
            && eval + razor_margin(3 * ONE_PLY) <= alpha)
            return qsearch<NonPV, false>(pos, ss, alpha, beta, DEPTH_ZERO);

        Value ralpha = alpha - razor_margin(depth);
        Value v = qsearch<NonPV, false>(pos, ss, ralpha, ralpha+1, DEPTH_ZERO);
        if (v <= ralpha)
            return v;
    }

    // Step 7. Futility pruning: child node (skipped when in check)
    if (   !PvNode
        && !ss->skipNullMove
        &&  depth < 7 * ONE_PLY
        &&  eval - futility_margin(depth) >= beta
        &&  abs(beta) < VALUE_MATE_IN_MAX_PLY
        &&  abs(eval) < VALUE_KNOWN_WIN
#ifndef GPSFISH
        &&  pos.non_pawn_material(pos.side_to_move())
#endif
	   )
        return eval - futility_margin(depth);

    // Step 8. Null move search with verification search (is omitted in PV nodes)
    if (   !PvNode
        && !ss->skipNullMove
        &&  depth >= 2 * ONE_PLY
        &&  eval >= beta
        &&  abs(beta) < VALUE_MATE_IN_MAX_PLY
#ifdef GPSFISH
      )
#else
        &&  pos.non_pawn_material(pos.side_to_move()))
#endif
    {
#ifdef GPSFISH
        ss->currentMove = Move::PASS(pos.side_to_move());
#else
        ss->currentMove = MOVE_NULL;
#endif

        assert(eval - beta >= 0);

        // Null move dynamic reduction based on depth and value
        Depth R =  3 * ONE_PLY
                 + depth / 4
                 + int(eval - beta) / PawnValueMg * ONE_PLY;

#ifdef GPSFISH
        pos.do_undo_null_move(st,
                [&](osl::Square){
                *(pos.eval+1)= *(pos.eval);
                pos.eval++;
                pos.eval->update(pos.osl_state,ss->currentMove);
#else
        pos.do_null_move(st);
#endif
        (ss+1)->skipNullMove = true;
        nullValue = depth-R < ONE_PLY ? -qsearch<NonPV, false>(pos, ss+1, -beta, -beta+1, DEPTH_ZERO)
                                      : - search<NonPV, false>(pos, ss+1, -beta, -beta+1, depth-R, !cutNode);
        (ss+1)->skipNullMove = false;
#ifdef GPSFISH
	    --pos.eval;
	  }
	  );
#else
        pos.undo_null_move();
#endif

        if (nullValue >= beta)
        {
            // Do not return unproven mate scores
            if (nullValue >= VALUE_MATE_IN_MAX_PLY)
                nullValue = beta;

            if (depth < 12 * ONE_PLY)
                return nullValue;

            // Do verification search at high depths
            ss->skipNullMove = true;
            Value v = depth-R < ONE_PLY ? qsearch<NonPV, false>(pos, ss, beta-1, beta, DEPTH_ZERO)
                                        :  search<NonPV, false>(pos, ss, beta-1, beta, depth-R, false);
            ss->skipNullMove = false;

            if (v >= beta)
                return nullValue;
        }
    }

    // Step 9. ProbCut (skipped when in check)
    // If we have a very good capture (i.e. SEE > seeValues[captured_piece_type])
    // and a reduced search returns a value much above beta, we can (almost) safely
    // prune the previous move.
    if (   !PvNode
        &&  depth >= 5 * ONE_PLY
        && !ss->skipNullMove
        &&  abs(beta) < VALUE_MATE_IN_MAX_PLY)
    {
        Value rbeta = std::min(beta + 200, VALUE_INFINITE);
        Depth rdepth = depth - 4 * ONE_PLY;

        assert(rdepth >= ONE_PLY);
        assert((ss-1)->currentMove != MOVE_NONE);
        assert((ss-1)->currentMove != MOVE_NULL);

        MovePicker mp(pos, ttMove, History, pos.captured_piece_type());
        CheckInfo ci(pos);

        while ((move = mp.next_move<false>()) != MOVE_NONE)
            if (pos.legal(move, ci.pinned))
            {
                ss->currentMove = move;
#ifdef GPSFISH
                pos.do_undo_move(move,st,
                        [&](osl::Square){
                        assert(pos.is_ok());
                        *(pos.eval+1)= *(pos.eval);
                        pos.eval++;
                        pos.eval->update(pos.osl_state,move);
#else
                pos.do_move(move, st, ci, pos.gives_check(move, ci));
#endif
                value = -search<NonPV, false>(pos, ss+1, -rbeta, -rbeta+1, rdepth, !cutNode);
#ifdef GPSFISH
                --pos.eval;
                });
#else
                pos.undo_move(move);
#endif
                if (value >= rbeta)
                    return value;
            }
    }

    // Step 10. Internal iterative deepening (skipped when in check)
    if (    depth >= (PvNode ? 5 * ONE_PLY : 8 * ONE_PLY)
        && !ttMove
        && (PvNode || ss->staticEval + 256 >= beta))
    {
        Depth d = depth - 2 * ONE_PLY - (PvNode ? DEPTH_ZERO : depth / 4);

        ss->skipNullMove = true;
        search<PvNode ? PV : NonPV, false>(pos, ss, alpha, beta, d, true);
        ss->skipNullMove = false;

        tte = TT.probe(posKey);
#ifdef GPSFISH
        ttMove = tte ? tte->move(pos) : MOVE_NONE;
#else
        ttMove = tte ? tte->move() : MOVE_NONE;
#endif
    }

moves_loop: // When in check and at SpNode search starts from here

    Square prevMoveSq = to_sq((ss-1)->currentMove);
#ifdef GPSFISH
    Move countermoves[] = { Countermoves[pos.piece_on(prevMoveSq)][prevMoveSq.index()].first,
                            Countermoves[pos.piece_on(prevMoveSq)][prevMoveSq.index()].second };
#else
    Move countermoves[] = { Countermoves[pos.piece_on(prevMoveSq)][prevMoveSq].first,
                            Countermoves[pos.piece_on(prevMoveSq)][prevMoveSq].second };
#endif

    Square prevOwnMoveSq = to_sq((ss-2)->currentMove);
#ifdef GPSFISH
    Move followupmoves[] = { Followupmoves[pos.piece_on(prevOwnMoveSq)][prevOwnMoveSq.index()].first,
                             Followupmoves[pos.piece_on(prevOwnMoveSq)][prevOwnMoveSq.index()].second };
#else
    Move followupmoves[] = { Followupmoves[pos.piece_on(prevOwnMoveSq)][prevOwnMoveSq].first,
                             Followupmoves[pos.piece_on(prevOwnMoveSq)][prevOwnMoveSq].second };
#endif

    MovePicker mp(pos, ttMove, depth, History, countermoves, followupmoves, ss);
    CheckInfo ci(pos);
    value = bestValue; // Workaround a bogus 'uninitialized' warning under gcc
    improving =   ss->staticEval >= (ss-2)->staticEval
               || ss->staticEval == VALUE_NONE
               ||(ss-2)->staticEval == VALUE_NONE;

    singularExtensionNode =   !RootNode
                           && !SpNode
#ifdef GPSFISH_FIX
                           &&  depth >= (PvNode ? 6 * ONE_PLY : 8 * ONE_PLY)
#else
                           &&  depth >= 8 * ONE_PLY
#endif
                           &&  ttMove != MOVE_NONE
#ifdef GPSFISH
                           && excludedMove==MOVE_NONE // Recursive singular search is not allowed
#else
                           && !excludedMove // Recursive singular search is not allowed
#endif
                           && (tte->bound() & BOUND_LOWER)
                           &&  tte->depth() >= depth - 3 * ONE_PLY;

    // Step 11. Loop through moves
    // Loop through all pseudo-legal moves until no moves remain or a beta cutoff occurs
    while ((move = mp.next_move<SpNode>()) != MOVE_NONE)
    {
      assert(is_ok(move));

      if (move == excludedMove)
          continue;

      // At root obey the "searchmoves" option and skip moves not listed in Root
      // Move List. As a consequence any illegal move is also skipped. In MultiPV
      // mode we also skip PV moves which have been already searched.
      if (RootNode && !std::count(RootMoves.begin() + PVIdx, RootMoves.end(), move))
          continue;

      if (SpNode)
      {
          // Shared counter cannot be decremented later if the move turns out to be illegal
          if (!pos.legal(move, ci.pinned))
              continue;

          moveCount = ++splitPoint->moveCount;
          splitPoint->mutex.unlock();
      }
      else
          ++moveCount;
#ifdef MOVE_STACK_REJECTIONS
      if(!Root && move_stack_rejections_probe(move,pos,ss,alpha)) {
          if (SpNode)
              lock_grab(&(sp->lock));
          continue;
      }
#endif

      if (RootNode)
      {
          Signals.firstRootMove = (moveCount == 1);

#ifndef GPSFISH
          if (thisThread == Threads.main() && Time::now() - SearchTime > 3000)
              sync_cout << "info depth " << depth / ONE_PLY
                        << " currmove " << move_to_uci(move, pos.is_chess960())
                        << " currmovenumber " << moveCount + PVIdx << sync_endl;
#endif
      }

      ext = DEPTH_ZERO;
      captureOrPromotion = pos.capture_or_promotion(move);
#ifdef GPSFISH
      givesCheck = pos.gives_check(move, ci);
      dangerous =   givesCheck; // XXX : add other condition ?
#else
      givesCheck =  type_of(move) == NORMAL && !ci.dcCandidates
                  ? ci.checkSq[type_of(pos.piece_on(from_sq(move)))] & to_sq(move)
                  : pos.gives_check(move, ci);

      dangerous =   givesCheck
                 || type_of(move) != NORMAL
                 || pos.advanced_pawn_push(move);
#endif

#ifdef GPSFISH_FIX
      // Step 12. Extend checks and, in PV nodes, also dangerous moves
      if (PvNode && dangerous)
          ext = ONE_PLY;

      else if (givesCheck && pos.see_sign(move) >= 0)
          ext = inCheck || ss->staticEval <= alpha ? ONE_PLY : ONE_PLY / 2;
#else
      // Step 12. Extend checks
      if (givesCheck && pos.see_sign(move) >= VALUE_ZERO)
          ext = ONE_PLY;
#endif

      // Singular extension search. If all moves but one fail low on a search of
      // (alpha-s, beta-s), and just one fails high on (alpha, beta), then that move
      // is singular and should be extended. To verify this we do a reduced search
      // on all the other moves but the ttMove and if the result is lower than
      // ttValue minus a margin then we extend the ttMove.
      if (    singularExtensionNode
          &&  move == ttMove
          && !ext
          &&  pos.legal(move, ci.pinned)
          &&  abs(ttValue) < VALUE_KNOWN_WIN)
      {
          assert(ttValue != VALUE_NONE);

          Value rBeta = ttValue - int(depth);
          ss->excludedMove = move;
          ss->skipNullMove = true;
          value = search<NonPV, false>(pos, ss, rBeta - 1, rBeta, depth / 2, cutNode);
          ss->skipNullMove = false;
          ss->excludedMove = MOVE_NONE;

          if (value < rBeta)
              ext = ONE_PLY;
      }

      // Update the current move (this must be done after singular extension search)
      newDepth = depth - ONE_PLY + ext;

      // Step 13. Pruning at shallow depth (exclude PV nodes)
      if (   !PvNode
          && !captureOrPromotion
          && !inCheck
          && !dangerous
       /* &&  move != ttMove Already implicit in the next condition */
          &&  bestValue > VALUE_MATED_IN_MAX_PLY)
      {
          // Move count based pruning
          if (   depth < 16 * ONE_PLY
              && moveCount >= FutilityMoveCounts[improving][depth] )
          {
              if (SpNode)
                  splitPoint->mutex.lock();

              continue;
          }

          predictedDepth = newDepth - reduction<PvNode>(improving, depth, moveCount);

          // Futility pruning: parent node
          if (predictedDepth < 7 * ONE_PLY)
          {
              futilityValue = ss->staticEval + futility_margin(predictedDepth)
#ifdef GPSFISH
                            + 128 + Gains[pos.moved_piece(move)][to_sq(move).index()];
#else
                            + 128 + Gains[pos.moved_piece(move)][to_sq(move)];
#endif

              if (futilityValue <= alpha)
              {
                  bestValue = std::max(bestValue, futilityValue);

                  if (SpNode)
                  {
                      splitPoint->mutex.lock();
                      if (bestValue > splitPoint->bestValue)
                          splitPoint->bestValue = bestValue;
                  }
                  continue;
              }
          }

          // Prune moves with negative SEE at low depths
          if (predictedDepth < 4 * ONE_PLY && pos.see_sign(move) < VALUE_ZERO)
          {
              if (SpNode)
                  splitPoint->mutex.lock();

              continue;
          }
      }

      // Check for legality just before making the move
      if (!RootNode && !SpNode && !pos.legal(move, ci.pinned))
      {
          moveCount--;
          continue;
      }

      pvMove = PvNode && moveCount == 1;
      ss->currentMove = move;
      if (!SpNode && !captureOrPromotion && quietCount < 64)
          quietsSearched[quietCount++] = move;

#ifdef GPSFISH
      assert(pos.eval->value()==eval_t(pos.osl_state,false).value());
      (ss+1)->checkmateTested = false;
      pos.do_undo_move(move,st,
              [&](osl::Square){
              *(pos.eval+1)= *(pos.eval);
              pos.eval++;
              pos.eval->update(pos.osl_state,move);
              assert(pos.eval->value()==eval_t(pos.osl_state,false).value());

    const bool RootNode = NT == Root;
    const bool PvNode   = NT == PV || NT == Root;

#else
      // Step 14. Make the move
      pos.do_move(move, st, ci, givesCheck);
#endif

      // Step 15. Reduced depth search (LMR). If the move fails high it will be
      // re-searched at full depth.
      if (    depth >= 3 * ONE_PLY
          && !pvMove
          && !captureOrPromotion
#ifdef GPSFISH_FIX
          && !dangerous
#endif
          &&  move != ttMove
          &&  move != ss->killers[0]
          &&  move != ss->killers[1])
      {
          ss->reduction = reduction<PvNode>(improving, depth, moveCount);

          if (!PvNode && cutNode)
              ss->reduction += ONE_PLY;

#ifdef GPSFISH
          else if (History[pos.piece_on(to_sq(move))][to_sq(move).index()] < 0)
#else
          else if (History[pos.piece_on(to_sq(move))][to_sq(move)] < 0)
#endif
              ss->reduction += ONE_PLY / 2;

          if (move == countermoves[0] || move == countermoves[1])
              ss->reduction = std::max(DEPTH_ZERO, ss->reduction - ONE_PLY);

          Depth d = std::max(newDepth - ss->reduction, ONE_PLY);
          if (SpNode)
              alpha = splitPoint->alpha;

          value = -search<NonPV, false>(pos, ss+1, -(alpha+1), -alpha, d, true);

          // Re-search at intermediate depth if reduction is very high
          if (value > alpha && ss->reduction >= 4 * ONE_PLY)
          {
              Depth d2 = std::max(newDepth - 2 * ONE_PLY, ONE_PLY);
              value = -search<NonPV, false>(pos, ss+1, -(alpha+1), -alpha, d2, true);
          }

          doFullDepthSearch = (value > alpha && ss->reduction != DEPTH_ZERO);
          ss->reduction = DEPTH_ZERO;
      }
      else
          doFullDepthSearch = !pvMove;

      // Step 16. Full depth search, when LMR is skipped or fails high
      if (doFullDepthSearch)
      {
          if (SpNode)
              alpha = splitPoint->alpha;

          value = newDepth < ONE_PLY ?
                          givesCheck ? -qsearch<NonPV,  true>(pos, ss+1, -(alpha+1), -alpha, DEPTH_ZERO)
                                     : -qsearch<NonPV, false>(pos, ss+1, -(alpha+1), -alpha, DEPTH_ZERO)
                                     : - search<NonPV, false>(pos, ss+1, -(alpha+1), -alpha, newDepth, !cutNode);
      }

      // For PV nodes only, do a full PV search on the first move or after a fail
      // high (in the latter case search only if value < beta), otherwise let the
      // parent node fail low with value <= alpha and to try another move.
      if (PvNode && (pvMove || (value > alpha && (RootNode || value < beta))))
          value = newDepth < ONE_PLY ?
                          givesCheck ? -qsearch<PV,  true>(pos, ss+1, -beta, -alpha, DEPTH_ZERO)
                                     : -qsearch<PV, false>(pos, ss+1, -beta, -alpha, DEPTH_ZERO)
                                     : - search<PV, false>(pos, ss+1, -beta, -alpha, newDepth, false);
#ifdef GPSFISH
      --pos.eval;
      } );
#else
      // Step 17. Undo move
      pos.undo_move(move);
#endif

      assert(value > -VALUE_INFINITE && value < VALUE_INFINITE);

      // Step 18. Check for new best move
      if (SpNode)
      {
          splitPoint->mutex.lock();
          bestValue = splitPoint->bestValue;
          alpha = splitPoint->alpha;
      }

      // Finished searching the move. If a stop or a cutoff occurred, the return
      // value of the search cannot be trusted, and we return immediately without
      // updating best move, PV and TT.
      if (Signals.stop || thisThread->cutoff_occurred())
          return VALUE_ZERO;

      if (RootNode)
      {
          RootMove& rm = *std::find(RootMoves.begin(), RootMoves.end(), move);

          // PV move or new best move ?
          if (pvMove || value > alpha)
          {
              rm.score = value;
              rm.extract_pv_from_tt(pos);

              // We record how often the best move has been changed in each
              // iteration. This information is used for time management: When
              // the best move changes frequently, we allocate some more time.
              if (!pvMove)
                  ++BestMoveChanges;

#if 0 //def GPSFISH
              if (depth >= 5*ONE_PLY
                      && (!isPvMove || current_search_time() >= 5000))
                  cout << "info"
                      << depth_to_uci(depth)
                      << score_to_uci(rm->score, alpha, beta)
                      << speed_to_uci(pos.nodes_searched())
                      << pv_to_uci(&rm->pv[0], 0 + 1, false) << endl;
#endif

          }
          else
              // All other moves but the PV are set to the lowest value: this is
              // not a problem when sorting because the sort is stable and the
              // move position in the list is preserved - just the PV is pushed up.
              rm.score = -VALUE_INFINITE;
      }

      if (value > bestValue)
      {
          bestValue = SpNode ? splitPoint->bestValue = value : value;

          if (value > alpha)
          {
              bestMove = SpNode ? splitPoint->bestMove = move : move;

              if (PvNode && value < beta) // Update alpha! Always alpha < beta
                  alpha = SpNode ? splitPoint->alpha = value : value;
              else
              {
                  assert(value >= beta); // Fail high

                  if (SpNode)
                      splitPoint->cutoff = true;

                  break;
              }
          }
      }

      // Step 19. Check for splitting the search
      if (   !SpNode
          &&  Threads.size() >= 2
          &&  depth >= Threads.minimumSplitDepth
          &&  (   !thisThread->activeSplitPoint
               || !thisThread->activeSplitPoint->allSlavesSearching)
          &&  thisThread->splitPointsSize < MAX_SPLITPOINTS_PER_THREAD)
      {
          assert(bestValue > -VALUE_INFINITE && bestValue < beta);

          thisThread->split<FakeSplit>(pos, ss, alpha, beta, &bestValue, &bestMove,
                                       depth, moveCount, &mp, NT, cutNode);

          if (Signals.stop || thisThread->cutoff_occurred())
              return VALUE_ZERO;

          if (bestValue >= beta)
              break;
      }
    }

    if (SpNode)
        return bestValue;

    // Following condition would detect a stop or a cutoff set only after move
    // loop has been completed. But in this case bestValue is valid because we
    // have fully searched our subtree, and we can anyhow save the result in TT.
    /*
       if (Signals.stop || thisThread->cutoff_occurred())
        return VALUE_DRAW;
    */

    // Step 20. Check for mate and stalemate
    // All legal moves have been searched and if there are no legal moves, it
    // must be mate or stalemate. If we are in a singular extension search then
    // return a fail low score.
    if (!moveCount)
#ifdef GPSFISH
        bestValue = (excludedMove != MOVE_NONE) ? alpha
                   :    (inCheck ? (move_is_pawn_drop((ss-1)->currentMove) ? mate_in(ss->ply) : mated_in(ss->ply) ) : VALUE_DRAW); // XXX : SHOGI's rule, checking checkmate by pawn drop
#else
        bestValue = excludedMove ? alpha
                   :     inCheck ? mated_in(ss->ply) : DrawValue[pos.side_to_move()];
#endif

    // Quiet best move: update killers, history, countermoves and followupmoves
    else if (bestValue >= beta && !pos.capture_or_promotion(bestMove) && !inCheck)
        update_stats(pos, ss, bestMove, depth, quietsSearched, quietCount - 1);

    TT.store(posKey, value_to_tt(bestValue, ss->ply),
             bestValue >= beta  ? BOUND_LOWER :
#ifdef GPSFISH
             PvNode && (bestMove != MOVE_NONE) ? BOUND_EXACT : BOUND_UPPER,
#else
             PvNode && bestMove ? BOUND_EXACT : BOUND_UPPER,
#endif
             depth, bestMove, ss->staticEval);

    assert(bestValue > -VALUE_INFINITE && bestValue < VALUE_INFINITE);

    return bestValue;
  }


  // qsearch() is the quiescence search function, which is called by the main
  // search function when the remaining depth is zero (or, to be more precise,
  // less than ONE_PLY).

  template <NodeType NT, bool InCheck>
  Value qsearch(Position& pos, Stack* ss, Value alpha, Value beta, Depth depth) {

    const bool PvNode = NT == PV;

    assert(NT == PV || NT == NonPV);
    assert(InCheck == !!pos.checkers());
    assert(alpha >= -VALUE_INFINITE && alpha < beta && beta <= VALUE_INFINITE);
    assert(PvNode || (alpha == beta - 1));
    assert(depth <= DEPTH_ZERO);

    StateInfo st;
    const TTEntry* tte;
    Key posKey;
    Move ttMove, move, bestMove;
    Value bestValue, value, ttValue, futilityValue, futilityBase, oldAlpha;
    bool givesCheck, evasionPrunable;
    Depth ttDepth;

    // To flag BOUND_EXACT a node with eval above alpha and no available moves
    if (PvNode)
        oldAlpha = alpha;

    ss->currentMove = bestMove = MOVE_NONE;
    ss->ply = (ss-1)->ply + 1;

    // Check for an instant draw or if the maximum ply has been reached
    if (pos.is_draw() || ss->ply > MAX_PLY)
        return ss->ply > MAX_PLY && !InCheck ? evaluate(pos) : DrawValue[pos.side_to_move()];

    // Decide whether or not to include checks: this fixes also the type of
    // TT entry depth that we are going to use. Note that in qsearch we use
    // only two types of depth in TT: DEPTH_QS_CHECKS or DEPTH_QS_NO_CHECKS.
    ttDepth = InCheck || depth >= DEPTH_QS_CHECKS ? DEPTH_QS_CHECKS
                                                  : DEPTH_QS_NO_CHECKS;

#ifdef GPSFISH
    if(can_capture_king(pos)){
        return mate_in(0);
    }
    if(!pos.osl_state.inCheck()
            && ImmediateCheckmate::hasCheckmateMove
            (pos.side_to_move(),pos.osl_state,bestMove)) {
        return mate_in(ss->ply);
    }
#endif

    // Transposition table lookup
    posKey = pos.key();
    tte = TT.probe(posKey);
#ifdef GPSFISH
    ttMove = tte ? tte->move(pos) : MOVE_NONE;
#else
    ttMove = tte ? tte->move() : MOVE_NONE;
#endif
    ttValue = tte ? value_from_tt(tte->value(),ss->ply) : VALUE_NONE;

    if (   tte
        && tte->depth() >= ttDepth
        && ttValue != VALUE_NONE // Only in case of TT access race
        && (           PvNode ?  tte->bound() == BOUND_EXACT
            : ttValue >= beta ? (tte->bound() &  BOUND_LOWER)
                              : (tte->bound() &  BOUND_UPPER)))
    {
        ss->currentMove = ttMove; // Can be MOVE_NONE
        return ttValue;
    }

    // Evaluate the position statically
    if (InCheck)
    {
        ss->staticEval = VALUE_NONE;
        bestValue = futilityBase = -VALUE_INFINITE;
    }
    else
    {
        if (tte)
        {
            // Never assume anything on values stored in TT
            if ((ss->staticEval = bestValue = tte->eval_value()) == VALUE_NONE)
                ss->staticEval = bestValue = evaluate(pos);

            // Can ttValue be used as a better position evaluation?
            if (ttValue != VALUE_NONE)
                if (tte->bound() & (ttValue > bestValue ? BOUND_LOWER : BOUND_UPPER))
                    bestValue = ttValue;
        }
        else
            ss->staticEval = bestValue = evaluate(pos);

        // Stand pat. Return immediately if static value is at least beta
        if (bestValue >= beta)
        {
            if (!tte)
                TT.store(pos.key(), value_to_tt(bestValue, ss->ply), BOUND_LOWER,
                         DEPTH_NONE, MOVE_NONE, ss->staticEval);

            return bestValue;
        }

        if (PvNode && bestValue > alpha)
            alpha = bestValue;

        futilityBase = bestValue + 128;
    }

    // Initialize a MovePicker object for the current position, and prepare
    // to search the moves. Because the depth is <= 0 here, only captures,
    // queen promotions and checks (only if depth >= DEPTH_QS_CHECKS) will
    // be generated.
    MovePicker mp(pos, ttMove, depth, History, to_sq((ss-1)->currentMove));
    CheckInfo ci(pos);

    // Loop through the moves until no moves remain or a beta cutoff occurs
    while ((move = mp.next_move<false>()) != MOVE_NONE)
    {
      assert(is_ok(move));

#ifdef MOVE_STACK_REJECTIONS
      if(move_stack_rejections_probe(move,pos,ss,alpha)) continue;
#endif

#ifdef GPSFISH
      givesCheck = pos.gives_check(move, ci);
#else
      givesCheck =  type_of(move) == NORMAL && !ci.dcCandidates
                  ? ci.checkSq[type_of(pos.piece_on(from_sq(move)))] & to_sq(move)
                  : pos.gives_check(move, ci);
#endif

      // Futility pruning
      if (   !PvNode
          && !InCheck
          && !givesCheck
          &&  move != ttMove
          &&  futilityBase > -VALUE_KNOWN_WIN
#ifndef GPSFISH
          && !pos.advanced_pawn_push(move)
#endif
         )
      {
#ifdef GPSFISH
          futilityValue =  futilityBase
                         + PieceValue[EG][pos.piece_on(to_sq(move))]
                         + (type_of(move) == PROMOTION ? promote_value_of_piece_on(pos.piece_on(from_sq(move))) : VALUE_ZERO); // XXX : need condition ?
#else
          assert(type_of(move) != ENPASSANT); // Due to !pos.advanced_pawn_push

          futilityValue = futilityBase + PieceValue[EG][pos.piece_on(to_sq(move))];
#endif

          if (futilityValue < beta)
          {
              bestValue = std::max(bestValue, futilityValue);
              continue;
          }

          if (futilityBase < beta && pos.see(move) <= VALUE_ZERO)
          {
              bestValue = std::max(bestValue, futilityBase);
              continue;
          }
      }

      // Detect non-capture evasions that are candidates to be pruned
      evasionPrunable =    InCheck
                       &&  bestValue > VALUE_MATED_IN_MAX_PLY
                       && !pos.capture(move)
#ifndef GPSFISH
                       && !pos.can_castle(pos.side_to_move())
#endif
                       ;

      // Don't search moves with negative SEE values
      if (   !PvNode
          && (!InCheck || evasionPrunable)
          &&  move != ttMove
#ifndef GPSFISH
          &&  type_of(move) != PROMOTION
#endif
          &&  pos.see_sign(move) < VALUE_ZERO)
          continue;

      // Check for legality just before making the move
      if (!pos.legal(move, ci.pinned))
          continue;

      ss->currentMove = move;

      // Make and search the move
#ifdef GPSFISH
      pos.do_undo_move(move,st,
              [&](osl::Square){
              assert(pos.is_ok());
              *(pos.eval+1)= *(pos.eval);
              pos.eval++;
              pos.eval->update(pos.osl_state,move);
              assert(pos.eval_is_ok());
#else
      pos.do_move(move, st, ci, givesCheck);
#endif
      value = givesCheck ? -qsearch<NT,  true>(pos, ss+1, -beta, -alpha, depth - ONE_PLY)
                         : -qsearch<NT, false>(pos, ss+1, -beta, -alpha, depth - ONE_PLY);
#ifdef GPSFISH
      --pos.eval;
      }
      );
#else
      pos.undo_move(move);
#endif

      assert(value > -VALUE_INFINITE && value < VALUE_INFINITE);

      // Check for new best move
      if (value > bestValue)
      {
          bestValue = value;

          if (value > alpha)
          {
              if (PvNode && value < beta) // Update alpha here! Always alpha < beta
              {
                  alpha = value;
                  bestMove = move;
              }
              else // Fail high
              {
                  TT.store(posKey, value_to_tt(value, ss->ply), BOUND_LOWER,
                           ttDepth, move, ss->staticEval);

                  return value;
              }
          }
       }
    }

#ifdef GPSFISH_CHECKMATE3_QUIESCE
    if (bestValue < beta && depth >= DEPTH_QS_CHECKS
            && (!(ss-1)->currentMove.isNormal()
            || (ss-1)->currentMove.ptype() == osl::KING)) {
        osl::checkmate::King8Info king8=pos.osl_state.king8Info(alt(pos.side_to_move()));
        assert(king8.uint64Value() == osl::checkmate::King8Info::make(pos.side_to_move(), pos.osl_state).uint64Value());
        bool in_danger = king8.dropCandidate() | king8.moveCandidate2();
        if (in_danger) {
            osl::checkmate::FixedDepthSearcher solver(pos.osl_state);
            if (solver.hasCheckmateMoveOfTurn(2,bestMove).isCheckmateSuccess()) {
                return mate_in(ss->ply+2);
            }
        }
    }
#endif

    // All legal moves have been searched. A special case: If we're in check
    // and no legal moves were found, it is checkmate.
    if (InCheck && bestValue == -VALUE_INFINITE)
#ifdef GPSFISH
        return (move_is_pawn_drop((ss-1)->currentMove) ? mate_in(ss->ply) : mated_in(ss->ply)); // Plies to mate from the root
#else
        return mated_in(ss->ply); // Plies to mate from the root
#endif

    TT.store(posKey, value_to_tt(bestValue, ss->ply),
             PvNode && bestValue > oldAlpha ? BOUND_EXACT : BOUND_UPPER,
             ttDepth, bestMove, ss->staticEval);

    assert(bestValue > -VALUE_INFINITE && bestValue < VALUE_INFINITE);

    return bestValue;
  }


  // value_to_tt() adjusts a mate score from "plies to mate from the root" to
  // "plies to mate from the current position". Non-mate scores are unchanged.
  // The function is called before storing a value in the transposition table.

  Value value_to_tt(Value v, int ply) {

    assert(v != VALUE_NONE);

    return  v >= VALUE_MATE_IN_MAX_PLY  ? v + ply
          : v <= VALUE_MATED_IN_MAX_PLY ? v - ply : v;
  }


  // value_from_tt() is the inverse of value_to_tt(): It adjusts a mate score
  // from the transposition table (which refers to the plies to mate/be mated
  // from current position) to "plies to mate/be mated from the root".

  Value value_from_tt(Value v, int ply) {

    return  v == VALUE_NONE             ? VALUE_NONE
          : v >= VALUE_MATE_IN_MAX_PLY  ? v - ply
          : v <= VALUE_MATED_IN_MAX_PLY ? v + ply : v;
  }


  // update_stats() updates killers, history, countermoves and followupmoves stats after a fail-high
  // of a quiet move.

  void update_stats(const Position& pos, Stack* ss, Move move, Depth depth, Move* quiets, int quietsCnt) {

    if (ss->killers[0] != move)
    {
        ss->killers[1] = ss->killers[0];
        ss->killers[0] = move;
    }

    // Increase history value of the cut-off move and decrease all the other
    // played quiet moves.
    Value bonus = Value(int(depth) * int(depth));
    History.update(pos.moved_piece(move), to_sq(move), bonus);
    for (int i = 0; i < quietsCnt; ++i)
    {
        Move m = quiets[i];
        History.update(pos.moved_piece(m), to_sq(m), -bonus);
    }

    if (is_ok((ss-1)->currentMove))
    {
        Square prevMoveSq = to_sq((ss-1)->currentMove);
        Countermoves.update(pos.piece_on(prevMoveSq), prevMoveSq, move);
    }

    if (is_ok((ss-2)->currentMove) && (ss-1)->currentMove == (ss-1)->ttMove)
    {
        Square prevOwnMoveSq = to_sq((ss-2)->currentMove);
        Followupmoves.update(pos.piece_on(prevOwnMoveSq), prevOwnMoveSq, move);
    }
  }


  // When playing with a strength handicap, choose best move among the MultiPV
  // set using a statistical rule dependent on 'level'. Idea by Heinz van Saanen.

  Move Skill::pick_move() {

    static RKISS rk;

    // PRNG sequence should be not deterministic
    for (int i = Time::now() % 50; i > 0; --i)
        rk.rand<unsigned>();

    // RootMoves are already sorted by score in descending order
    int variance = std::min(RootMoves[0].score - RootMoves[MultiPV - 1].score, PawnValueMg);
    int weakness = 120 - 2 * level;
    int max_s = -VALUE_INFINITE;
    best = MOVE_NONE;

    // Choose best move. For each move score we add two terms both dependent on
    // weakness. One deterministic and bigger for weaker moves, and one random,
    // then we choose the move with the resulting highest score.
    for (size_t i = 0; i < MultiPV; ++i)
    {
        int s = RootMoves[i].score;

        // Don't allow crazy blunders even at very low skills
        if (i > 0 && RootMoves[i-1].score > s + 2 * PawnValueMg)
            break;

        // This is our magic formula
        s += (  weakness * int(RootMoves[0].score - s)
              + variance * (rk.rand<unsigned>() % weakness)) / 128;

        if (s > max_s)
        {
            max_s = s;
            best = RootMoves[i].pv[0];
        }
    }
    return best;
  }


  // uci_pv() formats PV information according to the UCI protocol. UCI
  // requires that all (if any) unsearched PV lines are sent using a previous
  // search score.

  string uci_pv(const Position& pos, int depth, Value alpha, Value beta) {

    std::stringstream ss;
    Time::point elapsed = Time::now() - SearchTime + 1;
    size_t uciPVSize = std::min((size_t)Options["MultiPV"], RootMoves.size());
    int selDepth = 0;

    for (size_t i = 0; i < Threads.size(); ++i)
        if (Threads[i]->maxPly > selDepth)
            selDepth = Threads[i]->maxPly;

    for (size_t i = 0; i < uciPVSize; ++i)
    {
        bool updated = (i <= PVIdx);

        if (depth == 1 && !updated)
            continue;

        int d   = updated ? depth : depth - 1;
        Value v = updated ? RootMoves[i].score : RootMoves[i].prevScore;

        if (ss.rdbuf()->in_avail()) // Not at first line
            ss << "\n";

        ss << "info depth " << d
           << " seldepth "  << selDepth
           << " score "     << (i == PVIdx ? score_to_uci(v, alpha, beta) : score_to_uci(v))
           << " nodes "     << pos.nodes_searched()
           << " nps "       << pos.nodes_searched() * 1000 / elapsed
           << " time "      << elapsed
#ifdef GPSFISH
           << " hashfull "  << TT.get_hashfull()
#endif
           << " multipv "   << i + 1
           << " pv";

        for (size_t j = 0; RootMoves[i].pv[j] != MOVE_NONE; ++j)
            ss << " " << move_to_uci(RootMoves[i].pv[j], pos.is_chess960());
    }

    return ss.str();
  }

} // namespace


/// RootMove::extract_pv_from_tt() builds a PV by adding moves from the TT table.
/// We also consider both failing high nodes and BOUND_EXACT nodes here to
/// ensure that we have a ponder move even when we fail high at root. This
/// results in a long PV to print that is important for position analysis.

#ifdef GPSFISH
void RootMove::extract_pv_from_tt_rec(Position& pos,int ply)
{
  const TTEntry* tte = TT.probe(pos.key());

  if ( tte != NULL
          && tte->move(pos) != MOVE_NONE
          && pos.pseudo_legal(tte->move(pos))
          && pos.legal(tte->move(pos), pos.pinned_pieces(pos.side_to_move()))
          && ply < MAX_PLY
          && (!pos.is_draw() || ply < 2))
  {
      pv.push_back(tte->move(pos));
      StateInfo st;
      pos.do_undo_move(tte->move(pos),st,
              [&](osl::Square){
              assert(pos.is_ok());
              extract_pv_from_tt_rec(pos,ply+1);
      } );
  }

  pv.push_back(MOVE_NONE);
}
#endif

void RootMove::extract_pv_from_tt(Position& pos) {

#ifndef GPSFISH
  StateInfo state[MAX_PLY_PLUS_6], *st = state;
  const TTEntry* tte;
<<<<<<< HEAD
  int ply = 0;
#endif
  Move m = pv[0];
=======
  int ply = 1;    // At root ply is 1...
  Move m = pv[0]; // ...instead pv[] array starts from 0
>>>>>>> 5e03734e
  Value expectedScore = score;

  pv.clear();
#ifdef GPSFISH
  pv.push_back(m);

  StateInfo st;
  pos.do_undo_move(pv[0],st,
          [&](osl::Square){
          assert(pos.is_ok());
          extract_pv_from_tt_rec(pos,1);
          } );
#else

  do {
      pv.push_back(m);

      assert(MoveList<LEGAL>(pos).contains(pv[ply - 1]));

      pos.do_move(pv[ply++ - 1], *st++);
      tte = TT.probe(pos.key());
      expectedScore = -expectedScore;

  } while (   tte
           && expectedScore == value_from_tt(tte->value(), ply)
           && pos.pseudo_legal(m = tte->move()) // Local copy, TT could change
           && pos.legal(m, pos.pinned_pieces(pos.side_to_move()))
           && ply < MAX_PLY
           && (!pos.is_draw() || ply <= 2));

  pv.push_back(MOVE_NONE); // Must be zero-terminating

<<<<<<< HEAD
  while (ply) pos.undo_move(pv[--ply]);
#endif
=======
  while (--ply) pos.undo_move(pv[ply - 1]);
>>>>>>> 5e03734e
}


/// RootMove::insert_pv_in_tt() is called at the end of a search iteration, and
/// inserts the PV back into the TT. This makes sure the old PV moves are searched
/// first, even if the old TT entries have been overwritten.

#ifdef GPSFISH
void RootMove::insert_pv_in_tt_rec(Position& pos,int ply)
{
  const TTEntry* tte = TT.probe(pos.key());

  if (!tte || tte->move(pos) != pv[ply]) // Don't overwrite correct entries
      TT.store(pos.key(), VALUE_NONE, BOUND_NONE, DEPTH_NONE, pv[ply], VALUE_NONE);

  if (pv[ply+1] != MOVE_NONE) {
      StateInfo st;
      pos.do_undo_move(pv[ply],st,
              [&](osl::Square){
              assert(pos.is_ok());
              *(pos.eval+1)= *(pos.eval);
              pos.eval++;
              pos.eval->update(pos.osl_state,pv[ply]);
              insert_pv_in_tt_rec(pos,ply+1);
              --pos.eval;
      } );
  }
}
#endif

void RootMove::insert_pv_in_tt(Position& pos) {

#ifdef GPSFISH
  insert_pv_in_tt_rec(pos,0);
#else

  StateInfo state[MAX_PLY_PLUS_6], *st = state;
  const TTEntry* tte;
  int idx = 0; // Ply starts from 1, we need to start from 0

  do {
      tte = TT.probe(pos.key());

      if (!tte || tte->move() != pv[idx]) // Don't overwrite correct entries
          TT.store(pos.key(), VALUE_NONE, BOUND_NONE, DEPTH_NONE, pv[idx], VALUE_NONE);

      assert(MoveList<LEGAL>(pos).contains(pv[idx]));

      pos.do_move(pv[idx++], *st++);

  } while (pv[idx] != MOVE_NONE);

<<<<<<< HEAD
  while (ply) pos.undo_move(pv[--ply]);
#endif
=======
  while (idx) pos.undo_move(pv[--idx]);
>>>>>>> 5e03734e
}

#ifdef GPSFISH
inline bool single_bit(uint64_t b) {
  return !(b & (b - 1));
}
#endif

/// Thread::idle_loop() is where the thread is parked when it has no work to do

void Thread::idle_loop() {

  // Pointer 'this_sp' is not null only if we are called from split(), and not
  // at the thread creation. This means we are the split point's master.
  SplitPoint* this_sp = splitPointsSize ? activeSplitPoint : NULL;

  assert(!this_sp || (this_sp->masterThread == this && searching));

  while (true)
  {
      // If we are not searching, wait for a condition to be signaled instead of
      // wasting CPU time polling for work.
      while (!searching || exit)
      {
          if (exit)
          {
              assert(!this_sp);
              return;
          }

          // Grab the lock to avoid races with Thread::notify_one()
          mutex.lock();

          // If we are master and all slaves have finished then exit idle_loop
          if (this_sp && this_sp->slavesMask.none())
          {
              mutex.unlock();
              break;
          }

          // Do sleep after retesting sleep conditions under lock protection. In
          // particular we need to avoid a deadlock in case a master thread has,
          // in the meanwhile, allocated us and sent the notify_one() call before
          // we had the chance to grab the lock.
          if (!searching && !exit)
              sleepCondition.wait(mutex);

          mutex.unlock();
      }

      // If this thread has been assigned work, launch a search
      if (searching)
      {
          assert(!exit);

          Threads.mutex.lock();

          assert(searching);
          assert(activeSplitPoint);

          // Copy split point position and search stack and call search()
#ifdef MOVE_STACK_REJECTIONS
          SearchStack ss_base[MAX_PLY_PLUS_6];
          SplitPoint* tsp = threads[threadID].splitPoint;
          Position pos(*tsp->pos, threadID);
          int ply=tsp->ss->ply;
          assert(0< ply && ply+3<MAX_PLY_PLUS_6);
          for(int i=0;i<ply-1;i++)
              ss_base[i].currentMove=(tsp->ss-ply+i)->currentMove;
          SearchStack *ss= &ss_base[ply-1];
#else
          SplitPoint* sp = activeSplitPoint;

          Threads.mutex.unlock();

          Stack stack[MAX_PLY_PLUS_6], *ss = stack+2; // To allow referencing (ss-2)
          Position pos(*sp->pos, this);
#endif

          std::memcpy(ss-2, sp->ss-2, 5 * sizeof(Stack));
          ss->splitPoint = sp;

#ifdef GPSFISH
          uint64_t es_base[(MAX_PLY_PLUS_6*sizeof(eval_t)+sizeof(uint64_t)-1)/sizeof(uint64_t)];
          eval_t *es=(eval_t *)&es_base[0];
          assert(sp->pos->eval);
          es[0]= *(sp->pos->eval);
          pos.eval= &es[0];
#endif

          sp->mutex.lock();

          assert(activePosition == NULL);

          activePosition = &pos;

          if (sp->nodeType == NonPV)
              search<NonPV, true>(pos, ss, sp->alpha, sp->beta, sp->depth, sp->cutNode);

          else if (sp->nodeType == PV)
              search<PV, true>(pos, ss, sp->alpha, sp->beta, sp->depth, sp->cutNode);

          else if (sp->nodeType == Root)
              search<Root, true>(pos, ss, sp->alpha, sp->beta, sp->depth, sp->cutNode);

          else
              assert(false);

          assert(searching);

          searching = false;
          activePosition = NULL;
          sp->slavesMask.reset(idx);
          sp->allSlavesSearching = false;
          sp->nodes += pos.nodes_searched();

          // Wake up the master thread so to allow it to return from the idle
          // loop in case we are the last slave of the split point.
          if (    this != sp->masterThread
              &&  sp->slavesMask.none())
          {
              assert(!sp->masterThread->searching);
              sp->masterThread->notify_one();
          }

          // After releasing the lock we can't access any SplitPoint related data
          // in a safe way because it could have been released under our feet by
          // the sp master.
          sp->mutex.unlock();

          // Try to late join to another split point if none of its slaves has
          // already finished.
          if (Threads.size() > 2)
              for (size_t i = 0; i < Threads.size(); ++i)
              {
                  int size = Threads[i]->splitPointsSize; // Local copy
                  sp = size ? &Threads[i]->splitPoints[size - 1] : NULL;

                  if (   sp
                      && sp->allSlavesSearching
                      && available_to(Threads[i]))
                  {
                      // Recheck the conditions under lock protection
                      Threads.mutex.lock();
                      sp->mutex.lock();

                      if (   sp->allSlavesSearching
                          && available_to(Threads[i]))
                      {
                           sp->slavesMask.set(idx);
                           activeSplitPoint = sp;
                           searching = true;
                      }

                      sp->mutex.unlock();
                      Threads.mutex.unlock();

                      break; // Just a single attempt
                  }
              }
      }

      // If this thread is the master of a split point and all slaves have finished
      // their work at this split point, return from the idle loop.
      if (this_sp && this_sp->slavesMask.none())
      {
          this_sp->mutex.lock();
          bool finished = this_sp->slavesMask.none(); // Retest under lock protection
          this_sp->mutex.unlock();
          if (finished)
              return;
      }
  }
}

#ifndef GPSFISH_DFPN
void do_checkmate(const Position& pos, int mateTime){
    sync_cout << "checkmate notimplemented";
    return;
}
#else
void do_checkmate(const Position& pos, int mateTime){
    Signals.stop=false;
    osl::NumEffectState state(pos.osl_state);
#if (! defined ALLOW_KING_ABSENCE)
    if (state.kingSquare(state.turn()).isPieceStand()) {
        sync_cout << "checkmate notimplemented";
        return;
    }
#endif
    osl::checkmate::DfpnTable table(state.turn());
    const osl::PathEncoding path(state.turn());
    osl::Move checkmate_move;
    std::vector<osl::Move> pv;
    osl::checkmate::ProofDisproof result;
    osl::checkmate::Dfpn dfpn;
    dfpn.setTable(&table);
    double seconds=(double)mateTime/1000.0;
    osl::misc::time_point start = osl::misc::clock::now();
    size_t step = 100000, total = 0;
    double scale = 1.0;
    for (size_t limit = step; true; limit = static_cast<size_t>(step*scale)) {
        result = dfpn.
            hasCheckmateMove(state, osl::hash::HashKey(state), path, limit, checkmate_move, Move(), &pv);
        double elapsed = osl::misc::elapsedSeconds(start) + 1;
        double memory = osl::OslConfig::memoryUseRatio();
        uint64_t node_count = dfpn.nodeCount();
        sync_cout << "info time " << static_cast<int>(elapsed*1000) << " nodes " << total+node_count
                  << " nps " << static_cast<int>(node_count/elapsed) << " hashfull " << static_cast<int>(memory*1000) << sync_endl;
        //poll(pos);
        if (result.isFinal() || elapsed >= seconds || memory > 0.9 || Signals.stop)
            break;
        total += limit;
        // estimate: total * std::min(seconds/elapsed, 1.0/memory)
        // next: (estimate - total) / 2 + total
        scale = (total * std::min(seconds/elapsed, 1.0/memory) - total) / 2.0 / step;
        scale = std::max(std::min(16.0, scale), 0.1);
    }
    if (! result.isFinal()) {
        sync_cout << "checkmate timeout\n";
        return;
    }
    if (! result.isCheckmateSuccess()) {
        sync_cout << "checkmate nomate\n";
        return;
    }
    std::string msg = "checkmate";
    for (size_t i=0; i<pv.size(); ++i)
        msg += " " + move_to_uci(pv[i],false);
    sync_cout << msg << sync_endl;
}
#endif

#ifdef GPSFISH
void show_tree(Position &pos){
    show_tree_rec(pos);
}
#endif


/// check_time() is called by the timer thread when the timer triggers. It is
/// used to print debug info and, more importantly, to detect when we are out of
/// available time and thus stop the search.

void check_time() {

  static Time::point lastInfoTime = Time::now();
  int64_t nodes = 0; // Workaround silly 'uninitialized' gcc warning

  if (Time::now() - lastInfoTime >= 1000)
  {
      lastInfoTime = Time::now();
      dbg_print();
  }

  if (Limits.ponder)
      return;

  if (Limits.nodes)
  {
      Threads.mutex.lock();

      nodes = RootPos.nodes_searched();

      // Loop across all split points and sum accumulated SplitPoint nodes plus
      // all the currently active positions nodes.
      for (size_t i = 0; i < Threads.size(); ++i)
          for (int j = 0; j < Threads[i]->splitPointsSize; ++j)
          {
              SplitPoint& sp = Threads[i]->splitPoints[j];

              sp.mutex.lock();

              nodes += sp.nodes;

              for (size_t idx = 0; idx < Threads.size(); ++idx)
                  if (sp.slavesMask.test(idx) && Threads[idx]->activePosition)
                      nodes += Threads[idx]->activePosition->nodes_searched();

              sp.mutex.unlock();
          }

      Threads.mutex.unlock();
  }

  Time::point elapsed = Time::now() - SearchTime;
  bool stillAtFirstMove =    Signals.firstRootMove
                         && !Signals.failedLowAtRoot
                         &&  elapsed > TimeMgr.available_time() * 75 / 100;

  bool noMoreTime =   elapsed > TimeMgr.maximum_time() - 2 * TimerThread::Resolution
                   || stillAtFirstMove;

  if (   (Limits.use_time_management() && noMoreTime)
      || (Limits.movetime && elapsed >= Limits.movetime)
      || (Limits.nodes && nodes >= Limits.nodes))
      Signals.stop = true;
}<|MERGE_RESOLUTION|>--- conflicted
+++ resolved
@@ -1983,14 +1983,9 @@
 #ifndef GPSFISH
   StateInfo state[MAX_PLY_PLUS_6], *st = state;
   const TTEntry* tte;
-<<<<<<< HEAD
-  int ply = 0;
-#endif
-  Move m = pv[0];
-=======
   int ply = 1;    // At root ply is 1...
+#endif
   Move m = pv[0]; // ...instead pv[] array starts from 0
->>>>>>> 5e03734e
   Value expectedScore = score;
 
   pv.clear();
@@ -2023,12 +2018,8 @@
 
   pv.push_back(MOVE_NONE); // Must be zero-terminating
 
-<<<<<<< HEAD
-  while (ply) pos.undo_move(pv[--ply]);
-#endif
-=======
   while (--ply) pos.undo_move(pv[ply - 1]);
->>>>>>> 5e03734e
+#endif
 }
 
 
@@ -2081,12 +2072,8 @@
 
   } while (pv[idx] != MOVE_NONE);
 
-<<<<<<< HEAD
-  while (ply) pos.undo_move(pv[--ply]);
-#endif
-=======
   while (idx) pos.undo_move(pv[--idx]);
->>>>>>> 5e03734e
+#endif
 }
 
 #ifdef GPSFISH
