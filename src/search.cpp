--- conflicted
+++ resolved
@@ -156,11 +156,11 @@
 
 #ifdef GPSFISH
   void show_tree_rec(Position &pos){
-    TTEntry* tte;
+    const TTEntry* tte = TT.probe(pos.key());
     StateInfo st;
-    if ((tte = TT.probe(pos.key())) != NULL){
+    if ( tte != NULL ) {
       std::cerr << "tte->value=" << tte->value() << std::endl;
-      std::cerr << "tte->type=" << tte->type() << std::endl;
+      std::cerr << "tte->bound=" << tte->bound() << std::endl;
       std::cerr << "tte->generation=" << tte->generation() << std::endl;
       std::cerr << "tte->depth=" << tte->depth() << std::endl;
       Move m=tte->move(pos);
@@ -422,8 +422,8 @@
     Move hasCheckmate(Position& pos, size_t nodes)
     {
         const Depth CheckmateDepth = ONE_PLY*100;
-        TTEntry* tte = TT.probe(pos.key());
-        if (tte && tte->type() == BOUND_EXACT
+        const TTEntry* tte = TT.probe(pos.key());
+        if (tte && tte->bound() == BOUND_EXACT
                 && tte->depth() >= CheckmateDepth) {
             Value v = value_from_tt(tte->value(), 0);
             if (v >= VALUE_MATE_IN_MAX_PLY || v < VALUE_MATED_IN_MAX_PLY)
@@ -1185,12 +1185,8 @@
                            && excludedMove==MOVE_NONE // Recursive singular search is not allowed
 #else
                            && !excludedMove // Recursive singular search is not allowed
-<<<<<<< HEAD
-#endif
-                           && (tte->type() & BOUND_LOWER)
-=======
+#endif
                            && (tte->bound() & BOUND_LOWER)
->>>>>>> 203fdc9a
                            &&  tte->depth() >= depth - 3 * ONE_PLY;
 
     // Step 11. Loop through moves
@@ -2177,10 +2173,11 @@
 /// long PV to print that is important for position analysis.
 
 #ifdef GPSFISH
-void RootMove::extract_pv_from_tt_rec(Position& pos,int ply) {
-  TTEntry* tte;
-
-  if (   (tte = TT.probe(pos.key())) != NULL
+void RootMove::extract_pv_from_tt_rec(Position& pos,int ply)
+{
+  const TTEntry* tte = TT.probe(pos.key());
+
+  if ( tte != NULL
           && tte->move(pos) != MOVE_NONE
           && pos.is_pseudo_legal(tte->move(pos))
           && pos.pl_move_is_legal(tte->move(pos), pos.pinned_pieces())
@@ -2247,10 +2244,9 @@
 /// first, even if the old TT entries have been overwritten.
 
 #ifdef GPSFISH
-void RootMove::insert_pv_in_tt_rec(Position& pos,int ply) {
-  TTEntry* tte;
-
-  tte = TT.probe(pos.key());
+void RootMove::insert_pv_in_tt_rec(Position& pos,int ply)
+{
+  const TTEntry* tte = TT.probe(pos.key());
 
   if (!tte || tte->move(pos) != pv[ply]) // Don't overwrite correct entries
       TT.store(pos.key(), VALUE_NONE, BOUND_NONE, DEPTH_NONE, pv[ply], VALUE_NONE, VALUE_NONE);
