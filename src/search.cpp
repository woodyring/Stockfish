--- conflicted
+++ resolved
@@ -1718,14 +1718,10 @@
           && !givesCheck
           &&  move != ttMove
           &&  futilityBase > -VALUE_KNOWN_WIN
-<<<<<<< HEAD
 #ifndef GPSFISH
-          && !pos.passed_pawn_push(move)
+          && !pos.advanced_pawn_push(move)
 #endif
          )
-=======
-          && !pos.advanced_pawn_push(move))
->>>>>>> 69a14554
       {
 #ifdef GPSFISH
           futilityValue =  futilityBase
