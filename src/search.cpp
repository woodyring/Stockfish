/*
  Stockfish, a UCI chess playing engine derived from Glaurung 2.1
  Copyright (C) 2004-2008 Tord Romstad (Glaurung author)
  Copyright (C) 2008-2013 Marco Costalba, Joona Kiiski, Tord Romstad

  Stockfish is free software: you can redistribute it and/or modify
  it under the terms of the GNU General Public License as published by
  the Free Software Foundation, either version 3 of the License, or
  (at your option) any later version.

  Stockfish is distributed in the hope that it will be useful,
  but WITHOUT ANY WARRANTY; without even the implied warranty of
  MERCHANTABILITY or FITNESS FOR A PARTICULAR PURPOSE.  See the
  GNU General Public License for more details.

  You should have received a copy of the GNU General Public License
  along with this program.  If not, see <http://www.gnu.org/licenses/>.
*/

#include <algorithm>
#include <cassert>
#include <cfloat>
#include <cmath>
#include <cstring>
#include <iostream>
#include <sstream>

#include "book.h"
#include "evaluate.h"
#include "movegen.h"
#include "movepick.h"
#include "notation.h"
#include "search.h"
#include "timeman.h"
#include "thread.h"
#include "tt.h"
#include "ucioption.h"

#ifdef GPSFISH
#include "bitops.h"
#include "position.tcc"
#include "osl/bits/boardTable.h"
using osl::Board_Table;
#include "osl/bits/ptypeTable.h"
using osl::Ptype_Table;
#include "osl/bits/offset32.h"
using osl::Offset32;
#include "osl/checkmate/immediateCheckmate.h"
#include "osl/checkmate/immediateCheckmate.tcc"
#include "osl/checkmate/fixedDepthSearcher.h"
#include "osl/checkmate/fixedDepthSearcher.tcc"
//#include "osl/checkmate/dfpn.h"
using osl::checkmate::ImmediateCheckmate;
using std::string;
#include "osl/enterKing.h"
#include "osl/hashKey.h"
#endif
#ifdef MOVE_STACK_REJECTIONS
#include "osl/search/moveStackRejections.h"
#endif

#ifdef GPSFISH
# define GPSFISH_CHECKMATE3
# define GPSFISH_CHECKMATE3_QUIESCE
# define GPSFISH_DFPN
# define GPSFISH_FIX // some commit from sf_4 to sf_dd prevent to find checkmate move
#endif

#ifdef GPSFISH_DFPN
#include <boost/scoped_ptr.hpp>
#include "osl/misc/milliSeconds.h"
#include "osl/checkmate/dfpn.h"
#include "osl/checkmate/dfpnParallel.h"
#endif

namespace Search {

  volatile SignalsType Signals;
  LimitsType Limits;
  std::vector<RootMove> RootMoves;
  Position RootPos;
  Color RootColor;
  Time::point SearchTime;
  StateStackPtr SetupStates;
}

using std::string;
using Eval::evaluate;
using namespace Search;

namespace {

  // Set to true to force running with one thread. Used for debugging
  const bool FakeSplit = false;

  // Different node types, used as template parameter
  enum NodeType { Root, PV, NonPV, SplitPointRoot, SplitPointPV, SplitPointNonPV };

  // Dynamic razoring margin based on depth
  inline Value razor_margin(Depth d) { return Value(512 + 16 * int(d)); }

  // Futility lookup tables (initialized at startup) and their access functions
  int FutilityMoveCounts[2][32]; // [improving][depth]

  inline Value futility_margin(Depth d) {
    return Value(100 * int(d));
  }

  // Reduction lookup tables (initialized at startup) and their access function
  int8_t Reductions[2][2][64][64]; // [pv][improving][depth][moveNumber]

  template <bool PvNode> inline Depth reduction(bool i, Depth d, int mn) {

    return (Depth) Reductions[PvNode][i][std::min(int(d) / ONE_PLY, 63)][std::min(mn, 63)];
  }

  size_t PVSize, PVIdx;
  TimeManager TimeMgr;
  double BestMoveChanges;
#ifdef GPSFISH
  osl::CArray<Value,COLOR_NB> DrawValue;
#else
  Value DrawValue[COLOR_NB];
#endif
  HistoryStats History;
  GainsStats Gains;
  CountermovesStats Countermoves;

  template <NodeType NT>
  Value search(Position& pos, Stack* ss, Value alpha, Value beta, Depth depth, bool cutNode);

  template <NodeType NT, bool InCheck>
  Value qsearch(Position& pos, Stack* ss, Value alpha, Value beta, Depth depth);

  void id_loop(Position& pos);
  Value value_to_tt(Value v, int ply);
  Value value_from_tt(Value v, int ply);
  bool allows(const Position& pos, Move first, Move second);
  bool refutes(const Position& pos, Move first, Move second);
  string uci_pv(const Position& pos, int depth, Value alpha, Value beta);

  struct Skill {
    Skill(int l) : level(l), best(MOVE_NONE) {}
   ~Skill() {
      if (enabled()) // Swap best PV line with the sub-optimal one
          std::swap(RootMoves[0], *std::find(RootMoves.begin(),
                    RootMoves.end(), best ? best : pick_move()));
    }

    bool enabled() const { return level < 20; }
    bool time_to_pick(int depth) const { return depth == 1 + level; }
    Move pick_move();

    int level;
    Move best;
  };

#ifdef GPSFISH
  void show_tree_rec(Position &pos){
    const TTEntry* tte = TT.probe(pos.key());
    StateInfo st;
    if ( tte != NULL ) {
      std::cerr << "tte->value=" << tte->value() << std::endl;
      std::cerr << "tte->bound=" << tte->bound() << std::endl;
      std::cerr << "tte->generation=" << tte->generation() << std::endl;
      std::cerr << "tte->depth=" << tte->depth() << std::endl;
      Move m=tte->move(pos);
      int dummy;
      if(m != MOVE_NONE
              && pos.pseudo_legal(m)
              && !pos.is_draw(dummy)) {
          std::cerr << "move=" << m << std::endl;
          pos.do_undo_move(m,st,
                  [&](osl::Square){ show_tree_rec(pos); }
                  );
      }
    }
  }

  inline Value value_draw(Position const& pos) {
    return DrawValue[pos.side_to_move()];
  }

  bool can_capture_king(Position const& pos){
    Color us=pos.side_to_move();
    Color them=~us;
    const osl::Square king = pos.king_square(them);
    return pos.osl_state.hasEffectAt(us, king);
  }

#endif
#ifdef MOVE_STACK_REJECTIONS
  osl::container::MoveStack moveStacks[MAX_THREADS];
  bool move_stack_rejections_probe(osl::Move m, Position const &pos,SearchStack* ss,Value alpha){
    if(DrawValue!=0) return false;
    int i=std::min(7,std::min(ss->ply,pos.pliesFromNull()+1));
    if(i<3) return false;
    osl::state::NumEffectState const& state=pos.osl_state;
    osl::container::MoveStack &moveStack=moveStacks[pos.thread()];
    moveStack.clear();
    while(--i>0) moveStack.push((ss-i)->currentMove);
    osl::Player player=m.player();
    int checkCountOfAltP=pos.continuous_check[osl::alt(player)];
    bool ret=false;
    if(m.player()==osl::BLACK){
      ret=osl::search::MoveStackRejections::probe<osl::BLACK>(state,moveStack,ss->ply,m,alpha,checkCountOfAltP);
    }
    else {
      ret=osl::search::MoveStackRejections::probe<osl::WHITE>(state,moveStack,ss->ply,m,-alpha,checkCountOfAltP);
    }
    return ret;
  }
#endif
} // namespace


/// Search::init() is called during startup to initialize various lookup tables

void Search::init() {

  int d;  // depth (ONE_PLY == 2)
  int hd; // half depth (ONE_PLY == 1)
  int mc; // moveCount

  // Init reductions array
  for (hd = 1; hd < 64; ++hd) for (mc = 1; mc < 64; ++mc)
  {
      double    pvRed = log(double(hd)) * log(double(mc)) / 3.0;
      double nonPVRed = 0.33 + log(double(hd)) * log(double(mc)) / 2.25;
      Reductions[1][1][hd][mc] = (int8_t) (   pvRed >= 1.0 ? floor(   pvRed * int(ONE_PLY)) : 0);
      Reductions[0][1][hd][mc] = (int8_t) (nonPVRed >= 1.0 ? floor(nonPVRed * int(ONE_PLY)) : 0);

      Reductions[1][0][hd][mc] = Reductions[1][1][hd][mc];
      Reductions[0][0][hd][mc] = Reductions[0][1][hd][mc];

      if (Reductions[0][0][hd][mc] > 2 * ONE_PLY)
          Reductions[0][0][hd][mc] += ONE_PLY;

      else if (Reductions[0][0][hd][mc] > 1 * ONE_PLY)
          Reductions[0][0][hd][mc] += ONE_PLY / 2;
  }

  // Init futility move count array
  for (d = 0; d < 32; ++d)
  {
      FutilityMoveCounts[0][d] = int(2.4 + 0.222 * pow(d +  0.0, 1.8));
      FutilityMoveCounts[1][d] = int(3.0 +   0.3 * pow(d + 0.98, 1.8));
  }
}


/// Search::perft() is our utility to verify move generation. All the leaf nodes
/// up to the given depth are generated and counted and the sum returned.

static size_t perft(Position& pos, Depth depth) {

  StateInfo st;
  size_t cnt = 0;
  CheckInfo ci(pos);
  const bool leaf = depth == 2 * ONE_PLY;

#ifdef GPSFISH
  for (MoveList<LEGAL> it(pos); *it!=MOVE_NONE; ++it)
#else
  for (MoveList<LEGAL> it(pos); *it; ++it)
#endif
  {
#ifdef GPSFISH
      pos.do_undo_move(*it,st,
              [&](osl::Square){
              assert(pos.is_ok());
#else
      pos.do_move(*it, st, ci, pos.gives_check(*it, ci));
#endif
      cnt += leaf ? MoveList<LEGAL>(pos).size() : ::perft(pos, depth - ONE_PLY);
#ifdef GPSFISH
      } );
#else
      pos.undo_move(*it);
#endif
  }
  return cnt;
}

size_t Search::perft(Position& pos, Depth depth) {
  return depth > ONE_PLY ? ::perft(pos, depth) : MoveList<LEGAL>(pos).size();
}

/// Search::think() is the external interface to Stockfish's search, and is
/// called by the main thread when the program receives the UCI 'go' command. It
/// searches from RootPos and at the end prints the "bestmove" to output.

void Search::think() {

  static PolyglotBook book; // Defined static to initialize the PRNG only once

  RootColor = RootPos.side_to_move();
  TimeMgr.init(Limits, RootPos.game_ply(), RootColor);

#ifdef GPSFISH
  const Value VALUE_DRAW = value_draw(RootPos);
#endif


  if (RootMoves.empty())
  {
      RootMoves.push_back(MOVE_NONE);
      sync_cout << "info depth 0 score "
                << score_to_uci(RootPos.checkers() ? -VALUE_MATE : VALUE_DRAW)
                << sync_endl;

      goto finalize;
  }

  if (Options["OwnBook"] && !Limits.infinite && !Limits.mate)
  {
      Move bookMove = book.probe(RootPos, Options["Book File"], Options["Best Book Move"]);

      if (bookMove && std::count(RootMoves.begin(), RootMoves.end(), bookMove))
      {
          std::swap(RootMoves[0], *std::find(RootMoves.begin(), RootMoves.end(), bookMove));
#ifdef GPSFISH
          RootMoves[0].score = (Value)0;
#endif
          goto finalize;
      }
  }

#ifdef GPSFISH
  DrawValue[BLACK] =  VALUE_DRAW;
  DrawValue[WHITE] = -VALUE_DRAW;
#else
  if (Options["Contempt Factor"] && !Options["UCI_AnalyseMode"])
  {
      int cf = Options["Contempt Factor"] * PawnValueMg / 100; // From centipawns
      cf = cf * Material::game_phase(RootPos) / PHASE_MIDGAME; // Scale down with phase
      DrawValue[ RootColor] = VALUE_DRAW - Value(cf);
      DrawValue[~RootColor] = VALUE_DRAW + Value(cf);
  }
  else
      DrawValue[WHITE] = DrawValue[BLACK] = VALUE_DRAW;
#endif

  if (Options["Write Search Log"])
  {
      Log log(Options["Search Log Filename"]);
      log << "\nSearching: "  << RootPos.fen()
          << "\ninfinite: "   << Limits.infinite
          << " ponder: "      << Limits.ponder
          << " time: "        << Limits.time[RootColor]
          << " increment: "   << Limits.inc[RootColor]
          << " moves to go: " << Limits.movestogo
          << std::endl;
  }

  // Reset the threads, still sleeping: will be wake up at split time
  for (size_t i = 0; i < Threads.size(); ++i)
      Threads[i]->maxPly = 0;

  Threads.sleepWhileIdle = Options["Idle Threads Sleep"];
  Threads.timer->run = true;
  Threads.timer->notify_one(); // Wake up the recurring timer

  id_loop(RootPos); // Let's start searching !

  Threads.timer->run = false; // Stop the timer
  Threads.sleepWhileIdle = true; // Send idle threads to sleep

  if (Options["Write Search Log"])
  {
      Time::point elapsed = Time::now() - SearchTime + 1;

      Log log(Options["Search Log Filename"]);
      log << "Nodes: "          << RootPos.nodes_searched()
          << "\nNodes/second: " << RootPos.nodes_searched() * 1000 / elapsed
          << "\nBest move: "    << move_to_san(RootPos, RootMoves[0].pv[0]);

      StateInfo st;
#ifdef GPSFISH
      if(RootMoves[0].pv[0].isNormal())
          RootPos.do_undo_move(RootMoves[0].pv[0],st,
                  [&](osl::Square){
                  assert(pos.is_ok());
#else
      RootPos.do_move(RootMoves[0].pv[0], st);
#endif
      log << "\nPonder move: " << move_to_san(RootPos, RootMoves[0].pv[1]) << std::endl;
#ifdef GPSFISH
      } );
#else
      RootPos.undo_move(RootMoves[0].pv[0]);
#endif
  }

finalize:

  // When search is stopped this info is not printed
  sync_cout << "info nodes " << RootPos.nodes_searched()
            << " time " << Time::now() - SearchTime + 1 << sync_endl;

  // When we reach the maximum depth, we can arrive here without a raise of
  // Signals.stop. However, if we are pondering or in an infinite search,
  // the UCI protocol states that we shouldn't print the best move before the
  // GUI sends a "stop" or "ponderhit" command. We therefore simply wait here
  // until the GUI sends one of those commands (which also raises Signals.stop).
  if (!Signals.stop && (Limits.ponder || Limits.infinite))
  {
      Signals.stopOnPonderhit = true;
      RootPos.this_thread()->wait_for(Signals.stop);
  }

  //if( Options["Resign"] )
  {
      //sync_cout << "info string score " << RootMoves[0].score << " resign " <<  -Options["Resign"] << sync_endl;
      if( RootMoves[0].score/2 <= -Options["Resign"] ) {
          RootMoves[0].pv[0] = MOVE_NONE;
      }
  }

  // Best move could be MOVE_NONE when searching on a stalemate position
  sync_cout << "bestmove " << move_to_uci(RootMoves[0].pv[0], RootPos.is_chess960())
#ifdef GPSFISH
            << (RootMoves[0].pv[1].isNormal() ? " ponder " + move_to_uci(RootMoves[0].pv[1], RootPos.is_chess960()) : "" )
#else
            << " ponder "  << move_to_uci(RootMoves[0].pv[1], RootPos.is_chess960())
#endif
            << sync_endl;
}

#ifdef GPSFISH_DFPN
struct CheckmateSolver
{
    osl::checkmate::DfpnTable table_black;
    osl::checkmate::DfpnTable table_white;
    osl::checkmate::Dfpn dfpn[2];
    CheckmateSolver()
    {
        table_black.setAttack(osl::BLACK);
        table_white.setAttack(osl::WHITE);
        dfpn[playerToIndex(osl::BLACK)].setTable(&table_black);
        dfpn[playerToIndex(osl::WHITE)].setTable(&table_white);
    }
    Move hasCheckmate(Position& pos, size_t nodes)
    {
        const Depth CheckmateDepth = ONE_PLY*100;
        const TTEntry* tte = TT.probe(pos.key());
        if (tte && tte->bound() == BOUND_EXACT
                && tte->depth() >= CheckmateDepth) {
            Value v = value_from_tt(tte->value(), 0);
            if (v >= VALUE_MATE_IN_MAX_PLY || v < VALUE_MATED_IN_MAX_PLY)
                return Move();		// mate or mated
        }

        osl::PathEncoding path(pos.osl_state.turn());
        osl::Move checkmate_move;
        osl::NumEffectState& state = pos.osl_state;
        std::vector<osl::Move> pv;
        osl::checkmate::ProofDisproof result
            = dfpn[playerToIndex(state.turn())].
            hasCheckmateMove(state, osl::HashKey(state), path, nodes,
                    checkmate_move, Move(), &pv);
        if (result.isCheckmateSuccess()) {
            TT.store(pos.key(), mate_in(pv.size()),
                    BOUND_EXACT, CheckmateDepth, checkmate_move, VALUE_NONE);
            return checkmate_move;
        }
        return Move();
    }
    void clear()
    {
        dfpn[0].clear();
        dfpn[1].clear();
        table_black.clear();
        table_white.clear();
    }
};
struct TestCheckmate
{
    CheckmateSolver *solver;
    Position *pos;
    osl::Move *result;
    uint64_t nodes;
    const Move *moves;
    int first, last;
    TestCheckmate(CheckmateSolver& s, Position& p, osl::Move& r, uint64_t n,
            const Move *pv, int f, int l)
        : solver(&s), pos(&p), result(&r), nodes(n),
        moves(pv), first(f), last(l)
    {
    }
    void operator()(osl::Square) const
    {
        *result = Move();
        if (nodes < (1<<18))
            *result = solver->hasCheckmate(*pos, nodes);
        if (result->isNormal()) {
            if (first > 0)
                sync_cout << "info string checkmate in future (" << first
                    << ") " << move_to_uci(moves[first],false)
                    << " by " << move_to_uci(*result,false) << sync_endl;
        }
        else if (! Signals.stop) {
            Move move;
            TestCheckmate next = *this;
            next.first++;
            next.nodes /= 2;
            next.result = &move;
            if (next.first < last && pos->pl_move_is_legal(moves[next.first])
                    && next.nodes >= 1024) {
                StateInfo st;
                pos->do_undo_move(moves[next.first], st, next);
            }
        }
    }
};

void run_checkmate(int depth, uint64_t nodes, Position& pos)
{
    static boost::scoped_ptr<CheckmateSolver> solver(new CheckmateSolver);
    StateInfo st;
    nodes /= 16;
    int mated = 0;
    for (size_t i=0; i<RootMoves.size() && nodes >= 1024 && !Signals.stop; ++i) {
        osl::Move win_move;
        TestCheckmate function(*solver, pos, win_move, nodes,
                &RootMoves[i].pv[0], 0, (i==0) ? depth/2 : 1);
        pos.do_undo_move(RootMoves[i].pv[0], st, function);
        if (! win_move.isNormal())
            nodes /= 4;
        else {
            ++mated;
            RootMoves[i].score = -VALUE_INFINITE;
            //RootMoves[i].non_pv_score = VALUE_MATED_IN_MAX_PLY;
            sync_cout << "info string losing move " << i << "th "
                << move_to_uci(RootMoves[i].pv[0],false)
                << " by " << move_to_uci(win_move,false) << sync_endl;
        }
    }
    solver->clear();
}
#endif

namespace {

  // id_loop() is the main iterative deepening loop. It calls search() repeatedly
  // with increasing depth until the allocated thinking time has been consumed,
  // user stops the search, or the maximum search depth is reached.

  void id_loop(Position& pos) {

    Stack stack[MAX_PLY_PLUS_6], *ss = stack+2; // To allow referencing (ss-2)
    int depth;
    Value bestValue, alpha, beta, delta;

#ifdef GPSFISH
    uint64_t es_base[(MAX_PLY_PLUS_6*sizeof(eval_t)+sizeof(uint64_t)-1)/sizeof(uint64_t)]
#ifdef __GNUC__
      __attribute__((aligned(16)))
#endif
	;
    eval_t *es=(eval_t *)&es_base[0];
#endif

    std::memset(ss-2, 0, 5 * sizeof(Stack));
#ifdef GPSFISH
    (ss-1)->currentMove = osl::Move::PASS(pos.side_to_move()); // Hack to skip update_gains
#else
    (ss-1)->currentMove = MOVE_NULL; // Hack to skip update gains
#endif

    depth = 0;
    BestMoveChanges = 0;
    bestValue = delta = alpha = -VALUE_INFINITE;
    beta = VALUE_INFINITE;

    TT.new_search();
    History.clear();
    Gains.clear();
    Countermoves.clear();

    PVSize = Options["MultiPV"];
    Skill skill(Options["Skill Level"]);

    // Do we have to play with skill handicap? In this case enable MultiPV search
    // that we will use behind the scenes to retrieve a set of possible moves.
    if (skill.enabled() && PVSize < 4)
        PVSize = 4;

    PVSize = std::min(PVSize, RootMoves.size());

#ifdef GPSFISH
    pos.eval= &es[0];
    *(pos.eval)=eval_t(pos.osl_state,false);
#endif

#ifdef GPSFISH_DFPN
    uint64_t next_checkmate = 1<<18;
#endif

    // Iterative deepening loop until requested to stop or target depth reached
    while (++depth <= MAX_PLY && !Signals.stop && (!Limits.depth || depth <= Limits.depth))
    {
        // Age out PV variability metric
        BestMoveChanges *= 0.8;

        // Save the last iteration's scores before first PV line is searched and
        // all the move scores except the (new) PV are set to -VALUE_INFINITE.
        for (size_t i = 0; i < RootMoves.size(); ++i)
            RootMoves[i].prevScore = RootMoves[i].score;

#ifdef GPSFISH_DFPN
        if ((uint64_t)pos.nodes_searched() > next_checkmate
                && ((Time::now() - SearchTime + 1000)
                   < std::max(Limits.movetime,TimeMgr.maximum_time())*4/5) ) {
            run_checkmate(depth, next_checkmate, pos);
            next_checkmate *= 2;
            if (RootMoves[0].score <= VALUE_MATED_IN_MAX_PLY) {
                depth -= std::min(4, (int)depth/2);
                alpha = std::max(alpha - delta*63, -VALUE_INFINITE);
                beta  = std::min(beta  + delta*63,  VALUE_INFINITE);
            }
        }
#endif

        // MultiPV loop. We perform a full root search for each PV line
        for (PVIdx = 0; PVIdx < PVSize && !Signals.stop; ++PVIdx)
        {
            // Reset aspiration window starting size
            if (depth >= 5)
            {
                delta = Value(16);
                alpha = std::max(RootMoves[PVIdx].prevScore - delta,-VALUE_INFINITE);
                beta  = std::min(RootMoves[PVIdx].prevScore + delta, VALUE_INFINITE);
            }

            // Start with a small aspiration window and, in the case of a fail
            // high/low, re-search with a bigger window until we're not failing
            // high/low anymore.
            while (true)
            {
                bestValue = search<Root>(pos, ss, alpha, beta, depth * ONE_PLY, false);

                // Bring the best move to the front. It is critical that sorting
                // is done with a stable algorithm because all the values but the
                // first and eventually the new best one are set to -VALUE_INFINITE
                // and we want to keep the same order for all the moves but the new
                // PV that goes to the front. Note that in case of MultiPV search
                // the already searched PV lines are preserved.
                std::stable_sort(RootMoves.begin() + PVIdx, RootMoves.end());

                // Write PV back to transposition table in case the relevant
                // entries have been overwritten during the search.
                for (size_t i = 0; i <= PVIdx; ++i)
                    RootMoves[i].insert_pv_in_tt(pos);

                // If search has been stopped break immediately. Sorting and
                // writing PV back to TT is safe because RootMoves is still
                // valid, although it refers to previous iteration.
                if (Signals.stop)
                    break;

                // When failing high/low give some update (without cluttering
                // the UI) before a re-search.
                if (  (bestValue <= alpha || bestValue >= beta)
                    && Time::now() - SearchTime > 3000)
                    sync_cout << uci_pv(pos, depth, alpha, beta) << sync_endl;

                // In case of failing low/high increase aspiration window and
                // re-search, otherwise exit the loop.
                if (bestValue <= alpha)
                {
                    alpha = std::max(bestValue - delta, -VALUE_INFINITE);

                    Signals.failedLowAtRoot = true;
                    Signals.stopOnPonderhit = false;
                }
                else if (bestValue >= beta)
                    beta = std::min(bestValue + delta, VALUE_INFINITE);

                else
                    break;

                delta += delta / 2;

                assert(alpha >= -VALUE_INFINITE && beta <= VALUE_INFINITE);
            }

            // Sort the PV lines searched so far and update the GUI
            std::stable_sort(RootMoves.begin(), RootMoves.begin() + PVIdx + 1);

            if (PVIdx + 1 == PVSize || Time::now() - SearchTime > 3000)
                sync_cout << uci_pv(pos, depth, alpha, beta) << sync_endl;
        }

        // If skill levels are enabled and time is up, pick a sub-optimal best move
        if (skill.enabled() && skill.time_to_pick(depth))
            skill.pick_move();

        if (Options["Write Search Log"])
        {
            RootMove& rm = RootMoves[0];
            if (skill.best != MOVE_NONE)
                rm = *std::find(RootMoves.begin(), RootMoves.end(), skill.best);

            Log log(Options["Search Log Filename"]);
            log << pretty_pv(pos, depth, rm.score, Time::now() - SearchTime, &rm.pv[0])
                << std::endl;
        }

        // Have we found a "mate in x"?
        if (   Limits.mate
            && bestValue >= VALUE_MATE_IN_MAX_PLY
            && VALUE_MATE - bestValue <= 2 * Limits.mate)
            Signals.stop = true;

        // Do we have time for the next iteration? Can we stop searching now?
        if (Limits.use_time_management() && !Signals.stop && !Signals.stopOnPonderhit)
        {
            bool stop = false; // Local variable, not the volatile Signals.stop

            // Take some extra time if the best move has changed
            if (depth > 4 && depth < 50 &&  PVSize == 1)
                TimeMgr.pv_instability(BestMoveChanges);

            // Stop the search if most of the available time has been used. We
            // probably don't have enough time to search the first move at the
            // next iteration anyway.
            if (Time::now() - SearchTime > (TimeMgr.available_time() * 62) / 100)
                stop = true;

            // Stop the search early if one move seems to be much better than others
            if (    depth >= 12
                &&  BestMoveChanges <= DBL_EPSILON
                && !stop
                &&  PVSize == 1
                &&  bestValue > VALUE_MATED_IN_MAX_PLY
                && (   RootMoves.size() == 1
                    || Time::now() - SearchTime > (TimeMgr.available_time() * 20) / 100))
            {
                Value rBeta = bestValue - 2 * PawnValueMg;
                ss->excludedMove = RootMoves[0].pv[0];
                ss->skipNullMove = true;
                Value v = search<NonPV>(pos, ss, rBeta - 1, rBeta, (depth - 3) * ONE_PLY, true);
                ss->skipNullMove = false;
                ss->excludedMove = MOVE_NONE;

                if (v < rBeta)
                    stop = true;
            }

            if (stop)
            {
                // If we are allowed to ponder do not stop the search now but
                // keep pondering until the GUI sends "ponderhit" or "stop".
                if (Limits.ponder)
                    Signals.stopOnPonderhit = true;
                else
                    Signals.stop = true;
            }
        }
    }
  }


  // search<>() is the main search function for both PV and non-PV nodes and for
  // normal and SplitPoint nodes. When called just after a split point the search
  // is simpler because we have already probed the hash table, done a null move
  // search, and searched the first move before splitting, so we don't have to
  // repeat all this work again. We also don't need to store anything to the hash
  // table here: This is taken care of after we return from the split point.

  template <NodeType NT>
  Value search(Position& pos, Stack* ss, Value alpha, Value beta, Depth depth, bool cutNode) {

    const bool PvNode   = (NT == PV || NT == Root || NT == SplitPointPV || NT == SplitPointRoot);
    const bool SpNode   = (NT == SplitPointPV || NT == SplitPointNonPV || NT == SplitPointRoot);
    const bool RootNode = (NT == Root || NT == SplitPointRoot);

    assert(alpha >= -VALUE_INFINITE && alpha < beta && beta <= VALUE_INFINITE);
    assert(PvNode || (alpha == beta - 1));
    assert(depth > DEPTH_ZERO);

    Move quietsSearched[64];
    StateInfo st;
    const TTEntry *tte;
    SplitPoint* splitPoint;
    Key posKey;
    Move ttMove, move, excludedMove, bestMove, threatMove;
    Depth ext, newDepth, predictedDepth;
    Value bestValue, value, ttValue, eval, nullValue, futilityValue;
    bool inCheck, givesCheck, pvMove, singularExtensionNode, improving;
    bool captureOrPromotion, dangerous, doFullDepthSearch;
    int moveCount, quietCount;

    // Step 1. Initialize node
    Thread* thisThread = pos.this_thread();

#ifdef GPSFISH
    const Value VALUE_DRAW = value_draw(pos);
    int repeat_check = 0;

    if(can_capture_king(pos)){
        return mate_in(0);
    }
#endif

    inCheck = pos.checkers();

    if (SpNode)
    {
        splitPoint = ss->splitPoint;
        bestMove   = splitPoint->bestMove;
        threatMove = splitPoint->threatMove;
        bestValue  = splitPoint->bestValue;
        tte = NULL;
        ttMove = excludedMove = MOVE_NONE;
        ttValue = VALUE_NONE;

        assert(splitPoint->bestValue > -VALUE_INFINITE && splitPoint->moveCount > 0);

        goto moves_loop;
    }

    moveCount = quietCount = 0;
    bestValue = -VALUE_INFINITE;
    ss->currentMove = threatMove = (ss+1)->excludedMove = bestMove = MOVE_NONE;
    ss->ply = (ss-1)->ply + 1;
    (ss+1)->skipNullMove = false; (ss+1)->reduction = DEPTH_ZERO;
    (ss+2)->killers[0] = (ss+2)->killers[1] = MOVE_NONE;

    // Used to send selDepth info to GUI
    if (PvNode && thisThread->maxPly < ss->ply)
        thisThread->maxPly = ss->ply;

    if (!RootNode)
    {
        // Step 2. Check for aborted search and immediate draw
#ifdef GPSFISH
        if (Signals.stop || pos.is_draw(repeat_check) || ss->ply > MAX_PLY)
#else
        if (Signals.stop || pos.is_draw() || ss->ply > MAX_PLY)
#endif
            return DrawValue[pos.side_to_move()];

#ifdef GPSFISH
        if(repeat_check<0)
            return mated_in(ss->ply);
        else if(repeat_check>0)
            return mate_in(ss->ply);
        else if(osl::EnterKing::canDeclareWin(pos.osl_state))
            return mate_in(ss->ply+1);

        if (!ss->checkmateTested) {
            ss->checkmateTested = true;
            if(!pos.osl_state.inCheck()
                    && ImmediateCheckmate::hasCheckmateMove(pos.side_to_move(),pos.osl_state,bestMove)) {
                return mate_in(ss->ply);
            }
#  ifdef GPSFISH_CHECKMATE3
            if ((! (ss-1)->currentMove.isNormal()
                        || (ss-1)->currentMove.ptype() == osl::KING)) {
                osl::checkmate::King8Info king8=pos.osl_state.king8Info(alt(pos.side_to_move()));
                assert(king8.uint64Value() == osl::checkmate::King8Info::make(pos.side_to_move(), pos.osl_state).uint64Value());
                bool in_danger = king8.dropCandidate() | king8.moveCandidate2();
                if (in_danger) {
                    osl::checkmate::FixedDepthSearcher solver(pos.osl_state);
                    if (solver.hasCheckmateMoveOfTurn(2,bestMove).isCheckmateSuccess()) {
                        return mate_in(ss->ply+2);
                    }
                }
            }
#  endif
        }
#endif // GPSFISH

        // Step 3. Mate distance pruning. Even if we mate at the next move our score
        // would be at best mate_in(ss->ply+1), but if alpha is already bigger because
        // a shorter mate was found upward in the tree then there is no need to search
        // because we will never beat the current alpha. Same logic but with reversed
        // signs applies also in the opposite condition of being mated instead of giving
        // mate. In this case return a fail-high score.
        alpha = std::max(mated_in(ss->ply), alpha);
        beta = std::min(mate_in(ss->ply+1), beta);
        if (alpha >= beta)
            return alpha;
    }

    // Step 4. Transposition table lookup
    // We don't want the score of a partial search to overwrite a previous full search
    // TT value, so we use a different position key in case of an excluded move.
    excludedMove = ss->excludedMove;
#ifdef GPSFISH
    posKey = excludedMove!=MOVE_NONE ? pos.exclusion_key() : pos.key();
#else
    posKey = excludedMove ? pos.exclusion_key() : pos.key();
#endif

    tte = TT.probe(posKey);
#ifdef GPSFISH
    ttMove = RootNode ? RootMoves[PVIdx].pv[0] : tte ? tte->move(pos) : MOVE_NONE;
#else
    ttMove = RootNode ? RootMoves[PVIdx].pv[0] : tte ? tte->move() : MOVE_NONE;
#endif
    ttValue = tte ? value_from_tt(tte->value(), ss->ply) : VALUE_NONE;

    // At PV nodes we check for exact scores, whilst at non-PV nodes we check for
    // a fail high/low. The biggest advantage to probing at PV nodes is to have a
    // smooth experience in analysis mode. We don't probe at Root nodes otherwise
    // we should also update RootMoveList to avoid bogus output.
    if (   !RootNode
        && tte
        && tte->depth() >= depth
        && ttValue != VALUE_NONE // Only in case of TT access race
        && (           PvNode ?  tte->bound() == BOUND_EXACT
            : ttValue >= beta ? (tte->bound() &  BOUND_LOWER)
                              : (tte->bound() &  BOUND_UPPER)))
    {
        TT.refresh(tte);
        ss->currentMove = ttMove; // Can be MOVE_NONE

        if (    ttValue >= beta
            &&  ttMove
            && !pos.capture_or_promotion(ttMove)
            &&  ttMove != ss->killers[0])
        {
            ss->killers[1] = ss->killers[0];
            ss->killers[0] = ttMove;
        }
        return ttValue;
    }

    // Step 5. Evaluate the position statically and update parent's gain statistics
    if (inCheck)
    {
        ss->staticEval = eval = VALUE_NONE;
        goto moves_loop;
    }

    else if (tte)
    {
        // Never assume anything on values stored in TT
        if ((ss->staticEval = eval = tte->eval_value()) == VALUE_NONE)
            eval = ss->staticEval = evaluate(pos);

        // Can ttValue be used as a better position evaluation?
        if (ttValue != VALUE_NONE)
            if (tte->bound() & (ttValue > eval ? BOUND_LOWER : BOUND_UPPER))
                eval = ttValue;
    }
    else
    {
        eval = ss->staticEval = evaluate(pos);
        TT.store(posKey, VALUE_NONE, BOUND_NONE, DEPTH_NONE, MOVE_NONE, ss->staticEval);
    }

    if (   !pos.captured_piece_type()
        &&  ss->staticEval != VALUE_NONE
        && (ss-1)->staticEval != VALUE_NONE
#ifdef GPSFISH
        &&!(move = (ss-1)->currentMove).isPass()
#else
        && (move = (ss-1)->currentMove) != MOVE_NULL
#endif
        &&  type_of(move) == NORMAL)
    {
        Square to = to_sq(move);
#ifdef GPSFISH
        Gains.update(move.ptypeO(), to, -(ss-1)->staticEval - ss->staticEval);
#else
        Gains.update(pos.piece_on(to), to, -(ss-1)->staticEval - ss->staticEval);
#endif
    }

    // Step 6. Razoring (skipped when in check)
    if (   !PvNode
        &&  depth < 4 * ONE_PLY
        &&  eval + razor_margin(depth) < beta
        &&  ttMove == MOVE_NONE
        &&  abs(beta) < VALUE_MATE_IN_MAX_PLY
#ifndef GPSFISH
        && !pos.pawn_on_7th(pos.side_to_move()))
#endif
      )
    {
        Value rbeta = beta - razor_margin(depth);
        Value v = qsearch<NonPV, false>(pos, ss, rbeta-1, rbeta, DEPTH_ZERO);
        if (v < rbeta)
            // Logically we should return (v + razor_margin(depth)), but
            // surprisingly this performed slightly weaker in tests.
            return v;
    }

    // Step 7. Futility pruning: child node (skipped when in check)
    if (   !PvNode
        && !ss->skipNullMove
        &&  depth < 7 * ONE_PLY
        &&  eval - futility_margin(depth) >= beta
        &&  abs(beta) < VALUE_MATE_IN_MAX_PLY
        &&  abs(eval) < VALUE_KNOWN_WIN
#ifndef GPSFISH
        &&  pos.non_pawn_material(pos.side_to_move())
#endif
	   )
        return eval - futility_margin(depth);

    // Step 8. Null move search with verification search (is omitted in PV nodes)
    if (   !PvNode
        && !ss->skipNullMove
        &&  depth >= 2 * ONE_PLY
        &&  eval >= beta
        &&  abs(beta) < VALUE_MATE_IN_MAX_PLY
#ifdef GPSFISH
      )
#else
        &&  pos.non_pawn_material(pos.side_to_move()))
#endif
    {
#ifdef GPSFISH
        ss->currentMove = Move::PASS(pos.side_to_move());
#else
        ss->currentMove = MOVE_NULL;
#endif

        // Null move dynamic reduction based on depth
        Depth R = 3 * ONE_PLY + depth / 4;

        // Null move dynamic reduction based on value
        if (eval - PawnValueMg > beta)
            R += ONE_PLY;

#ifdef GPSFISH
        pos.do_undo_null_move(st,
                [&](osl::Square){
                *(pos.eval+1)= *(pos.eval);
                pos.eval++;
                pos.eval->update(pos.osl_state,ss->currentMove);
#else
        pos.do_null_move(st);
#endif
        (ss+1)->skipNullMove = true;
        nullValue = depth-R < ONE_PLY ? -qsearch<NonPV, false>(pos, ss+1, -beta, -alpha, DEPTH_ZERO)
                                      : - search<NonPV>(pos, ss+1, -beta, -alpha, depth-R, !cutNode);
        (ss+1)->skipNullMove = false;
#ifdef GPSFISH
	    --pos.eval;
	  }
	  );
#else
        pos.undo_null_move();
#endif

        if (nullValue >= beta)
        {
            // Do not return unproven mate scores
            if (nullValue >= VALUE_MATE_IN_MAX_PLY)
                nullValue = beta;

            if (depth < 12 * ONE_PLY)
                return nullValue;

            // Do verification search at high depths
            ss->skipNullMove = true;
            Value v = search<NonPV>(pos, ss, alpha, beta, depth-R, false);
            ss->skipNullMove = false;

            if (v >= beta)
                return nullValue;
        }
        else
        {
            // The null move failed low, which means that we may be faced with
            // some kind of threat. If the previous move was reduced, check if
            // the move that refuted the null move was somehow connected to the
            // move which was reduced. If a connection is found, return a fail
            // low score (which will cause the reduced move to fail high in the
            // parent node, which will trigger a re-search with full depth).
            threatMove = (ss+1)->currentMove;

            if (   depth < 5 * ONE_PLY
                && (ss-1)->reduction
                && threatMove != MOVE_NONE
                && allows(pos, (ss-1)->currentMove, threatMove))
                return alpha;
        }
    }

    // Step 9. ProbCut (skipped when in check)
    // If we have a very good capture (i.e. SEE > seeValues[captured_piece_type])
    // and a reduced search returns a value much above beta, we can (almost) safely
    // prune the previous move.
    if (   !PvNode
        &&  depth >= 5 * ONE_PLY
        && !ss->skipNullMove
        &&  abs(beta) < VALUE_MATE_IN_MAX_PLY)
    {
        Value rbeta = beta + 200;
        Depth rdepth = depth - ONE_PLY - 3 * ONE_PLY;

        assert(rdepth >= ONE_PLY);
        assert((ss-1)->currentMove != MOVE_NONE);
        assert((ss-1)->currentMove != MOVE_NULL);

        MovePicker mp(pos, ttMove, History, pos.captured_piece_type());
        CheckInfo ci(pos);

        while ((move = mp.next_move<false>()) != MOVE_NONE)
            if (pos.legal(move, ci.pinned))
            {
                ss->currentMove = move;
#ifdef GPSFISH
                pos.do_undo_move(move,st,
                        [&](osl::Square){
                        assert(pos.is_ok());
                        *(pos.eval+1)= *(pos.eval);
                        pos.eval++;
                        pos.eval->update(pos.osl_state,move);
#else
                pos.do_move(move, st, ci, pos.gives_check(move, ci));
#endif
                value = -search<NonPV>(pos, ss+1, -rbeta, -rbeta+1, rdepth, !cutNode);
#ifdef GPSFISH
                --pos.eval;
                });
#else
                pos.undo_move(move);
#endif
                if (value >= rbeta)
                    return value;
            }
    }

    // Step 10. Internal iterative deepening (skipped when in check)
    if (   depth >= (PvNode ? 5 * ONE_PLY : 8 * ONE_PLY)
        && ttMove == MOVE_NONE
        && (PvNode || ss->staticEval + Value(256) >= beta))
    {
        Depth d = depth - 2 * ONE_PLY - (PvNode ? DEPTH_ZERO : depth / 4);

        ss->skipNullMove = true;
        search<PvNode ? PV : NonPV>(pos, ss, alpha, beta, d, true);
        ss->skipNullMove = false;

        tte = TT.probe(posKey);
#ifdef GPSFISH
        ttMove = tte ? tte->move(pos) : MOVE_NONE;
#else
        ttMove = tte ? tte->move() : MOVE_NONE;
#endif
    }

moves_loop: // When in check and at SpNode search starts from here

    Square prevMoveSq = to_sq((ss-1)->currentMove);
#ifdef GPSFISH
    Move countermoves[] = { Countermoves[pos.piece_on(prevMoveSq)][prevMoveSq.index()].first,
                            Countermoves[pos.piece_on(prevMoveSq)][prevMoveSq.index()].second };
#else
    Move countermoves[] = { Countermoves[pos.piece_on(prevMoveSq)][prevMoveSq].first,
                            Countermoves[pos.piece_on(prevMoveSq)][prevMoveSq].second };
#endif

    MovePicker mp(pos, ttMove, depth, History, countermoves, ss);
    CheckInfo ci(pos);
    value = bestValue; // Workaround a bogus 'uninitialized' warning under gcc
    improving =   ss->staticEval >= (ss-2)->staticEval
               || ss->staticEval == VALUE_NONE
               ||(ss-2)->staticEval == VALUE_NONE;

    singularExtensionNode =   !RootNode
                           && !SpNode
#ifdef GPSFISH_FIX
                           &&  depth >= (PvNode ? 6 * ONE_PLY : 8 * ONE_PLY)
#else
                           &&  depth >= 8 * ONE_PLY
#endif
                           &&  ttMove != MOVE_NONE
#ifdef GPSFISH
                           && excludedMove==MOVE_NONE // Recursive singular search is not allowed
#else
                           && !excludedMove // Recursive singular search is not allowed
#endif
                           && (tte->bound() & BOUND_LOWER)
                           &&  tte->depth() >= depth - 3 * ONE_PLY;

    // Step 11. Loop through moves
    // Loop through all pseudo-legal moves until no moves remain or a beta cutoff occurs
    while ((move = mp.next_move<SpNode>()) != MOVE_NONE)
    {
      assert(is_ok(move));

      if (move == excludedMove)
          continue;

      // At root obey the "searchmoves" option and skip moves not listed in Root
      // Move List, as a consequence any illegal move is also skipped. In MultiPV
      // mode we also skip PV moves which have been already searched.
      if (RootNode && !std::count(RootMoves.begin() + PVIdx, RootMoves.end(), move))
          continue;

      if (SpNode)
      {
          // Shared counter cannot be decremented later if the move turns out to be illegal
          if (!pos.legal(move, ci.pinned))
              continue;

          moveCount = ++splitPoint->moveCount;
          splitPoint->mutex.unlock();
      }
      else
          ++moveCount;
#ifdef MOVE_STACK_REJECTIONS
      if(!Root && move_stack_rejections_probe(move,pos,ss,alpha)) {
          if (SpNode)
              lock_grab(&(sp->lock));
          continue;
      }
#endif

      if (RootNode)
      {
          Signals.firstRootMove = (moveCount == 1);

#ifndef GPSFISH
          if (thisThread == Threads.main() && Time::now() - SearchTime > 3000)
              sync_cout << "info depth " << depth / ONE_PLY
                        << " currmove " << move_to_uci(move, pos.is_chess960())
                        << " currmovenumber " << moveCount + PVIdx << sync_endl;
#endif
      }

      ext = DEPTH_ZERO;
      captureOrPromotion = pos.capture_or_promotion(move);
      givesCheck = pos.gives_check(move, ci);
#ifdef GPSFISH
      dangerous =   givesCheck; // XXX : add other condition ?
#else
      dangerous =   givesCheck
<<<<<<< HEAD
                 || pos.advanced_pawn_push(move)
                 || type_of(move) == CASTLING;
#endif
=======
                 || type_of(move) != NORMAL
                 || pos.advanced_pawn_push(move);
>>>>>>> f026517e

#ifdef GPSFISH_FIX
      // Step 12. Extend checks and, in PV nodes, also dangerous moves
      if (PvNode && dangerous)
          ext = ONE_PLY;

      else if (givesCheck && pos.see_sign(move) >= 0)
          ext = inCheck || ss->staticEval <= alpha ? ONE_PLY : ONE_PLY / 2;
#else
      // Step 12. Extend checks
      if (givesCheck && pos.see_sign(move) >= 0)
          ext = ONE_PLY;
#endif

      // Singular extension search. If all moves but one fail low on a search of
      // (alpha-s, beta-s), and just one fails high on (alpha, beta), then that move
      // is singular and should be extended. To verify this we do a reduced search
      // on all the other moves but the ttMove and if the result is lower than
      // ttValue minus a margin then we extend the ttMove.
      if (    singularExtensionNode
          &&  move == ttMove
          && !ext
          &&  pos.legal(move, ci.pinned)
          &&  abs(ttValue) < VALUE_KNOWN_WIN)
      {
          assert(ttValue != VALUE_NONE);

          Value rBeta = ttValue - int(depth);
          ss->excludedMove = move;
          ss->skipNullMove = true;
          value = search<NonPV>(pos, ss, rBeta - 1, rBeta, depth / 2, cutNode);
          ss->skipNullMove = false;
          ss->excludedMove = MOVE_NONE;

          if (value < rBeta)
              ext = ONE_PLY;
      }

      // Update the current move (this must be done after singular extension search)
      newDepth = depth - ONE_PLY + ext;

      // Step 13. Pruning at shallow depth (exclude PV nodes)
      if (   !PvNode
          && !captureOrPromotion
          && !inCheck
          && !dangerous
       /* &&  move != ttMove Already implicit in the next condition */
          &&  bestValue > VALUE_MATED_IN_MAX_PLY)
      {
          // Move count based pruning
          if (   depth < 16 * ONE_PLY
              && moveCount >= FutilityMoveCounts[improving][depth]
              && (!threatMove || !refutes(pos, move, threatMove)))
          {
              if (SpNode)
                  splitPoint->mutex.lock();

              continue;
          }

          predictedDepth = newDepth - reduction<PvNode>(improving, depth, moveCount);

          // Futility pruning: parent node
          if (predictedDepth < 7 * ONE_PLY)
          {
              futilityValue = ss->staticEval + futility_margin(predictedDepth)
#ifdef GPSFISH
                            + Value(128) + Gains[pos.moved_piece(move)][to_sq(move).index()];
#else
                            + Value(128) + Gains[pos.moved_piece(move)][to_sq(move)];
#endif

              if (futilityValue <= alpha)
              {
                  bestValue = std::max(bestValue, futilityValue);

                  if (SpNode)
                  {
                      splitPoint->mutex.lock();
                      if (bestValue > splitPoint->bestValue)
                          splitPoint->bestValue = bestValue;
                  }
                  continue;
              }
          }

          // Prune moves with negative SEE at low depths
          if (predictedDepth < 4 * ONE_PLY && pos.see_sign(move) < 0)
          {
              if (SpNode)
                  splitPoint->mutex.lock();

              continue;
          }
      }

      // Check for legality just before making the move
      if (!RootNode && !SpNode && !pos.legal(move, ci.pinned))
      {
          moveCount--;
          continue;
      }

      pvMove = PvNode && moveCount == 1;
      ss->currentMove = move;
      if (!SpNode && !captureOrPromotion && quietCount < 64)
          quietsSearched[quietCount++] = move;

#ifdef GPSFISH
      assert(pos.eval->value()==eval_t(pos.osl_state,false).value());
      (ss+1)->checkmateTested = false;
      pos.do_undo_move(move,st,
              [&](osl::Square){
              *(pos.eval+1)= *(pos.eval);
              pos.eval++;
              pos.eval->update(pos.osl_state,move);
              assert(pos.eval->value()==eval_t(pos.osl_state,false).value());

    const bool PvNode   = (NT == PV || NT == Root || NT == SplitPointPV || NT == SplitPointRoot);
    const bool SpNode   = (NT == SplitPointPV || NT == SplitPointNonPV || NT == SplitPointRoot);
    const bool RootNode = (NT == Root || NT == SplitPointRoot);

#else
      // Step 14. Make the move
      pos.do_move(move, st, ci, givesCheck);
#endif

      // Step 15. Reduced depth search (LMR). If the move fails high will be
      // re-searched at full depth.
      if (    depth >= 3 * ONE_PLY
          && !pvMove
          && !captureOrPromotion
#ifdef GPSFISH_FIX
          && !dangerous
#endif
          &&  move != ttMove
          &&  move != ss->killers[0]
          &&  move != ss->killers[1])
      {
          ss->reduction = reduction<PvNode>(improving, depth, moveCount);

          if (!PvNode && cutNode)
              ss->reduction += ONE_PLY;

#ifdef GPSFISH
          else if (History[pos.piece_on(to_sq(move))][to_sq(move).index()] < 0)
#else
          else if (History[pos.piece_on(to_sq(move))][to_sq(move)] < 0)
#endif
              ss->reduction += ONE_PLY / 2;

          if (move == countermoves[0] || move == countermoves[1])
              ss->reduction = std::max(DEPTH_ZERO, ss->reduction - ONE_PLY);

          Depth d = std::max(newDepth - ss->reduction, ONE_PLY);
          if (SpNode)
              alpha = splitPoint->alpha;

          value = -search<NonPV>(pos, ss+1, -(alpha+1), -alpha, d, true);

          doFullDepthSearch = (value > alpha && ss->reduction != DEPTH_ZERO);
          ss->reduction = DEPTH_ZERO;
      }
      else
          doFullDepthSearch = !pvMove;

      // Step 16. Full depth search, when LMR is skipped or fails high
      if (doFullDepthSearch)
      {
          if (SpNode)
              alpha = splitPoint->alpha;

          value = newDepth < ONE_PLY ?
                          givesCheck ? -qsearch<NonPV,  true>(pos, ss+1, -(alpha+1), -alpha, DEPTH_ZERO)
                                     : -qsearch<NonPV, false>(pos, ss+1, -(alpha+1), -alpha, DEPTH_ZERO)
                                     : - search<NonPV>(pos, ss+1, -(alpha+1), -alpha, newDepth, !cutNode);
      }

      // For PV nodes only, do a full PV search on the first move or after a fail
      // high (in the latter case search only if value < beta), otherwise let the
      // parent node fail low with value <= alpha and to try another move.
      if (PvNode && (pvMove || (value > alpha && (RootNode || value < beta))))
          value = newDepth < ONE_PLY ?
                          givesCheck ? -qsearch<PV,  true>(pos, ss+1, -beta, -alpha, DEPTH_ZERO)
                                     : -qsearch<PV, false>(pos, ss+1, -beta, -alpha, DEPTH_ZERO)
                                     : - search<PV>(pos, ss+1, -beta, -alpha, newDepth, false);

#ifdef GPSFISH
      --pos.eval;
      } );
#else
      // Step 17. Undo move
      pos.undo_move(move);
#endif

      assert(value > -VALUE_INFINITE && value < VALUE_INFINITE);

      // Step 18. Check for new best move
      if (SpNode)
      {
          splitPoint->mutex.lock();
          bestValue = splitPoint->bestValue;
          alpha = splitPoint->alpha;
      }

      // Finished searching the move. If Signals.stop is true, the search
      // was aborted because the user interrupted the search or because we
      // ran out of time. In this case, the return value of the search cannot
      // be trusted, and we don't update the best move and/or PV.
      if (Signals.stop || thisThread->cutoff_occurred())
          return value; // To avoid returning VALUE_INFINITE

      if (RootNode)
      {
          RootMove& rm = *std::find(RootMoves.begin(), RootMoves.end(), move);

          // PV move or new best move ?
          if (pvMove || value > alpha)
          {
              rm.score = value;
              rm.extract_pv_from_tt(pos);

              // We record how often the best move has been changed in each
              // iteration. This information is used for time management: When
              // the best move changes frequently, we allocate some more time.
              if (!pvMove)
                  ++BestMoveChanges;

#if 0 //def GPSFISH
              if (depth >= 5*ONE_PLY
                      && (!isPvMove || current_search_time() >= 5000))
                  cout << "info"
                      << depth_to_uci(depth)
                      << score_to_uci(rm->score, alpha, beta)
                      << speed_to_uci(pos.nodes_searched())
                      << pv_to_uci(&rm->pv[0], 0 + 1, false) << endl;
#endif

          }
          else
              // All other moves but the PV are set to the lowest value: this is
              // not a problem when sorting because the sort is stable and the
              // move position in the list is preserved - just the PV is pushed up.
              rm.score = -VALUE_INFINITE;
      }

      if (value > bestValue)
      {
          bestValue = SpNode ? splitPoint->bestValue = value : value;

          if (value > alpha)
          {
              bestMove = SpNode ? splitPoint->bestMove = move : move;

              if (PvNode && value < beta) // Update alpha! Always alpha < beta
                  alpha = SpNode ? splitPoint->alpha = value : value;
              else
              {
                  assert(value >= beta); // Fail high

                  if (SpNode)
                      splitPoint->cutoff = true;

                  break;
              }
          }
      }

      // Step 19. Check for splitting the search
      if (   !SpNode
          &&  depth >= Threads.minimumSplitDepth
          &&  Threads.available_slave(thisThread)
          &&  thisThread->splitPointsSize < MAX_SPLITPOINTS_PER_THREAD)
      {
          assert(bestValue < beta);

          thisThread->split<FakeSplit>(pos, ss, alpha, beta, &bestValue, &bestMove,
                                       depth, threatMove, moveCount, &mp, NT, cutNode);
          if (bestValue >= beta)
              break;
      }
    }

    if (SpNode)
        return bestValue;

    // Step 20. Check for mate and stalemate
    // All legal moves have been searched and if there are no legal moves, it
    // must be mate or stalemate. Note that we can have a false positive in
    // case of Signals.stop or thread.cutoff_occurred() are set, but this is
    // harmless because return value is discarded anyhow in the parent nodes.
    // If we are in a singular extension search then return a fail low score.
    // A split node has at least one move - the one tried before to be splitted.
    if (!moveCount)
#ifdef GPSFISH
        return  (excludedMove != MOVE_NONE) ? alpha
              : (inCheck ? (move_is_pawn_drop((ss-1)->currentMove) ? mate_in(ss->ply) : mated_in(ss->ply) ) : VALUE_DRAW); // XXX : checking checkmate by pawn drop
#else
        return  excludedMove ? alpha
              : inCheck ? mated_in(ss->ply) : DrawValue[pos.side_to_move()];
#endif

    // If we have pruned all the moves without searching return a fail-low score
    if (bestValue == -VALUE_INFINITE)
        bestValue = alpha;

    TT.store(posKey, value_to_tt(bestValue, ss->ply),
             bestValue >= beta  ? BOUND_LOWER :
#ifdef GPSFISH
             PvNode && (bestMove != MOVE_NONE) ? BOUND_EXACT : BOUND_UPPER,
#else
             PvNode && bestMove ? BOUND_EXACT : BOUND_UPPER,
#endif
             depth, bestMove, ss->staticEval);

    // Quiet best move: update killers, history and countermoves
    if (    bestValue >= beta
        && !pos.capture_or_promotion(bestMove)
        && !inCheck)
    {
        if (ss->killers[0] != bestMove)
        {
            ss->killers[1] = ss->killers[0];
            ss->killers[0] = bestMove;
        }

        // Increase history value of the cut-off move and decrease all the other
        // played non-capture moves.
        Value bonus = Value(int(depth) * int(depth));
        History.update(pos.moved_piece(bestMove), to_sq(bestMove), bonus);
        for (int i = 0; i < quietCount - 1; ++i)
        {
            Move m = quietsSearched[i];
            History.update(pos.moved_piece(m), to_sq(m), -bonus);
        }

        if (is_ok((ss-1)->currentMove))
            Countermoves.update(pos.piece_on(prevMoveSq), prevMoveSq, bestMove);
    }

    assert(bestValue > -VALUE_INFINITE && bestValue < VALUE_INFINITE);

    return bestValue;
  }


  // qsearch() is the quiescence search function, which is called by the main
  // search function when the remaining depth is zero (or, to be more precise,
  // less than ONE_PLY).

  template <NodeType NT, bool InCheck>
  Value qsearch(Position& pos, Stack* ss, Value alpha, Value beta, Depth depth) {

    const bool PvNode = (NT == PV);

    assert(NT == PV || NT == NonPV);
    assert(InCheck == !!pos.checkers());
    assert(alpha >= -VALUE_INFINITE && alpha < beta && beta <= VALUE_INFINITE);
    assert(PvNode || (alpha == beta - 1));
    assert(depth <= DEPTH_ZERO);

    StateInfo st;
    const TTEntry* tte;
    Key posKey;
    Move ttMove, move, bestMove;
    Value bestValue, value, ttValue, futilityValue, futilityBase, oldAlpha;
    bool givesCheck, evasionPrunable;
    Depth ttDepth;

    // To flag BOUND_EXACT a node with eval above alpha and no available moves
    if (PvNode)
        oldAlpha = alpha;

    ss->currentMove = bestMove = MOVE_NONE;
    ss->ply = (ss-1)->ply + 1;

    // Check for an instant draw or if the maximum ply has been reached
    if (pos.is_draw() || ss->ply > MAX_PLY)
        return DrawValue[pos.side_to_move()];

    // Decide whether or not to include checks: this fixes also the type of
    // TT entry depth that we are going to use. Note that in qsearch we use
    // only two types of depth in TT: DEPTH_QS_CHECKS or DEPTH_QS_NO_CHECKS.
    ttDepth = InCheck || depth >= DEPTH_QS_CHECKS ? DEPTH_QS_CHECKS
                                                  : DEPTH_QS_NO_CHECKS;

#ifdef GPSFISH
    if(can_capture_king(pos)){
        return mate_in(0);
    }
    if(!pos.osl_state.inCheck()
            && ImmediateCheckmate::hasCheckmateMove
            (pos.side_to_move(),pos.osl_state,bestMove)) {
        return mate_in(ss->ply);
    }
#endif

    // Transposition table lookup
    posKey = pos.key();
    tte = TT.probe(posKey);
#ifdef GPSFISH
    ttMove = tte ? tte->move(pos) : MOVE_NONE;
#else
    ttMove = tte ? tte->move() : MOVE_NONE;
#endif
    ttValue = tte ? value_from_tt(tte->value(),ss->ply) : VALUE_NONE;

    if (   tte
        && tte->depth() >= ttDepth
        && ttValue != VALUE_NONE // Only in case of TT access race
        && (           PvNode ?  tte->bound() == BOUND_EXACT
            : ttValue >= beta ? (tte->bound() &  BOUND_LOWER)
                              : (tte->bound() &  BOUND_UPPER)))
    {
        ss->currentMove = ttMove; // Can be MOVE_NONE
        return ttValue;
    }

    // Evaluate the position statically
    if (InCheck)
    {
        ss->staticEval = VALUE_NONE;
        bestValue = futilityBase = -VALUE_INFINITE;
    }
    else
    {
        if (tte)
        {
            // Never assume anything on values stored in TT
            if ((ss->staticEval = bestValue = tte->eval_value()) == VALUE_NONE)
                ss->staticEval = bestValue = evaluate(pos);

            // Can ttValue be used as a better position evaluation?
            if (ttValue != VALUE_NONE)
                if (tte->bound() & (ttValue > bestValue ? BOUND_LOWER : BOUND_UPPER))
                    bestValue = ttValue;
        }
        else
            ss->staticEval = bestValue = evaluate(pos);

        // Stand pat. Return immediately if static value is at least beta
        if (bestValue >= beta)
        {
            if (!tte)
                TT.store(pos.key(), value_to_tt(bestValue, ss->ply), BOUND_LOWER,
                         DEPTH_NONE, MOVE_NONE, ss->staticEval);

            return bestValue;
        }

        if (PvNode && bestValue > alpha)
            alpha = bestValue;

        futilityBase = bestValue + Value(128);
    }

    // Initialize a MovePicker object for the current position, and prepare
    // to search the moves. Because the depth is <= 0 here, only captures,
    // queen promotions and checks (only if depth >= DEPTH_QS_CHECKS) will
    // be generated.
    MovePicker mp(pos, ttMove, depth, History, to_sq((ss-1)->currentMove));
    CheckInfo ci(pos);

    // Loop through the moves until no moves remain or a beta cutoff occurs
    while ((move = mp.next_move<false>()) != MOVE_NONE)
    {
      assert(is_ok(move));

#ifdef MOVE_STACK_REJECTIONS
      if(move_stack_rejections_probe(move,pos,ss,alpha)) continue;
#endif

      givesCheck = pos.gives_check(move, ci);

      // Futility pruning
      if (   !PvNode
          && !InCheck
          && !givesCheck
          &&  move != ttMove
          &&  futilityBase > -VALUE_KNOWN_WIN
#ifndef GPSFISH
          && !pos.advanced_pawn_push(move)
#endif
         )
      {
<<<<<<< HEAD
#ifdef GPSFISH
          futilityValue =  futilityBase
                         + PieceValue[EG][pos.piece_on(to_sq(move))]
                         + (type_of(move) == PROMOTION ? promote_value_of_piece_on(pos.piece_on(from_sq(move))) : VALUE_ZERO);
#else
          futilityValue =  futilityBase
                         + PieceValue[EG][pos.piece_on(to_sq(move))]
                         + (type_of(move) == ENPASSANT ? PawnValueEg : VALUE_ZERO);
#endif
=======
          assert(type_of(move) != ENPASSANT); // Due to !pos.advanced_pawn_push

          futilityValue = futilityBase + PieceValue[EG][pos.piece_on(to_sq(move))];
>>>>>>> f026517e

          if (futilityValue < beta)
          {
              bestValue = std::max(bestValue, futilityValue);
              continue;
          }

          // Prune moves with negative or equal SEE and also moves with positive
          // SEE where capturing piece loses a tempo and SEE < beta - futilityBase.
          if (   futilityBase < beta
              && pos.see(move, beta - futilityBase) <= 0)
          {
              bestValue = std::max(bestValue, futilityBase);
              continue;
          }
      }

      // Detect non-capture evasions that are candidates to be pruned
      evasionPrunable =    InCheck
                       &&  bestValue > VALUE_MATED_IN_MAX_PLY
                       && !pos.capture(move)
#ifndef GPSFISH
                       && !pos.can_castle(pos.side_to_move())
#endif
                       ;

      // Don't search moves with negative SEE values
      if (   !PvNode
          && (!InCheck || evasionPrunable)
          &&  move != ttMove
#ifndef GPSFISH
          &&  type_of(move) != PROMOTION
#endif
          &&  pos.see_sign(move) < 0)
          continue;

      // Check for legality just before making the move
      if (!pos.legal(move, ci.pinned))
          continue;

      ss->currentMove = move;

      // Make and search the move
#ifdef GPSFISH
      pos.do_undo_move(move,st,
              [&](osl::Square){
              assert(pos.is_ok());
              *(pos.eval+1)= *(pos.eval);
              pos.eval++;
              pos.eval->update(pos.osl_state,move);
              assert(pos.eval_is_ok());
#else
      pos.do_move(move, st, ci, givesCheck);
#endif
      value = givesCheck ? -qsearch<NT,  true>(pos, ss+1, -beta, -alpha, depth - ONE_PLY)
                         : -qsearch<NT, false>(pos, ss+1, -beta, -alpha, depth - ONE_PLY);
#ifdef GPSFISH
      --pos.eval;
      }
      );
#else
      pos.undo_move(move);
#endif

      assert(value > -VALUE_INFINITE && value < VALUE_INFINITE);

      // Check for new best move
      if (value > bestValue)
      {
          bestValue = value;

          if (value > alpha)
          {
              if (PvNode && value < beta) // Update alpha here! Always alpha < beta
              {
                  alpha = value;
                  bestMove = move;
              }
              else // Fail high
              {
                  TT.store(posKey, value_to_tt(value, ss->ply), BOUND_LOWER,
                           ttDepth, move, ss->staticEval);

                  return value;
              }
          }
       }
    }

#ifdef GPSFISH_CHECKMATE3_QUIESCE
    if (bestValue < beta && depth >= DEPTH_QS_CHECKS
            && (!(ss-1)->currentMove.isNormal()
            || (ss-1)->currentMove.ptype() == osl::KING)) {
        osl::checkmate::King8Info king8=pos.osl_state.king8Info(alt(pos.side_to_move()));
        assert(king8.uint64Value() == osl::checkmate::King8Info::make(pos.side_to_move(), pos.osl_state).uint64Value());
        bool in_danger = king8.dropCandidate() | king8.moveCandidate2();
        if (in_danger) {
            osl::checkmate::FixedDepthSearcher solver(pos.osl_state);
            if (solver.hasCheckmateMoveOfTurn(2,bestMove).isCheckmateSuccess()) {
                return mate_in(ss->ply+2);
            }
        }
    }
#endif

    // All legal moves have been searched. A special case: If we're in check
    // and no legal moves were found, it is checkmate.
    if (InCheck && bestValue == -VALUE_INFINITE)
#ifdef GPSFISH
        return (move_is_pawn_drop((ss-1)->currentMove) ? mate_in(ss->ply) : mated_in(ss->ply)); // Plies to mate from the root
#else
        return mated_in(ss->ply); // Plies to mate from the root
#endif

    TT.store(posKey, value_to_tt(bestValue, ss->ply),
             PvNode && bestValue > oldAlpha ? BOUND_EXACT : BOUND_UPPER,
             ttDepth, bestMove, ss->staticEval);

    assert(bestValue > -VALUE_INFINITE && bestValue < VALUE_INFINITE);

    return bestValue;
  }


  // value_to_tt() adjusts a mate score from "plies to mate from the root" to
  // "plies to mate from the current position". Non-mate scores are unchanged.
  // The function is called before storing a value in the transposition table.

  Value value_to_tt(Value v, int ply) {

    assert(v != VALUE_NONE);

    return  v >= VALUE_MATE_IN_MAX_PLY  ? v + ply
          : v <= VALUE_MATED_IN_MAX_PLY ? v - ply : v;
  }


  // value_from_tt() is the inverse of value_to_tt(): It adjusts a mate score
  // from the transposition table (which refers to the plies to mate/be mated
  // from current position) to "plies to mate/be mated from the root".

  Value value_from_tt(Value v, int ply) {

    return  v == VALUE_NONE             ? VALUE_NONE
          : v >= VALUE_MATE_IN_MAX_PLY  ? v - ply
          : v <= VALUE_MATED_IN_MAX_PLY ? v + ply : v;
  }


  // allows() tests whether the 'first' move at previous ply somehow makes the
  // 'second' move possible e.g. if the moving piece is the same in both moves.
  // Normally the second move is the threat (the best move returned from a null
  // search that fails low).

  bool allows(const Position& pos, Move first, Move second) {

    assert(is_ok(first));
    assert(is_ok(second));
    assert(color_of(pos.piece_on(from_sq(second))) == ~pos.side_to_move());
    assert(type_of(first) == CASTLING || color_of(pos.piece_on(to_sq(first))) == ~pos.side_to_move());

    Square m1from = from_sq(first);
    Square m2from = from_sq(second);
    Square m1to = to_sq(first);
    Square m2to = to_sq(second);

    // The piece is the same or second's destination was vacated by the first move.
    // We exclude the trivial case where a sliding piece does in two moves what
    // it could do in one move: eg. Ra1a2, Ra2a3.
#ifdef GPSFISH
    if (m1to == m2from || m2to == m1from) // XXX : add any condition ?
#else
    if (    m2to == m1from
        || (m1to == m2from && !aligned(m1from, m2from, m2to)))
#endif
        return true;

    // Second one moves through the square vacated by first one
#ifdef GPSFISH
    if(!m2from.isPieceStand() && !m1from.isPieceStand() &&
       Board_Table.getShortOffset(Offset32(m2from,m2to)) ==
       Board_Table.getShortOffset(Offset32(m2from,m1from)) &&
       abs((m2from-m2to).intValue())>abs((m2from-m1from).intValue()))
        return true;
#else
    if (between_bb(m2from, m2to) & m1from)
      return true;
#endif

    // Second's destination is defended by the first move's piece
#ifdef GPSFISH
    osl::Piece pc = pos.osl_state.pieceAt(m1to);
    if(pos.osl_state.hasEffectByPiece(pc,m2to))
        return true;
#else
    Bitboard m1att = attacks_bb(pos.piece_on(m1to), m1to, pos.pieces() ^ m2from);
    if (m1att & m2to)
        return true;
#endif

    // Second move gives a discovered check through the first's checking piece
#ifdef GPSFISH
    pc = pos.osl_state.pieceAt(m2to);
    if(pc.isPiece() && pos.osl_state.hasEffectByPiece(pc,m2from) &&
       Ptype_Table.getEffect(pos.piece_on(m1to),m1to,pos.king_square(pos.side_to_move())).hasBlockableEffect() &&
       Board_Table.isBetweenSafe(m2from,m1to,pos.king_square(pos.side_to_move())) &&
       !Board_Table.isBetweenSafe(m2to,m1to,pos.king_square(pos.side_to_move())) &&
       pos.osl_state.pinOrOpen(pos.side_to_move()).test(pos.osl_state.pieceAt(m1to).number()))
        return true;
#else
    if (m1att & pos.king_square(pos.side_to_move()))
    {
        assert(between_bb(m1to, pos.king_square(pos.side_to_move())) & m2from);
        return true;
    }
#endif

    return false;
  }


  // refutes() tests whether a 'first' move is able to defend against a 'second'
  // opponent's move. In this case will not be pruned. Normally the second move
  // is the threat (the best move returned from a null search that fails low).

  bool refutes(const Position& pos, Move first, Move second) {

    assert(is_ok(first));
    assert(is_ok(second));

    Square m1from = from_sq(first);
    Square m2from = from_sq(second);
    Square m1to = to_sq(first);
    Square m2to = to_sq(second);

    // Don't prune moves of the threatened piece
    if (m1from == m2to)
        return true;

    // If the threatened piece has a value less than or equal to the value of
    // the threat piece, don't prune moves which defend it.
    if (    pos.capture(second)
        && (   PieceValue[MG][pos.piece_on(m2from)] >= PieceValue[MG][pos.piece_on(m2to)]
#ifdef GPSFISH
            || type_of(pos.piece_on(m2from)) == osl::KING))
#else
            || type_of(pos.piece_on(m2from)) == KING))
#endif
    {
#ifdef GPSFISH
        if( pos.osl_state.hasEffectIf(first.ptypeO(), first.to(), m2to) )
            return true;
#else
        // Update occupancy as if the piece and the threat are moving
        Bitboard occ = pos.pieces() ^ m1from ^ m1to ^ m2from;
        Piece pc = pos.piece_on(m1from);

        // Does the moved piece attack the square 'm2to' ?
        if (attacks_bb(pc, m1to, occ) & m2to)
            return true;

        // Scan for possible X-ray attackers behind the moved piece
        Bitboard xray =  (attacks_bb<  ROOK>(m2to, occ) & pos.pieces(color_of(pc), QUEEN, ROOK))
                       | (attacks_bb<BISHOP>(m2to, occ) & pos.pieces(color_of(pc), QUEEN, BISHOP));

        // Verify attackers are triggered by our move and not already exist
        if (unlikely(xray) && (xray & ~pos.attacks_from<QUEEN>(m2to)))
            return true;
#endif
    }

    // Don't prune safe moves which block the threat path
#ifdef GPSFISH
    if (   !m2from.isPieceStand() // XXX : should remove this ?
        && Board_Table.isBetweenSafe(m1to,m2from,m2to)
        && pos.see_sign(first) >= 0)
#else
    if ((between_bb(m2from, m2to) & m1to) && pos.see_sign(first) >= 0)
#endif
        return true;

    return false;
  }


  // When playing with a strength handicap, choose best move among the MultiPV
  // set using a statistical rule dependent on 'level'. Idea by Heinz van Saanen.

  Move Skill::pick_move() {

    static RKISS rk;

    // PRNG sequence should be not deterministic
    for (int i = Time::now() % 50; i > 0; --i)
        rk.rand<unsigned>();

    // RootMoves are already sorted by score in descending order
    int variance = std::min(RootMoves[0].score - RootMoves[PVSize - 1].score, PawnValueMg);
    int weakness = 120 - 2 * level;
    int max_s = -VALUE_INFINITE;
    best = MOVE_NONE;

    // Choose best move. For each move score we add two terms both dependent on
    // weakness. One deterministic and bigger for weaker moves, and one random,
    // then we choose the move with the resulting highest score.
    for (size_t i = 0; i < PVSize; ++i)
    {
        int s = RootMoves[i].score;

        // Don't allow crazy blunders even at very low skills
        if (i > 0 && RootMoves[i-1].score > s + 2 * PawnValueMg)
            break;

        // This is our magic formula
        s += (  weakness * int(RootMoves[0].score - s)
              + variance * (rk.rand<unsigned>() % weakness)) / 128;

        if (s > max_s)
        {
            max_s = s;
            best = RootMoves[i].pv[0];
        }
    }
    return best;
  }


  // uci_pv() formats PV information according to the UCI protocol. UCI
  // requires that all (if any) unsearched PV lines are sent using a previous
  // search score.

  string uci_pv(const Position& pos, int depth, Value alpha, Value beta) {

    std::stringstream s;
    Time::point elapsed = Time::now() - SearchTime + 1;
    size_t uciPVSize = std::min((size_t)Options["MultiPV"], RootMoves.size());
    int selDepth = 0;

    for (size_t i = 0; i < Threads.size(); ++i)
        if (Threads[i]->maxPly > selDepth)
            selDepth = Threads[i]->maxPly;

    for (size_t i = 0; i < uciPVSize; ++i)
    {
        bool updated = (i <= PVIdx);

        if (depth == 1 && !updated)
            continue;

        int d   = updated ? depth : depth - 1;
        Value v = updated ? RootMoves[i].score : RootMoves[i].prevScore;

        if (s.rdbuf()->in_avail()) // Not at first line
            s << "\n";

        s << "info depth " << d
          << " seldepth "  << selDepth
          << " score "     << (i == PVIdx ? score_to_uci(v, alpha, beta) : score_to_uci(v))
          << " nodes "     << pos.nodes_searched()
          << " nps "       << pos.nodes_searched() * 1000 / elapsed
          << " time "      << elapsed
#ifdef GPSFISH
          << " hashfull "  << TT.get_hashfull()
#endif
          << " multipv "   << i + 1
          << " pv";

        for (size_t j = 0; RootMoves[i].pv[j] != MOVE_NONE; ++j)
            s <<  " " << move_to_uci(RootMoves[i].pv[j], pos.is_chess960());
    }

    return s.str();
  }

} // namespace


/// RootMove::extract_pv_from_tt() builds a PV by adding moves from the TT table.
/// We also consider both failing high nodes and BOUND_EXACT nodes here to
/// ensure that we have a ponder move even when we fail high at root. This
/// results in a long PV to print that is important for position analysis.

#ifdef GPSFISH
void RootMove::extract_pv_from_tt_rec(Position& pos,int ply)
{
  const TTEntry* tte = TT.probe(pos.key());

  if ( tte != NULL
          && tte->move(pos) != MOVE_NONE
          && pos.pseudo_legal(tte->move(pos))
          && pos.legal(tte->move(pos), pos.pinned_pieces(pos.side_to_move()))
          && ply < MAX_PLY
          && (!pos.is_draw() || ply < 2))
  {
      pv.push_back(tte->move(pos));
      StateInfo st;
      pos.do_undo_move(tte->move(pos),st,
              [&](osl::Square){
              assert(pos.is_ok());
              extract_pv_from_tt_rec(pos,ply+1);
      } );
  }

  pv.push_back(MOVE_NONE);
}
#endif

void RootMove::extract_pv_from_tt(Position& pos) {

#ifndef GPSFISH
  StateInfo state[MAX_PLY_PLUS_6], *st = state;
  const TTEntry* tte;
  int ply = 0;
#endif
  Move m = pv[0];

  pv.clear();
#ifdef GPSFISH
  pv.push_back(m);

  StateInfo st;
  pos.do_undo_move(pv[0],st,
          [&](osl::Square){
          assert(pos.is_ok());
          extract_pv_from_tt_rec(pos,1);
          } );
#else

  do {
      pv.push_back(m);

      assert(MoveList<LEGAL>(pos).contains(pv[ply]));

      pos.do_move(pv[ply++], *st++);
      tte = TT.probe(pos.key());

  } while (   tte
           && pos.pseudo_legal(m = tte->move()) // Local copy, TT could change
           && pos.legal(m, pos.pinned_pieces(pos.side_to_move()))
           && ply < MAX_PLY
           && (!pos.is_draw() || ply < 2));

  pv.push_back(MOVE_NONE); // Must be zero-terminating

  while (ply) pos.undo_move(pv[--ply]);
#endif
}


/// RootMove::insert_pv_in_tt() is called at the end of a search iteration, and
/// inserts the PV back into the TT. This makes sure the old PV moves are searched
/// first, even if the old TT entries have been overwritten.

#ifdef GPSFISH
void RootMove::insert_pv_in_tt_rec(Position& pos,int ply)
{
  const TTEntry* tte = TT.probe(pos.key());

  if (!tte || tte->move(pos) != pv[ply]) // Don't overwrite correct entries
      TT.store(pos.key(), VALUE_NONE, BOUND_NONE, DEPTH_NONE, pv[ply], VALUE_NONE);

  if (pv[ply+1] != MOVE_NONE) {
      StateInfo st;
      pos.do_undo_move(pv[ply],st,
              [&](osl::Square){
              assert(pos.is_ok());
              *(pos.eval+1)= *(pos.eval);
              pos.eval++;
              pos.eval->update(pos.osl_state,pv[ply]);
              insert_pv_in_tt_rec(pos,ply+1);
              --pos.eval;
      } );
  }
}
#endif

void RootMove::insert_pv_in_tt(Position& pos) {

#ifdef GPSFISH
  insert_pv_in_tt_rec(pos,0);
#else

  StateInfo state[MAX_PLY_PLUS_6], *st = state;
  const TTEntry* tte;
  int ply = 0;

  do {
      tte = TT.probe(pos.key());

      if (!tte || tte->move() != pv[ply]) // Don't overwrite correct entries
          TT.store(pos.key(), VALUE_NONE, BOUND_NONE, DEPTH_NONE, pv[ply], VALUE_NONE);

      assert(MoveList<LEGAL>(pos).contains(pv[ply]));

      pos.do_move(pv[ply++], *st++);

  } while (pv[ply] != MOVE_NONE);

  while (ply) pos.undo_move(pv[--ply]);
#endif
}

#ifdef GPSFISH
inline bool single_bit(uint64_t b) {
  return !(b & (b - 1));
}
#endif

/// Thread::idle_loop() is where the thread is parked when it has no work to do

void Thread::idle_loop() {

  // Pointer 'this_sp' is not null only if we are called from split(), and not
  // at the thread creation. This means we are the split point's master.
  SplitPoint* this_sp = splitPointsSize ? activeSplitPoint : NULL;

  assert(!this_sp || (this_sp->masterThread == this && searching));

  while (true)
  {
      // If we are not searching, wait for a condition to be signaled instead of
      // wasting CPU time polling for work.
      while ((!searching && Threads.sleepWhileIdle) || exit)
      {
          if (exit)
          {
              assert(!this_sp);
              return;
          }

          // Grab the lock to avoid races with Thread::notify_one()
          mutex.lock();

          // If we are master and all slaves have finished then exit idle_loop
          if (this_sp && !this_sp->slavesMask)
          {
              mutex.unlock();
              break;
          }

          // Do sleep after retesting sleep conditions under lock protection. In
          // particular we need to avoid a deadlock in case a master thread has,
          // in the meanwhile, allocated us and sent the notify_one() call before
          // we had the chance to grab the lock.
          if (!searching && !exit)
              sleepCondition.wait(mutex);

          mutex.unlock();
      }

      // If this thread has been assigned work, launch a search
      if (searching)
      {
          assert(!exit);

          Threads.mutex.lock();

          assert(searching);
          assert(activeSplitPoint);

          // Copy split point position and search stack and call search()
#ifdef MOVE_STACK_REJECTIONS
          SearchStack ss_base[MAX_PLY_PLUS_6];
          SplitPoint* tsp = threads[threadID].splitPoint;
          Position pos(*tsp->pos, threadID);
          int ply=tsp->ss->ply;
          assert(0< ply && ply+3<MAX_PLY_PLUS_6);
          for(int i=0;i<ply-1;i++)
              ss_base[i].currentMove=(tsp->ss-ply+i)->currentMove;
          SearchStack *ss= &ss_base[ply-1];
#else
          SplitPoint* sp = activeSplitPoint;

          Threads.mutex.unlock();

          Stack stack[MAX_PLY_PLUS_6], *ss = stack+2; // To allow referencing (ss-2)
          Position pos(*sp->pos, this);
#endif

          std::memcpy(ss-2, sp->ss-2, 5 * sizeof(Stack));
          ss->splitPoint = sp;

#ifdef GPSFISH
          uint64_t es_base[(MAX_PLY_PLUS_6*sizeof(eval_t)+sizeof(uint64_t)-1)/sizeof(uint64_t)];
          eval_t *es=(eval_t *)&es_base[0];
          assert(sp->pos->eval);
          es[0]= *(sp->pos->eval);
          pos.eval= &es[0];
#endif

          sp->mutex.lock();

          assert(activePosition == NULL);

          activePosition = &pos;

          switch (sp->nodeType) {
          case Root:
              search<SplitPointRoot>(pos, ss, sp->alpha, sp->beta, sp->depth, sp->cutNode);
              break;
          case PV:
              search<SplitPointPV>(pos, ss, sp->alpha, sp->beta, sp->depth, sp->cutNode);
              break;
          case NonPV:
              search<SplitPointNonPV>(pos, ss, sp->alpha, sp->beta, sp->depth, sp->cutNode);
              break;
          default:
              assert(false);
          }

          assert(searching);

          searching = false;
          activePosition = NULL;
          sp->slavesMask &= ~(1ULL << idx);
          sp->nodes += pos.nodes_searched();

          // Wake up the master thread so to allow it to return from the idle
          // loop in case we are the last slave of the split point.
          if (    Threads.sleepWhileIdle
              &&  this != sp->masterThread
              && !sp->slavesMask)
          {
              assert(!sp->masterThread->searching);
              sp->masterThread->notify_one();
          }

          // After releasing the lock we can't access any SplitPoint related data
          // in a safe way because it could have been released under our feet by
          // the sp master. Also accessing other Thread objects is unsafe because
          // if we are exiting there is a chance that they are already freed.
          sp->mutex.unlock();
      }

      // If this thread is the master of a split point and all slaves have finished
      // their work at this split point, return from the idle loop.
      if (this_sp && !this_sp->slavesMask)
      {
          this_sp->mutex.lock();
          bool finished = !this_sp->slavesMask; // Retest under lock protection
          this_sp->mutex.unlock();
          if (finished)
              return;
      }
  }
}

#ifndef GPSFISH_DFPN
void do_checkmate(const Position& pos, int mateTime){
    sync_cout << "checkmate notimplemented";
    return;
}
#else
void do_checkmate(const Position& pos, int mateTime){
    Signals.stop=false;
    osl::NumEffectState state(pos.osl_state);
#if (! defined ALLOW_KING_ABSENCE)
    if (state.kingSquare(state.turn()).isPieceStand()) {
        sync_cout << "checkmate notimplemented";
        return;
    }
#endif
    osl::checkmate::DfpnTable table(state.turn());
    const osl::PathEncoding path(state.turn());
    osl::Move checkmate_move;
    std::vector<osl::Move> pv;
    osl::checkmate::ProofDisproof result;
    osl::checkmate::Dfpn dfpn;
    dfpn.setTable(&table);
    double seconds=(double)mateTime/1000.0;
    osl::misc::time_point start = osl::misc::clock::now();
    size_t step = 100000, total = 0;
    double scale = 1.0;
    for (size_t limit = step; true; limit = static_cast<size_t>(step*scale)) {
        result = dfpn.
            hasCheckmateMove(state, osl::hash::HashKey(state), path, limit, checkmate_move, Move(), &pv);
        double elapsed = osl::misc::elapsedSeconds(start) + 1;
        double memory = osl::OslConfig::memoryUseRatio();
        uint64_t node_count = dfpn.nodeCount();
        sync_cout << "info time " << static_cast<int>(elapsed*1000) << " nodes " << total+node_count
                  << " nps " << static_cast<int>(node_count/elapsed) << " hashfull " << static_cast<int>(memory*1000) << sync_endl;
        //poll(pos);
        if (result.isFinal() || elapsed >= seconds || memory > 0.9 || Signals.stop)
            break;
        total += limit;
        // estimate: total * std::min(seconds/elapsed, 1.0/memory)
        // next: (estimate - total) / 2 + total
        scale = (total * std::min(seconds/elapsed, 1.0/memory) - total) / 2.0 / step;
        scale = std::max(std::min(16.0, scale), 0.1);
    }
    if (! result.isFinal()) {
        sync_cout << "checkmate timeout\n";
        return;
    }
    if (! result.isCheckmateSuccess()) {
        sync_cout << "checkmate nomate\n";
        return;
    }
    std::string msg = "checkmate";
    for (size_t i=0; i<pv.size(); ++i)
        msg += " " + move_to_uci(pv[i],false);
    sync_cout << msg << sync_endl;
}
#endif

#ifdef GPSFISH
void show_tree(Position &pos){
    show_tree_rec(pos);
}
#endif

/// check_time() is called by the timer thread when the timer triggers. It is
/// used to print debug info and, more importantly, to detect when we are out of
/// available time and thus stop the search.

void check_time() {

  static Time::point lastInfoTime = Time::now();
  int64_t nodes = 0; // Workaround silly 'uninitialized' gcc warning

  if (Time::now() - lastInfoTime >= 1000)
  {
      lastInfoTime = Time::now();
      dbg_print();
  }

  if (Limits.ponder)
      return;

  if (Limits.nodes)
  {
      Threads.mutex.lock();

      nodes = RootPos.nodes_searched();

      // Loop across all split points and sum accumulated SplitPoint nodes plus
      // all the currently active positions nodes.
      for (size_t i = 0; i < Threads.size(); ++i)
          for (int j = 0; j < Threads[i]->splitPointsSize; ++j)
          {
              SplitPoint& sp = Threads[i]->splitPoints[j];

              sp.mutex.lock();

              nodes += sp.nodes;
              Bitboard sm = sp.slavesMask;
              while (sm)
              {
                  Position* pos = Threads[pop_lsb(&sm)]->activePosition;
                  if (pos)
                      nodes += pos->nodes_searched();
              }

              sp.mutex.unlock();
          }

      Threads.mutex.unlock();
  }

  Time::point elapsed = Time::now() - SearchTime;
  bool stillAtFirstMove =    Signals.firstRootMove
                         && !Signals.failedLowAtRoot
                         &&  elapsed > TimeMgr.available_time();

  bool noMoreTime =   elapsed > TimeMgr.maximum_time() - 2 * TimerThread::Resolution
                   || stillAtFirstMove;

  if (   (Limits.use_time_management() && noMoreTime)
      || (Limits.movetime && elapsed >= Limits.movetime)
      || (Limits.nodes && nodes >= Limits.nodes))
      Signals.stop = true;
}<|MERGE_RESOLUTION|>--- conflicted
+++ resolved
@@ -1235,14 +1235,9 @@
       dangerous =   givesCheck; // XXX : add other condition ?
 #else
       dangerous =   givesCheck
-<<<<<<< HEAD
-                 || pos.advanced_pawn_push(move)
-                 || type_of(move) == CASTLING;
-#endif
-=======
                  || type_of(move) != NORMAL
                  || pos.advanced_pawn_push(move);
->>>>>>> f026517e
+#endif
 
 #ifdef GPSFISH_FIX
       // Step 12. Extend checks and, in PV nodes, also dangerous moves
@@ -1728,21 +1723,15 @@
 #endif
          )
       {
-<<<<<<< HEAD
 #ifdef GPSFISH
           futilityValue =  futilityBase
                          + PieceValue[EG][pos.piece_on(to_sq(move))]
-                         + (type_of(move) == PROMOTION ? promote_value_of_piece_on(pos.piece_on(from_sq(move))) : VALUE_ZERO);
-#else
-          futilityValue =  futilityBase
-                         + PieceValue[EG][pos.piece_on(to_sq(move))]
-                         + (type_of(move) == ENPASSANT ? PawnValueEg : VALUE_ZERO);
-#endif
-=======
+                         + (type_of(move) == PROMOTION ? promote_value_of_piece_on(pos.piece_on(from_sq(move))) : VALUE_ZERO); // XXX : need condition ?
+#else
           assert(type_of(move) != ENPASSANT); // Due to !pos.advanced_pawn_push
 
           futilityValue = futilityBase + PieceValue[EG][pos.piece_on(to_sq(move))];
->>>>>>> f026517e
+#endif
 
           if (futilityValue < beta)
           {
