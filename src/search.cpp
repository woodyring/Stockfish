/*
  Stockfish, a UCI chess playing engine derived from Glaurung 2.1
  Copyright (C) 2004-2008 Tord Romstad (Glaurung author)
  Copyright (C) 2008-2012 Marco Costalba, Joona Kiiski, Tord Romstad

  Stockfish is free software: you can redistribute it and/or modify
  it under the terms of the GNU General Public License as published by
  the Free Software Foundation, either version 3 of the License, or
  (at your option) any later version.

  Stockfish is distributed in the hope that it will be useful,
  but WITHOUT ANY WARRANTY; without even the implied warranty of
  MERCHANTABILITY or FITNESS FOR A PARTICULAR PURPOSE.  See the
  GNU General Public License for more details.

  You should have received a copy of the GNU General Public License
  along with this program.  If not, see <http://www.gnu.org/licenses/>.
*/

#include <algorithm>
#include <cassert>
#include <cmath>
#include <cstring>
#include <iostream>
#include <sstream>

#include "book.h"
#include "evaluate.h"
#include "history.h"
#include "movegen.h"
#include "movepick.h"
#include "notation.h"
#include "search.h"
#include "timeman.h"
#include "thread.h"
#include "tt.h"
#include "ucioption.h"

#ifdef GPSFISH
#include "bitops.h"
#include "position.tcc"
#include "osl/boardTable.h"
using osl::Board_Table;
#include "osl/ptypeTable.h"
using osl::Ptype_Table;
#include "osl/offset32.h"
using osl::Offset32;
#include "osl/checkmate/immediateCheckmate.h"
#include "osl/checkmate/fixedDepthSearcher.h"
#include "osl/checkmate/dfpn.h"
using osl::checkmate::ImmediateCheckmate;
using std::string;
#include "osl/enter_king/enterKing.h"
#include "osl/misc/milliSeconds.h"
#include "osl/checkmate/dfpn.h"
#include "osl/checkmate/dfpnParallel.h"
#include "osl/hash/hashKey.h"
#endif
#ifdef MOVE_STACK_REJECTIONS
#include "osl/search/moveStackRejections.h"
#endif

#ifdef GPSFISH
# define GPSFISH_CHECKMATE3
# define GPSFISH_CHECKMATE3_QUIESCE
# define GPSFISH_DFPN
#endif

namespace Search {

  volatile SignalsType Signals;
  LimitsType Limits;
  std::vector<RootMove> RootMoves;
  Position RootPosition;
  Time::point SearchTime;
  StateStackPtr SetupStates;
}

using std::string;
using Eval::evaluate;
using namespace Search;

namespace {

  // Set to true to force running with one thread. Used for debugging
  const bool FakeSplit = false;

  // Different node types, used as template parameter
  enum NodeType { Root, PV, NonPV, SplitPointRoot, SplitPointPV, SplitPointNonPV };

  // Lookup table to check if a Piece is a slider and its access function
#ifndef GPSFISH
  const bool Slidings[18] = { 0, 0, 0, 1, 1, 1, 0, 0, 0, 0, 0, 1, 1, 1 };
  inline bool piece_is_slider(Piece p) { return Slidings[p]; }
#endif

  // Maximum depth for razoring
  const Depth RazorDepth = 4 * ONE_PLY;

  // Dynamic razoring margin based on depth
  inline Value razor_margin(Depth d) { return Value(512 + 16 * int(d)); }

  // Maximum depth for use of dynamic threat detection when null move fails low
  const Depth ThreatDepth = 5 * ONE_PLY;

  // Minimum depth for use of internal iterative deepening
  const Depth IIDDepth[] = { 8 * ONE_PLY, 5 * ONE_PLY };

  // At Non-PV nodes we do an internal iterative deepening search
  // when the static evaluation is bigger then beta - IIDMargin.
  const Value IIDMargin = Value(256);

  // Minimum depth for use of singular extension
  const Depth SingularExtensionDepth[] = { 8 * ONE_PLY, 6 * ONE_PLY };

  // Futility margin for quiescence search
  const Value FutilityMarginQS = Value(128);

  // Futility lookup tables (initialized at startup) and their access functions
  Value FutilityMargins[16][64]; // [depth][moveNumber]
  int FutilityMoveCounts[32];    // [depth]

  inline Value futility_margin(Depth d, int mn) {

    return d < 7 * ONE_PLY ? FutilityMargins[std::max(int(d), 1)][std::min(mn, 63)]
                           : 2 * VALUE_INFINITE;
  }

  inline int futility_move_count(Depth d) {

    return d < 16 * ONE_PLY ? FutilityMoveCounts[d] : MAX_MOVES;
  }

  // Reduction lookup tables (initialized at startup) and their access function
  int8_t Reductions[2][64][64]; // [pv][depth][moveNumber]

  template <bool PvNode> inline Depth reduction(Depth d, int mn) {

    return (Depth) Reductions[PvNode][std::min(int(d) / ONE_PLY, 63)][std::min(mn, 63)];
  }

  // Easy move margin. An easy move candidate must be at least this much better
  // than the second best move.
  const Value EasyMoveMargin = Value(0x150);

  // This is the minimum interval in msec between two check_time() calls
  const int TimerResolution = 5;


  size_t MultiPV, UCIMultiPV, PVIdx;

#ifdef GPSFISH
  Value DrawValue;
#endif
  TimeManager TimeMgr;
  int BestMoveChanges;
  int SkillLevel;
  bool SkillLevelEnabled, Chess960;
  History H;


  template <NodeType NT>
  Value search(Position& pos, Stack* ss, Value alpha, Value beta, Depth depth);

  template <NodeType NT>
  Value qsearch(Position& pos, Stack* ss, Value alpha, Value beta, Depth depth);

  void id_loop(Position& pos);
  bool check_is_dangerous(Position &pos, Move move, Value futilityBase, Value beta);
  bool connected_moves(const Position& pos, Move m1, Move m2);
  Value value_to_tt(Value v, int ply);
  Value value_from_tt(Value v, int ply);
  bool can_return_tt(const TTEntry* tte, Depth depth, Value ttValue, Value beta);
  bool connected_threat(const Position& pos, Move m, Move threat);
  Value refine_eval(const TTEntry* tte, Value ttValue, Value defaultEval);
  Move do_skill_level();
  string uci_pv(const Position& pos, int depth, Value alpha, Value beta);

  // is_dangerous() checks whether a move belongs to some classes of known
  // 'dangerous' moves so that we avoid to prune it.
  FORCE_INLINE bool is_dangerous(const Position& pos, Move m, bool captureOrPromotion) {

#ifndef GPSFISH
    // Castle move?
    if (type_of(m) == CASTLE)
        return true;

    // Passed pawn move?
    if (   type_of(pos.piece_moved(m)) == PAWN
        && pos.pawn_is_passed(pos.side_to_move(), to_sq(m)))
        return true;

    // Entering a pawn endgame?
    if (    captureOrPromotion
        &&  type_of(pos.piece_on(to_sq(m))) != PAWN
        &&  type_of(m) == NORMAL
        && (  pos.non_pawn_material(WHITE) + pos.non_pawn_material(BLACK)
            - PieceValue[Mg][pos.piece_on(to_sq(m))] == VALUE_ZERO))
        return true;
#endif

    return false;
  }

#ifdef GPSFISH
  void show_tree_rec(Position &pos){
    TTEntry* tte;
    StateInfo st;
    if ((tte = TT.probe(pos.key())) != NULL){
      std::cerr << "tte->value=" << tte->value() << std::endl;
      std::cerr << "tte->type=" << tte->type() << std::endl;
      std::cerr << "tte->generation=" << tte->generation() << std::endl;
      std::cerr << "tte->depth=" << tte->depth() << std::endl;
      std::cerr << "tte->static_value=" << tte->static_value() << std::endl;
      Move m=tte->move(pos);
      int dummy;
      if(m != MOVE_NONE
              && pos.is_pseudo_legal(m)
              && !pos.is_draw(dummy)) {
          std::cerr << "move=" << m << std::endl;
          pos.do_undo_move(m,st,
                  [&](osl::Square){ show_tree_rec(pos); }
                  );
      }
    }
  }
#endif
#ifdef GPSFISH
  Value value_draw(Position const& pos){
    if(pos.side_to_move()==osl::BLACK) return DrawValue;
    else return -DrawValue;
  }
#endif
#ifdef MOVE_STACK_REJECTIONS
  osl::container::MoveStack moveStacks[MAX_THREADS];
  bool move_stack_rejections_probe(osl::Move m, Position const &pos,SearchStack* ss,Value alpha){
    if(DrawValue!=0) return false;
    int i=std::min(7,std::min(ss->ply,pos.pliesFromNull()+1));
    if(i<3) return false;
    osl::state::NumEffectState const& state=pos.osl_state;
    osl::container::MoveStack &moveStack=moveStacks[pos.thread()];
    moveStack.clear();
    while(--i>0) moveStack.push((ss-i)->currentMove);
    osl::Player player=m.player();
    int checkCountOfAltP=pos.continuous_check[osl::alt(player)];
    bool ret=false;
    if(m.player()==osl::BLACK){
      ret=osl::search::MoveStackRejections::probe<osl::BLACK>(state,moveStack,ss->ply,m,alpha,checkCountOfAltP);
    }
    else {
      ret=osl::search::MoveStackRejections::probe<osl::WHITE>(state,moveStack,ss->ply,m,-alpha,checkCountOfAltP);
    }
    return ret;
  }
#endif
#ifdef GPSFISH
  bool can_capture_king(Position const& pos){
    Color us=pos.side_to_move();
    Color them=~us;
    const osl::Square king = pos.king_square(them);
    return pos.osl_state.hasEffectAt(us, king);
  }
#endif
} // namespace


/// Search::init() is called during startup to initialize various lookup tables

void Search::init() {

  int d;  // depth (ONE_PLY == 2)
  int hd; // half depth (ONE_PLY == 1)
  int mc; // moveCount

  // Init reductions array
  for (hd = 1; hd < 64; hd++) for (mc = 1; mc < 64; mc++)
  {
      double    pvRed = log(double(hd)) * log(double(mc)) / 3.0;
      double nonPVRed = 0.33 + log(double(hd)) * log(double(mc)) / 2.25;
      Reductions[1][hd][mc] = (int8_t) (   pvRed >= 1.0 ? floor(   pvRed * int(ONE_PLY)) : 0);
      Reductions[0][hd][mc] = (int8_t) (nonPVRed >= 1.0 ? floor(nonPVRed * int(ONE_PLY)) : 0);
  }

  // Init futility margins array
  for (d = 1; d < 16; d++) for (mc = 0; mc < 64; mc++)
      FutilityMargins[d][mc] = Value(112 * int(log(double(d * d) / 2) / log(2.0) + 1.001) - 8 * mc + 45);

  // Init futility move count array
  for (d = 0; d < 32; d++)
      FutilityMoveCounts[d] = int(3.001 + 0.25 * pow(d, 2.0));
}


/// Search::perft() is our utility to verify move generation. All the leaf nodes
/// up to the given depth are generated and counted and the sum returned.

size_t Search::perft(Position& pos, Depth depth) {

  // At the last ply just return the number of legal moves (leaf nodes)
  if (depth == ONE_PLY)
      return MoveList<LEGAL>(pos).size();

  StateInfo st;
  size_t cnt = 0;
  CheckInfo ci(pos);

  for (MoveList<LEGAL> ml(pos); !ml.end(); ++ml)
  {
#ifdef GPSFISH
      pos.do_undo_move(ml.move(),st,
              [&](osl::Square){
              assert(pos.is_ok());
#else
      pos.do_move(ml.move(), st, ci, pos.move_gives_check(ml.move(), ci));
#endif
      cnt += perft(pos, depth - ONE_PLY);
#ifdef GPSFISH
      } );
#else
      pos.undo_move(ml.move());
#endif
  }

  return cnt;
}


/// Search::think() is the external interface to Stockfish's search, and is
/// called by the main thread when the program receives the UCI 'go' command. It
/// searches from RootPosition and at the end prints the "bestmove" to output.

void Search::think() {

  static PolyglotBook book; // Defined static to initialize the PRNG only once

  Position& pos = RootPosition;
  Chess960 = pos.is_chess960();
#ifndef GPSFISH
  Eval::RootColor = pos.side_to_move();
#endif
  TimeMgr.init(Limits, pos.startpos_ply_counter(), pos.side_to_move());
  TT.new_search();
  H.clear();

  if (RootMoves.empty())
  {
      sync_cout << "info depth 0 score "
                << score_to_uci(pos.in_check() ? -VALUE_MATE : VALUE_DRAW) << sync_endl;

      RootMoves.push_back(MOVE_NONE);
      goto finalize;
  }

  if (Options["OwnBook"] && !Limits.infinite)
  {
      Move bookMove = book.probe(pos, Options["Book File"], Options["Best Book Move"]);

      if (bookMove && std::count(RootMoves.begin(), RootMoves.end(), bookMove))
      {
          std::swap(RootMoves[0], *std::find(RootMoves.begin(), RootMoves.end(), bookMove));
          goto finalize;
      }
  }

  UCIMultiPV = Options["MultiPV"];
  SkillLevel = Options["Skill Level"];

  // Do we have to play with skill handicap? In this case enable MultiPV that
  // we will use behind the scenes to retrieve a set of possible moves.
  SkillLevelEnabled = (SkillLevel < 20);
  MultiPV = (SkillLevelEnabled ? std::max(UCIMultiPV, (size_t)4) : UCIMultiPV);

  if (Options["Use Search Log"])
  {
      Log log(Options["Search Log Filename"]);
      log << "\nSearching: "  << pos.to_fen()
          << "\ninfinite: "   << Limits.infinite
          << " ponder: "      << Limits.ponder
          << " time: "        << Limits.time[pos.side_to_move()]
          << " increment: "   << Limits.inc[pos.side_to_move()]
          << " moves to go: " << Limits.movestogo
          << std::endl;
  }

  Threads.wake_up();

  // Set best timer interval to avoid lagging under time pressure. Timer is
  // used to check for remaining available thinking time.
  if (Limits.use_time_management())
      Threads.set_timer(std::min(100, std::max(TimeMgr.available_time() / 16, TimerResolution)));
  else if (Limits.nodes)
      Threads.set_timer(2 * TimerResolution);
  else
      Threads.set_timer(100);

  // We're ready to start searching. Call the iterative deepening loop function
  id_loop(pos);

  Threads.set_timer(0); // Stop timer
  Threads.sleep();

  if (Options["Use Search Log"])
  {
      Time::point elapsed = Time::now() - SearchTime + 1;

      Log log(Options["Search Log Filename"]);
      log << "Nodes: "          << pos.nodes_searched()
          << "\nNodes/second: " << pos.nodes_searched() * 1000 / elapsed
          << "\nBest move: "    << move_to_san(pos, RootMoves[0].pv[0]);

      StateInfo st;
#ifdef GPSFISH
      if(RootMoves[0].pv[0].isNormal())
          pos.do_undo_move(RootMoves[0].pv[0],st,
                  [&](osl::Square){
                  assert(pos.is_ok());
#else
      pos.do_move(RootMoves[0].pv[0], st);
#endif
      log << "\nPonder move: " << move_to_san(pos, RootMoves[0].pv[1]) << std::endl;
#ifdef GPSFISH
      } );
#else
      pos.undo_move(RootMoves[0].pv[0]);
#endif
  }

finalize:

  // When we reach max depth we arrive here even without Signals.stop is raised,
  // but if we are pondering or in infinite search, we shouldn't print the best
  // move before we are told to do so.
  if (!Signals.stop && (Limits.ponder || Limits.infinite))
      pos.this_thread()->wait_for_stop_or_ponderhit();

  // Best move could be MOVE_NONE when searching on a stalemate position
  sync_cout << "bestmove " << move_to_uci(RootMoves[0].pv[0], Chess960)
#ifdef GPSFISH
            << (RootMoves[0].pv[1].isNormal() ? " ponder " + move_to_uci(RootMoves[0].pv[1], Chess960) : "" ) << sync_endl;
#else
            << " ponder "  << move_to_uci(RootMoves[0].pv[1], Chess960) << sync_endl;
#endif
}

#ifdef GPSFISH_DFPN
struct CheckmateSolver
{
    osl::checkmate::DfpnTable table_black;
    osl::checkmate::DfpnTable table_white;
    osl::checkmate::Dfpn dfpn[2];
    CheckmateSolver()
    {
        table_black.setAttack(osl::BLACK);
        table_white.setAttack(osl::WHITE);
        dfpn[playerToIndex(osl::BLACK)].setTable(&table_black);
        dfpn[playerToIndex(osl::WHITE)].setTable(&table_white);
    }
    Move hasCheckmate(Position& pos, size_t nodes)
    {
        const Depth CheckmateDepth = ONE_PLY*100;
        TTEntry* tte = TT.probe(pos.key());
        if (tte && tte->type() == BOUND_EXACT
                && tte->depth() >= CheckmateDepth) {
            Value v = value_from_tt(tte->value(), 0);
            if (v >= VALUE_MATE_IN_MAX_PLY || v < VALUE_MATED_IN_MAX_PLY)
                return Move();		// mate or mated
        }

        osl::PathEncoding path(pos.osl_state.turn());
        osl::Move checkmate_move;
        osl::NumEffectState& state = pos.osl_state;
        osl::stl::vector<osl::Move> pv;
        osl::checkmate::ProofDisproof result
            = dfpn[playerToIndex(state.turn())].
            hasCheckmateMove(state, osl::HashKey(state), path, nodes,
                    checkmate_move, Move(), &pv);
        if (result.isCheckmateSuccess()) {
            TT.store(pos.key(), mate_in(pv.size()),
                    BOUND_EXACT, CheckmateDepth, checkmate_move,
                    VALUE_NONE, VALUE_NONE);
            return checkmate_move;
        }
        return Move();
    }
    void clear()
    {
        dfpn[0].clear();
        dfpn[1].clear();
        table_black.clear();
        table_white.clear();
    }
};
struct TestCheckmate
{
    CheckmateSolver *solver;
    Position *pos;
    osl::Move *result;
    uint64_t nodes;
    const Move *moves;
    int first, last;
    TestCheckmate(CheckmateSolver& s, Position& p, osl::Move& r, uint64_t n,
            const Move *pv, int f, int l)
        : solver(&s), pos(&p), result(&r), nodes(n),
        moves(pv), first(f), last(l)
    {
    }
    void operator()(osl::Square) const
    {
        *result = Move();
        if (nodes < (1<<18))
            *result = solver->hasCheckmate(*pos, nodes);
        if (result->isNormal()) {
            if (first > 0)
                sync_cout << "info string checkmate in future (" << first
                    << ") " << move_to_uci(moves[first],false)
                    << " by " << move_to_uci(*result,false) << sync_endl;
        }
        else if (! Signals.stop) {
            Move move;
            TestCheckmate next = *this;
            next.first++;
            next.nodes /= 2;
            next.result = &move;
            if (next.first < last && pos->is_pseudo_legal(moves[next.first])
                    && next.nodes >= 1024) {
                StateInfo st;
                pos->do_undo_move(moves[next.first], st, next);
            }
        }
    }
};

void run_checkmate(int depth, uint64_t nodes, Position& pos)
{
    static boost::scoped_ptr<CheckmateSolver> solver(new CheckmateSolver);
    StateInfo st;
    nodes /= 16;
    int mated = 0;
    for (size_t i=0; i<RootMoves.size() && nodes >= 1024 && !Signals.stop; ++i) {
        osl::Move win_move;
        TestCheckmate function(*solver, pos, win_move, nodes,
                &RootMoves[i].pv[0], 0, (i==0) ? depth/2 : 1);
        pos.do_undo_move(RootMoves[i].pv[0], st, function);
        if (! win_move.isNormal())
            nodes /= 4;
        else {
            ++mated;
            RootMoves[i].score = -VALUE_INFINITE;
            //RootMoves[i].non_pv_score = VALUE_MATED_IN_MAX_PLY;
            sync_cout << "info string losing move " << i << "th "
                << move_to_uci(RootMoves[i].pv[0],false)
                << " by " << move_to_uci(win_move,false) << sync_endl;
        }
    }
    solver->clear();
}
#endif

namespace {

  // id_loop() is the main iterative deepening loop. It calls search() repeatedly
  // with increasing depth until the allocated thinking time has been consumed,
  // user stops the search, or the maximum search depth is reached.

  void id_loop(Position& pos) {

    Stack ss[MAX_PLY_PLUS_2];
#ifdef GPSFISH
    uint64_t es_base[(MAX_PLY_PLUS_2*sizeof(eval_t)+sizeof(uint64_t)-1)/sizeof(uint64_t)]
#ifdef __GNUC__
      __attribute__((aligned(16)))
#endif
	;
    eval_t *es=(eval_t *)&es_base[0];
#endif

    int depth, prevBestMoveChanges;
    Value bestValue, alpha, beta, delta;
    bool bestMoveNeverChanged = true;
    Move skillBest = MOVE_NONE;

    memset(ss, 0, 4 * sizeof(Stack));
    depth = BestMoveChanges = 0;
    bestValue = delta = -VALUE_INFINITE;
#ifdef GPSFISH
    ss->currentMove = osl::Move::PASS(pos.side_to_move()); // Hack to skip update_gains
#else
    ss->currentMove = MOVE_NULL; // Hack to skip update gains
#endif

#ifdef GPSFISH
    pos.eval= &es[0];
    *(pos.eval)=eval_t(pos.osl_state,false);
#endif

#ifdef GPSFISH_DFPN
    uint64_t next_checkmate = 1<<18;
#endif
    // Iterative deepening loop until requested to stop or target depth reached
    while (!Signals.stop && ++depth <= MAX_PLY && (!Limits.depth || depth <= Limits.depth))
    {
        // Save last iteration's scores before first PV line is searched and all
        // the move scores but the (new) PV are set to -VALUE_INFINITE.
        for (size_t i = 0; i < RootMoves.size(); i++)
            RootMoves[i].prevScore = RootMoves[i].score;

        prevBestMoveChanges = BestMoveChanges;
        BestMoveChanges = 0;

#ifdef GPSFISH_DFPN
        if ((uint64_t)pos.nodes_searched() > next_checkmate
                && ((Time::now() - SearchTime + 1000)
                   < std::max(Limits.movetime,TimeMgr.maximum_time())*4/5) ) {
            run_checkmate(depth, next_checkmate, pos);
            next_checkmate *= 2;
            if (RootMoves[0].score <= VALUE_MATED_IN_MAX_PLY) {
                depth -= std::min(4, (int)depth/2);
                alpha = std::max(alpha - delta*63, -VALUE_INFINITE);
                beta  = std::min(beta  + delta*63,  VALUE_INFINITE);
            }
        }
#endif

        // MultiPV loop. We perform a full root search for each PV line
        for (PVIdx = 0; PVIdx < std::min(MultiPV, RootMoves.size()); PVIdx++)
        {
            // Set aspiration window default width
            if (depth >= 5 && abs(RootMoves[PVIdx].prevScore) < VALUE_KNOWN_WIN)
            {
                delta = Value(16);
                alpha = RootMoves[PVIdx].prevScore - delta;
                beta  = RootMoves[PVIdx].prevScore + delta;
            }
            else
            {
                alpha = -VALUE_INFINITE;
                beta  =  VALUE_INFINITE;
            }

            // Start with a small aspiration window and, in case of fail high/low,
            // research with bigger window until not failing high/low anymore.
            while (true)
            {
                // Search starts from ss+1 to allow referencing (ss-1). This is
                // needed by update gains and ss copy when splitting at Root.
                bestValue = search<Root>(pos, ss+1, alpha, beta, depth * ONE_PLY);

                // Bring to front the best move. It is critical that sorting is
                // done with a stable algorithm because all the values but the first
                // and eventually the new best one are set to -VALUE_INFINITE and
                // we want to keep the same order for all the moves but the new
                // PV that goes to the front. Note that in case of MultiPV search
                // the already searched PV lines are preserved.
                sort<RootMove>(RootMoves.begin() + PVIdx, RootMoves.end());

                // In case we have found an exact score and we are going to leave
                // the fail high/low loop then reorder the PV moves, otherwise
                // leave the last PV move in its position so to be searched again.
                // Of course this is needed only in MultiPV search.
                if (PVIdx && bestValue > alpha && bestValue < beta)
                    sort<RootMove>(RootMoves.begin(), RootMoves.begin() + PVIdx);

                // Write PV back to transposition table in case the relevant
                // entries have been overwritten during the search.
                for (size_t i = 0; i <= PVIdx; i++)
                    RootMoves[i].insert_pv_in_tt(pos);

                // If search has been stopped exit the aspiration window loop.
                // Sorting and writing PV back to TT is safe becuase RootMoves
                // is still valid, although refers to previous iteration.
                if (Signals.stop)
                    break;

                // Send full PV info to GUI if we are going to leave the loop or
                // if we have a fail high/low and we are deep in the search.
                if ((bestValue > alpha && bestValue < beta) || Time::now() - SearchTime > 2000)
                    sync_cout << uci_pv(pos, depth, alpha, beta) << sync_endl;

                // In case of failing high/low increase aspiration window and
                // research, otherwise exit the fail high/low loop.
                if (bestValue >= beta)
                {
                    beta += delta;
                    delta += delta / 2;
                }
                else if (bestValue <= alpha)
                {
                    Signals.failedLowAtRoot = true;
                    Signals.stopOnPonderhit = false;

                    alpha -= delta;
                    delta += delta / 2;
                }
                else
                    break;

                // Search with full window in case we have a win/mate score
                if (abs(bestValue) >= VALUE_KNOWN_WIN)
                {
                    alpha = -VALUE_INFINITE;
                    beta  =  VALUE_INFINITE;
                }

                assert(alpha >= -VALUE_INFINITE && beta <= VALUE_INFINITE);
            }
        }

        // Skills: Do we need to pick now the best move ?
        if (SkillLevelEnabled && depth == 1 + SkillLevel)
            skillBest = do_skill_level();

        if (!Signals.stop && Options["Use Search Log"])
        {
            Log log(Options["Search Log Filename"]);
            log << pretty_pv(pos, depth, bestValue, Time::now() - SearchTime, &RootMoves[0].pv[0])
                << std::endl;
        }

        // Filter out startup noise when monitoring best move stability
        if (depth > 2 && BestMoveChanges)
            bestMoveNeverChanged = false;

        // Do we have time for the next iteration? Can we stop searching now?
        if (!Signals.stop && !Signals.stopOnPonderhit && Limits.use_time_management())
        {
            bool stop = false; // Local variable, not the volatile Signals.stop

            // Take in account some extra time if the best move has changed
            if (depth > 4 && depth < 50)
                TimeMgr.pv_instability(BestMoveChanges, prevBestMoveChanges);

            // Stop search if most of available time is already consumed. We
            // probably don't have enough time to search the first move at the
            // next iteration anyway.
            if (Time::now() - SearchTime > (TimeMgr.available_time() * 62) / 100)
                stop = true;

            // Stop search early if one move seems to be much better than others
            if (    depth >= 12
                && !stop
                && (   (bestMoveNeverChanged &&  pos.captured_piece_type())
                    || Time::now() - SearchTime > (TimeMgr.available_time() * 40) / 100))
            {
                Value rBeta = bestValue - EasyMoveMargin;
                (ss+1)->excludedMove = RootMoves[0].pv[0];
                (ss+1)->skipNullMove = true;
                Value v = search<NonPV>(pos, ss+1, rBeta - 1, rBeta, (depth - 3) * ONE_PLY);
                (ss+1)->skipNullMove = false;
                (ss+1)->excludedMove = MOVE_NONE;

                if (v < rBeta)
                    stop = true;
            }

            if (stop)
            {
                // If we are allowed to ponder do not stop the search now but
                // keep pondering until GUI sends "ponderhit" or "stop".
                if (Limits.ponder)
                    Signals.stopOnPonderhit = true;
                else
                    Signals.stop = true;
            }
        }
    }

    // When using skills swap best PV line with the sub-optimal one
    if (SkillLevelEnabled)
    {
        if (skillBest == MOVE_NONE) // Still unassigned ?
            skillBest = do_skill_level();

        std::swap(RootMoves[0], *std::find(RootMoves.begin(), RootMoves.end(), skillBest));
    }
  }


  // search<>() is the main search function for both PV and non-PV nodes and for
  // normal and SplitPoint nodes. When called just after a split point the search
  // is simpler because we have already probed the hash table, done a null move
  // search, and searched the first move before splitting, we don't have to repeat
  // all this work again. We also don't need to store anything to the hash table
  // here: This is taken care of after we return from the split point.

  template <NodeType NT>
  Value search(Position& pos, Stack* ss, Value alpha, Value beta, Depth depth) {

    const bool PvNode   = (NT == PV || NT == Root || NT == SplitPointPV || NT == SplitPointRoot);
    const bool SpNode   = (NT == SplitPointPV || NT == SplitPointNonPV || NT == SplitPointRoot);
    const bool RootNode = (NT == Root || NT == SplitPointRoot);

    assert(alpha >= -VALUE_INFINITE && alpha < beta && beta <= VALUE_INFINITE);
    assert(PvNode || (alpha == beta - 1));
    assert(depth > DEPTH_ZERO);

    Move movesSearched[64];
    StateInfo st;
    const TTEntry *tte;
    SplitPoint* sp;
    Key posKey;
    Move ttMove, move, excludedMove, bestMove, threatMove;
    Depth ext, newDepth;
    Value bestValue, value, oldAlpha, ttValue;
    Value refinedValue, nullValue, futilityValue;
    bool pvMove, inCheck, singularExtensionNode, givesCheck;
    bool captureOrPromotion, dangerous, doFullDepthSearch;
    int moveCount, playedMoveCount;

    // Step 1. Initialize node
    Thread* thisThread = pos.this_thread();
    moveCount = playedMoveCount = 0;

#ifdef GPSFISH
    int repeat_check = 0;

    if(can_capture_king(pos)){
        return mate_in(0);
    }
#endif


    oldAlpha = alpha;
    inCheck = pos.in_check();

    if (SpNode)
    {
        sp = ss->sp;
        bestMove   = sp->bestMove;
        threatMove = sp->threatMove;
        bestValue  = sp->bestValue;
        tte = NULL;
        ttMove = excludedMove = MOVE_NONE;
        ttValue = VALUE_NONE;

        assert(sp->bestValue > -VALUE_INFINITE && sp->moveCount > 0);

        goto split_point_start;
    }

    bestValue = -VALUE_INFINITE;
    ss->currentMove = threatMove = (ss+1)->excludedMove = bestMove = MOVE_NONE;
    ss->ply = (ss-1)->ply + 1;
    (ss+1)->skipNullMove = false; (ss+1)->reduction = DEPTH_ZERO;
    (ss+2)->killers[0] = (ss+2)->killers[1] = MOVE_NONE;

    // Used to send selDepth info to GUI
    if (PvNode && thisThread->maxPly < ss->ply)
        thisThread->maxPly = ss->ply;

#ifdef GPSFISH
    // Step X. Check for aborted search and immediate draw
    // Check for an instant draw or maximum ply reached
    if (Signals.stop || ss->ply > MAX_PLY || pos.is_draw(repeat_check))
        return value_draw(pos);

    if(repeat_check<0)
        return mated_in(ss->ply+1);
    else if(repeat_check>0)
        return mate_in(ss->ply);

    // Step 2. Check for aborted search and immediate draw
    if ((   Signals.stop
         || pos.is_draw<false>()
         || ss->ply > MAX_PLY) && !RootNode)
        return VALUE_DRAW;

    if ( !Root ){
        if(repeat_check<0)
            return mated_in(ss->ply);
        else if(repeat_check>0)
            return mate_in(ss->ply);
        else if(osl::EnterKing::canDeclareWin(pos.osl_state))
            return mate_in(ss->ply+1);
    }

    if (!ss->checkmateTested) {
        ss->checkmateTested = true;
        if(!pos.osl_state.inCheck()
                && ImmediateCheckmate::hasCheckmateMove
                (pos.side_to_move(),pos.osl_state,bestMove)) {
            return mate_in(ss->ply);
        }
#  ifdef GPSFISH_CHECKMATE3
        if ((! (ss-1)->currentMove.isNormal()
            || (ss-1)->currentMove.ptype() == osl::KING)) {
            osl::checkmate::King8Info king8=pos.osl_state.king8Info(alt(pos.side_to_move()));
            assert(king8.uint64Value() == osl::checkmate::King8Info::make(pos.side_to_move(), pos.osl_state).uint64Value());
            bool in_danger = king8.dropCandidate() | king8.moveCandidate2();
            if (in_danger) {
                osl::checkmate::FixedDepthSearcher solver(pos.osl_state);
                if (solver.hasCheckmateMoveOfTurn(2,bestMove)
                        .isCheckmateSuccess()) {
                    return mate_in(ss->ply+2);;
                }
            }
        }
#  endif
    }
#endif

    if (!RootNode)
    {
        // Step 2. Check for aborted search and immediate draw
        if (Signals.stop || pos.is_draw<false>() || ss->ply > MAX_PLY)
            return VALUE_DRAW;

        // Step 3. Mate distance pruning. Even if we mate at the next move our score
        // would be at best mate_in(ss->ply+1), but if alpha is already bigger because
        // a shorter mate was found upward in the tree then there is no need to search
        // further, we will never beat current alpha. Same logic but with reversed signs
        // applies also in the opposite condition of being mated instead of giving mate,
        // in this case return a fail-high score.
        alpha = std::max(mated_in(ss->ply), alpha);
        beta = std::min(mate_in(ss->ply+1), beta);
        if (alpha >= beta)
            return alpha;
    }

    // Step 4. Transposition table lookup
    // We don't want the score of a partial search to overwrite a previous full search
    // TT value, so we use a different position key in case of an excluded move.
    excludedMove = ss->excludedMove;
#ifdef GPSFISH
    posKey = excludedMove!=MOVE_NONE ? pos.exclusion_key() : pos.key();
#else
    posKey = excludedMove ? pos.exclusion_key() : pos.key();
#endif

    tte = TT.probe(posKey);
#ifdef GPSFISH
    ttMove = RootNode ? RootMoves[PVIdx].pv[0] : tte ? tte->move(pos) : MOVE_NONE;
#else
    ttMove = RootNode ? RootMoves[PVIdx].pv[0] : tte ? tte->move() : MOVE_NONE;
#endif
    ttValue = tte ? value_from_tt(tte->value(), ss->ply) : VALUE_NONE;

    // At PV nodes we check for exact scores, while at non-PV nodes we check for
    // a fail high/low. Biggest advantage at probing at PV nodes is to have a
    // smooth experience in analysis mode. We don't probe at Root nodes otherwise
    // we should also update RootMoveList to avoid bogus output.
    if (!RootNode && tte && (PvNode ? tte->depth() >= depth && tte->type() == BOUND_EXACT
                                    : can_return_tt(tte, depth, ttValue, beta)))
    {
        TT.refresh(tte);
        ss->currentMove = ttMove; // Can be MOVE_NONE

        if (    ttValue >= beta
            &&  ttMove
            && !pos.is_capture_or_promotion(ttMove)
            &&  ttMove != ss->killers[0])
        {
            ss->killers[1] = ss->killers[0];
            ss->killers[0] = ttMove;
        }
        return ttValue;
    }

    // Step 5. Evaluate the position statically and update parent's gain statistics
    if (inCheck)
        ss->eval = ss->evalMargin = refinedValue = VALUE_NONE;
    else if (tte)
    {
        assert(tte->static_value() != VALUE_NONE);

        ss->eval = tte->static_value();
        ss->evalMargin = tte->static_value_margin();
        refinedValue = refine_eval(tte, ttValue, ss->eval);
    }
    else
    {
        refinedValue = ss->eval = evaluate(pos, ss->evalMargin);
        TT.store(posKey, VALUE_NONE, BOUND_NONE, DEPTH_NONE, MOVE_NONE, ss->eval, ss->evalMargin);
    }

    // Update gain for the parent non-capture move given the static position
    // evaluation before and after the move.
#ifdef GPSFISH
    if (   !(move = (ss-1)->currentMove).isPass()
#else
    if (    (move = (ss-1)->currentMove) != MOVE_NULL
#endif
        &&  (ss-1)->eval != VALUE_NONE
        &&  ss->eval != VALUE_NONE
        && !pos.captured_piece_type()
        &&  type_of(move) == NORMAL)
    {
        Square to = to_sq(move);
#ifdef GPSFISH
        //H.update_gain(m.ptypeO(), to_sq(m), -(before + after));
        H.update_gain(move.ptypeO(), to, -(ss-1)->eval - ss->eval);
#else
        H.update_gain(pos.piece_on(to), to, -(ss-1)->eval - ss->eval);
#endif
    }

    // Step 6. Razoring (is omitted in PV nodes)
    if (   !PvNode
        &&  depth < RazorDepth
        && !inCheck
        &&  refinedValue + razor_margin(depth) < beta
        &&  ttMove == MOVE_NONE
        &&  abs(beta) < VALUE_MATE_IN_MAX_PLY
#ifndef GPSFISH
        && !pos.pawn_on_7th(pos.side_to_move()))
#endif
      )
    {
        Value rbeta = beta - razor_margin(depth);
        Value v = qsearch<NonPV>(pos, ss, rbeta-1, rbeta, DEPTH_ZERO);
        if (v < rbeta)
            // Logically we should return (v + razor_margin(depth)), but
            // surprisingly this did slightly weaker in tests.
            return v;
    }

    // Step 7. Static null move pruning (is omitted in PV nodes)
    // We're betting that the opponent doesn't have a move that will reduce
    // the score by more than futility_margin(depth) if we do a null move.
    if (   !PvNode
        && !ss->skipNullMove
        &&  depth < RazorDepth
        && !inCheck
        &&  refinedValue - futility_margin(depth, 0) >= beta
        &&  abs(beta) < VALUE_MATE_IN_MAX_PLY
#ifndef GPSFISH
        &&  pos.non_pawn_material(pos.side_to_move())
#endif
	   )
        return refinedValue - futility_margin(depth, 0);

    // Step 8. Null move search with verification search (is omitted in PV nodes)
    if (   !PvNode
        && !ss->skipNullMove
        &&  depth > ONE_PLY
        && !inCheck
        &&  refinedValue >= beta
        &&  abs(beta) < VALUE_MATE_IN_MAX_PLY
#ifdef GPSFISH
      )
#else
        &&  pos.non_pawn_material(pos.side_to_move()))
#endif
    {
#ifdef GPSFISH
        ss->currentMove = Move::PASS(pos.side_to_move());
#else
        ss->currentMove = MOVE_NULL;
#endif

        // Null move dynamic reduction based on depth
        Depth R = 3 * ONE_PLY + depth / 4;

        // Null move dynamic reduction based on value
        if (refinedValue - PawnValueMg > beta)
            R += ONE_PLY;

#ifdef GPSFISH
        pos.do_undo_null_move(st,
                [&](osl::Square){
                *(pos.eval+1)= *(pos.eval);
                pos.eval++;
                pos.eval->update(pos.osl_state,ss->currentMove);
#else
        pos.do_null_move<true>(st);
#endif
        (ss+1)->skipNullMove = true;
        nullValue = depth-R < ONE_PLY ? -qsearch<NonPV>(pos, ss+1, -beta, -alpha, DEPTH_ZERO)
                                      : - search<NonPV>(pos, ss+1, -beta, -alpha, depth-R);
        (ss+1)->skipNullMove = false;
#ifdef GPSFISH
	    --pos.eval;
	  }
	  );
#else
        pos.do_null_move<false>(st);
#endif

        if (nullValue >= beta)
        {
            // Do not return unproven mate scores
            if (nullValue >= VALUE_MATE_IN_MAX_PLY)
                nullValue = beta;

            if (depth < 6 * ONE_PLY)
                return nullValue;

            // Do verification search at high depths
            ss->skipNullMove = true;
            Value v = search<NonPV>(pos, ss, alpha, beta, depth-R);
            ss->skipNullMove = false;

            if (v >= beta)
                return nullValue;
        }
        else
        {
            // The null move failed low, which means that we may be faced with
            // some kind of threat. If the previous move was reduced, check if
            // the move that refuted the null move was somehow connected to the
            // move which was reduced. If a connection is found, return a fail
            // low score (which will cause the reduced move to fail high in the
            // parent node, which will trigger a re-search with full depth).
            threatMove = (ss+1)->currentMove;

            if (   depth < ThreatDepth
                && (ss-1)->reduction
                && threatMove != MOVE_NONE
                && connected_moves(pos, (ss-1)->currentMove, threatMove))
                return beta - 1;
        }
    }

    // Step 9. ProbCut (is omitted in PV nodes)
    // If we have a very good capture (i.e. SEE > seeValues[captured_piece_type])
    // and a reduced search returns a value much above beta, we can (almost) safely
    // prune the previous move.
    if (   !PvNode
        &&  depth >= RazorDepth + ONE_PLY
        && !inCheck
        && !ss->skipNullMove
        &&  excludedMove == MOVE_NONE
        &&  abs(beta) < VALUE_MATE_IN_MAX_PLY)
    {
        Value rbeta = beta + 200;
        Depth rdepth = depth - ONE_PLY - 3 * ONE_PLY;

        assert(rdepth >= ONE_PLY);
        assert((ss-1)->currentMove != MOVE_NONE);
        assert((ss-1)->currentMove != MOVE_NULL);

        MovePicker mp(pos, ttMove, H, pos.captured_piece_type());
        CheckInfo ci(pos);

        while ((move = mp.next_move<false>()) != MOVE_NONE)
            if (pos.pl_move_is_legal(move, ci.pinned))
            {
                ss->currentMove = move;
#ifdef GPSFISH
                pos.do_undo_move(move,st,
                        [&](osl::Square){
                        assert(pos.is_ok());
                        *(pos.eval+1)= *(pos.eval);
                        pos.eval++;
                        pos.eval->update(pos.osl_state,move);
#else
                pos.do_move(move, st, ci, pos.move_gives_check(move, ci));
#endif
                value = -search<NonPV>(pos, ss+1, -rbeta, -rbeta+1, rdepth);
#ifdef GPSFISH
                --pos.eval;
                });
#else
                pos.undo_move(move);
#endif
                if (value >= rbeta)
                    return value;
            }
    }

    // Step 10. Internal iterative deepening
    if (   depth >= IIDDepth[PvNode]
        && ttMove == MOVE_NONE
        && (PvNode || (!inCheck && ss->eval + IIDMargin >= beta)))
    {
        Depth d = (PvNode ? depth - 2 * ONE_PLY : depth / 2);

        ss->skipNullMove = true;
        search<PvNode ? PV : NonPV>(pos, ss, alpha, beta, d);
        ss->skipNullMove = false;

        tte = TT.probe(posKey);
#ifdef GPSFISH
        ttMove = tte ? tte->move(pos) : MOVE_NONE;
#else
        ttMove = tte ? tte->move() : MOVE_NONE;
#endif
    }

split_point_start: // At split points actual search starts from here

    MovePicker mp(pos, ttMove, depth, H, ss, PvNode ? -VALUE_INFINITE : beta);
    CheckInfo ci(pos);
    value = bestValue; // Workaround a bogus 'uninitialized' warning under gcc
    singularExtensionNode =   !RootNode
                           && !SpNode
                           &&  depth >= SingularExtensionDepth[PvNode]
                           &&  ttMove != MOVE_NONE
#ifdef GPSFISH
                           && excludedMove==MOVE_NONE // Recursive singular search is not allowed
#else
                           && !excludedMove // Recursive singular search is not allowed
#endif
                           && (tte->type() & BOUND_LOWER)
                           &&  tte->depth() >= depth - 3 * ONE_PLY;

    // Step 11. Loop through moves
    // Loop through all pseudo-legal moves until no moves remain or a beta cutoff occurs
    while (    bestValue < beta
           && (move = mp.next_move<SpNode>()) != MOVE_NONE
           && !thisThread->cutoff_occurred()
           && !Signals.stop)
    {
      assert(is_ok(move));

      if (move == excludedMove)
          continue;

      // At root obey the "searchmoves" option and skip moves not listed in Root
      // Move List, as a consequence any illegal move is also skipped. In MultiPV
      // mode we also skip PV moves which have been already searched.
      if (RootNode && !std::count(RootMoves.begin() + PVIdx, RootMoves.end(), move))
          continue;

      if (SpNode)
      {
          // Shared counter cannot be decremented later if move turns out to be illegal
          if (!pos.pl_move_is_legal(move, ci.pinned))
              continue;

          moveCount = ++sp->moveCount;
          sp->mutex.unlock();
      }
      else
          moveCount++;
#ifdef MOVE_STACK_REJECTIONS
      if(!Root && move_stack_rejections_probe(move,pos,ss,alpha)) {
          if (SpNode)
              lock_grab(&(sp->lock));
          continue;
      }
#endif

      if (RootNode)
      {
          Signals.firstRootMove = (moveCount == 1);

#if 1 //ndef GPSFISH
          if (thisThread == Threads.main_thread() && Time::now() - SearchTime > 2000)
              sync_cout << "info depth " << depth / ONE_PLY
                        << " currmove " << move_to_uci(move, Chess960)
                        << " currmovenumber " << moveCount + PVIdx << sync_endl;
#endif
      }

      captureOrPromotion = pos.is_capture_or_promotion(move);
      givesCheck = pos.move_gives_check(move, ci);
      dangerous = givesCheck || is_dangerous(pos, move, captureOrPromotion);
      ext = DEPTH_ZERO;

      // Step 12. Extend checks and, in PV nodes, also dangerous moves
      if (PvNode && dangerous)
          ext = ONE_PLY;

      else if (givesCheck && pos.see_sign(move) >= 0)
          ext = ONE_PLY / 2;

      // Singular extension search. If all moves but one fail low on a search of
      // (alpha-s, beta-s), and just one fails high on (alpha, beta), then that move
      // is singular and should be extended. To verify this we do a reduced search
      // on all the other moves but the ttMove, if result is lower than ttValue minus
      // a margin then we extend ttMove.
      if (    singularExtensionNode
          && !ext
          &&  move == ttMove
          &&  pos.pl_move_is_legal(move, ci.pinned)
          &&  abs(ttValue) < VALUE_KNOWN_WIN)
      {
          Value rBeta = ttValue - int(depth);
          ss->excludedMove = move;
          ss->skipNullMove = true;
          value = search<NonPV>(pos, ss, rBeta - 1, rBeta, depth / 2);
          ss->skipNullMove = false;
          ss->excludedMove = MOVE_NONE;

          if (value < rBeta)
              ext = ONE_PLY;
      }

      // Update current move (this must be done after singular extension search)
      newDepth = depth - ONE_PLY + ext;

      // Step 13. Futility pruning (is omitted in PV nodes)
      if (   !PvNode
          && !captureOrPromotion
          && !inCheck
          && !dangerous
          &&  move != ttMove
          && (bestValue > VALUE_MATED_IN_MAX_PLY || bestValue == -VALUE_INFINITE))
      {
          // Move count based pruning
          if (   moveCount >= futility_move_count(depth)
#ifdef GPSFISH
              && (threatMove==MOVE_NONE || !connected_threat(pos, move, threatMove)))
#else
              && (!threatMove || !connected_threat(pos, move, threatMove)))
#endif
          {
              if (SpNode)
                  sp->mutex.lock();

              continue;
          }

          // Value based pruning
          // We illogically ignore reduction condition depth >= 3*ONE_PLY for predicted depth,
          // but fixing this made program slightly weaker.
          Depth predictedDepth = newDepth - reduction<PvNode>(depth, moveCount);
          futilityValue =  ss->eval + ss->evalMargin + futility_margin(predictedDepth, moveCount)
#ifdef GPSFISH
                         + H.gain(move.ptypeO(), to_sq(move)); // XXX
#else
                         + H.gain(pos.piece_moved(move), to_sq(move));
#endif

          if (futilityValue < beta)
          {
              if (SpNode)
                  sp->mutex.lock();

              continue;
          }

          // Prune moves with negative SEE at low depths
          if (   predictedDepth < 2 * ONE_PLY
              && pos.see_sign(move) < 0)
          {
              if (SpNode)
                  sp->mutex.lock();

              continue;
          }
      }

      // Check for legality only before to do the move
      if (!pos.pl_move_is_legal(move, ci.pinned))
      {
          moveCount--;
          continue;
      }

      pvMove = PvNode ? moveCount == 1 : false;
      ss->currentMove = move;
      if (!SpNode && !captureOrPromotion && playedMoveCount < 64)
          movesSearched[playedMoveCount++] = move;

#ifdef GPSFISH
      assert(pos.eval->value()==eval_t(pos.osl_state,false).value());
      (ss+1)->checkmateTested = false;
      pos.do_undo_move(move,st,
              [&](osl::Square){
              *(pos.eval+1)= *(pos.eval);
              pos.eval++;
              pos.eval->update(pos.osl_state,move);
              assert(pos.eval->value()==eval_t(pos.osl_state,false).value());

    const bool PvNode   = (NT == PV || NT == Root || NT == SplitPointPV || NT == SplitPointRoot);
    const bool SpNode   = (NT == SplitPointPV || NT == SplitPointNonPV || NT == SplitPointRoot);
    const bool RootNode = (NT == Root || NT == SplitPointRoot);

#else
      // Step 14. Make the move
      pos.do_move(move, st, ci, givesCheck);
#endif

      // Step 15. Reduced depth search (LMR). If the move fails high will be
      // re-searched at full depth.
      if (    depth > 3 * ONE_PLY
          && !pvMove
          && !captureOrPromotion
          && !dangerous
          &&  ss->killers[0] != move
          &&  ss->killers[1] != move)
      {
          ss->reduction = reduction<PvNode>(depth, moveCount);
          Depth d = std::max(newDepth - ss->reduction, ONE_PLY);
          alpha = SpNode ? sp->alpha : alpha;

          value = -search<NonPV>(pos, ss+1, -(alpha+1), -alpha, d);

          doFullDepthSearch = (value > alpha && ss->reduction != DEPTH_ZERO);
          ss->reduction = DEPTH_ZERO;
      }
      else
          doFullDepthSearch = !pvMove;

      // Step 16. Full depth search, when LMR is skipped or fails high
      if (doFullDepthSearch)
      {
          alpha = SpNode ? sp->alpha : alpha;
          value = newDepth < ONE_PLY ? -qsearch<NonPV>(pos, ss+1, -(alpha+1), -alpha, DEPTH_ZERO)
                                     : - search<NonPV>(pos, ss+1, -(alpha+1), -alpha, newDepth);
      }

      // Only for PV nodes do a full PV search on the first move or after a fail
      // high, in the latter case search only if value < beta, otherwise let the
      // parent node to fail low with value <= alpha and to try another move.
      if (PvNode && (pvMove || (value > alpha && (RootNode || value < beta))))
          value = newDepth < ONE_PLY ? -qsearch<PV>(pos, ss+1, -beta, -alpha, DEPTH_ZERO)
                                     : - search<PV>(pos, ss+1, -beta, -alpha, newDepth);

#ifdef GPSFISH
      --pos.eval;
      } );
#else
      // Step 17. Undo move
      pos.undo_move(move);
#endif

      assert(value > -VALUE_INFINITE && value < VALUE_INFINITE);

      // Step 18. Check for new best move
      if (SpNode)
      {
          sp->mutex.lock();
          bestValue = sp->bestValue;
          alpha = sp->alpha;
      }

      // Finished searching the move. If Signals.stop is true, the search
      // was aborted because the user interrupted the search or because we
      // ran out of time. In this case, the return value of the search cannot
      // be trusted, and we don't update the best move and/or PV.
      if (RootNode && !Signals.stop)
      {
          RootMove& rm = *std::find(RootMoves.begin(), RootMoves.end(), move);

          // PV move or new best move ?
          if (pvMove || value > alpha)
          {
              rm.score = value;
              rm.extract_pv_from_tt(pos);

              // We record how often the best move has been changed in each
              // iteration. This information is used for time management: When
              // the best move changes frequently, we allocate some more time.
              if (!pvMove && MultiPV == 1)
                  BestMoveChanges++;

#if 0 //def GPSFISH
              if (depth >= 5*ONE_PLY
                      && (!isPvMove || current_search_time() >= 5000))
                  cout << "info"
                      << depth_to_uci(depth)
                      << score_to_uci(rm->score, alpha, beta)
                      << speed_to_uci(pos.nodes_searched())
                      << pv_to_uci(&rm->pv[0], 0 + 1, false) << endl;
#endif

          }
          else
              // All other moves but the PV are set to the lowest value, this
              // is not a problem when sorting becuase sort is stable and move
              // position in the list is preserved, just the PV is pushed up.
              rm.score = -VALUE_INFINITE;
      }

      if (value > bestValue)
      {
          bestValue = value;
          bestMove = move;

          if (   PvNode
              && value > alpha
              && value < beta) // We want always alpha < beta
          {
              alpha = bestValue; // Update alpha here!
          }

          if (SpNode && !thisThread->cutoff_occurred())
          {
              sp->bestValue = bestValue;
              sp->bestMove = bestMove;
              sp->alpha = alpha;

              if (bestValue >= beta)
                  sp->cutoff = true;
          }
      }

      // Step 19. Check for split
      if (   !SpNode
          &&  depth >= Threads.min_split_depth()
          &&  bestValue < beta
          &&  Threads.available_slave_exists(thisThread)
          && !Signals.stop
          && !thisThread->cutoff_occurred())
          bestValue = Threads.split<FakeSplit>(pos, ss, alpha, beta, bestValue, &bestMove,
                                               depth, threatMove, moveCount, mp, NT);
    }

    // Step 20. Check for mate and stalemate
    // All legal moves have been searched and if there are no legal moves, it
    // must be mate or stalemate. Note that we can have a false positive in
    // case of Signals.stop or thread.cutoff_occurred() are set, but this is
    // harmless because return value is discarded anyhow in the parent nodes.
    // If we are in a singular extension search then return a fail low score.
<<<<<<< HEAD
    if (!moveCount)
#ifdef GPSFISH
        return excludedMove!=MOVE_NONE ? oldAlpha : (inCheck ? (move_is_pawn_drop((ss-1)->currentMove) ? mate_in(ss->ply) : mated_in(ss->ply) ): VALUE_DRAW);
#else
        return excludedMove ? oldAlpha : inCheck ? mated_in(ss->ply) : VALUE_DRAW;
#endif
=======
    // A split node has at least one move, the one tried before to be splitted.
    if (!SpNode && !moveCount)
        return excludedMove ? alpha : inCheck ? mated_in(ss->ply) : VALUE_DRAW;
>>>>>>> 1b6b711c

    // If we have pruned all the moves without searching return a fail-low score
    if (bestValue == -VALUE_INFINITE)
    {
        assert(!playedMoveCount);

        bestValue = alpha;
    }

    // Step 21. Update tables
    // Update transposition table entry, killers and history
    if (!SpNode && !Signals.stop && !thisThread->cutoff_occurred())
    {
        Move ttm = bestValue <= oldAlpha ? MOVE_NONE : bestMove;
        Bound bt = bestValue <= oldAlpha ? BOUND_UPPER
                 : bestValue >= beta ? BOUND_LOWER : BOUND_EXACT;

        TT.store(posKey, value_to_tt(bestValue, ss->ply), bt, depth, ttm, ss->eval, ss->evalMargin);

        // Update killers and history for non capture cut-off moves
        if (    bestValue >= beta
            && !pos.is_capture_or_promotion(bestMove)
            && !inCheck)
        {
            if (bestMove != ss->killers[0])
            {
                ss->killers[1] = ss->killers[0];
                ss->killers[0] = bestMove;
            }

            // Increase history value of the cut-off move
            Value bonus = Value(int(depth) * int(depth));
            H.add(pos.piece_moved(bestMove), to_sq(bestMove), bonus);

            // Decrease history of all the other played non-capture moves
            for (int i = 0; i < playedMoveCount - 1; i++)
            {
                Move m = movesSearched[i];
                H.add(pos.piece_moved(m), to_sq(m), -bonus);
            }
        }
    }

    assert(bestValue > -VALUE_INFINITE && bestValue < VALUE_INFINITE);

    return bestValue;
  }


  // qsearch() is the quiescence search function, which is called by the main
  // search function when the remaining depth is zero (or, to be more precise,
  // less than ONE_PLY).

  template <NodeType NT>
  Value qsearch(Position& pos, Stack* ss, Value alpha, Value beta, Depth depth) {

    const bool PvNode = (NT == PV);

    assert(NT == PV || NT == NonPV);
    assert(alpha >= -VALUE_INFINITE && alpha < beta && beta <= VALUE_INFINITE);
    assert((alpha == beta - 1) || PvNode);
    assert(depth <= DEPTH_ZERO);

    StateInfo st;
    Move ttMove, move, bestMove;
    Value ttValue, bestValue, value, evalMargin, futilityValue, futilityBase;
#ifdef GPSFISH
    bool inCheck, givesCheck, evasionPrunable;
#else
    bool inCheck, enoughMaterial, givesCheck, evasionPrunable;
#endif
    const TTEntry* tte;
    Depth ttDepth;
    Bound bt;
    Value oldAlpha = alpha;

    ss->currentMove = bestMove = MOVE_NONE;
    ss->ply = (ss-1)->ply + 1;

    // Check for an instant draw or maximum ply reached
    if (pos.is_draw<true>() || ss->ply > MAX_PLY)
        return VALUE_DRAW;

#ifdef GPSFISH
    if(can_capture_king(pos)){
        return mate_in(0);
    }
    if(!pos.osl_state.inCheck()
            && ImmediateCheckmate::hasCheckmateMove
            (pos.side_to_move(),pos.osl_state,bestMove)) {
        return mate_in(ss->ply);
    }
#endif

    // Decide whether or not to include checks, this fixes also the type of
    // TT entry depth that we are going to use. Note that in qsearch we use
    // only two types of depth in TT: DEPTH_QS_CHECKS or DEPTH_QS_NO_CHECKS.
    inCheck = pos.in_check();
    ttDepth = (inCheck || depth >= DEPTH_QS_CHECKS ? DEPTH_QS_CHECKS : DEPTH_QS_NO_CHECKS);

    // Transposition table lookup. At PV nodes, we don't use the TT for
    // pruning, but only for move ordering.
    tte = TT.probe(pos.key());
#ifdef GPSFISH
    ttMove = (tte ? tte->move(pos) : MOVE_NONE);
#else
    ttMove = (tte ? tte->move() : MOVE_NONE);
#endif
    ttValue = tte ? value_from_tt(tte->value(),ss->ply) : VALUE_ZERO;

    if (!PvNode && tte && can_return_tt(tte, ttDepth, ttValue, beta))
    {
        ss->currentMove = ttMove; // Can be MOVE_NONE
        return ttValue;
    }

    // Evaluate the position statically
    if (inCheck)
    {
        bestValue = futilityBase = -VALUE_INFINITE;
        ss->eval = evalMargin = VALUE_NONE;
#ifndef GPSFISH
        enoughMaterial = false;
#endif
    }
    else
    {
        if (tte)
        {
            assert(tte->static_value() != VALUE_NONE);

            evalMargin = tte->static_value_margin();
            ss->eval = bestValue = tte->static_value();
        }
        else
            ss->eval = bestValue = evaluate(pos, evalMargin);

        // Stand pat. Return immediately if static value is at least beta
        if (bestValue >= beta)
        {
            if (!tte)
                TT.store(pos.key(), value_to_tt(bestValue, ss->ply), BOUND_LOWER, DEPTH_NONE, MOVE_NONE, ss->eval, evalMargin);

            return bestValue;
        }

        if (PvNode && bestValue > alpha)
            alpha = bestValue;

        futilityBase = ss->eval + evalMargin + FutilityMarginQS;
#ifndef GPSFISH
        enoughMaterial = pos.non_pawn_material(pos.side_to_move()) > RookValueMg;
#endif
    }

    // Initialize a MovePicker object for the current position, and prepare
    // to search the moves. Because the depth is <= 0 here, only captures,
    // queen promotions and checks (only if depth >= DEPTH_QS_CHECKS) will
    // be generated.
    MovePicker mp(pos, ttMove, depth, H, to_sq((ss-1)->currentMove));
    CheckInfo ci(pos);

    // Loop through the moves until no moves remain or a beta cutoff occurs
    while (   bestValue < beta
           && (move = mp.next_move<false>()) != MOVE_NONE)
    {
      assert(is_ok(move));

#ifdef MOVE_STACK_REJECTIONS
      if(move_stack_rejections_probe(move,pos,ss,alpha)) continue;
#endif

      givesCheck = pos.move_gives_check(move, ci);

      // Futility pruning
      if (   !PvNode
          && !inCheck
          && !givesCheck
          &&  move != ttMove
#ifndef GPSFISH
          &&  enoughMaterial
          &&  type_of(move) != PROMOTION
          && !pos.is_passed_pawn_push(move))
#endif
         )
      {
#ifdef GPSFISH
          futilityValue =  futilityBase
                         + PieceValue[Eg][pos.piece_on(to_sq(move))]
                         + (type_of(move) == PROMOTION ? promote_value_of_piece_on(pos.piece_on(from_sq(move))) : VALUE_ZERO);
#else
          futilityValue =  futilityBase
                         + PieceValue[Eg][pos.piece_on(to_sq(move))]
                         + (type_of(move) == ENPASSANT ? PawnValueEg : VALUE_ZERO);
#endif

          if (futilityValue < beta)
          {
              if (futilityValue > bestValue)
                  bestValue = futilityValue;

              continue;
          }

          // Prune moves with negative or equal SEE
          if (   futilityBase < beta
              && depth < DEPTH_ZERO
              && pos.see(move) <= 0)
              continue;
      }

      // Detect non-capture evasions that are candidate to be pruned
      evasionPrunable =   !PvNode
                       &&  inCheck
                       &&  bestValue > VALUE_MATED_IN_MAX_PLY
                       && !pos.is_capture(move)
#ifndef GPSFISH
                       && !pos.can_castle(pos.side_to_move())
#endif
                       ;

      // Don't search moves with negative SEE values
      if (   !PvNode
          && (!inCheck || evasionPrunable)
          &&  move != ttMove
#ifndef GPSFISH
          &&  type_of(move) != PROMOTION
#endif
          &&  pos.see_sign(move) < 0)
          continue;

      // Don't search useless checks
      if (   !PvNode
          && !inCheck
          &&  givesCheck
          &&  move != ttMove
          && !pos.is_capture_or_promotion(move)
          &&  ss->eval + PawnValueMg / 4 < beta
          && !check_is_dangerous(pos, move, futilityBase, beta))
          continue;

      // Check for legality only before to do the move
      if (!pos.pl_move_is_legal(move, ci.pinned))
          continue;

      ss->currentMove = move;

      // Make and search the move
#ifdef GPSFISH
      pos.do_undo_move(move,st,
              [&](osl::Square){
              assert(pos.is_ok());
              *(pos.eval+1)= *(pos.eval);
              pos.eval++;
              pos.eval->update(pos.osl_state,move);
              assert(pos.eval_is_ok());
#else
      pos.do_move(move, st, ci, givesCheck);
#endif
      value = -qsearch<NT>(pos, ss+1, -beta, -alpha, depth-ONE_PLY);
#ifdef GPSFISH
      --pos.eval;
      }
      );
#else
      pos.undo_move(move);
#endif

      assert(value > -VALUE_INFINITE && value < VALUE_INFINITE);

      // New best move?
      if (value > bestValue)
      {
          bestValue = value;
          bestMove = move;

          if (   PvNode
              && value > alpha
              && value < beta) // We want always alpha < beta
              alpha = value;
       }
    }

#ifdef GPSFISH_CHECKMATE3_QUIESCE
    if (bestValue < beta && depth >= DEPTH_QS_CHECKS
            && (!(ss-1)->currentMove.isNormal()
                || (ss-1)->currentMove.ptype() == osl::KING)) {
        osl::checkmate::King8Info king8=pos.osl_state.king8Info(alt(pos.side_to_move()));
        assert(king8.uint64Value() == osl::checkmate::King8Info::make(pos.side_to_move(), pos.osl_state).uint64Value());
        bool in_danger = king8.dropCandidate() | king8.moveCandidate2();
        if (in_danger) {
            osl::checkmate::FixedDepthSearcher solver(pos.osl_state);
            if (solver.hasCheckmateMoveOfTurn(2,bestMove).isCheckmateSuccess()) {
                return mate_in(ss->ply+2);;
            }
        }
    }
#endif

    // All legal moves have been searched. A special case: If we're in check
    // and no legal moves were found, it is checkmate.
    if (inCheck && bestValue == -VALUE_INFINITE)
#ifdef GPSFISH
        return (move_is_pawn_drop((ss-1)->currentMove) ? mate_in(ss->ply) : mated_in(ss->ply)); // Plies to mate from the root
#else
        return mated_in(ss->ply); // Plies to mate from the root
#endif

    // Update transposition table
    move = bestValue <= oldAlpha ? MOVE_NONE : bestMove;
    bt   = bestValue <= oldAlpha ? BOUND_UPPER
         : bestValue >= beta ? BOUND_LOWER : BOUND_EXACT;

    TT.store(pos.key(), value_to_tt(bestValue, ss->ply), bt, ttDepth, move, ss->eval, evalMargin);

    assert(bestValue > -VALUE_INFINITE && bestValue < VALUE_INFINITE);

    return bestValue;
  }


  // check_is_dangerous() tests if a checking move can be pruned in qsearch().
  // bestValue is updated only when returning false because in that case move
  // will be pruned.

  bool check_is_dangerous(Position &pos, Move move, Value futilityBase, Value beta)
  {
#ifdef GPSFISH
    return false;
#else
    Bitboard b, occ, oldAtt, newAtt, kingAtt;
    Square from, to, ksq;
    Piece pc;
    Color them;

    from = from_sq(move);
    to = to_sq(move);
    them = ~pos.side_to_move();
    ksq = pos.king_square(them);
    kingAtt = pos.attacks_from<KING>(ksq);
    pc = pos.piece_moved(move);

    occ = pos.pieces() ^ from ^ ksq;
    oldAtt = pos.attacks_from(pc, from, occ);
    newAtt = pos.attacks_from(pc,   to, occ);

    // Rule 1. Checks which give opponent's king at most one escape square are dangerous
    b = kingAtt & ~pos.pieces(them) & ~newAtt & ~(1ULL << to);

    if (!more_than_one(b))
        return true;

    // Rule 2. Queen contact check is very dangerous
    if (type_of(pc) == QUEEN && (kingAtt & to))
        return true;

    // Rule 3. Creating new double threats with checks
    b = pos.pieces(them) & newAtt & ~oldAtt & ~(1ULL << ksq);
    while (b)
    {
        // Note that here we generate illegal "double move"!
        if (futilityBase + PieceValue[Eg][pos.piece_on(pop_lsb(&b))] >= beta)
            return true;
    }

    return false;
#endif
  }


  // connected_moves() tests whether two moves are 'connected' in the sense
  // that the first move somehow made the second move possible (for instance
  // if the moving piece is the same in both moves). The first move is assumed
  // to be the move that was made to reach the current position, while the
  // second move is assumed to be a move from the current position.

  bool connected_moves(const Position& pos, Move m1, Move m2) {

    Square f1, t1, f2, t2;
    Piece p1; //, p2;
    Square ksq;

    assert(is_ok(m1));
    assert(is_ok(m2));

    // Case 1: The moving piece is the same in both moves
    f2 = from_sq(m2);
    t1 = to_sq(m1);
    if (f2 == t1)
        return true;

    // Case 2: The destination square for m2 was vacated by m1
    t2 = to_sq(m2);
    f1 = from_sq(m1);
    if (t2 == f1)
        return true;

    // Case 3: Moving through the vacated square
#ifdef GPSFISH
    if(!f2.isPieceStand() && !f1.isPieceStand() &&
       Board_Table.getShortOffset(Offset32(f2,t2)) ==
       Board_Table.getShortOffset(Offset32(f2,f1)) &&
       abs((f2-t2).intValue())>abs((f2-f1).intValue())) return true;
#else
    p2 = pos.piece_on(f2);
    if (piece_is_slider(p2) && (between_bb(f2, t2) & f1))
      return true;
#endif

    // Case 4: The destination square for m2 is defended by the moving piece in m1
    p1 = pos.piece_on(t1);
#ifdef GPSFISH
    osl::Piece pc=pos.osl_state.pieceAt(t1);
    if(pos.osl_state.hasEffectByPiece(pc,t2)) return true;
#else
    if (pos.attacks_from(p1, t1) & t2)
        return true;
#endif

    // Case 5: Discovered check, checking piece is the piece moved in m1
#ifdef GPSFISH
    pc=pos.osl_state.pieceAt(t2);
    if(pc.isPiece() && pos.osl_state.hasEffectByPiece(pc,f2) &&
       Ptype_Table.getEffect(p1,t1,pos.king_square(pos.side_to_move())).hasBlockableEffect() &&
       Board_Table.isBetweenSafe(f2,t1,pos.king_square(pos.side_to_move())) &&
       !Board_Table.isBetweenSafe(t2,t1,pos.king_square(pos.side_to_move())) &&
       pos.osl_state.pinOrOpen(pos.side_to_move()).test(pos.osl_state.pieceAt(t1).number()))
        return true;
#else
    ksq = pos.king_square(pos.side_to_move());
    if (    piece_is_slider(p1)
        && (between_bb(t1, ksq) & f2)
        && (pos.attacks_from(p1, t1, pos.pieces() ^ f2) & ksq))
        return true;
#endif

    return false;
  }


  // value_to_tt() adjusts a mate score from "plies to mate from the root" to
  // "plies to mate from the current position". Non-mate scores are unchanged.
  // The function is called before storing a value to the transposition table.

  Value value_to_tt(Value v, int ply) {

    if (v >= VALUE_MATE_IN_MAX_PLY)
      return v + ply;

    if (v <= VALUE_MATED_IN_MAX_PLY)
      return v - ply;

    return v;
  }


  // value_from_tt() is the inverse of value_to_tt(): It adjusts a mate score
  // from the transposition table (where refers to the plies to mate/be mated
  // from current position) to "plies to mate/be mated from the root".

  Value value_from_tt(Value v, int ply) {

    if (v >= VALUE_MATE_IN_MAX_PLY)
      return v - ply;

    if (v <= VALUE_MATED_IN_MAX_PLY)
      return v + ply;

    return v;
  }


  // connected_threat() tests whether it is safe to forward prune a move or if
  // is somehow connected to the threat move returned by null search.

  bool connected_threat(const Position& pos, Move m, Move threat) {

    assert(is_ok(m));
    assert(is_ok(threat));
    assert(!pos.is_capture_or_promotion(m));
#ifndef GPSFISH
    assert(!pos.is_passed_pawn_push(m));
#endif

    Square mfrom, mto, tfrom, tto;

    mfrom = from_sq(m);
    mto = to_sq(m);
    tfrom = from_sq(threat);
    tto = to_sq(threat);

    // Case 1: Don't prune moves which move the threatened piece
    if (mfrom == tto)
        return true;

    // Case 2: If the threatened piece has value less than or equal to the
    // value of the threatening piece, don't prune moves which defend it.
    if (   pos.is_capture(threat)
        && (   PieceValue[Mg][pos.piece_on(tfrom)] >= PieceValue[Mg][pos.piece_on(tto)]
#ifdef GPSFISH
            || type_of(pos.piece_on(tfrom)) == osl::KING)
#else
            || type_of(pos.piece_on(tfrom)) == KING)
#endif
        && pos.move_attacks_square(m, tto))
        return true;

    // Case 3: If the moving piece in the threatened move is a slider, don't
    // prune safe moves which block its ray.
#ifdef GPSFISH
    if (   !tfrom.isPieceStand()
        && Board_Table.isBetweenSafe(mto,tfrom,tto)
        && pos.see_sign(m) >= 0)
        return true;
#else
    if (    piece_is_slider(pos.piece_on(tfrom))
        && (between_bb(tfrom, tto) & mto)
        &&  pos.see_sign(m) >= 0)
        return true;
#endif

    return false;
  }


  // can_return_tt() returns true if a transposition table score can be used to
  // cut-off at a given point in search.

  bool can_return_tt(const TTEntry* tte, Depth depth, Value v, Value beta) {

    return   (   tte->depth() >= depth
              || v >= std::max(VALUE_MATE_IN_MAX_PLY, beta)
              || v < std::min(VALUE_MATED_IN_MAX_PLY, beta))

          && (   ((tte->type() & BOUND_LOWER) && v >= beta)
              || ((tte->type() & BOUND_UPPER) && v < beta));
  }


  // refine_eval() returns the transposition table score if possible, otherwise
  // falls back on static position evaluation.

  Value refine_eval(const TTEntry* tte, Value v, Value defaultEval) {

      assert(tte);

      if (   ((tte->type() & BOUND_LOWER) && v >= defaultEval)
          || ((tte->type() & BOUND_UPPER) && v < defaultEval))
          return v;

      return defaultEval;
  }


  // When playing with strength handicap choose best move among the MultiPV set
  // using a statistical rule dependent on SkillLevel. Idea by Heinz van Saanen.

  Move do_skill_level() {

    assert(MultiPV > 1);

    static RKISS rk;

    // PRNG sequence should be not deterministic
    for (int i = Time::now() % 50; i > 0; i--)
        rk.rand<unsigned>();

    // RootMoves are already sorted by score in descending order
    size_t size = std::min(MultiPV, RootMoves.size());
    int variance = std::min(RootMoves[0].score - RootMoves[size - 1].score, PawnValueMg);
    int weakness = 120 - 2 * SkillLevel;
    int max_s = -VALUE_INFINITE;
    Move best = MOVE_NONE;

    // Choose best move. For each move score we add two terms both dependent on
    // weakness, one deterministic and bigger for weaker moves, and one random,
    // then we choose the move with the resulting highest score.
    for (size_t i = 0; i < size; i++)
    {
        int s = RootMoves[i].score;

        // Don't allow crazy blunders even at very low skills
        if (i > 0 && RootMoves[i-1].score > s + EasyMoveMargin)
            break;

        // This is our magic formula
        s += (  weakness * int(RootMoves[0].score - s)
              + variance * (rk.rand<unsigned>() % weakness)) / 128;

        if (s > max_s)
        {
            max_s = s;
            best = RootMoves[i].pv[0];
        }
    }
    return best;
  }


  // uci_pv() formats PV information according to UCI protocol. UCI requires
  // to send all the PV lines also if are still to be searched and so refer to
  // the previous search score.

  string uci_pv(const Position& pos, int depth, Value alpha, Value beta) {

    std::stringstream s;
    Time::point elaspsed = Time::now() - SearchTime + 1;
    int selDepth = 0;

    for (size_t i = 0; i < Threads.size(); i++)
        if (Threads[i].maxPly > selDepth)
            selDepth = Threads[i].maxPly;

    for (size_t i = 0; i < std::min(UCIMultiPV, RootMoves.size()); i++)
    {
        bool updated = (i <= PVIdx);

        if (depth == 1 && !updated)
            continue;

        int d = (updated ? depth : depth - 1);
        Value v = (updated ? RootMoves[i].score : RootMoves[i].prevScore);

        if (s.rdbuf()->in_avail())
            s << "\n";

        s << "info depth " << d
          << " seldepth "  << selDepth
          << " score "     << (i == PVIdx ? score_to_uci(v, alpha, beta) : score_to_uci(v))
          << " nodes "     << pos.nodes_searched()
          << " nps "       << pos.nodes_searched() * 1000 / elaspsed
#ifdef GPSFISH
          //<< " time "      << (t > 0 ? t : 1)
          << " time "      << elaspsed
          << " hashfull "  << TT.get_hashfull()
#else
          << " time "      << elaspsed
          << " multipv "   << i + 1
#endif
          << " pv";

        for (size_t j = 0; RootMoves[i].pv[j] != MOVE_NONE; j++)
            s <<  " " << move_to_uci(RootMoves[i].pv[j], Chess960);
    }

    return s.str();
  }

} // namespace


/// RootMove::extract_pv_from_tt() builds a PV by adding moves from the TT table.
/// We consider also failing high nodes and not only BOUND_EXACT nodes so to
/// allow to always have a ponder move even when we fail high at root, and a
/// long PV to print that is important for position analysis.

#ifdef GPSFISH
void RootMove::extract_pv_from_tt_rec(Position& pos,int ply) {
  TTEntry* tte;

  if (   (tte = TT.probe(pos.key())) != NULL
          && tte->move(pos) != MOVE_NONE
          && pos.is_pseudo_legal(tte->move(pos))
          && pos.pl_move_is_legal(tte->move(pos), pos.pinned_pieces())
          && ply < MAX_PLY
          && (!pos.is_draw<false>() || ply < 2))
  {
      pv.push_back(tte->move(pos));
      StateInfo st;
      pos.do_undo_move(tte->move(pos),st,
              [&](osl::Square){
              assert(pos.is_ok());
              extract_pv_from_tt_rec(pos,ply+1);
      } );
  }

  pv.push_back(MOVE_NONE);
}
#endif

void RootMove::extract_pv_from_tt(Position& pos) {

#ifndef GPSFISH
  StateInfo state[MAX_PLY_PLUS_2], *st = state;
  TTEntry* tte;
  int ply = 1;
#endif
  Move m = pv[0];

  assert(m != MOVE_NONE && pos.is_pseudo_legal(m));

  pv.clear();
  pv.push_back(m);
#ifdef GPSFISH
    StateInfo st;
    pos.do_undo_move(pv[0],st,
		     [&](osl::Square){
         assert(pos.is_ok());
         extract_pv_from_tt_rec(pos,1);
    } );
#else
  pos.do_move(m, *st++);

  while (   (tte = TT.probe(pos.key())) != NULL
         && (m = tte->move()) != MOVE_NONE // Local copy, TT entry could change
         && pos.is_pseudo_legal(m)
         && pos.pl_move_is_legal(m, pos.pinned_pieces())
         && ply < MAX_PLY
         && (!pos.is_draw<false>() || ply < 2))
  {
      pv.push_back(m);
      pos.do_move(m, *st++);
      ply++;
  }
  pv.push_back(MOVE_NONE);

  do pos.undo_move(pv[--ply]); while (ply);
#endif
}


/// RootMove::insert_pv_in_tt() is called at the end of a search iteration, and
/// inserts the PV back into the TT. This makes sure the old PV moves are searched
/// first, even if the old TT entries have been overwritten.

#ifdef GPSFISH
void RootMove::insert_pv_in_tt_rec(Position& pos,int ply) {
  TTEntry* tte;
  Key k;
  Value v, m = VALUE_NONE;
  k = pos.key();
  tte = TT.probe(k);

  // Don't overwrite existing correct entries
  if (!tte || tte->move(pos) != pv[ply])
  {
      v = (pos.in_check() ? VALUE_NONE : evaluate(pos, m));
      TT.store(k, VALUE_NONE, BOUND_NONE, DEPTH_NONE, pv[ply], v, m);
  }
  if(pv[ply+1]!=MOVE_NONE){
      StateInfo st;
      pos.do_undo_move(pv[ply],st,
              [&](osl::Square){
              assert(pos.is_ok());
              *(pos.eval+1)= *(pos.eval);
              pos.eval++;
              pos.eval->update(pos.osl_state,pv[ply]);
              insert_pv_in_tt_rec(pos,ply+1);
              --pos.eval;
      } );
  }
}
#endif

void RootMove::insert_pv_in_tt(Position& pos) {

#ifdef GPSFISH
  insert_pv_in_tt_rec(pos,0);
#else

  StateInfo state[MAX_PLY_PLUS_2], *st = state;
  TTEntry* tte;
  Key k;
  Value v, m = VALUE_NONE;
  int ply = 0;

  assert(pv[ply] != MOVE_NONE && pos.is_pseudo_legal(pv[ply]));

  do {
      k = pos.key();
      tte = TT.probe(k);

      // Don't overwrite existing correct entries
      if (!tte || tte->move() != pv[ply])
      {
          v = (pos.in_check() ? VALUE_NONE : evaluate(pos, m));
          TT.store(k, VALUE_NONE, BOUND_NONE, DEPTH_NONE, pv[ply], v, m);
      }
      pos.do_move(pv[ply], *st++);

  } while (pv[++ply] != MOVE_NONE);

  do pos.undo_move(pv[--ply]); while (ply);
#endif
}

#ifdef GPSFISH
inline bool single_bit(uint64_t b) {
  return !(b & (b - 1));
}
#endif

/// Thread::idle_loop() is where the thread is parked when it has no work to do

void Thread::idle_loop() {

  // Pointer 'sp_master', if non-NULL, points to the active SplitPoint
  // object for which the thread is the master.
  const SplitPoint* sp_master = splitPointsCnt ? curSplitPoint : NULL;

  assert(!sp_master || (sp_master->master == this && is_searching));

  // If this thread is the master of a split point and all slaves have
  // finished their work at this split point, return from the idle loop.
  while (!sp_master || sp_master->slavesMask)
  {
      // If we are not searching, wait for a condition to be signaled
      // instead of wasting CPU time polling for work.
      while (   do_sleep
             || do_exit
             || (!is_searching && Threads.use_sleeping_threads()))
      {
          if (do_exit)
          {
              assert(!sp_master);
              return;
          }

          // Grab the lock to avoid races with Thread::wake_up()
          mutex.lock();

          // If we are master and all slaves have finished don't go to sleep
          if (sp_master && !sp_master->slavesMask)
          {
              mutex.unlock();
              break;
          }

          // Do sleep after retesting sleep conditions under lock protection, in
          // particular we need to avoid a deadlock in case a master thread has,
          // in the meanwhile, allocated us and sent the wake_up() call before we
          // had the chance to grab the lock.
          if (do_sleep || !is_searching)
              sleepCondition.wait(mutex);

          mutex.unlock();
      }

      // If this thread has been assigned work, launch a search
      if (is_searching)
      {
          assert(!do_sleep && !do_exit);

          Threads.mutex.lock();

          assert(is_searching);

          // Copy split point position and search stack and call search()
#ifdef MOVE_STACK_REJECTIONS
          SearchStack ss_base[MAX_PLY_PLUS_2];
          SplitPoint* tsp = threads[threadID].splitPoint;
          Position pos(*tsp->pos, threadID);
          int ply=tsp->ss->ply;
          assert(0< ply && ply+3<MAX_PLY_PLUS_2);
          for(int i=0;i<ply-1;i++)
              ss_base[i].currentMove=(tsp->ss-ply+i)->currentMove;
          SearchStack *ss= &ss_base[ply-1];
#else
          SplitPoint* sp = curSplitPoint;

          Threads.mutex.unlock();

          Stack ss[MAX_PLY_PLUS_2];
          Position pos(*sp->pos, this);
#endif

          memcpy(ss, sp->ss - 1, 4 * sizeof(Stack));
          (ss+1)->sp = sp;

#ifdef GPSFISH
          uint64_t es_base[(MAX_PLY_PLUS_2*sizeof(eval_t)+sizeof(uint64_t)-1)/sizeof(uint64_t)];
          eval_t *es=(eval_t *)&es_base[0];
          assert(sp->pos->eval);
          es[0]= *(sp->pos->eval);
          pos.eval= &es[0];
#endif

          sp->mutex.lock();

          assert(sp->activePositions[idx] == NULL);

          sp->activePositions[idx] = &pos;

          if (sp->nodeType == Root)
              search<SplitPointRoot>(pos, ss+1, sp->alpha, sp->beta, sp->depth);
          else if (sp->nodeType == PV)
              search<SplitPointPV>(pos, ss+1, sp->alpha, sp->beta, sp->depth);
          else if (sp->nodeType == NonPV)
              search<SplitPointNonPV>(pos, ss+1, sp->alpha, sp->beta, sp->depth);
          else
              assert(false);

          assert(is_searching);

          is_searching = false;
          sp->activePositions[idx] = NULL;
          sp->slavesMask &= ~(1ULL << idx);
          sp->nodes += pos.nodes_searched();

          // Wake up master thread so to allow it to return from the idle loop in
          // case we are the last slave of the split point.
          if (    Threads.use_sleeping_threads()
              &&  this != sp->master
              && !sp->slavesMask)
          {
              assert(!sp->master->is_searching);
              sp->master->wake_up();
          }

          // After releasing the lock we cannot access anymore any SplitPoint
          // related data in a safe way becuase it could have been released under
          // our feet by the sp master. Also accessing other Thread objects is
          // unsafe because if we are exiting there is a chance are already freed.
          sp->mutex.unlock();
      }
  }
}

#ifdef GPSFISHONE
void do_checkmate(Position& pos, int mateTime){
    sync_cout << "checkmate notimplemented";
    return;
}
#else
void do_checkmate(Position& pos, int mateTime){
    Signals.stop=false;
    osl::state::NumEffectState state(pos.osl_state);
#if (! defined ALLOW_KING_ABSENCE)
    if (state.kingSquare(state.turn()).isPieceStand()) {
        sync_cout << "checkmate notimplemented";
        return;
    }
#endif
    osl::checkmate::DfpnTable table(state.turn());
    const osl::PathEncoding path(state.turn());
    osl::Move checkmate_move;
    osl::stl::vector<osl::Move> pv;
    osl::checkmate::ProofDisproof result;
    osl::checkmate::Dfpn dfpn;
    dfpn.setTable(&table);
    double seconds=(double)mateTime/1000.0;
    osl::misc::MilliSeconds start = osl::misc::MilliSeconds::now();
    size_t step = 100000, total = 0;
    double scale = 1.0;
    for (size_t limit = step; true; limit = static_cast<size_t>(step*scale)) {
        result = dfpn.
            hasCheckmateMove(state, osl::hash::HashKey(state), path, limit, checkmate_move, Move(), &pv);
        double elapsed = start.elapsedSeconds();
        double memory = osl::OslConfig::memoryUseRatio();
        uint64_t node_count = dfpn.nodeCount();
        sync_cout << "info time " << static_cast<int>(elapsed*1000) << "nodes " << total+node_count
                  << "nps %d " << static_cast<int>(node_count/elapsed) << "hashfull " << static_cast<int>(memory*1000) << sync_endl;
        //poll(pos);
        if (result.isFinal() || elapsed >= seconds || memory > 0.9 || Signals.stop)
            break;
        total += limit;
        // estimate: total * std::min(seconds/elapsed, 1.0/memory)
        // next: (estimate - total) / 2 + total
        scale = (total * std::min(seconds/elapsed, 1.0/memory) - total) / 2.0 / step;
        scale = std::max(std::min(16.0, scale), 0.1);
    }
    if (! result.isFinal()) {
        sync_cout << "checkmate timeout\n";
        return;
    }
    if (! result.isCheckmateSuccess()) {
        sync_cout << "checkmate nomate\n";
        return;
    }
    std::string msg = "checkmate";
    for (size_t i=0; i<pv.size(); ++i)
        msg += " " + move_to_uci(pv[i],false);
    sync_cout << msg << sync_endl;
}
#endif

#ifdef GPSFISH
void show_tree(Position &pos){
    show_tree_rec(pos);
}
#endif

/// check_time() is called by the timer thread when the timer triggers. It is
/// used to print debug info and, more important, to detect when we are out of
/// available time and so stop the search.

void check_time() {

  static Time::point lastInfoTime = Time::now();
  int64_t nodes = 0; // Workaround silly 'uninitialized' gcc warning

  if (Time::now() - lastInfoTime >= 1000)
  {
      lastInfoTime = Time::now();
      dbg_print();
  }

  if (Limits.ponder)
      return;

  if (Limits.nodes)
  {
      Threads.mutex.lock();

      nodes = RootPosition.nodes_searched();

      // Loop across all split points and sum accumulated SplitPoint nodes plus
      // all the currently active slaves positions.
      for (size_t i = 0; i < Threads.size(); i++)
          for (int j = 0; j < Threads[i].splitPointsCnt; j++)
          {
              SplitPoint& sp = Threads[i].splitPoints[j];

              sp.mutex.lock();

              nodes += sp.nodes;
              Bitboard sm = sp.slavesMask;
              while (sm)
              {
                  Position* pos = sp.activePositions[pop_lsb(&sm)];
                  nodes += pos ? pos->nodes_searched() : 0;
              }

              sp.mutex.unlock();
          }

      Threads.mutex.unlock();
  }

  Time::point elapsed = Time::now() - SearchTime;
  bool stillAtFirstMove =    Signals.firstRootMove
                         && !Signals.failedLowAtRoot
                         &&  elapsed > TimeMgr.available_time();

  bool noMoreTime =   elapsed > TimeMgr.maximum_time() - 2 * TimerResolution
                   || stillAtFirstMove;

  if (   (Limits.use_time_management() && noMoreTime)
      || (Limits.movetime && elapsed >= Limits.movetime)
      || (Limits.nodes && nodes >= Limits.nodes))
      Signals.stop = true;
}<|MERGE_RESOLUTION|>--- conflicted
+++ resolved
@@ -1494,18 +1494,13 @@
     // case of Signals.stop or thread.cutoff_occurred() are set, but this is
     // harmless because return value is discarded anyhow in the parent nodes.
     // If we are in a singular extension search then return a fail low score.
-<<<<<<< HEAD
-    if (!moveCount)
-#ifdef GPSFISH
-        return excludedMove!=MOVE_NONE ? oldAlpha : (inCheck ? (move_is_pawn_drop((ss-1)->currentMove) ? mate_in(ss->ply) : mated_in(ss->ply) ): VALUE_DRAW);
-#else
-        return excludedMove ? oldAlpha : inCheck ? mated_in(ss->ply) : VALUE_DRAW;
-#endif
-=======
     // A split node has at least one move, the one tried before to be splitted.
     if (!SpNode && !moveCount)
+#ifdef GPSFISH
+        return excludedMove!=MOVE_NONE ? alpha : (inCheck ? (move_is_pawn_drop((ss-1)->currentMove) ? mate_in(ss->ply) : mated_in(ss->ply) ): VALUE_DRAW);
+#else
         return excludedMove ? alpha : inCheck ? mated_in(ss->ply) : VALUE_DRAW;
->>>>>>> 1b6b711c
+#endif
 
     // If we have pruned all the moves without searching return a fail-low score
     if (bestValue == -VALUE_INFINITE)
