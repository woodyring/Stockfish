--- conflicted
+++ resolved
@@ -802,26 +802,20 @@
     Value refinedValue, nullValue, futilityValue;
     bool pvMove, inCheck, singularExtensionNode, givesCheck;
     bool captureOrPromotion, dangerous, doFullDepthSearch;
-<<<<<<< HEAD
-    int moveCount = 0, playedMoveCount = 0;
-    Thread* thisThread = pos.this_thread();
-    SplitPoint* sp = NULL;
-#ifdef GPSFISH
-    int repeat_check=0;
-#endif
-
-#ifdef GPSFISH
-    if(can_capture_king(pos)){
-      return mate_in(0);
-    }
-#endif
-    refinedValue = bestValue = value = -VALUE_INFINITE;
-=======
     int moveCount, playedMoveCount;
 
     Thread* thisThread = pos.this_thread();
     moveCount = playedMoveCount = 0;
->>>>>>> e5463eb3
+
+#ifdef GPSFISH
+    int repeat_check = 0;
+
+    if(can_capture_king(pos)){
+        return mate_in(0);
+    }
+#endif
+
+
     oldAlpha = alpha;
     inCheck = pos.in_check();
     ss->ply = (ss-1)->ply + 1;
@@ -853,9 +847,13 @@
         (ss+2)->killers[0] = (ss+2)->killers[1] = MOVE_NONE;
     }
 
-<<<<<<< HEAD
+    // Enforce node limit here. FIXME: This only works with 1 search thread.
+    if (Limits.nodes && pos.nodes_searched() >= Limits.nodes)
+        Signals.stop = true;
+
+#ifdef GPSFISH
+    // Step X. Check for aborted search and immediate draw
     // Check for an instant draw or maximum ply reached
-#ifdef GPSFISH
     if (Signals.stop || ss->ply > MAX_PLY || pos.is_draw(repeat_check))
         return value_draw(pos);
 
@@ -863,21 +861,13 @@
         return mated_in(ss->ply+1);
     else if(repeat_check>0)
         return mate_in(ss->ply);
-#endif
+
     // Step 2. Check for aborted search and immediate draw
-=======
->>>>>>> e5463eb3
-    // Enforce node limit here. FIXME: This only works with 1 search thread.
-    if (Limits.nodes && pos.nodes_searched() >= Limits.nodes)
-        Signals.stop = true;
-
-<<<<<<< HEAD
     if ((   Signals.stop
          || pos.is_draw<false>()
          || ss->ply > MAX_PLY) && !RootNode)
         return VALUE_DRAW;
 
-#ifdef GPSFISH
     if ( !Root ){
         if(repeat_check<0)
             return mated_in(ss->ply);
@@ -886,6 +876,7 @@
         else if(osl::EnterKing::canDeclareWin(pos.osl_state))
             return mate_in(ss->ply+1);
     }
+
     if (!ss->checkmateTested) {
         ss->checkmateTested = true;
         if(!pos.osl_state.inCheck()
@@ -895,7 +886,7 @@
         }
 #  ifdef GPSFISH_CHECKMATE3
         if ((! (ss-1)->currentMove.isNormal()
-                    || (ss-1)->currentMove.ptype() == osl::KING)) {
+            || (ss-1)->currentMove.ptype() == osl::KING)) {
             osl::checkmate::King8Info king8=pos.osl_state.king8Info(alt(pos.side_to_move()));
             assert(king8.uint64Value() == osl::checkmate::King8Info::make(pos.side_to_move(), pos.osl_state).uint64Value());
             bool in_danger = king8.dropCandidate() | king8.moveCandidate2();
@@ -911,14 +902,6 @@
     }
 #endif
 
-    // Step 3. Mate distance pruning. Even if we mate at the next move our score
-    // would be at best mate_in(ss->ply+1), but if alpha is already bigger because
-    // a shorter mate was found upward in the tree then there is no need to search
-    // further, we will never beat current alpha. Same logic but with reversed signs
-    // applies also in the opposite condition of being mated instead of giving mate,
-    // in this case return a fail-high score.
-=======
->>>>>>> e5463eb3
     if (!RootNode)
     {
         // Step 2. Check for aborted search and immediate draw
@@ -952,12 +935,8 @@
     ttMove = RootNode ? RootMoves[PVIdx].pv[0] : tte ? tte->move(pos) : MOVE_NONE;
 #else
     ttMove = RootNode ? RootMoves[PVIdx].pv[0] : tte ? tte->move() : MOVE_NONE;
-<<<<<<< HEAD
-#endif
-    ttValue = tte ? value_from_tt(tte->value(), ss->ply) : VALUE_ZERO;
-=======
+#endif
     ttValue = tte ? value_from_tt(tte->value(), ss->ply) : VALUE_NONE;
->>>>>>> e5463eb3
 
     // At PV nodes we check for exact scores, while at non-PV nodes we check for
     // a fail high/low. Biggest advantage at probing at PV nodes is to have a
@@ -1330,14 +1309,10 @@
           // We illogically ignore reduction condition depth >= 3*ONE_PLY for predicted depth,
           // but fixing this made program slightly weaker.
           Depth predictedDepth = newDepth - reduction<PvNode>(depth, moveCount);
-<<<<<<< HEAD
-          futilityValue =  futilityBase + futility_margin(predictedDepth, moveCount)
+          futilityValue =  ss->eval + ss->evalMargin + futility_margin(predictedDepth, moveCount)
 #ifdef GPSFISH
                          + H.gain(move.ptypeO(), to_sq(move)); // XXX
 #else
-=======
-          futilityValue =  ss->eval + ss->evalMargin + futility_margin(predictedDepth, moveCount)
->>>>>>> e5463eb3
                          + H.gain(pos.piece_moved(move), to_sq(move));
 #endif
 
