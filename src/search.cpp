--- conflicted
+++ resolved
@@ -1275,9 +1275,23 @@
         while ((move = mp.get_next_move()) != MOVE_NONE)
             if (pos.pl_move_is_legal(move, pinned))
             {
+#ifdef GPSFISH
+                pos.do_undo_move(move,st,
+                        [&](osl::Square){
+                        assert(pos.is_ok());
+                        *(pos.eval+1)= *(pos.eval);
+                        pos.eval++;
+                        pos.eval->update(pos.osl_state,move);
+#else
                 pos.do_move(move, st);
+#endif
                 value = -search<NonPV>(pos, ss+1, -rbeta, -rbeta+1, rdepth);
+#ifdef GPSFISH
+                --pos.eval;
+                });
+#else
                 pos.undo_move(move);
+#endif
                 if (value >= rbeta)
                     return value;
             }
@@ -1308,13 +1322,9 @@
     MovePickerExt<NT> mp(pos, ttMove, depth, H, ss, PvNode ? -VALUE_INFINITE : beta);
 #ifndef GPSFISH
     CheckInfo ci(pos);
-<<<<<<< HEAD
-#endif
-    Bitboard pinned = pos.pinned_pieces(pos.side_to_move());
-
-=======
+#endif
     pinned = pos.pinned_pieces(pos.side_to_move());
->>>>>>> fca0a2dd
+
     ss->bestMove = MOVE_NONE;
     futilityBase = ss->eval + ss->evalMargin;
     singularExtensionNode =   !RootNode
@@ -1502,7 +1512,6 @@
 
       ss->currentMove = move;
 
-<<<<<<< HEAD
 #ifdef GPSFISH
       assert(pos.eval->value()==eval_t(pos.osl_state,false).value());
       (ss+1)->checkmateTested = false;
@@ -1518,10 +1527,7 @@
     const bool RootNode = (NT == Root);
 
 #else
-      // Step 13. Make the move
-=======
       // Step 14. Make the move
->>>>>>> fca0a2dd
       pos.do_move(move, st, ci, givesCheck);
 #endif
 
@@ -1564,32 +1570,7 @@
               ss->reduction = DEPTH_ZERO; // Restore original reduction
           }
 
-<<<<<<< HEAD
-          // Probcut search for bad captures. If a reduced search returns a value
-          // very below beta then we can (almost) safely prune the bad capture.
-          if (   depth >= 3 * ONE_PLY
-              && depth < 8 * ONE_PLY
-              && mp.isBadCapture()
-              && move != ttMove
-              && !dangerous
-#ifndef GPSFISH
-              && !move_is_promotion(move)
-#endif
-              &&  abs(alpha) < VALUE_MATE_IN_PLY_MAX)
-          {
-              ss->reduction = 3 * ONE_PLY;
-              Value rAlpha = alpha - 300;
-              Depth d = newDepth - ss->reduction;
-              value = d < ONE_PLY ? -qsearch<NonPV>(pos, ss+1, -(rAlpha+1), -rAlpha, DEPTH_ZERO)
-                                  : - search<NonPV>(pos, ss+1, -(rAlpha+1), -rAlpha, d);
-              doFullDepthSearch = (value > rAlpha);
-              ss->reduction = DEPTH_ZERO; // Restore original reduction
-          }
-
-          // Step 15. Full depth search
-=======
           // Step 16. Full depth search
->>>>>>> fca0a2dd
           if (doFullDepthSearch)
           {
               alpha = SpNode ? sp->alpha : alpha;
@@ -1604,17 +1585,12 @@
                                              : - search<PV>(pos, ss+1, -beta, -alpha, newDepth);
           }
       }
-<<<<<<< HEAD
 #ifdef GPSFISH
       --pos.eval;
 	}
 	);
 #else
-      // Step 16. Undo move
-=======
-
       // Step 17. Undo move
->>>>>>> fca0a2dd
       pos.undo_move(move);
 #endif
 
