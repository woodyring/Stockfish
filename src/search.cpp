/*
  Stockfish, a UCI chess playing engine derived from Glaurung 2.1
  Copyright (C) 2004-2008 Tord Romstad (Glaurung author)
  Copyright (C) 2008-2013 Marco Costalba, Joona Kiiski, Tord Romstad

  Stockfish is free software: you can redistribute it and/or modify
  it under the terms of the GNU General Public License as published by
  the Free Software Foundation, either version 3 of the License, or
  (at your option) any later version.

  Stockfish is distributed in the hope that it will be useful,
  but WITHOUT ANY WARRANTY; without even the implied warranty of
  MERCHANTABILITY or FITNESS FOR A PARTICULAR PURPOSE.  See the
  GNU General Public License for more details.

  You should have received a copy of the GNU General Public License
  along with this program.  If not, see <http://www.gnu.org/licenses/>.
*/

#include <algorithm>
#include <cassert>
#include <cmath>
#include <cstring>
#include <iostream>
#include <sstream>

#include "book.h"
#include "evaluate.h"
#include "movegen.h"
#include "movepick.h"
#include "notation.h"
#include "search.h"
#include "timeman.h"
#include "thread.h"
#include "tt.h"
#include "ucioption.h"

#ifdef GPSFISH
#include "bitops.h"
#include "position.tcc"
#include "osl/boardTable.h"
using osl::Board_Table;
#include "osl/ptypeTable.h"
using osl::Ptype_Table;
#include "osl/offset32.h"
using osl::Offset32;
#include "osl/checkmate/immediateCheckmate.h"
#include "osl/checkmate/fixedDepthSearcher.h"
#include "osl/checkmate/dfpn.h"
using osl::checkmate::ImmediateCheckmate;
using std::string;
#include "osl/enter_king/enterKing.h"
#include "osl/misc/milliSeconds.h"
#include "osl/checkmate/dfpn.h"
#include "osl/checkmate/dfpnParallel.h"
#include "osl/hash/hashKey.h"
#endif
#ifdef MOVE_STACK_REJECTIONS
#include "osl/search/moveStackRejections.h"
#endif

#ifdef GPSFISH
# define GPSFISH_CHECKMATE3
# define GPSFISH_CHECKMATE3_QUIESCE
# define GPSFISH_DFPN
#endif

namespace Search {

  volatile SignalsType Signals;
  LimitsType Limits;
  std::vector<RootMove> RootMoves;
  Position RootPos;
  Color RootColor;
  Time::point SearchTime;
  StateStackPtr SetupStates;
}

using std::string;
using Eval::evaluate;
using namespace Search;

namespace {

  // Set to true to force running with one thread. Used for debugging
  const bool FakeSplit = false;

  // This is the minimum interval in msec between two check_time() calls
  const int TimerResolution = 5;

  // Different node types, used as template parameter
  enum NodeType { Root, PV, NonPV, SplitPointRoot, SplitPointPV, SplitPointNonPV };

  // Dynamic razoring margin based on depth
  inline Value razor_margin(Depth d) { return Value(512 + 16 * int(d)); }

  // Futility lookup tables (initialized at startup) and their access functions
  Value FutilityMargins[16][64]; // [depth][moveNumber]
  int FutilityMoveCounts[32];    // [depth]

  inline Value futility_margin(Depth d, int mn) {

    return d < 7 * ONE_PLY ? FutilityMargins[std::max(int(d), 1)][std::min(mn, 63)]
                           : 2 * VALUE_INFINITE;
  }

  // Reduction lookup tables (initialized at startup) and their access function
  int8_t Reductions[2][64][64]; // [pv][depth][moveNumber]

  template <bool PvNode> inline Depth reduction(Depth d, int mn) {

    return (Depth) Reductions[PvNode][std::min(int(d) / ONE_PLY, 63)][std::min(mn, 63)];
  }

  size_t PVSize, PVIdx;
  TimeManager TimeMgr;
  int BestMoveChanges;
#ifdef GPSFISH
  osl::CArray<Value,COLOR_NB> DrawValue;
#else
  Value DrawValue[COLOR_NB];
#endif
  HistoryStats History;
  GainsStats Gains;
  CountermovesStats Countermoves;

  template <NodeType NT>
  Value search(Position& pos, Stack* ss, Value alpha, Value beta, Depth depth, bool cutNode);

  template <NodeType NT, bool InCheck>
  Value qsearch(Position& pos, Stack* ss, Value alpha, Value beta, Depth depth);

  void id_loop(Position& pos);
  Value value_to_tt(Value v, int ply);
  Value value_from_tt(Value v, int ply);
  bool check_is_dangerous(const Position& pos, Move move, Value futilityBase, Value beta);
  bool allows(const Position& pos, Move first, Move second);
  bool refutes(const Position& pos, Move first, Move second);
  string uci_pv(const Position& pos, int depth, Value alpha, Value beta);

  struct Skill {
    Skill(int l) : level(l), best(MOVE_NONE) {}
   ~Skill() {
      if (enabled()) // Swap best PV line with the sub-optimal one
          std::swap(RootMoves[0], *std::find(RootMoves.begin(),
                    RootMoves.end(), best ? best : pick_move()));
    }

    bool enabled() const { return level < 20; }
    bool time_to_pick(int depth) const { return depth == 1 + level; }
    Move pick_move();

    int level;
    Move best;
  };

#ifdef GPSFISH
  void show_tree_rec(Position &pos){
    const TTEntry* tte = TT.probe(pos.key());
    StateInfo st;
    if ( tte != NULL ) {
      std::cerr << "tte->value=" << tte->value() << std::endl;
      std::cerr << "tte->bound=" << tte->bound() << std::endl;
      std::cerr << "tte->generation=" << tte->generation() << std::endl;
      std::cerr << "tte->depth=" << tte->depth() << std::endl;
      Move m=tte->move(pos);
      int dummy;
      if(m != MOVE_NONE
              && pos.is_pseudo_legal(m)
              && !pos.is_draw(dummy)) {
          std::cerr << "move=" << m << std::endl;
          pos.do_undo_move(m,st,
                  [&](osl::Square){ show_tree_rec(pos); }
                  );
      }
    }
  }

  inline Value value_draw(Position const& pos) {
    return DrawValue[pos.side_to_move()];
  }

  bool can_capture_king(Position const& pos){
    Color us=pos.side_to_move();
    Color them=~us;
    const osl::Square king = pos.king_square(them);
    return pos.osl_state.hasEffectAt(us, king);
  }

#endif
#ifdef MOVE_STACK_REJECTIONS
  osl::container::MoveStack moveStacks[MAX_THREADS];
  bool move_stack_rejections_probe(osl::Move m, Position const &pos,SearchStack* ss,Value alpha){
    if(DrawValue!=0) return false;
    int i=std::min(7,std::min(ss->ply,pos.pliesFromNull()+1));
    if(i<3) return false;
    osl::state::NumEffectState const& state=pos.osl_state;
    osl::container::MoveStack &moveStack=moveStacks[pos.thread()];
    moveStack.clear();
    while(--i>0) moveStack.push((ss-i)->currentMove);
    osl::Player player=m.player();
    int checkCountOfAltP=pos.continuous_check[osl::alt(player)];
    bool ret=false;
    if(m.player()==osl::BLACK){
      ret=osl::search::MoveStackRejections::probe<osl::BLACK>(state,moveStack,ss->ply,m,alpha,checkCountOfAltP);
    }
    else {
      ret=osl::search::MoveStackRejections::probe<osl::WHITE>(state,moveStack,ss->ply,m,-alpha,checkCountOfAltP);
    }
    return ret;
  }
#endif
} // namespace


/// Search::init() is called during startup to initialize various lookup tables

void Search::init() {

  int d;  // depth (ONE_PLY == 2)
  int hd; // half depth (ONE_PLY == 1)
  int mc; // moveCount

  // Init reductions array
  for (hd = 1; hd < 64; hd++) for (mc = 1; mc < 64; mc++)
  {
      double    pvRed = log(double(hd)) * log(double(mc)) / 3.0;
      double nonPVRed = 0.33 + log(double(hd)) * log(double(mc)) / 2.25;
      Reductions[1][hd][mc] = (int8_t) (   pvRed >= 1.0 ? floor(   pvRed * int(ONE_PLY)) : 0);
      Reductions[0][hd][mc] = (int8_t) (nonPVRed >= 1.0 ? floor(nonPVRed * int(ONE_PLY)) : 0);
  }

  // Init futility margins array
  for (d = 1; d < 16; d++) for (mc = 0; mc < 64; mc++)
      FutilityMargins[d][mc] = Value(112 * int(log(double(d * d) / 2) / log(2.0) + 1.001) - 8 * mc + 45);

  // Init futility move count array
  for (d = 0; d < 32; d++)
      FutilityMoveCounts[d] = int(3.001 + 0.3 * pow(double(d), 1.8));
}


/// Search::perft() is our utility to verify move generation. All the leaf nodes
/// up to the given depth are generated and counted and the sum returned.

size_t Search::perft(Position& pos, Depth depth) {

  StateInfo st;
  size_t cnt = 0;
  CheckInfo ci(pos);
  const bool leaf = depth == 2 * ONE_PLY;

  for (MoveList<LEGAL> it(pos); *it; ++it)
  {
#ifdef GPSFISH
      pos.do_undo_move(*it,st,
              [&](osl::Square){
              assert(pos.is_ok());
#else
      pos.do_move(*it, st, ci, pos.move_gives_check(*it, ci));
#endif
      cnt += leaf ? MoveList<LEGAL>(pos).size() : perft(pos, depth - ONE_PLY);
#ifdef GPSFISH
      } );
#else
      pos.undo_move(*it);
#endif
  }
  return cnt;
}

/// Search::think() is the external interface to Stockfish's search, and is
/// called by the main thread when the program receives the UCI 'go' command. It
/// searches from RootPos and at the end prints the "bestmove" to output.

void Search::think() {

  static PolyglotBook book; // Defined static to initialize the PRNG only once

  RootColor = RootPos.side_to_move();
  TimeMgr.init(Limits, RootPos.game_ply(), RootColor);

#ifdef GPSFISH
  const Value VALUE_DRAW = value_draw(RootPos);
#endif


  if (RootMoves.empty())
  {
      RootMoves.push_back(MOVE_NONE);
      sync_cout << "info depth 0 score "
                << score_to_uci(RootPos.checkers() ? -VALUE_MATE : VALUE_DRAW)
                << sync_endl;

      goto finalize;
  }

  if (Options["OwnBook"] && !Limits.infinite && !Limits.mate)
  {
      Move bookMove = book.probe(RootPos, Options["Book File"], Options["Best Book Move"]);

      if (bookMove && std::count(RootMoves.begin(), RootMoves.end(), bookMove))
      {
          std::swap(RootMoves[0], *std::find(RootMoves.begin(), RootMoves.end(), bookMove));
          goto finalize;
      }
  }

#ifdef GPSFISH
  DrawValue[BLACK] =  VALUE_DRAW;
  DrawValue[WHITE] = -VALUE_DRAW;
#else
  if (Options["Contempt Factor"] && !Options["UCI_AnalyseMode"])
  {
      int cf = Options["Contempt Factor"] * PawnValueMg / 100; // From centipawns
      cf = cf * Material::game_phase(RootPos) / PHASE_MIDGAME; // Scale down with phase
      DrawValue[ RootColor] = VALUE_DRAW - Value(cf);
      DrawValue[~RootColor] = VALUE_DRAW + Value(cf);
  }
  else
      DrawValue[WHITE] = DrawValue[BLACK] = VALUE_DRAW;
#endif

  if (Options["Use Search Log"])
  {
      Log log(Options["Search Log Filename"]);
      log << "\nSearching: "  << RootPos.fen()
          << "\ninfinite: "   << Limits.infinite
          << " ponder: "      << Limits.ponder
          << " time: "        << Limits.time[RootColor]
          << " increment: "   << Limits.inc[RootColor]
          << " moves to go: " << Limits.movestogo
          << std::endl;
  }

  // Reset the threads, still sleeping: will be wake up at split time
  for (size_t i = 0; i < Threads.size(); i++)
      Threads[i]->maxPly = 0;

  Threads.sleepWhileIdle = Options["Use Sleeping Threads"];

  // Set best timer interval to avoid lagging under time pressure. Timer is
  // used to check for remaining available thinking time.
  Threads.timer->msec =
  Limits.use_time_management() ? std::min(100, std::max(TimeMgr.available_time() / 16, TimerResolution)) :
                  Limits.nodes ? 2 * TimerResolution
                               : 100;

  Threads.timer->notify_one(); // Wake up the recurring timer

  id_loop(RootPos); // Let's start searching !

  Threads.timer->msec = 0; // Stop the timer
  Threads.sleepWhileIdle = true; // Send idle threads to sleep

  if (Options["Use Search Log"])
  {
      Time::point elapsed = Time::now() - SearchTime + 1;

      Log log(Options["Search Log Filename"]);
      log << "Nodes: "          << RootPos.nodes_searched()
          << "\nNodes/second: " << RootPos.nodes_searched() * 1000 / elapsed
          << "\nBest move: "    << move_to_san(RootPos, RootMoves[0].pv[0]);

      StateInfo st;
#ifdef GPSFISH
      if(RootMoves[0].pv[0].isNormal())
          RootPos.do_undo_move(RootMoves[0].pv[0],st,
                  [&](osl::Square){
                  assert(pos.is_ok());
#else
      RootPos.do_move(RootMoves[0].pv[0], st);
#endif
      log << "\nPonder move: " << move_to_san(RootPos, RootMoves[0].pv[1]) << std::endl;
#ifdef GPSFISH
      } );
#else
      RootPos.undo_move(RootMoves[0].pv[0]);
#endif
  }

finalize:

  // When search is stopped this info is not printed
  sync_cout << "info nodes " << RootPos.nodes_searched()
            << " time " << Time::now() - SearchTime + 1 << sync_endl;

  // When we reach max depth we arrive here even without Signals.stop is raised,
  // but if we are pondering or in infinite search, according to UCI protocol,
  // we shouldn't print the best move before the GUI sends a "stop" or "ponderhit"
  // command. We simply wait here until GUI sends one of those commands (that
  // raise Signals.stop).
  if (!Signals.stop && (Limits.ponder || Limits.infinite))
  {
      Signals.stopOnPonderhit = true;
      RootPos.this_thread()->wait_for(Signals.stop);
  }

  // Best move could be MOVE_NONE when searching on a stalemate position
  sync_cout << "bestmove " << move_to_uci(RootMoves[0].pv[0], RootPos.is_chess960())
#ifdef GPSFISH
            << (RootMoves[0].pv[1].isNormal() ? " ponder " + move_to_uci(RootMoves[0].pv[1], RootPos.is_chess960()) : "" )
#else
            << " ponder "  << move_to_uci(RootMoves[0].pv[1], RootPos.is_chess960())
#endif
            << sync_endl;
}

#ifdef GPSFISH_DFPN
struct CheckmateSolver
{
    osl::checkmate::DfpnTable table_black;
    osl::checkmate::DfpnTable table_white;
    osl::checkmate::Dfpn dfpn[2];
    CheckmateSolver()
    {
        table_black.setAttack(osl::BLACK);
        table_white.setAttack(osl::WHITE);
        dfpn[playerToIndex(osl::BLACK)].setTable(&table_black);
        dfpn[playerToIndex(osl::WHITE)].setTable(&table_white);
    }
    Move hasCheckmate(Position& pos, size_t nodes)
    {
        const Depth CheckmateDepth = ONE_PLY*100;
        const TTEntry* tte = TT.probe(pos.key());
        if (tte && tte->bound() == BOUND_EXACT
                && tte->depth() >= CheckmateDepth) {
            Value v = value_from_tt(tte->value(), 0);
            if (v >= VALUE_MATE_IN_MAX_PLY || v < VALUE_MATED_IN_MAX_PLY)
                return Move();		// mate or mated
        }

        osl::PathEncoding path(pos.osl_state.turn());
        osl::Move checkmate_move;
        osl::NumEffectState& state = pos.osl_state;
        osl::stl::vector<osl::Move> pv;
        osl::checkmate::ProofDisproof result
            = dfpn[playerToIndex(state.turn())].
            hasCheckmateMove(state, osl::HashKey(state), path, nodes,
                    checkmate_move, Move(), &pv);
        if (result.isCheckmateSuccess()) {
            TT.store(pos.key(), mate_in(pv.size()),
                    BOUND_EXACT, CheckmateDepth, checkmate_move,
                    VALUE_NONE, VALUE_NONE);
            return checkmate_move;
        }
        return Move();
    }
    void clear()
    {
        dfpn[0].clear();
        dfpn[1].clear();
        table_black.clear();
        table_white.clear();
    }
};
struct TestCheckmate
{
    CheckmateSolver *solver;
    Position *pos;
    osl::Move *result;
    uint64_t nodes;
    const Move *moves;
    int first, last;
    TestCheckmate(CheckmateSolver& s, Position& p, osl::Move& r, uint64_t n,
            const Move *pv, int f, int l)
        : solver(&s), pos(&p), result(&r), nodes(n),
        moves(pv), first(f), last(l)
    {
    }
    void operator()(osl::Square) const
    {
        *result = Move();
        if (nodes < (1<<18))
            *result = solver->hasCheckmate(*pos, nodes);
        if (result->isNormal()) {
            if (first > 0)
                sync_cout << "info string checkmate in future (" << first
                    << ") " << move_to_uci(moves[first],false)
                    << " by " << move_to_uci(*result,false) << sync_endl;
        }
        else if (! Signals.stop) {
            Move move;
            TestCheckmate next = *this;
            next.first++;
            next.nodes /= 2;
            next.result = &move;
            if (next.first < last && pos->is_pseudo_legal(moves[next.first])
                    && next.nodes >= 1024) {
                StateInfo st;
                pos->do_undo_move(moves[next.first], st, next);
            }
        }
    }
};

void run_checkmate(int depth, uint64_t nodes, Position& pos)
{
    static boost::scoped_ptr<CheckmateSolver> solver(new CheckmateSolver);
    StateInfo st;
    nodes /= 16;
    int mated = 0;
    for (size_t i=0; i<RootMoves.size() && nodes >= 1024 && !Signals.stop; ++i) {
        osl::Move win_move;
        TestCheckmate function(*solver, pos, win_move, nodes,
                &RootMoves[i].pv[0], 0, (i==0) ? depth/2 : 1);
        pos.do_undo_move(RootMoves[i].pv[0], st, function);
        if (! win_move.isNormal())
            nodes /= 4;
        else {
            ++mated;
            RootMoves[i].score = -VALUE_INFINITE;
            //RootMoves[i].non_pv_score = VALUE_MATED_IN_MAX_PLY;
            sync_cout << "info string losing move " << i << "th "
                << move_to_uci(RootMoves[i].pv[0],false)
                << " by " << move_to_uci(win_move,false) << sync_endl;
        }
    }
    solver->clear();
}
#endif

namespace {

  // id_loop() is the main iterative deepening loop. It calls search() repeatedly
  // with increasing depth until the allocated thinking time has been consumed,
  // user stops the search, or the maximum search depth is reached.

  void id_loop(Position& pos) {

    Stack stack[MAX_PLY_PLUS_2], *ss = stack+1; // To allow referencing (ss-1)
#ifdef GPSFISH
    uint64_t es_base[(MAX_PLY_PLUS_2*sizeof(eval_t)+sizeof(uint64_t)-1)/sizeof(uint64_t)]
#ifdef __GNUC__
      __attribute__((aligned(16)))
#endif
	;
    eval_t *es=(eval_t *)&es_base[0];
#endif

    int depth, prevBestMoveChanges;
    Value bestValue, alpha, beta, delta;

    memset(ss-1, 0, 4 * sizeof(Stack));
#ifdef GPSFISH
    (ss-1)->currentMove = osl::Move::PASS(pos.side_to_move()); // Hack to skip update_gains
#else
    (ss-1)->currentMove = MOVE_NULL; // Hack to skip update gains
#endif

    depth = BestMoveChanges = 0;
    bestValue = delta = alpha = -VALUE_INFINITE;
    beta = VALUE_INFINITE;

    TT.new_search();
    History.clear();
    Gains.clear();
    Countermoves.clear();

    PVSize = Options["MultiPV"];
    Skill skill(Options["Skill Level"]);

    // Do we have to play with skill handicap? In this case enable MultiPV search
    // that we will use behind the scenes to retrieve a set of possible moves.
    if (skill.enabled() && PVSize < 4)
        PVSize = 4;

    PVSize = std::min(PVSize, RootMoves.size());

#ifdef GPSFISH
    pos.eval= &es[0];
    *(pos.eval)=eval_t(pos.osl_state,false);
#endif

#ifdef GPSFISH_DFPN
    uint64_t next_checkmate = 1<<18;
#endif

    // Iterative deepening loop until requested to stop or target depth reached
    while (++depth <= MAX_PLY && !Signals.stop && (!Limits.depth || depth <= Limits.depth))
    {
        // Save last iteration's scores before first PV line is searched and all
        // the move scores but the (new) PV are set to -VALUE_INFINITE.
        for (size_t i = 0; i < RootMoves.size(); i++)
            RootMoves[i].prevScore = RootMoves[i].score;

        prevBestMoveChanges = BestMoveChanges; // Only sensible when PVSize == 1
        BestMoveChanges = 0;

#ifdef GPSFISH_DFPN
        if ((uint64_t)pos.nodes_searched() > next_checkmate
                && ((Time::now() - SearchTime + 1000)
                   < std::max(Limits.movetime,TimeMgr.maximum_time())*4/5) ) {
            run_checkmate(depth, next_checkmate, pos);
            next_checkmate *= 2;
            if (RootMoves[0].score <= VALUE_MATED_IN_MAX_PLY) {
                depth -= std::min(4, (int)depth/2);
                alpha = std::max(alpha - delta*63, -VALUE_INFINITE);
                beta  = std::min(beta  + delta*63,  VALUE_INFINITE);
            }
        }
#endif

        // MultiPV loop. We perform a full root search for each PV line
        for (PVIdx = 0; PVIdx < PVSize; PVIdx++)
        {
            // Reset aspiration window starting size
            if (depth >= 5)
            {
                delta = Value(16);
                alpha = std::max(RootMoves[PVIdx].prevScore - delta,-VALUE_INFINITE);
                beta  = std::min(RootMoves[PVIdx].prevScore + delta, VALUE_INFINITE);
            }

            // Start with a small aspiration window and, in case of fail high/low,
            // research with bigger window until not failing high/low anymore.
            while (true)
            {
                bestValue = search<Root>(pos, ss, alpha, beta, depth * ONE_PLY, false);

                // Bring to front the best move. It is critical that sorting is
                // done with a stable algorithm because all the values but the first
                // and eventually the new best one are set to -VALUE_INFINITE and
                // we want to keep the same order for all the moves but the new
                // PV that goes to the front. Note that in case of MultiPV search
                // the already searched PV lines are preserved.
                std::stable_sort(RootMoves.begin() + PVIdx, RootMoves.end());

                // Write PV back to transposition table in case the relevant
                // entries have been overwritten during the search.
                for (size_t i = 0; i <= PVIdx; i++)
                    RootMoves[i].insert_pv_in_tt(pos);

                // If search has been stopped return immediately. Sorting and
                // writing PV back to TT is safe becuase RootMoves is still
                // valid, although refers to previous iteration.
                if (Signals.stop)
                    return;

                // In case of failing low/high increase aspiration window and
                // research, otherwise exit the loop.
                if (bestValue <= alpha)
                {
                    alpha = std::max(bestValue - delta, -VALUE_INFINITE);

                    Signals.failedLowAtRoot = true;
                    Signals.stopOnPonderhit = false;
                }
                else if (bestValue >= beta)
                    beta = std::min(bestValue + delta, VALUE_INFINITE);

                else
                    break;

                delta += delta / 2;

                assert(alpha >= -VALUE_INFINITE && beta <= VALUE_INFINITE);

                // Give some update (without cluttering the UI) before to research
                if (Time::now() - SearchTime > 3000)
                    sync_cout << uci_pv(pos, depth, alpha, beta) << sync_endl;
            }

            // Sort the PV lines searched so far and update the GUI
            std::stable_sort(RootMoves.begin(), RootMoves.begin() + PVIdx + 1);

            if (PVIdx + 1 == PVSize || Time::now() - SearchTime > 3000)
                sync_cout << uci_pv(pos, depth, alpha, beta) << sync_endl;
        }

        // Do we need to pick now the sub-optimal best move ?
        if (skill.enabled() && skill.time_to_pick(depth))
            skill.pick_move();

        if (Options["Use Search Log"])
        {
            RootMove& rm = RootMoves[0];
            if (skill.best != MOVE_NONE)
                rm = *std::find(RootMoves.begin(), RootMoves.end(), skill.best);

            Log log(Options["Search Log Filename"]);
            log << pretty_pv(pos, depth, rm.score, Time::now() - SearchTime, &rm.pv[0])
                << std::endl;
        }

        // Do we have found a "mate in x"?
        if (   Limits.mate
            && bestValue >= VALUE_MATE_IN_MAX_PLY
            && VALUE_MATE - bestValue <= 2 * Limits.mate)
            Signals.stop = true;

        // Do we have time for the next iteration? Can we stop searching now?
        if (Limits.use_time_management() && !Signals.stopOnPonderhit)
        {
            bool stop = false; // Local variable, not the volatile Signals.stop

            // Take in account some extra time if the best move has changed
            if (depth > 4 && depth < 50 &&  PVSize == 1)
                TimeMgr.pv_instability(BestMoveChanges, prevBestMoveChanges);

            // Stop search if most of available time is already consumed. We
            // probably don't have enough time to search the first move at the
            // next iteration anyway.
            if (Time::now() - SearchTime > (TimeMgr.available_time() * 62) / 100)
                stop = true;

            // Stop search early if one move seems to be much better than others
            if (    depth >= 12
                && !stop
                &&  PVSize == 1
                &&  bestValue > VALUE_MATED_IN_MAX_PLY
                && (   RootMoves.size() == 1
                    || Time::now() - SearchTime > (TimeMgr.available_time() * 20) / 100))
            {
                Value rBeta = bestValue - 2 * PawnValueMg;
                ss->excludedMove = RootMoves[0].pv[0];
                ss->skipNullMove = true;
                Value v = search<NonPV>(pos, ss, rBeta - 1, rBeta, (depth - 3) * ONE_PLY, true);
                ss->skipNullMove = false;
                ss->excludedMove = MOVE_NONE;

                if (v < rBeta)
                    stop = true;
            }

            if (stop)
            {
                // If we are allowed to ponder do not stop the search now but
                // keep pondering until GUI sends "ponderhit" or "stop".
                if (Limits.ponder)
                    Signals.stopOnPonderhit = true;
                else
                    Signals.stop = true;
            }
        }
    }
  }


  // search<>() is the main search function for both PV and non-PV nodes and for
  // normal and SplitPoint nodes. When called just after a split point the search
  // is simpler because we have already probed the hash table, done a null move
  // search, and searched the first move before splitting, we don't have to repeat
  // all this work again. We also don't need to store anything to the hash table
  // here: This is taken care of after we return from the split point.

  template <NodeType NT>
  Value search(Position& pos, Stack* ss, Value alpha, Value beta, Depth depth, bool cutNode) {

    const bool PvNode   = (NT == PV || NT == Root || NT == SplitPointPV || NT == SplitPointRoot);
    const bool SpNode   = (NT == SplitPointPV || NT == SplitPointNonPV || NT == SplitPointRoot);
    const bool RootNode = (NT == Root || NT == SplitPointRoot);

    assert(alpha >= -VALUE_INFINITE && alpha < beta && beta <= VALUE_INFINITE);
    assert(PvNode || (alpha == beta - 1));
    assert(depth > DEPTH_ZERO);

    Move quietsSearched[64];
    StateInfo st;
    const TTEntry *tte;
    SplitPoint* splitPoint;
    Key posKey;
    Move ttMove, move, excludedMove, bestMove, threatMove;
    Depth ext, newDepth;
    Value bestValue, value, ttValue;
    Value eval, nullValue, futilityValue;
    bool inCheck, givesCheck, pvMove, singularExtensionNode;
    bool captureOrPromotion, dangerous, doFullDepthSearch;
    int moveCount, quietCount;

    // Step 1. Initialize node
    Thread* thisThread = pos.this_thread();
<<<<<<< HEAD
    moveCount = playedMoveCount = 0;

#ifdef GPSFISH
    const Value VALUE_DRAW = value_draw(pos);

    if(can_capture_king(pos)){
        return mate_in(0);
    }
#endif

=======
    moveCount = quietCount = 0;
>>>>>>> 4fc77345
    inCheck = pos.checkers();

    if (SpNode)
    {
        splitPoint = ss->splitPoint;
        bestMove   = splitPoint->bestMove;
        threatMove = splitPoint->threatMove;
        bestValue  = splitPoint->bestValue;
        tte = NULL;
        ttMove = excludedMove = MOVE_NONE;
        ttValue = VALUE_NONE;

        assert(splitPoint->bestValue > -VALUE_INFINITE && splitPoint->moveCount > 0);

        goto split_point_start;
    }

    bestValue = -VALUE_INFINITE;
    ss->currentMove = threatMove = (ss+1)->excludedMove = bestMove = MOVE_NONE;
    ss->ply = (ss-1)->ply + 1;
    ss->futilityMoveCount = 0;
    (ss+1)->skipNullMove = false; (ss+1)->reduction = DEPTH_ZERO;
    (ss+2)->killers[0] = (ss+2)->killers[1] = MOVE_NONE;

    // Used to send selDepth info to GUI
    if (PvNode && thisThread->maxPly < ss->ply)
        thisThread->maxPly = ss->ply;

#ifdef GPSFISH
    // Step X. Check for aborted search and immediate draw
    // Check for an instant draw or maximum ply reached
#if 0
    // XXX : is_draw is NOT implemented
    int repeat_check = 0;
    if (Signals.stop || ss->ply > MAX_PLY || pos.is_draw(repeat_check))
        return VALUE_DRAW;

    if(repeat_check<0)
        return mated_in(ss->ply+1);
    else if(repeat_check>0)
        return mate_in(ss->ply);

    // Step 2. Check for aborted search and immediate draw
    if ((   Signals.stop
         || pos.is_draw()
         || ss->ply > MAX_PLY) && !RootNode)
        return VALUE_DRAW;

    if ( !RootNode ){
        if(repeat_check<0)
            return mated_in(ss->ply);
        else if(repeat_check>0)
            return mate_in(ss->ply);
        else if(osl::EnterKing::canDeclareWin(pos.osl_state))
            return mate_in(ss->ply+1);
    }
#endif

#if 0
    if (!ss->checkmateTested) {
        ss->checkmateTested = true;
        if(!pos.osl_state.inCheck()
                && ImmediateCheckmate::hasCheckmateMove
                (pos.side_to_move(),pos.osl_state,bestMove)) {
            return mate_in(ss->ply);
        }
#  ifdef GPSFISH_CHECKMATE3
        if ((! (ss-1)->currentMove.isNormal()
            || (ss-1)->currentMove.ptype() == osl::KING)) {
            osl::checkmate::King8Info king8=pos.osl_state.king8Info(alt(pos.side_to_move()));
            assert(king8.uint64Value() == osl::checkmate::King8Info::make(pos.side_to_move(), pos.osl_state).uint64Value());
            bool in_danger = king8.dropCandidate() | king8.moveCandidate2();
            if (in_danger) {
                osl::checkmate::FixedDepthSearcher solver(pos.osl_state);
                if (solver.hasCheckmateMoveOfTurn(2,bestMove)
                        .isCheckmateSuccess()) {
                    return mate_in(ss->ply+2);;
                }
            }
        }
#  endif
    }
#endif
#endif

    if (!RootNode)
    {
        // Step 2. Check for aborted search and immediate draw
        if (Signals.stop || pos.is_draw() || ss->ply > MAX_PLY)
            return DrawValue[pos.side_to_move()];

        // Step 3. Mate distance pruning. Even if we mate at the next move our score
        // would be at best mate_in(ss->ply+1), but if alpha is already bigger because
        // a shorter mate was found upward in the tree then there is no need to search
        // further, we will never beat current alpha. Same logic but with reversed signs
        // applies also in the opposite condition of being mated instead of giving mate,
        // in this case return a fail-high score.
        alpha = std::max(mated_in(ss->ply), alpha);
        beta = std::min(mate_in(ss->ply+1), beta);
        if (alpha >= beta)
            return alpha;
    }

    // Step 4. Transposition table lookup
    // We don't want the score of a partial search to overwrite a previous full search
    // TT value, so we use a different position key in case of an excluded move.
    excludedMove = ss->excludedMove;
#ifdef GPSFISH
    posKey = excludedMove!=MOVE_NONE ? pos.exclusion_key() : pos.key();
#else
    posKey = excludedMove ? pos.exclusion_key() : pos.key();
#endif

    tte = TT.probe(posKey);
#ifdef GPSFISH
    ttMove = RootNode ? RootMoves[PVIdx].pv[0] : tte ? tte->move(pos) : MOVE_NONE;
#else
    ttMove = RootNode ? RootMoves[PVIdx].pv[0] : tte ? tte->move() : MOVE_NONE;
#endif
    ttValue = tte ? value_from_tt(tte->value(), ss->ply) : VALUE_NONE;

    // At PV nodes we check for exact scores, while at non-PV nodes we check for
    // a fail high/low. Biggest advantage at probing at PV nodes is to have a
    // smooth experience in analysis mode. We don't probe at Root nodes otherwise
    // we should also update RootMoveList to avoid bogus output.
    if (   !RootNode
        && tte
        && tte->depth() >= depth
        && ttValue != VALUE_NONE // Only in case of TT access race
        && (           PvNode ?  tte->bound() == BOUND_EXACT
            : ttValue >= beta ? (tte->bound() &  BOUND_LOWER)
                              : (tte->bound() &  BOUND_UPPER)))
    {
        TT.refresh(tte);
        ss->currentMove = ttMove; // Can be MOVE_NONE

        if (    ttValue >= beta
            &&  ttMove
            && !pos.is_capture_or_promotion(ttMove)
            &&  ttMove != ss->killers[0])
        {
            ss->killers[1] = ss->killers[0];
            ss->killers[0] = ttMove;
        }
        return ttValue;
    }

    // Step 5. Evaluate the position statically and update parent's gain statistics
    if (inCheck)
        ss->staticEval = ss->evalMargin = eval = VALUE_NONE;

    else if (tte)
    {
        // Never assume anything on values stored in TT
        if (  (ss->staticEval = eval = tte->eval_value()) == VALUE_NONE
            ||(ss->evalMargin = tte->eval_margin()) == VALUE_NONE)
            eval = ss->staticEval = evaluate(pos, ss->evalMargin);

        // Can ttValue be used as a better position evaluation?
        if (ttValue != VALUE_NONE)
            if (   ((tte->bound() & BOUND_LOWER) && ttValue > eval)
                || ((tte->bound() & BOUND_UPPER) && ttValue < eval))
                eval = ttValue;
    }
    else
    {
        eval = ss->staticEval = evaluate(pos, ss->evalMargin);
        TT.store(posKey, VALUE_NONE, BOUND_NONE, DEPTH_NONE, MOVE_NONE,
                 ss->staticEval, ss->evalMargin);
    }

    // Update gain for the parent non-capture move given the static position
    // evaluation before and after the move.
    if (   !pos.captured_piece_type()
        &&  ss->staticEval != VALUE_NONE
        && (ss-1)->staticEval != VALUE_NONE
#ifdef GPSFISH
        &&!(move = (ss-1)->currentMove).isPass()
#else
        && (move = (ss-1)->currentMove) != MOVE_NULL
#endif
        &&  type_of(move) == NORMAL)
    {
        Square to = to_sq(move);
#ifdef GPSFISH
        Gains.update(move.ptypeO(), to, -(ss-1)->staticEval - ss->staticEval);
#else
        Gains.update(pos.piece_on(to), to, -(ss-1)->staticEval - ss->staticEval);
#endif
    }

    // Step 6. Razoring (is omitted in PV nodes)
    if (   !PvNode
        &&  depth < 4 * ONE_PLY
        && !inCheck
        &&  eval + razor_margin(depth) < beta
        &&  ttMove == MOVE_NONE
        &&  abs(beta) < VALUE_MATE_IN_MAX_PLY
#ifndef GPSFISH
        && !pos.pawn_on_7th(pos.side_to_move()))
#endif
      )
    {
        Value rbeta = beta - razor_margin(depth);
        Value v = qsearch<NonPV, false>(pos, ss, rbeta-1, rbeta, DEPTH_ZERO);
        if (v < rbeta)
            // Logically we should return (v + razor_margin(depth)), but
            // surprisingly this did slightly weaker in tests.
            return v;
    }

    // Step 7. Static null move pruning (is omitted in PV nodes)
    // We're betting that the opponent doesn't have a move that will reduce
    // the score by more than futility_margin(depth) if we do a null move.
    if (   !PvNode
        && !ss->skipNullMove
        &&  depth < 4 * ONE_PLY
        && !inCheck
        &&  eval - futility_margin(depth, (ss-1)->futilityMoveCount) >= beta
        &&  abs(beta) < VALUE_MATE_IN_MAX_PLY
        &&  abs(eval) < VALUE_KNOWN_WIN
#ifndef GPSFISH
        &&  pos.non_pawn_material(pos.side_to_move())
#endif
	   )
        return eval - futility_margin(depth, (ss-1)->futilityMoveCount);

    // Step 8. Null move search with verification search (is omitted in PV nodes)
    if (   !PvNode
        && !ss->skipNullMove
        &&  depth > ONE_PLY
        && !inCheck
        &&  eval >= beta
        &&  abs(beta) < VALUE_MATE_IN_MAX_PLY
#ifdef GPSFISH
      )
#else
        &&  pos.non_pawn_material(pos.side_to_move()))
#endif
    {
#ifdef GPSFISH
        ss->currentMove = Move::PASS(pos.side_to_move());
#else
        ss->currentMove = MOVE_NULL;
#endif

        // Null move dynamic reduction based on depth
        Depth R = 3 * ONE_PLY + depth / 4;

        // Null move dynamic reduction based on value
        if (eval - PawnValueMg > beta)
            R += ONE_PLY;

#ifdef GPSFISH
        pos.do_undo_null_move(st,
                [&](osl::Square){
                *(pos.eval+1)= *(pos.eval);
                pos.eval++;
                pos.eval->update(pos.osl_state,ss->currentMove);
#else
        pos.do_null_move(st);
#endif
        (ss+1)->skipNullMove = true;
        nullValue = depth-R < ONE_PLY ? -qsearch<NonPV, false>(pos, ss+1, -beta, -alpha, DEPTH_ZERO)
                                      : - search<NonPV>(pos, ss+1, -beta, -alpha, depth-R, !cutNode);
        (ss+1)->skipNullMove = false;
#ifdef GPSFISH
	    --pos.eval;
	  }
	  );
#else
        pos.undo_null_move();
#endif

        if (nullValue >= beta)
        {
            // Do not return unproven mate scores
            if (nullValue >= VALUE_MATE_IN_MAX_PLY)
                nullValue = beta;

            if (depth < 12 * ONE_PLY)
                return nullValue;

            // Do verification search at high depths
            ss->skipNullMove = true;
            Value v = search<NonPV>(pos, ss, alpha, beta, depth-R, false);
            ss->skipNullMove = false;

            if (v >= beta)
                return nullValue;
        }
        else
        {
            // The null move failed low, which means that we may be faced with
            // some kind of threat. If the previous move was reduced, check if
            // the move that refuted the null move was somehow connected to the
            // move which was reduced. If a connection is found, return a fail
            // low score (which will cause the reduced move to fail high in the
            // parent node, which will trigger a re-search with full depth).
            threatMove = (ss+1)->currentMove;

            if (   depth < 5 * ONE_PLY
                && (ss-1)->reduction
                && threatMove != MOVE_NONE
                && allows(pos, (ss-1)->currentMove, threatMove))
                return alpha;
        }
    }

    // Step 9. ProbCut (is omitted in PV nodes)
    // If we have a very good capture (i.e. SEE > seeValues[captured_piece_type])
    // and a reduced search returns a value much above beta, we can (almost) safely
    // prune the previous move.
    if (   !PvNode
        &&  depth >= 5 * ONE_PLY
        && !inCheck
        && !ss->skipNullMove
        &&  abs(beta) < VALUE_MATE_IN_MAX_PLY)
    {
        Value rbeta = beta + 200;
        Depth rdepth = depth - ONE_PLY - 3 * ONE_PLY;

        assert(rdepth >= ONE_PLY);
        assert((ss-1)->currentMove != MOVE_NONE);
        assert((ss-1)->currentMove != MOVE_NULL);

        MovePicker mp(pos, ttMove, History, pos.captured_piece_type());
        CheckInfo ci(pos);

        while ((move = mp.next_move<false>()) != MOVE_NONE)
            if (pos.pl_move_is_legal(move, ci.pinned))
            {
                ss->currentMove = move;
#ifdef GPSFISH
                pos.do_undo_move(move,st,
                        [&](osl::Square){
                        assert(pos.is_ok());
                        *(pos.eval+1)= *(pos.eval);
                        pos.eval++;
                        pos.eval->update(pos.osl_state,move);
#else
                pos.do_move(move, st, ci, pos.move_gives_check(move, ci));
#endif
                value = -search<NonPV>(pos, ss+1, -rbeta, -rbeta+1, rdepth, !cutNode);
#ifdef GPSFISH
                --pos.eval;
                });
#else
                pos.undo_move(move);
#endif
                if (value >= rbeta)
                    return value;
            }
    }

    // Step 10. Internal iterative deepening
    if (   depth >= (PvNode ? 5 * ONE_PLY : 8 * ONE_PLY)
        && ttMove == MOVE_NONE
        && (PvNode || (!inCheck && ss->staticEval + Value(256) >= beta)))
    {
        Depth d = depth - 2 * ONE_PLY - (PvNode ? DEPTH_ZERO : depth / 4);

        ss->skipNullMove = true;
        search<PvNode ? PV : NonPV>(pos, ss, alpha, beta, d, true);
        ss->skipNullMove = false;

        tte = TT.probe(posKey);
#ifdef GPSFISH
        ttMove = tte ? tte->move(pos) : MOVE_NONE;
#else
        ttMove = tte ? tte->move() : MOVE_NONE;
#endif
    }

split_point_start: // At split points actual search starts from here

    Square prevMoveSq = to_sq((ss-1)->currentMove);
#ifdef GPSFISH
    Move countermoves[] = { Countermoves[pos.piece_on(prevMoveSq)][prevMoveSq.index()].first,
                            Countermoves[pos.piece_on(prevMoveSq)][prevMoveSq.index()].second };
#else
    Move countermoves[] = { Countermoves[pos.piece_on(prevMoveSq)][prevMoveSq].first,
                            Countermoves[pos.piece_on(prevMoveSq)][prevMoveSq].second };
#endif

    MovePicker mp(pos, ttMove, depth, History, countermoves, ss, PvNode ? -VALUE_INFINITE : beta);
    CheckInfo ci(pos);
    value = bestValue; // Workaround a bogus 'uninitialized' warning under gcc
    singularExtensionNode =   !RootNode
                           && !SpNode
                           &&  depth >= (PvNode ? 6 * ONE_PLY : 8 * ONE_PLY)
                           &&  ttMove != MOVE_NONE
#ifdef GPSFISH
                           && excludedMove==MOVE_NONE // Recursive singular search is not allowed
#else
                           && !excludedMove // Recursive singular search is not allowed
#endif
                           && (tte->bound() & BOUND_LOWER)
                           &&  tte->depth() >= depth - 3 * ONE_PLY;

    // Step 11. Loop through moves
    // Loop through all pseudo-legal moves until no moves remain or a beta cutoff occurs
    while ((move = mp.next_move<SpNode>()) != MOVE_NONE)
    {
      assert(is_ok(move));

      if (move == excludedMove)
          continue;

      // At root obey the "searchmoves" option and skip moves not listed in Root
      // Move List, as a consequence any illegal move is also skipped. In MultiPV
      // mode we also skip PV moves which have been already searched.
      if (RootNode && !std::count(RootMoves.begin() + PVIdx, RootMoves.end(), move))
          continue;

      if (SpNode)
      {
          // Shared counter cannot be decremented later if move turns out to be illegal
          if (!pos.pl_move_is_legal(move, ci.pinned))
              continue;

          moveCount = ++splitPoint->moveCount;
          splitPoint->mutex.unlock();
      }
      else
          moveCount++;
#ifdef MOVE_STACK_REJECTIONS
      if(!Root && move_stack_rejections_probe(move,pos,ss,alpha)) {
          if (SpNode)
              lock_grab(&(sp->lock));
          continue;
      }
#endif

      if (RootNode)
      {
          Signals.firstRootMove = (moveCount == 1);

#if 1 //ndef GPSFISH
          if (thisThread == Threads.main_thread() && Time::now() - SearchTime > 3000)
              sync_cout << "info depth " << depth / ONE_PLY
                        << " currmove " << move_to_uci(move, pos.is_chess960())
                        << " currmovenumber " << moveCount + PVIdx << sync_endl;
#endif
      }

      ext = DEPTH_ZERO;
      captureOrPromotion = pos.is_capture_or_promotion(move);
      givesCheck = pos.move_gives_check(move, ci);
#ifdef GPSFISH
      dangerous =   givesCheck; // XXX : add other condition ?
#else
      dangerous =   givesCheck
                 || pos.is_passed_pawn_push(move)
                 || type_of(move) == CASTLE
                 || (   captureOrPromotion // Entering a pawn endgame?
                     && type_of(pos.piece_on(to_sq(move))) != PAWN
                     && type_of(move) == NORMAL
                     && (  pos.non_pawn_material(WHITE) + pos.non_pawn_material(BLACK)
                         - PieceValue[MG][pos.piece_on(to_sq(move))] == VALUE_ZERO));
#endif

      // Step 12. Extend checks and, in PV nodes, also dangerous moves
      if (PvNode && dangerous)
          ext = ONE_PLY;

      else if (givesCheck && pos.see_sign(move) >= 0)
          ext = ONE_PLY / 2;

      // Singular extension search. If all moves but one fail low on a search of
      // (alpha-s, beta-s), and just one fails high on (alpha, beta), then that move
      // is singular and should be extended. To verify this we do a reduced search
      // on all the other moves but the ttMove, if result is lower than ttValue minus
      // a margin then we extend ttMove.
      if (    singularExtensionNode
          &&  move == ttMove
          && !ext
          &&  pos.pl_move_is_legal(move, ci.pinned)
          &&  abs(ttValue) < VALUE_KNOWN_WIN)
      {
          assert(ttValue != VALUE_NONE);

          Value rBeta = ttValue - int(depth);
          ss->excludedMove = move;
          ss->skipNullMove = true;
          value = search<NonPV>(pos, ss, rBeta - 1, rBeta, depth / 2, cutNode);
          ss->skipNullMove = false;
          ss->excludedMove = MOVE_NONE;

          if (value < rBeta)
              ext = ONE_PLY;
      }

      // Update current move (this must be done after singular extension search)
      newDepth = depth - ONE_PLY + ext;

      // Step 13. Futility pruning (is omitted in PV nodes)
      if (   !PvNode
          && !captureOrPromotion
          && !inCheck
          && !dangerous
       /* &&  move != ttMove Already implicit in the next condition */
          &&  bestValue > VALUE_MATED_IN_MAX_PLY)
      {
          // Move count based pruning
          if (   depth < 16 * ONE_PLY
              && moveCount >= FutilityMoveCounts[depth]
              && (!threatMove || !refutes(pos, move, threatMove)))
          {
              if (SpNode)
                  splitPoint->mutex.lock();

              continue;
          }

          // Value based pruning
          // We illogically ignore reduction condition depth >= 3*ONE_PLY for predicted depth,
          // but fixing this made program slightly weaker.
          Depth predictedDepth = newDepth - reduction<PvNode>(depth, moveCount);
          futilityValue =  ss->staticEval + ss->evalMargin + futility_margin(predictedDepth, moveCount)
#ifdef GPSFISH
                         + Gains[move.ptypeO()][to_sq(move).index()]; // XXX
#else
                         + Gains[pos.piece_moved(move)][to_sq(move)];
#endif

          if (futilityValue < beta)
          {
              bestValue = std::max(bestValue, futilityValue);

              if (SpNode)
              {
                  splitPoint->mutex.lock();
                  if (bestValue > splitPoint->bestValue)
                      splitPoint->bestValue = bestValue;
              }
              continue;
          }

          // Prune moves with negative SEE at low depths
          if (   predictedDepth < 4 * ONE_PLY
              && pos.see_sign(move) < 0)
          {
              if (SpNode)
                  splitPoint->mutex.lock();

              continue;
          }

          // We have not pruned the move that will be searched, but remember how
          // far in the move list we are to be more aggressive in the child node.
          ss->futilityMoveCount = moveCount;
      }
      else
          ss->futilityMoveCount = 0;

      // Check for legality only before to do the move
      if (!RootNode && !SpNode && !pos.pl_move_is_legal(move, ci.pinned))
      {
          moveCount--;
          continue;
      }

      pvMove = PvNode && moveCount == 1;
      ss->currentMove = move;
      if (!SpNode && !captureOrPromotion && quietCount < 64)
          quietsSearched[quietCount++] = move;

#ifdef GPSFISH
      assert(pos.eval->value()==eval_t(pos.osl_state,false).value());
      (ss+1)->checkmateTested = false;
      pos.do_undo_move(move,st,
              [&](osl::Square){
              *(pos.eval+1)= *(pos.eval);
              pos.eval++;
              pos.eval->update(pos.osl_state,move);
              assert(pos.eval->value()==eval_t(pos.osl_state,false).value());

    const bool PvNode   = (NT == PV || NT == Root || NT == SplitPointPV || NT == SplitPointRoot);
    const bool SpNode   = (NT == SplitPointPV || NT == SplitPointNonPV || NT == SplitPointRoot);
    const bool RootNode = (NT == Root || NT == SplitPointRoot);

#else
      // Step 14. Make the move
      pos.do_move(move, st, ci, givesCheck);
#endif

      // Step 15. Reduced depth search (LMR). If the move fails high will be
      // re-searched at full depth.
      if (    depth > 3 * ONE_PLY
          && !pvMove
          && !captureOrPromotion
          && !dangerous
          &&  move != ttMove
          &&  move != ss->killers[0]
          &&  move != ss->killers[1])
      {
          ss->reduction = reduction<PvNode>(depth, moveCount);

          if (!PvNode && cutNode)
              ss->reduction += ONE_PLY;

          if (move == countermoves[0] || move == countermoves[1])
              ss->reduction = std::max(DEPTH_ZERO, ss->reduction-ONE_PLY);

          Depth d = std::max(newDepth - ss->reduction, ONE_PLY);
          if (SpNode)
              alpha = splitPoint->alpha;

          value = -search<NonPV>(pos, ss+1, -(alpha+1), -alpha, d, true);

          doFullDepthSearch = (value > alpha && ss->reduction != DEPTH_ZERO);
          ss->reduction = DEPTH_ZERO;
      }
      else
          doFullDepthSearch = !pvMove;

      // Step 16. Full depth search, when LMR is skipped or fails high
      if (doFullDepthSearch)
      {
          if (SpNode)
              alpha = splitPoint->alpha;

          value = newDepth < ONE_PLY ?
                          givesCheck ? -qsearch<NonPV,  true>(pos, ss+1, -(alpha+1), -alpha, DEPTH_ZERO)
                                     : -qsearch<NonPV, false>(pos, ss+1, -(alpha+1), -alpha, DEPTH_ZERO)
                                     : - search<NonPV>(pos, ss+1, -(alpha+1), -alpha, newDepth, !cutNode);
      }

      // Only for PV nodes do a full PV search on the first move or after a fail
      // high, in the latter case search only if value < beta, otherwise let the
      // parent node to fail low with value <= alpha and to try another move.
      if (PvNode && (pvMove || (value > alpha && (RootNode || value < beta))))
          value = newDepth < ONE_PLY ?
                          givesCheck ? -qsearch<PV,  true>(pos, ss+1, -beta, -alpha, DEPTH_ZERO)
                                     : -qsearch<PV, false>(pos, ss+1, -beta, -alpha, DEPTH_ZERO)
                                     : - search<PV>(pos, ss+1, -beta, -alpha, newDepth, false);

#ifdef GPSFISH
      --pos.eval;
      } );
#else
      // Step 17. Undo move
      pos.undo_move(move);
#endif

      assert(value > -VALUE_INFINITE && value < VALUE_INFINITE);

      // Step 18. Check for new best move
      if (SpNode)
      {
          splitPoint->mutex.lock();
          bestValue = splitPoint->bestValue;
          alpha = splitPoint->alpha;
      }

      // Finished searching the move. If Signals.stop is true, the search
      // was aborted because the user interrupted the search or because we
      // ran out of time. In this case, the return value of the search cannot
      // be trusted, and we don't update the best move and/or PV.
      if (Signals.stop || thisThread->cutoff_occurred())
          return value; // To avoid returning VALUE_INFINITE

      if (RootNode)
      {
          RootMove& rm = *std::find(RootMoves.begin(), RootMoves.end(), move);

          // PV move or new best move ?
          if (pvMove || value > alpha)
          {
              rm.score = value;
              rm.extract_pv_from_tt(pos);

              // We record how often the best move has been changed in each
              // iteration. This information is used for time management: When
              // the best move changes frequently, we allocate some more time.
              if (!pvMove)
                  BestMoveChanges++;

#if 0 //def GPSFISH
              if (depth >= 5*ONE_PLY
                      && (!isPvMove || current_search_time() >= 5000))
                  cout << "info"
                      << depth_to_uci(depth)
                      << score_to_uci(rm->score, alpha, beta)
                      << speed_to_uci(pos.nodes_searched())
                      << pv_to_uci(&rm->pv[0], 0 + 1, false) << endl;
#endif

          }
          else
              // All other moves but the PV are set to the lowest value, this
              // is not a problem when sorting becuase sort is stable and move
              // position in the list is preserved, just the PV is pushed up.
              rm.score = -VALUE_INFINITE;
      }

      if (value > bestValue)
      {
          bestValue = SpNode ? splitPoint->bestValue = value : value;

          if (value > alpha)
          {
              bestMove = SpNode ? splitPoint->bestMove = move : move;

              if (PvNode && value < beta) // Update alpha! Always alpha < beta
                  alpha = SpNode ? splitPoint->alpha = value : value;
              else
              {
                  assert(value >= beta); // Fail high

                  if (SpNode)
                      splitPoint->cutoff = true;

                  break;
              }
          }
      }

      // Step 19. Check for splitting the search
      if (   !SpNode
          &&  depth >= Threads.minimumSplitDepth
          &&  Threads.available_slave(thisThread)
          &&  thisThread->splitPointsSize < MAX_SPLITPOINTS_PER_THREAD)
      {
          assert(bestValue < beta);

          thisThread->split<FakeSplit>(pos, ss, alpha, beta, &bestValue, &bestMove,
                                       depth, threatMove, moveCount, &mp, NT, cutNode);
          if (bestValue >= beta)
              break;
      }
    }

    if (SpNode)
        return bestValue;

    // Step 20. Check for mate and stalemate
    // All legal moves have been searched and if there are no legal moves, it
    // must be mate or stalemate. Note that we can have a false positive in
    // case of Signals.stop or thread.cutoff_occurred() are set, but this is
    // harmless because return value is discarded anyhow in the parent nodes.
    // If we are in a singular extension search then return a fail low score.
    // A split node has at least one move, the one tried before to be splitted.
    if (!moveCount)
#ifdef GPSFISH
        return  (excludedMove != MOVE_NONE) ? alpha
              : (inCheck ? (move_is_pawn_drop((ss-1)->currentMove) ? mate_in(ss->ply) : mated_in(ss->ply) ) : VALUE_DRAW); // XXX : checking checkmate by pawn drop
#else
        return  excludedMove ? alpha
              : inCheck ? mated_in(ss->ply) : DrawValue[pos.side_to_move()];
#endif

    // If we have pruned all the moves without searching return a fail-low score
    if (bestValue == -VALUE_INFINITE)
        bestValue = alpha;

    TT.store(posKey, value_to_tt(bestValue, ss->ply),
             bestValue >= beta  ? BOUND_LOWER :
             PvNode && bestMove ? BOUND_EXACT : BOUND_UPPER,
             depth, bestMove, ss->staticEval, ss->evalMargin);

    // Quiet best move: update killers, history and countermoves
    if (    bestValue >= beta
        && !pos.is_capture_or_promotion(bestMove)
        && !inCheck)
    {
        if (ss->killers[0] != bestMove)
        {
            ss->killers[1] = ss->killers[0];
            ss->killers[0] = bestMove;
        }

        // Increase history value of the cut-off move and decrease all the other
        // played non-capture moves.
        Value bonus = Value(int(depth) * int(depth));
        History.update(pos.piece_moved(bestMove), to_sq(bestMove), bonus);
        for (int i = 0; i < quietCount - 1; i++)
        {
            Move m = quietsSearched[i];
            History.update(pos.piece_moved(m), to_sq(m), -bonus);
        }

        if (is_ok((ss-1)->currentMove))
            Countermoves.update(pos.piece_on(prevMoveSq), prevMoveSq, bestMove);
    }

    assert(bestValue > -VALUE_INFINITE && bestValue < VALUE_INFINITE);

    return bestValue;
  }


  // qsearch() is the quiescence search function, which is called by the main
  // search function when the remaining depth is zero (or, to be more precise,
  // less than ONE_PLY).

  template <NodeType NT, bool InCheck>
  Value qsearch(Position& pos, Stack* ss, Value alpha, Value beta, Depth depth) {

    const bool PvNode = (NT == PV);

    assert(NT == PV || NT == NonPV);
    assert(InCheck == !!pos.checkers());
    assert(alpha >= -VALUE_INFINITE && alpha < beta && beta <= VALUE_INFINITE);
    assert(PvNode || (alpha == beta - 1));
    assert(depth <= DEPTH_ZERO);

    StateInfo st;
    const TTEntry* tte;
    Key posKey;
    Move ttMove, move, bestMove;
    Value bestValue, value, ttValue, futilityValue, futilityBase, oldAlpha;
#ifdef GPSFISH
    bool givesCheck, evasionPrunable;
#else
    bool givesCheck, enoughMaterial, evasionPrunable;
#endif
    Depth ttDepth;

    // To flag BOUND_EXACT a node with eval above alpha and no available moves
    if (PvNode)
        oldAlpha = alpha;

    ss->currentMove = bestMove = MOVE_NONE;
    ss->ply = (ss-1)->ply + 1;

    // Check for an instant draw or maximum ply reached
    if (pos.is_draw() || ss->ply > MAX_PLY)
        return DrawValue[pos.side_to_move()];

    // Decide whether or not to include checks, this fixes also the type of
    // TT entry depth that we are going to use. Note that in qsearch we use
    // only two types of depth in TT: DEPTH_QS_CHECKS or DEPTH_QS_NO_CHECKS.
    ttDepth = InCheck || depth >= DEPTH_QS_CHECKS ? DEPTH_QS_CHECKS
                                                  : DEPTH_QS_NO_CHECKS;

#ifdef GPSFISH
    if(can_capture_king(pos)){
        return mate_in(0);
    }
    if(!pos.osl_state.inCheck()
            && ImmediateCheckmate::hasCheckmateMove
            (pos.side_to_move(),pos.osl_state,bestMove)) {
        return mate_in(ss->ply);
    }
#endif

    // Transposition table lookup. At PV nodes, we don't use the TT for
    // pruning, but only for move ordering.
    posKey = pos.key();
    tte = TT.probe(posKey);
#ifdef GPSFISH
    ttMove = tte ? tte->move(pos) : MOVE_NONE;
#else
    ttMove = tte ? tte->move() : MOVE_NONE;
#endif
    ttValue = tte ? value_from_tt(tte->value(),ss->ply) : VALUE_NONE;

    if (   tte
        && tte->depth() >= ttDepth
        && ttValue != VALUE_NONE // Only in case of TT access race
        && (           PvNode ?  tte->bound() == BOUND_EXACT
            : ttValue >= beta ? (tte->bound() &  BOUND_LOWER)
                              : (tte->bound() &  BOUND_UPPER)))
    {
        ss->currentMove = ttMove; // Can be MOVE_NONE
        return ttValue;
    }

    // Evaluate the position statically
    if (InCheck)
    {
        ss->staticEval = ss->evalMargin = VALUE_NONE;
        bestValue = futilityBase = -VALUE_INFINITE;
#ifndef GPSFISH
        enoughMaterial = false;
#endif
    }
    else
    {
        if (tte)
        {
            // Never assume anything on values stored in TT
            if (  (ss->staticEval = bestValue = tte->eval_value()) == VALUE_NONE
                ||(ss->evalMargin = tte->eval_margin()) == VALUE_NONE)
                ss->staticEval = bestValue = evaluate(pos, ss->evalMargin);
        }
        else
            ss->staticEval = bestValue = evaluate(pos, ss->evalMargin);

        // Stand pat. Return immediately if static value is at least beta
        if (bestValue >= beta)
        {
            if (!tte)
                TT.store(pos.key(), value_to_tt(bestValue, ss->ply), BOUND_LOWER,
                         DEPTH_NONE, MOVE_NONE, ss->staticEval, ss->evalMargin);

            return bestValue;
        }

        if (PvNode && bestValue > alpha)
            alpha = bestValue;

        futilityBase = ss->staticEval + ss->evalMargin + Value(128);
#ifndef GPSFISH
        enoughMaterial = pos.non_pawn_material(pos.side_to_move()) > RookValueMg;
#endif
    }

    // Initialize a MovePicker object for the current position, and prepare
    // to search the moves. Because the depth is <= 0 here, only captures,
    // queen promotions and checks (only if depth >= DEPTH_QS_CHECKS) will
    // be generated.
    MovePicker mp(pos, ttMove, depth, History, to_sq((ss-1)->currentMove));
    CheckInfo ci(pos);

    // Loop through the moves until no moves remain or a beta cutoff occurs
    while ((move = mp.next_move<false>()) != MOVE_NONE)
    {
      assert(is_ok(move));

#ifdef MOVE_STACK_REJECTIONS
      if(move_stack_rejections_probe(move,pos,ss,alpha)) continue;
#endif

      givesCheck = pos.move_gives_check(move, ci);

      // Futility pruning
      if (   !PvNode
          && !InCheck
          && !givesCheck
          &&  move != ttMove
#ifndef GPSFISH
          &&  enoughMaterial
          &&  type_of(move) != PROMOTION
          && !pos.is_passed_pawn_push(move))
#endif
         )
      {
#ifdef GPSFISH
          futilityValue =  futilityBase
                         + PieceValue[EG][pos.piece_on(to_sq(move))]
                         + (type_of(move) == PROMOTION ? promote_value_of_piece_on(pos.piece_on(from_sq(move))) : VALUE_ZERO);
#else
          futilityValue =  futilityBase
                         + PieceValue[EG][pos.piece_on(to_sq(move))]
                         + (type_of(move) == ENPASSANT ? PawnValueEg : VALUE_ZERO);
#endif

          if (futilityValue < beta)
          {
              bestValue = std::max(bestValue, futilityValue);
              continue;
          }

          // Prune moves with negative or equal SEE and also moves with positive
          // SEE where capturing piece loses a tempo and SEE < beta - futilityBase.
          if (   futilityBase < beta
              && pos.see(move, beta - futilityBase) <= 0)
          {
              bestValue = std::max(bestValue, futilityBase);
              continue;
          }
      }

      // Detect non-capture evasions that are candidate to be pruned
      evasionPrunable =   !PvNode
                       &&  InCheck
                       &&  bestValue > VALUE_MATED_IN_MAX_PLY
                       && !pos.is_capture(move)
#ifndef GPSFISH
                       && !pos.can_castle(pos.side_to_move())
#endif
                       ;

      // Don't search moves with negative SEE values
      if (   !PvNode
          && (!InCheck || evasionPrunable)
          &&  move != ttMove
#ifndef GPSFISH
          &&  type_of(move) != PROMOTION
#endif
          &&  pos.see_sign(move) < 0)
          continue;

      // Don't search useless checks
      if (   !PvNode
          && !InCheck
          &&  givesCheck
          &&  move != ttMove
          && !pos.is_capture_or_promotion(move)
          &&  ss->staticEval + PawnValueMg / 4 < beta
          && !check_is_dangerous(pos, move, futilityBase, beta))
          continue;

      // Check for legality only before to do the move
      if (!pos.pl_move_is_legal(move, ci.pinned))
          continue;

      ss->currentMove = move;

      // Make and search the move
#ifdef GPSFISH
      pos.do_undo_move(move,st,
              [&](osl::Square){
              assert(pos.is_ok());
              *(pos.eval+1)= *(pos.eval);
              pos.eval++;
              pos.eval->update(pos.osl_state,move);
              assert(pos.eval_is_ok());
#else
      pos.do_move(move, st, ci, givesCheck);
#endif
      value = givesCheck ? -qsearch<NT,  true>(pos, ss+1, -beta, -alpha, depth - ONE_PLY)
                         : -qsearch<NT, false>(pos, ss+1, -beta, -alpha, depth - ONE_PLY);
#ifdef GPSFISH
      --pos.eval;
      }
      );
#else
      pos.undo_move(move);
#endif

      assert(value > -VALUE_INFINITE && value < VALUE_INFINITE);

      // Check for new best move
      if (value > bestValue)
      {
          bestValue = value;

          if (value > alpha)
          {
              if (PvNode && value < beta) // Update alpha here! Always alpha < beta
              {
                  alpha = value;
                  bestMove = move;
              }
              else // Fail high
              {
                  TT.store(posKey, value_to_tt(value, ss->ply), BOUND_LOWER,
                           ttDepth, move, ss->staticEval, ss->evalMargin);

                  return value;
              }
          }
       }
    }

#ifdef GPSFISH_CHECKMATE3_QUIESCE
    if (bestValue < beta && depth >= DEPTH_QS_CHECKS
            && (!(ss-1)->currentMove.isNormal()
                || (ss-1)->currentMove.ptype() == osl::KING)) {
        osl::checkmate::King8Info king8=pos.osl_state.king8Info(alt(pos.side_to_move()));
        assert(king8.uint64Value() == osl::checkmate::King8Info::make(pos.side_to_move(), pos.osl_state).uint64Value());
        bool in_danger = king8.dropCandidate() | king8.moveCandidate2();
        if (in_danger) {
            osl::checkmate::FixedDepthSearcher solver(pos.osl_state);
            if (solver.hasCheckmateMoveOfTurn(2,bestMove).isCheckmateSuccess()) {
                return mate_in(ss->ply+2);;
            }
        }
    }
#endif

    // All legal moves have been searched. A special case: If we're in check
    // and no legal moves were found, it is checkmate.
    if (InCheck && bestValue == -VALUE_INFINITE)
#ifdef GPSFISH
        return (move_is_pawn_drop((ss-1)->currentMove) ? mate_in(ss->ply) : mated_in(ss->ply)); // Plies to mate from the root
#else
        return mated_in(ss->ply); // Plies to mate from the root
#endif

    TT.store(posKey, value_to_tt(bestValue, ss->ply),
             PvNode && bestValue > oldAlpha ? BOUND_EXACT : BOUND_UPPER,
             ttDepth, bestMove, ss->staticEval, ss->evalMargin);

    assert(bestValue > -VALUE_INFINITE && bestValue < VALUE_INFINITE);

    return bestValue;
  }


  // value_to_tt() adjusts a mate score from "plies to mate from the root" to
  // "plies to mate from the current position". Non-mate scores are unchanged.
  // The function is called before storing a value to the transposition table.

  Value value_to_tt(Value v, int ply) {

    assert(v != VALUE_NONE);

    return  v >= VALUE_MATE_IN_MAX_PLY  ? v + ply
          : v <= VALUE_MATED_IN_MAX_PLY ? v - ply : v;
  }


  // value_from_tt() is the inverse of value_to_tt(): It adjusts a mate score
  // from the transposition table (where refers to the plies to mate/be mated
  // from current position) to "plies to mate/be mated from the root".

  Value value_from_tt(Value v, int ply) {

    return  v == VALUE_NONE             ? VALUE_NONE
          : v >= VALUE_MATE_IN_MAX_PLY  ? v - ply
          : v <= VALUE_MATED_IN_MAX_PLY ? v + ply : v;
  }


  // check_is_dangerous() tests if a checking move can be pruned in qsearch()

  bool check_is_dangerous(const Position& pos, Move move, Value futilityBase, Value beta)
  {
#ifdef GPSFISH
    return false;
#else

    Piece pc = pos.piece_moved(move);
    Square from = from_sq(move);
    Square to = to_sq(move);
    Color them = ~pos.side_to_move();
    Square ksq = pos.king_square(them);
    Bitboard enemies = pos.pieces(them);
    Bitboard kingAtt = pos.attacks_from<KING>(ksq);
    Bitboard occ = pos.pieces() ^ from ^ ksq;
    Bitboard oldAtt = pos.attacks_from(pc, from, occ);
    Bitboard newAtt = pos.attacks_from(pc, to, occ);

    // Checks which give opponent's king at most one escape square are dangerous
    if (!more_than_one(kingAtt & ~(enemies | newAtt | to)))
        return true;

    // Queen contact check is very dangerous
    if (type_of(pc) == QUEEN && (kingAtt & to))
        return true;

    // Creating new double threats with checks is dangerous
    Bitboard b = (enemies ^ ksq) & newAtt & ~oldAtt;
    while (b)
    {
        // Note that here we generate illegal "double move"!
        if (futilityBase + PieceValue[EG][pos.piece_on(pop_lsb(&b))] >= beta)
            return true;
    }

    return false;
#endif
  }


  // allows() tests whether the 'first' move at previous ply somehow makes the
  // 'second' move possible, for instance if the moving piece is the same in
  // both moves. Normally the second move is the threat (the best move returned
  // from a null search that fails low).

  bool allows(const Position& pos, Move first, Move second) {

    assert(is_ok(first));
    assert(is_ok(second));
    assert(color_of(pos.piece_on(from_sq(second))) == ~pos.side_to_move());
    assert(color_of(pos.piece_on(to_sq(first))) == ~pos.side_to_move());

    Square m1from = from_sq(first);
    Square m2from = from_sq(second);
    Square m1to = to_sq(first);
    Square m2to = to_sq(second);

    // The piece is the same or second's destination was vacated by the first move
    if (m1to == m2from || m2to == m1from)
        return true;

    // Second one moves through the square vacated by first one
#ifdef GPSFISH
    if(!m2from.isPieceStand() && !m1from.isPieceStand() &&
       Board_Table.getShortOffset(Offset32(m2from,m2to)) ==
       Board_Table.getShortOffset(Offset32(m2from,m1from)) &&
       abs((m2from-m2to).intValue())>abs((m2from-m1from).intValue()))
        return true;
#else
    if (between_bb(m2from, m2to) & m1from)
      return true;
#endif

    // Second's destination is defended by the first move's piece
#ifdef GPSFISH
    osl::Piece pc = pos.osl_state.pieceAt(m1to);
    if(pos.osl_state.hasEffectByPiece(pc,m2to))
        return true;
#else
    Bitboard m1att = pos.attacks_from(pos.piece_on(m1to), m1to, pos.pieces() ^ m2from);
    if (m1att & m2to)
        return true;
#endif

    // Second move gives a discovered check through the first's checking piece
#ifdef GPSFISH
    pc = pos.osl_state.pieceAt(m2to);
    if(pc.isPiece() && pos.osl_state.hasEffectByPiece(pc,m2from) &&
       Ptype_Table.getEffect(pos.piece_on(m1to),m1to,pos.king_square(pos.side_to_move())).hasBlockableEffect() &&
       Board_Table.isBetweenSafe(m2from,m1to,pos.king_square(pos.side_to_move())) &&
       !Board_Table.isBetweenSafe(m2to,m1to,pos.king_square(pos.side_to_move())) &&
       pos.osl_state.pinOrOpen(pos.side_to_move()).test(pos.osl_state.pieceAt(m1to).number()))
        return true;
#else
    if (m1att & pos.king_square(pos.side_to_move()))
    {
        assert(between_bb(m1to, pos.king_square(pos.side_to_move())) & m2from);
        return true;
    }
#endif

    return false;
  }


  // refutes() tests whether a 'first' move is able to defend against a 'second'
  // opponent's move. In this case will not be pruned. Normally the second move
  // is the threat (the best move returned from a null search that fails low).

  bool refutes(const Position& pos, Move first, Move second) {

    assert(is_ok(first));
    assert(is_ok(second));

    Square m1from = from_sq(first);
    Square m2from = from_sq(second);
    Square m1to = to_sq(first);
    Square m2to = to_sq(second);

    // Don't prune moves of the threatened piece
    if (m1from == m2to)
        return true;

    // If the threatened piece has value less than or equal to the value of the
    // threat piece, don't prune moves which defend it.
    if (    pos.is_capture(second)
        && (   PieceValue[MG][pos.piece_on(m2from)] >= PieceValue[MG][pos.piece_on(m2to)]
#ifdef GPSFISH
            || type_of(pos.piece_on(m2from)) == osl::KING))
#else
            || type_of(pos.piece_on(m2from)) == KING))
#endif
    {
#ifdef GPSFISH
        if( pos.osl_state.hasEffectIf(first.ptypeO(), first.to(), m2to) )
            return true;
#else
        // Update occupancy as if the piece and the threat are moving
        Bitboard occ = pos.pieces() ^ m1from ^ m1to ^ m2from;
        Piece pc = pos.piece_on(m1from);

        // The moved piece attacks the square 'tto' ?
        if (pos.attacks_from(pc, m1to, occ) & m2to)
            return true;

        // Scan for possible X-ray attackers behind the moved piece
        Bitboard xray =  (attacks_bb<  ROOK>(m2to, occ) & pos.pieces(color_of(pc), QUEEN, ROOK))
                       | (attacks_bb<BISHOP>(m2to, occ) & pos.pieces(color_of(pc), QUEEN, BISHOP));

        // Verify attackers are triggered by our move and not already existing
        if (xray && (xray ^ (xray & pos.attacks_from<QUEEN>(m2to))))
            return true;
#endif
    }

    // Don't prune safe moves which block the threat path
#ifdef GPSFISH
    if (   !m2from.isPieceStand() // XXX : should remove this ?
        && Board_Table.isBetweenSafe(m1to,m2from,m2to)
        && pos.see_sign(first) >= 0)
#else
    if ((between_bb(m2from, m2to) & m1to) && pos.see_sign(first) >= 0)
#endif
        return true;

    return false;
  }


  // When playing with strength handicap choose best move among the MultiPV set
  // using a statistical rule dependent on 'level'. Idea by Heinz van Saanen.

  Move Skill::pick_move() {

    static RKISS rk;

    // PRNG sequence should be not deterministic
    for (int i = Time::now() % 50; i > 0; i--)
        rk.rand<unsigned>();

    // RootMoves are already sorted by score in descending order
    int variance = std::min(RootMoves[0].score - RootMoves[PVSize - 1].score, PawnValueMg);
    int weakness = 120 - 2 * level;
    int max_s = -VALUE_INFINITE;
    best = MOVE_NONE;

    // Choose best move. For each move score we add two terms both dependent on
    // weakness, one deterministic and bigger for weaker moves, and one random,
    // then we choose the move with the resulting highest score.
    for (size_t i = 0; i < PVSize; i++)
    {
        int s = RootMoves[i].score;

        // Don't allow crazy blunders even at very low skills
        if (i > 0 && RootMoves[i-1].score > s + 2 * PawnValueMg)
            break;

        // This is our magic formula
        s += (  weakness * int(RootMoves[0].score - s)
              + variance * (rk.rand<unsigned>() % weakness)) / 128;

        if (s > max_s)
        {
            max_s = s;
            best = RootMoves[i].pv[0];
        }
    }
    return best;
  }


  // uci_pv() formats PV information according to UCI protocol. UCI requires
  // to send all the PV lines also if are still to be searched and so refer to
  // the previous search score.

  string uci_pv(const Position& pos, int depth, Value alpha, Value beta) {

    std::stringstream s;
    Time::point elapsed = Time::now() - SearchTime + 1;
    size_t uciPVSize = std::min((size_t)Options["MultiPV"], RootMoves.size());
    int selDepth = 0;

    for (size_t i = 0; i < Threads.size(); i++)
        if (Threads[i]->maxPly > selDepth)
            selDepth = Threads[i]->maxPly;

    for (size_t i = 0; i < uciPVSize; i++)
    {
        bool updated = (i <= PVIdx);

        if (depth == 1 && !updated)
            continue;

        int d   = updated ? depth : depth - 1;
        Value v = updated ? RootMoves[i].score : RootMoves[i].prevScore;

        if (s.rdbuf()->in_avail()) // Not at first line
            s << "\n";

        s << "info depth " << d
          << " seldepth "  << selDepth
          << " score "     << (i == PVIdx ? score_to_uci(v, alpha, beta) : score_to_uci(v))
          << " nodes "     << pos.nodes_searched()
          << " nps "       << pos.nodes_searched() * 1000 / elapsed
          << " time "      << elapsed
#ifdef GPSFISH
          << " hashfull "  << TT.get_hashfull()
#else
          << " multipv "   << i + 1
#endif
          << " pv";

        for (size_t j = 0; RootMoves[i].pv[j] != MOVE_NONE; j++)
            s <<  " " << move_to_uci(RootMoves[i].pv[j], pos.is_chess960());
    }

    return s.str();
  }

} // namespace


/// RootMove::extract_pv_from_tt() builds a PV by adding moves from the TT table.
/// We consider also failing high nodes and not only BOUND_EXACT nodes so to
/// allow to always have a ponder move even when we fail high at root, and a
/// long PV to print that is important for position analysis.

#ifdef GPSFISH
void RootMove::extract_pv_from_tt_rec(Position& pos,int ply)
{
  const TTEntry* tte = TT.probe(pos.key());

  if ( tte != NULL
          && tte->move(pos) != MOVE_NONE
          && pos.is_pseudo_legal(tte->move(pos))
          && pos.pl_move_is_legal(tte->move(pos), pos.pinned_pieces())
          && ply < MAX_PLY
          && (!pos.is_draw() || ply < 2))
  {
      pv.push_back(tte->move(pos));
      StateInfo st;
      pos.do_undo_move(tte->move(pos),st,
              [&](osl::Square){
              assert(pos.is_ok());
              extract_pv_from_tt_rec(pos,ply+1);
      } );
  }

  pv.push_back(MOVE_NONE);
}
#endif

void RootMove::extract_pv_from_tt(Position& pos) {

#ifndef GPSFISH
  StateInfo state[MAX_PLY_PLUS_2], *st = state;
  const TTEntry* tte;
  int ply = 0;
#endif
  Move m = pv[0];

  pv.clear();
#ifdef GPSFISH
  pv.push_back(m);

  StateInfo st;
  pos.do_undo_move(pv[0],st,
          [&](osl::Square){
          assert(pos.is_ok());
          extract_pv_from_tt_rec(pos,1);
          } );
#else

  do {
      pv.push_back(m);

      assert(MoveList<LEGAL>(pos).contains(pv[ply]));

      pos.do_move(pv[ply++], *st++);
      tte = TT.probe(pos.key());

  } while (   tte
           && pos.is_pseudo_legal(m = tte->move()) // Local copy, TT could change
           && pos.pl_move_is_legal(m, pos.pinned_pieces())
           && ply < MAX_PLY
           && (!pos.is_draw() || ply < 2));

  pv.push_back(MOVE_NONE); // Must be zero-terminating

  while (ply) pos.undo_move(pv[--ply]);
#endif
}


/// RootMove::insert_pv_in_tt() is called at the end of a search iteration, and
/// inserts the PV back into the TT. This makes sure the old PV moves are searched
/// first, even if the old TT entries have been overwritten.

#ifdef GPSFISH
void RootMove::insert_pv_in_tt_rec(Position& pos,int ply)
{
  const TTEntry* tte = TT.probe(pos.key());

  if (!tte || tte->move(pos) != pv[ply]) // Don't overwrite correct entries
      TT.store(pos.key(), VALUE_NONE, BOUND_NONE, DEPTH_NONE, pv[ply], VALUE_NONE, VALUE_NONE);

  if (pv[ply+1] != MOVE_NONE) {
      StateInfo st;
      pos.do_undo_move(pv[ply],st,
              [&](osl::Square){
              assert(pos.is_ok());
              *(pos.eval+1)= *(pos.eval);
              pos.eval++;
              pos.eval->update(pos.osl_state,pv[ply]);
              insert_pv_in_tt_rec(pos,ply+1);
              --pos.eval;
      } );
  }
}
#endif

void RootMove::insert_pv_in_tt(Position& pos) {

#ifdef GPSFISH
  insert_pv_in_tt_rec(pos,0);
#else

  StateInfo state[MAX_PLY_PLUS_2], *st = state;
  const TTEntry* tte;
  int ply = 0;

  do {
      tte = TT.probe(pos.key());

      if (!tte || tte->move() != pv[ply]) // Don't overwrite correct entries
          TT.store(pos.key(), VALUE_NONE, BOUND_NONE, DEPTH_NONE, pv[ply], VALUE_NONE, VALUE_NONE);

      assert(MoveList<LEGAL>(pos).contains(pv[ply]));

      pos.do_move(pv[ply++], *st++);

  } while (pv[ply] != MOVE_NONE);

  while (ply) pos.undo_move(pv[--ply]);
#endif
}

#ifdef GPSFISH
inline bool single_bit(uint64_t b) {
  return !(b & (b - 1));
}
#endif

/// Thread::idle_loop() is where the thread is parked when it has no work to do

void Thread::idle_loop() {

  // Pointer 'this_sp' is not null only if we are called from split(), and not
  // at the thread creation. So it means we are the split point's master.
  SplitPoint* this_sp = splitPointsSize ? activeSplitPoint : NULL;

  assert(!this_sp || (this_sp->masterThread == this && searching));

  while (true)
  {
      // If we are not searching, wait for a condition to be signaled instead of
      // wasting CPU time polling for work.
      while ((!searching && Threads.sleepWhileIdle) || exit)
      {
          if (exit)
          {
              assert(!this_sp);
              return;
          }

          // Grab the lock to avoid races with Thread::notify_one()
          mutex.lock();

          // If we are master and all slaves have finished then exit idle_loop
          if (this_sp && !this_sp->slavesMask)
          {
              mutex.unlock();
              break;
          }

          // Do sleep after retesting sleep conditions under lock protection, in
          // particular we need to avoid a deadlock in case a master thread has,
          // in the meanwhile, allocated us and sent the notify_one() call before
          // we had the chance to grab the lock.
          if (!searching && !exit)
              sleepCondition.wait(mutex);

          mutex.unlock();
      }

      // If this thread has been assigned work, launch a search
      if (searching)
      {
          assert(!exit);

          Threads.mutex.lock();

          assert(searching);

          // Copy split point position and search stack and call search()
#ifdef MOVE_STACK_REJECTIONS
          SearchStack ss_base[MAX_PLY_PLUS_2];
          SplitPoint* tsp = threads[threadID].splitPoint;
          Position pos(*tsp->pos, threadID);
          int ply=tsp->ss->ply;
          assert(0< ply && ply+3<MAX_PLY_PLUS_2);
          for(int i=0;i<ply-1;i++)
              ss_base[i].currentMove=(tsp->ss-ply+i)->currentMove;
          SearchStack *ss= &ss_base[ply-1];
#else
          SplitPoint* sp = activeSplitPoint;

          Threads.mutex.unlock();

          Stack stack[MAX_PLY_PLUS_2], *ss = stack+1; // To allow referencing (ss-1)
          Position pos(*sp->pos, this);
#endif

          memcpy(ss-1, sp->ss-1, 4 * sizeof(Stack));
          ss->splitPoint = sp;

#ifdef GPSFISH
          uint64_t es_base[(MAX_PLY_PLUS_2*sizeof(eval_t)+sizeof(uint64_t)-1)/sizeof(uint64_t)];
          eval_t *es=(eval_t *)&es_base[0];
          assert(sp->pos->eval);
          es[0]= *(sp->pos->eval);
          pos.eval= &es[0];
#endif

          sp->mutex.lock();

          assert(activePosition == NULL);

          activePosition = &pos;

          switch (sp->nodeType) {
          case Root:
              search<SplitPointRoot>(pos, ss, sp->alpha, sp->beta, sp->depth, sp->cutNode);
              break;
          case PV:
              search<SplitPointPV>(pos, ss, sp->alpha, sp->beta, sp->depth, sp->cutNode);
              break;
          case NonPV:
              search<SplitPointNonPV>(pos, ss, sp->alpha, sp->beta, sp->depth, sp->cutNode);
              break;
          default:
              assert(false);
          }

          assert(searching);

          searching = false;
          activePosition = NULL;
          sp->slavesMask &= ~(1ULL << idx);
          sp->nodes += pos.nodes_searched();

          // Wake up master thread so to allow it to return from the idle loop
          // in case we are the last slave of the split point.
          if (    Threads.sleepWhileIdle
              &&  this != sp->masterThread
              && !sp->slavesMask)
          {
              assert(!sp->masterThread->searching);
              sp->masterThread->notify_one();
          }

          // After releasing the lock we cannot access anymore any SplitPoint
          // related data in a safe way becuase it could have been released under
          // our feet by the sp master. Also accessing other Thread objects is
          // unsafe because if we are exiting there is a chance are already freed.
          sp->mutex.unlock();
      }

      // If this thread is the master of a split point and all slaves have finished
      // their work at this split point, return from the idle loop.
      if (this_sp && !this_sp->slavesMask)
      {
          this_sp->mutex.lock();
          bool finished = !this_sp->slavesMask; // Retest under lock protection
          this_sp->mutex.unlock();
          if (finished)
              return;
      }
  }
}

#ifdef GPSFISHONE
void do_checkmate(const Position& pos, int mateTime){
    sync_cout << "checkmate notimplemented";
    return;
}
#else
void do_checkmate(const Position& pos, int mateTime){
    Signals.stop=false;
    osl::state::NumEffectState state(pos.osl_state);
#if (! defined ALLOW_KING_ABSENCE)
    if (state.kingSquare(state.turn()).isPieceStand()) {
        sync_cout << "checkmate notimplemented";
        return;
    }
#endif
    osl::checkmate::DfpnTable table(state.turn());
    const osl::PathEncoding path(state.turn());
    osl::Move checkmate_move;
    osl::stl::vector<osl::Move> pv;
    osl::checkmate::ProofDisproof result;
    osl::checkmate::Dfpn dfpn;
    dfpn.setTable(&table);
    double seconds=(double)mateTime/1000.0;
    osl::misc::MilliSeconds start = osl::misc::MilliSeconds::now();
    size_t step = 100000, total = 0;
    double scale = 1.0;
    for (size_t limit = step; true; limit = static_cast<size_t>(step*scale)) {
        result = dfpn.
            hasCheckmateMove(state, osl::hash::HashKey(state), path, limit, checkmate_move, Move(), &pv);
        double elapsed = start.elapsedSeconds();
        double memory = osl::OslConfig::memoryUseRatio();
        uint64_t node_count = dfpn.nodeCount();
        sync_cout << "info time " << static_cast<int>(elapsed*1000) << "nodes " << total+node_count
                  << "nps %d " << static_cast<int>(node_count/elapsed) << "hashfull " << static_cast<int>(memory*1000) << sync_endl;
        //poll(pos);
        if (result.isFinal() || elapsed >= seconds || memory > 0.9 || Signals.stop)
            break;
        total += limit;
        // estimate: total * std::min(seconds/elapsed, 1.0/memory)
        // next: (estimate - total) / 2 + total
        scale = (total * std::min(seconds/elapsed, 1.0/memory) - total) / 2.0 / step;
        scale = std::max(std::min(16.0, scale), 0.1);
    }
    if (! result.isFinal()) {
        sync_cout << "checkmate timeout\n";
        return;
    }
    if (! result.isCheckmateSuccess()) {
        sync_cout << "checkmate nomate\n";
        return;
    }
    std::string msg = "checkmate";
    for (size_t i=0; i<pv.size(); ++i)
        msg += " " + move_to_uci(pv[i],false);
    sync_cout << msg << sync_endl;
}
#endif

#ifdef GPSFISH
void show_tree(Position &pos){
    show_tree_rec(pos);
}
#endif

/// check_time() is called by the timer thread when the timer triggers. It is
/// used to print debug info and, more important, to detect when we are out of
/// available time and so stop the search.

void check_time() {

  static Time::point lastInfoTime = Time::now();
  int64_t nodes = 0; // Workaround silly 'uninitialized' gcc warning

  if (Time::now() - lastInfoTime >= 1000)
  {
      lastInfoTime = Time::now();
      dbg_print();
  }

  if (Limits.ponder)
      return;

  if (Limits.nodes)
  {
      Threads.mutex.lock();

      nodes = RootPos.nodes_searched();

      // Loop across all split points and sum accumulated SplitPoint nodes plus
      // all the currently active positions nodes.
      for (size_t i = 0; i < Threads.size(); i++)
          for (int j = 0; j < Threads[i]->splitPointsSize; j++)
          {
              SplitPoint& sp = Threads[i]->splitPoints[j];

              sp.mutex.lock();

              nodes += sp.nodes;
              Bitboard sm = sp.slavesMask;
              while (sm)
              {
                  Position* pos = Threads[pop_lsb(&sm)]->activePosition;
                  if (pos)
                      nodes += pos->nodes_searched();
              }

              sp.mutex.unlock();
          }

      Threads.mutex.unlock();
  }

  Time::point elapsed = Time::now() - SearchTime;
  bool stillAtFirstMove =    Signals.firstRootMove
                         && !Signals.failedLowAtRoot
                         &&  elapsed > TimeMgr.available_time();

  bool noMoreTime =   elapsed > TimeMgr.maximum_time() - 2 * TimerResolution
                   || stillAtFirstMove;

  if (   (Limits.use_time_management() && noMoreTime)
      || (Limits.movetime && elapsed >= Limits.movetime)
      || (Limits.nodes && nodes >= Limits.nodes))
      Signals.stop = true;
}<|MERGE_RESOLUTION|>--- conflicted
+++ resolved
@@ -770,8 +770,7 @@
 
     // Step 1. Initialize node
     Thread* thisThread = pos.this_thread();
-<<<<<<< HEAD
-    moveCount = playedMoveCount = 0;
+    moveCount = quietCount = 0;
 
 #ifdef GPSFISH
     const Value VALUE_DRAW = value_draw(pos);
@@ -781,9 +780,6 @@
     }
 #endif
 
-=======
-    moveCount = quietCount = 0;
->>>>>>> 4fc77345
     inCheck = pos.checkers();
 
     if (SpNode)
