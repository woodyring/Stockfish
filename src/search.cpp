/*
  Stockfish, a UCI chess playing engine derived from Glaurung 2.1
  Copyright (C) 2004-2008 Tord Romstad (Glaurung author)
  Copyright (C) 2008-2012 Marco Costalba, Joona Kiiski, Tord Romstad

  Stockfish is free software: you can redistribute it and/or modify
  it under the terms of the GNU General Public License as published by
  the Free Software Foundation, either version 3 of the License, or
  (at your option) any later version.

  Stockfish is distributed in the hope that it will be useful,
  but WITHOUT ANY WARRANTY; without even the implied warranty of
  MERCHANTABILITY or FITNESS FOR A PARTICULAR PURPOSE.  See the
  GNU General Public License for more details.

  You should have received a copy of the GNU General Public License
  along with this program.  If not, see <http://www.gnu.org/licenses/>.
*/

#include <algorithm>
#include <cassert>
#include <cmath>
#include <cstring>
#include <iostream>
#include <sstream>

#include "book.h"
#include "evaluate.h"
#include "movegen.h"
#include "movepick.h"
#include "notation.h"
#include "search.h"
#include "timeman.h"
#include "thread.h"
#include "tt.h"
#include "ucioption.h"

#ifdef GPSFISH
#include "bitops.h"
#include "position.tcc"
#include "osl/boardTable.h"
using osl::Board_Table;
#include "osl/ptypeTable.h"
using osl::Ptype_Table;
#include "osl/offset32.h"
using osl::Offset32;
#include "osl/checkmate/immediateCheckmate.h"
#include "osl/checkmate/fixedDepthSearcher.h"
#include "osl/checkmate/dfpn.h"
using osl::checkmate::ImmediateCheckmate;
using std::string;
#include "osl/enter_king/enterKing.h"
#include "osl/misc/milliSeconds.h"
#include "osl/checkmate/dfpn.h"
#include "osl/checkmate/dfpnParallel.h"
#include "osl/hash/hashKey.h"
#endif
#ifdef MOVE_STACK_REJECTIONS
#include "osl/search/moveStackRejections.h"
#endif

#ifdef GPSFISH
# define GPSFISH_CHECKMATE3
# define GPSFISH_CHECKMATE3_QUIESCE
# define GPSFISH_DFPN
#endif

namespace Search {

  volatile SignalsType Signals;
  LimitsType Limits;
  std::vector<RootMove> RootMoves;
  Position RootPos;
  Color RootColor;
  Time::point SearchTime;
  StateStackPtr SetupStates;
}

using std::string;
using Eval::evaluate;
using namespace Search;

namespace {

  // Set to true to force running with one thread. Used for debugging
  const bool FakeSplit = false;

  // This is the minimum interval in msec between two check_time() calls
  const int TimerResolution = 5;

  // Different node types, used as template parameter
  enum NodeType { Root, PV, NonPV, SplitPointRoot, SplitPointPV, SplitPointNonPV };

  // Dynamic razoring margin based on depth
  inline Value razor_margin(Depth d) { return Value(512 + 16 * int(d)); }

  // Futility lookup tables (initialized at startup) and their access functions
  Value FutilityMargins[16][64]; // [depth][moveNumber]
  int FutilityMoveCounts[32];    // [depth]

  inline Value futility_margin(Depth d, int mn) {

    return d < 7 * ONE_PLY ? FutilityMargins[std::max(int(d), 1)][std::min(mn, 63)]
                           : 2 * VALUE_INFINITE;
  }

  // Reduction lookup tables (initialized at startup) and their access function
  int8_t Reductions[2][64][64]; // [pv][depth][moveNumber]

  template <bool PvNode> inline Depth reduction(Depth d, int mn) {

    return (Depth) Reductions[PvNode][std::min(int(d) / ONE_PLY, 63)][std::min(mn, 63)];
  }

  size_t PVSize, PVIdx;
  TimeManager TimeMgr;
  int BestMoveChanges;
  Value DrawValue[COLOR_NB];
  History Hist;
  Gains Gain;

  template <NodeType NT>
  Value search(Position& pos, Stack* ss, Value alpha, Value beta, Depth depth);

  template <NodeType NT, bool InCheck>
  Value qsearch(Position& pos, Stack* ss, Value alpha, Value beta, Depth depth);

  void id_loop(Position& pos);
  Value value_to_tt(Value v, int ply);
  Value value_from_tt(Value v, int ply);
  bool check_is_dangerous(Position& pos, Move move, Value futilityBase, Value beta);
  bool allows_move(const Position& pos, Move first, Move second);
  bool prevents_move(const Position& pos, Move first, Move second);
  string uci_pv(const Position& pos, int depth, Value alpha, Value beta);

  struct Skill {
    Skill(int l) : level(l), best(MOVE_NONE) {}
   ~Skill() {
      if (enabled()) // Swap best PV line with the sub-optimal one
          std::swap(RootMoves[0], *std::find(RootMoves.begin(),
                    RootMoves.end(), best ? best : pick_move()));
    }

    bool enabled() const { return level < 20; }
    bool time_to_pick(int depth) const { return depth == 1 + level; }
    Move pick_move();

    int level;
    Move best;
  };

#ifdef GPSFISH
  void show_tree_rec(Position &pos){
    TTEntry* tte;
    StateInfo st;
    if ((tte = TT.probe(pos.key())) != NULL){
      std::cerr << "tte->value=" << tte->value() << std::endl;
      std::cerr << "tte->type=" << tte->type() << std::endl;
      std::cerr << "tte->generation=" << tte->generation() << std::endl;
      std::cerr << "tte->depth=" << tte->depth() << std::endl;
      Move m=tte->move(pos);
      int dummy;
      if(m != MOVE_NONE
              && pos.is_pseudo_legal(m)
              && !pos.is_draw(dummy)) {
          std::cerr << "move=" << m << std::endl;
          pos.do_undo_move(m,st,
                  [&](osl::Square){ show_tree_rec(pos); }
                  );
      }
    }
  }

  inline Value value_draw(Position const& pos) {
    return DrawValue[pos.side_to_move()];
  }

  bool can_capture_king(Position const& pos){
    Color us=pos.side_to_move();
    Color them=~us;
    const osl::Square king = pos.king_square(them);
    return pos.osl_state.hasEffectAt(us, king);
  }

#endif
#ifdef MOVE_STACK_REJECTIONS
  osl::container::MoveStack moveStacks[MAX_THREADS];
  bool move_stack_rejections_probe(osl::Move m, Position const &pos,SearchStack* ss,Value alpha){
    if(DrawValue!=0) return false;
    int i=std::min(7,std::min(ss->ply,pos.pliesFromNull()+1));
    if(i<3) return false;
    osl::state::NumEffectState const& state=pos.osl_state;
    osl::container::MoveStack &moveStack=moveStacks[pos.thread()];
    moveStack.clear();
    while(--i>0) moveStack.push((ss-i)->currentMove);
    osl::Player player=m.player();
    int checkCountOfAltP=pos.continuous_check[osl::alt(player)];
    bool ret=false;
    if(m.player()==osl::BLACK){
      ret=osl::search::MoveStackRejections::probe<osl::BLACK>(state,moveStack,ss->ply,m,alpha,checkCountOfAltP);
    }
    else {
      ret=osl::search::MoveStackRejections::probe<osl::WHITE>(state,moveStack,ss->ply,m,-alpha,checkCountOfAltP);
    }
    return ret;
  }
#endif
} // namespace


/// Search::init() is called during startup to initialize various lookup tables

void Search::init() {

  int d;  // depth (ONE_PLY == 2)
  int hd; // half depth (ONE_PLY == 1)
  int mc; // moveCount

  // Init reductions array
  for (hd = 1; hd < 64; hd++) for (mc = 1; mc < 64; mc++)
  {
      double    pvRed = log(double(hd)) * log(double(mc)) / 3.0;
      double nonPVRed = 0.33 + log(double(hd)) * log(double(mc)) / 2.25;
      Reductions[1][hd][mc] = (int8_t) (   pvRed >= 1.0 ? floor(   pvRed * int(ONE_PLY)) : 0);
      Reductions[0][hd][mc] = (int8_t) (nonPVRed >= 1.0 ? floor(nonPVRed * int(ONE_PLY)) : 0);
  }

  // Init futility margins array
  for (d = 1; d < 16; d++) for (mc = 0; mc < 64; mc++)
      FutilityMargins[d][mc] = Value(112 * int(log(double(d * d) / 2) / log(2.0) + 1.001) - 8 * mc + 45);

  // Init futility move count array
  for (d = 0; d < 32; d++)
      FutilityMoveCounts[d] = int(3.001 + 0.25 * pow(double(d), 2.0));
}


/// Search::perft() is our utility to verify move generation. All the leaf nodes
/// up to the given depth are generated and counted and the sum returned.

size_t Search::perft(Position& pos, Depth depth) {

  // At the last ply just return the number of legal moves (leaf nodes)
  if (depth == ONE_PLY)
      return MoveList<LEGAL>(pos).size();

  StateInfo st;
  size_t cnt = 0;
  CheckInfo ci(pos);

  for (MoveList<LEGAL> ml(pos); !ml.end(); ++ml)
  {
#ifdef GPSFISH
      pos.do_undo_move(ml.move(),st,
              [&](osl::Square){
              assert(pos.is_ok());
#else
      pos.do_move(ml.move(), st, ci, pos.move_gives_check(ml.move(), ci));
#endif
      cnt += perft(pos, depth - ONE_PLY);
#ifdef GPSFISH
      } );
#else
      pos.undo_move(ml.move());
#endif
  }

  return cnt;
}

/// Search::think() is the external interface to Stockfish's search, and is
/// called by the main thread when the program receives the UCI 'go' command. It
/// searches from RootPos and at the end prints the "bestmove" to output.

void Search::think() {

  static PolyglotBook book; // Defined static to initialize the PRNG only once

  RootColor = RootPos.side_to_move();
  TimeMgr.init(Limits, RootPos.startpos_ply_counter(), RootColor);

#ifdef GPSFISH
  const Value VALUE_DRAW = value_draw(RootPos);
#endif


  if (RootMoves.empty())
  {
      RootMoves.push_back(MOVE_NONE);
      sync_cout << "info depth 0 score "
                << score_to_uci(RootPos.checkers() ? -VALUE_MATE : VALUE_DRAW)
                << sync_endl;

      goto finalize;
  }

  if (Options["OwnBook"] && !Limits.infinite && !Limits.mate)
  {
      Move bookMove = book.probe(RootPos, Options["Book File"], Options["Best Book Move"]);

      if (bookMove && std::count(RootMoves.begin(), RootMoves.end(), bookMove))
      {
          std::swap(RootMoves[0], *std::find(RootMoves.begin(), RootMoves.end(), bookMove));
          goto finalize;
      }
  }

#ifdef GPSFISH
  DrawValue[BLACK] =  VALUE_DRAW;
  DrawValue[WHITE] = -VALUE_DRAW;
#else
  if (Options["Contempt Factor"] && !Options["UCI_AnalyseMode"])
  {
      int cf = Options["Contempt Factor"] * PawnValueMg / 100; // From centipawns
      cf = cf * Material::game_phase(RootPos) / PHASE_MIDGAME; // Scale down with phase
      DrawValue[ RootColor] = VALUE_DRAW - Value(cf);
      DrawValue[~RootColor] = VALUE_DRAW + Value(cf);
  }
  else
      DrawValue[WHITE] = DrawValue[BLACK] = VALUE_DRAW;
#endif

  if (Options["Use Search Log"])
  {
      Log log(Options["Search Log Filename"]);
      log << "\nSearching: "  << RootPos.fen()
          << "\ninfinite: "   << Limits.infinite
          << " ponder: "      << Limits.ponder
          << " time: "        << Limits.time[RootColor]
          << " increment: "   << Limits.inc[RootColor]
          << " moves to go: " << Limits.movestogo
          << std::endl;
  }

  // Reset the threads, still sleeping: will be wake up at split time
  for (size_t i = 0; i < Threads.size(); i++)
      Threads[i].maxPly = 0;

  Threads.sleepWhileIdle = Options["Use Sleeping Threads"];

  // Set best timer interval to avoid lagging under time pressure. Timer is
  // used to check for remaining available thinking time.
  Threads.timer_thread()->msec =
  Limits.use_time_management() ? std::min(100, std::max(TimeMgr.available_time() / 16, TimerResolution)) :
                  Limits.nodes ? 2 * TimerResolution
                               : 100;

  Threads.timer_thread()->notify_one(); // Wake up the recurring timer

  id_loop(RootPos); // Let's start searching !

  Threads.timer_thread()->msec = 0; // Stop the timer
  Threads.sleepWhileIdle = true; // Send idle threads to sleep

  if (Options["Use Search Log"])
  {
      Time::point elapsed = Time::now() - SearchTime + 1;

      Log log(Options["Search Log Filename"]);
      log << "Nodes: "          << RootPos.nodes_searched()
          << "\nNodes/second: " << RootPos.nodes_searched() * 1000 / elapsed
          << "\nBest move: "    << move_to_san(RootPos, RootMoves[0].pv[0]);

      StateInfo st;
#ifdef GPSFISH
      if(RootMoves[0].pv[0].isNormal())
          RootPos.do_undo_move(RootMoves[0].pv[0],st,
                  [&](osl::Square){
                  assert(pos.is_ok());
#else
      RootPos.do_move(RootMoves[0].pv[0], st);
#endif
      log << "\nPonder move: " << move_to_san(RootPos, RootMoves[0].pv[1]) << std::endl;
#ifdef GPSFISH
      } );
#else
      RootPos.undo_move(RootMoves[0].pv[0]);
#endif
  }

finalize:

  // When we reach max depth we arrive here even without Signals.stop is raised,
  // but if we are pondering or in infinite search, according to UCI protocol,
  // we shouldn't print the best move before the GUI sends a "stop" or "ponderhit"
  // command. We simply wait here until GUI sends one of those commands (that
  // raise Signals.stop).
  if (!Signals.stop && (Limits.ponder || Limits.infinite))
  {
      Signals.stopOnPonderhit = true;
      RootPos.this_thread()->wait_for(Signals.stop);
  }

  // Best move could be MOVE_NONE when searching on a stalemate position
  sync_cout << "bestmove " << move_to_uci(RootMoves[0].pv[0], RootPos.is_chess960())
#ifdef GPSFISH
            << (RootMoves[0].pv[1].isNormal() ? " ponder " + move_to_uci(RootMoves[0].pv[1], RootPos.is_chess960()) : "" )
#else
            << " ponder "  << move_to_uci(RootMoves[0].pv[1], RootPos.is_chess960())
#endif
            << sync_endl;
}

#ifdef GPSFISH_DFPN
struct CheckmateSolver
{
    osl::checkmate::DfpnTable table_black;
    osl::checkmate::DfpnTable table_white;
    osl::checkmate::Dfpn dfpn[2];
    CheckmateSolver()
    {
        table_black.setAttack(osl::BLACK);
        table_white.setAttack(osl::WHITE);
        dfpn[playerToIndex(osl::BLACK)].setTable(&table_black);
        dfpn[playerToIndex(osl::WHITE)].setTable(&table_white);
    }
    Move hasCheckmate(Position& pos, size_t nodes)
    {
        const Depth CheckmateDepth = ONE_PLY*100;
        TTEntry* tte = TT.probe(pos.key());
        if (tte && tte->type() == BOUND_EXACT
                && tte->depth() >= CheckmateDepth) {
            Value v = value_from_tt(tte->value(), 0);
            if (v >= VALUE_MATE_IN_MAX_PLY || v < VALUE_MATED_IN_MAX_PLY)
                return Move();		// mate or mated
        }

        osl::PathEncoding path(pos.osl_state.turn());
        osl::Move checkmate_move;
        osl::NumEffectState& state = pos.osl_state;
        osl::stl::vector<osl::Move> pv;
        osl::checkmate::ProofDisproof result
            = dfpn[playerToIndex(state.turn())].
            hasCheckmateMove(state, osl::HashKey(state), path, nodes,
                    checkmate_move, Move(), &pv);
        if (result.isCheckmateSuccess()) {
            TT.store(pos.key(), mate_in(pv.size()),
                    BOUND_EXACT, CheckmateDepth, checkmate_move,
                    VALUE_NONE, VALUE_NONE);
            return checkmate_move;
        }
        return Move();
    }
    void clear()
    {
        dfpn[0].clear();
        dfpn[1].clear();
        table_black.clear();
        table_white.clear();
    }
};
struct TestCheckmate
{
    CheckmateSolver *solver;
    Position *pos;
    osl::Move *result;
    uint64_t nodes;
    const Move *moves;
    int first, last;
    TestCheckmate(CheckmateSolver& s, Position& p, osl::Move& r, uint64_t n,
            const Move *pv, int f, int l)
        : solver(&s), pos(&p), result(&r), nodes(n),
        moves(pv), first(f), last(l)
    {
    }
    void operator()(osl::Square) const
    {
        *result = Move();
        if (nodes < (1<<18))
            *result = solver->hasCheckmate(*pos, nodes);
        if (result->isNormal()) {
            if (first > 0)
                sync_cout << "info string checkmate in future (" << first
                    << ") " << move_to_uci(moves[first],false)
                    << " by " << move_to_uci(*result,false) << sync_endl;
        }
        else if (! Signals.stop) {
            Move move;
            TestCheckmate next = *this;
            next.first++;
            next.nodes /= 2;
            next.result = &move;
            if (next.first < last && pos->is_pseudo_legal(moves[next.first])
                    && next.nodes >= 1024) {
                StateInfo st;
                pos->do_undo_move(moves[next.first], st, next);
            }
        }
    }
};

void run_checkmate(int depth, uint64_t nodes, Position& pos)
{
    static boost::scoped_ptr<CheckmateSolver> solver(new CheckmateSolver);
    StateInfo st;
    nodes /= 16;
    int mated = 0;
    for (size_t i=0; i<RootMoves.size() && nodes >= 1024 && !Signals.stop; ++i) {
        osl::Move win_move;
        TestCheckmate function(*solver, pos, win_move, nodes,
                &RootMoves[i].pv[0], 0, (i==0) ? depth/2 : 1);
        pos.do_undo_move(RootMoves[i].pv[0], st, function);
        if (! win_move.isNormal())
            nodes /= 4;
        else {
            ++mated;
            RootMoves[i].score = -VALUE_INFINITE;
            //RootMoves[i].non_pv_score = VALUE_MATED_IN_MAX_PLY;
            sync_cout << "info string losing move " << i << "th "
                << move_to_uci(RootMoves[i].pv[0],false)
                << " by " << move_to_uci(win_move,false) << sync_endl;
        }
    }
    solver->clear();
}
#endif

namespace {

  // id_loop() is the main iterative deepening loop. It calls search() repeatedly
  // with increasing depth until the allocated thinking time has been consumed,
  // user stops the search, or the maximum search depth is reached.

  void id_loop(Position& pos) {

    Stack ss[MAX_PLY_PLUS_2];
#ifdef GPSFISH
    uint64_t es_base[(MAX_PLY_PLUS_2*sizeof(eval_t)+sizeof(uint64_t)-1)/sizeof(uint64_t)]
#ifdef __GNUC__
      __attribute__((aligned(16)))
#endif
	;
    eval_t *es=(eval_t *)&es_base[0];
#endif

    int depth, prevBestMoveChanges;
    Value bestValue, alpha, beta, delta;
    bool bestMoveNeverChanged = true;

    memset(ss, 0, 4 * sizeof(Stack));
    depth = BestMoveChanges = 0;
    bestValue = delta = -VALUE_INFINITE;
#ifdef GPSFISH
    ss->currentMove = osl::Move::PASS(pos.side_to_move()); // Hack to skip update_gains
#else
    ss->currentMove = MOVE_NULL; // Hack to skip update gains
#endif
    TT.new_search();
    Hist.clear();
    Gain.clear();

    PVSize = Options["MultiPV"];
    Skill skill(Options["Skill Level"]);

    // Do we have to play with skill handicap? In this case enable MultiPV search
    // that we will use behind the scenes to retrieve a set of possible moves.
    if (skill.enabled() && PVSize < 4)
        PVSize = 4;

    PVSize = std::min(PVSize, RootMoves.size());

#ifdef GPSFISH
    pos.eval= &es[0];
    *(pos.eval)=eval_t(pos.osl_state,false);
#endif

#ifdef GPSFISH_DFPN
    uint64_t next_checkmate = 1<<18;
#endif

    // Iterative deepening loop until requested to stop or target depth reached
    while (++depth <= MAX_PLY && !Signals.stop && (!Limits.depth || depth <= Limits.depth))
    {
        // Save last iteration's scores before first PV line is searched and all
        // the move scores but the (new) PV are set to -VALUE_INFINITE.
        for (size_t i = 0; i < RootMoves.size(); i++)
            RootMoves[i].prevScore = RootMoves[i].score;

        prevBestMoveChanges = BestMoveChanges; // Only sensible when PVSize == 1
        BestMoveChanges = 0;

#ifdef GPSFISH_DFPN
        if ((uint64_t)pos.nodes_searched() > next_checkmate
                && ((Time::now() - SearchTime + 1000)
                   < std::max(Limits.movetime,TimeMgr.maximum_time())*4/5) ) {
            run_checkmate(depth, next_checkmate, pos);
            next_checkmate *= 2;
            if (RootMoves[0].score <= VALUE_MATED_IN_MAX_PLY) {
                depth -= std::min(4, (int)depth/2);
                alpha = std::max(alpha - delta*63, -VALUE_INFINITE);
                beta  = std::min(beta  + delta*63,  VALUE_INFINITE);
            }
        }
#endif

        // MultiPV loop. We perform a full root search for each PV line
        for (PVIdx = 0; PVIdx < PVSize; PVIdx++)
        {
            // Set aspiration window default width
            if (depth >= 5 && abs(RootMoves[PVIdx].prevScore) < VALUE_KNOWN_WIN)
            {
                delta = Value(16);
                alpha = RootMoves[PVIdx].prevScore - delta;
                beta  = RootMoves[PVIdx].prevScore + delta;
            }
            else
            {
                alpha = -VALUE_INFINITE;
                beta  =  VALUE_INFINITE;
            }

            // Start with a small aspiration window and, in case of fail high/low,
            // research with bigger window until not failing high/low anymore.
            while (true)
            {
                // Search starts from ss+1 to allow referencing (ss-1). This is
                // needed by update gains and ss copy when splitting at Root.
                bestValue = search<Root>(pos, ss+1, alpha, beta, depth * ONE_PLY);

                // Bring to front the best move. It is critical that sorting is
                // done with a stable algorithm because all the values but the first
                // and eventually the new best one are set to -VALUE_INFINITE and
                // we want to keep the same order for all the moves but the new
                // PV that goes to the front. Note that in case of MultiPV search
                // the already searched PV lines are preserved.
                sort<RootMove>(RootMoves.begin() + PVIdx, RootMoves.end());

                // Write PV back to transposition table in case the relevant
                // entries have been overwritten during the search.
                for (size_t i = 0; i <= PVIdx; i++)
                    RootMoves[i].insert_pv_in_tt(pos);

                // If search has been stopped return immediately. Sorting and
                // writing PV back to TT is safe becuase RootMoves is still
                // valid, although refers to previous iteration.
                if (Signals.stop)
                    return;

                // In case of failing high/low increase aspiration window and
                // research, otherwise exit the loop.
                if (bestValue > alpha && bestValue < beta)
                    break;

                // Give some update (without cluttering the UI) before to research
                if (Time::now() - SearchTime > 3000)
                    sync_cout << uci_pv(pos, depth, alpha, beta) << sync_endl;

                if (abs(bestValue) >= VALUE_KNOWN_WIN)
                {
                    alpha = -VALUE_INFINITE;
                    beta  =  VALUE_INFINITE;
                }
                else if (bestValue >= beta)
                {
                    beta += delta;
                    delta += delta / 2;
                }
                else
                {
                    Signals.failedLowAtRoot = true;
                    Signals.stopOnPonderhit = false;

                    alpha -= delta;
                    delta += delta / 2;
                }

                assert(alpha >= -VALUE_INFINITE && beta <= VALUE_INFINITE);
            }

            // Sort the PV lines searched so far and update the GUI
            sort<RootMove>(RootMoves.begin(), RootMoves.begin() + PVIdx + 1);
            if (PVIdx + 1 == PVSize || Time::now() - SearchTime > 3000)
                sync_cout << uci_pv(pos, depth, alpha, beta) << sync_endl;
        }

        // Do we need to pick now the sub-optimal best move ?
        if (skill.enabled() && skill.time_to_pick(depth))
            skill.pick_move();

        if (Options["Use Search Log"])
        {
            Log log(Options["Search Log Filename"]);
            log << pretty_pv(pos, depth, bestValue, Time::now() - SearchTime, &RootMoves[0].pv[0])
                << std::endl;
        }

        // Filter out startup noise when monitoring best move stability
        if (depth > 2 && BestMoveChanges)
            bestMoveNeverChanged = false;

        // Do we have found a "mate in x"?
        if (   Limits.mate
            && bestValue >= VALUE_MATE_IN_MAX_PLY
            && VALUE_MATE - bestValue <= 2 * Limits.mate)
            Signals.stop = true;

        // Do we have time for the next iteration? Can we stop searching now?
        if (Limits.use_time_management() && !Signals.stopOnPonderhit)
        {
            bool stop = false; // Local variable, not the volatile Signals.stop

            // Take in account some extra time if the best move has changed
            if (depth > 4 && depth < 50 &&  PVSize == 1)
                TimeMgr.pv_instability(BestMoveChanges, prevBestMoveChanges);

            // Stop search if most of available time is already consumed. We
            // probably don't have enough time to search the first move at the
            // next iteration anyway.
            if (Time::now() - SearchTime > (TimeMgr.available_time() * 62) / 100)
                stop = true;

            // Stop search early if one move seems to be much better than others
            if (    depth >= 12
                && !stop
                &&  PVSize == 1
                && (   (bestMoveNeverChanged &&  pos.captured_piece_type())
                    || Time::now() - SearchTime > (TimeMgr.available_time() * 40) / 100))
            {
                Value rBeta = bestValue - 2 * PawnValueMg;
                (ss+1)->excludedMove = RootMoves[0].pv[0];
                (ss+1)->skipNullMove = true;
                Value v = search<NonPV>(pos, ss+1, rBeta - 1, rBeta, (depth - 3) * ONE_PLY);
                (ss+1)->skipNullMove = false;
                (ss+1)->excludedMove = MOVE_NONE;

                if (v < rBeta)
                    stop = true;
            }

            if (stop)
            {
                // If we are allowed to ponder do not stop the search now but
                // keep pondering until GUI sends "ponderhit" or "stop".
                if (Limits.ponder)
                    Signals.stopOnPonderhit = true;
                else
                    Signals.stop = true;
            }
        }
    }
  }


  // search<>() is the main search function for both PV and non-PV nodes and for
  // normal and SplitPoint nodes. When called just after a split point the search
  // is simpler because we have already probed the hash table, done a null move
  // search, and searched the first move before splitting, we don't have to repeat
  // all this work again. We also don't need to store anything to the hash table
  // here: This is taken care of after we return from the split point.

  template <NodeType NT>
  Value search(Position& pos, Stack* ss, Value alpha, Value beta, Depth depth) {

    const bool PvNode   = (NT == PV || NT == Root || NT == SplitPointPV || NT == SplitPointRoot);
    const bool SpNode   = (NT == SplitPointPV || NT == SplitPointNonPV || NT == SplitPointRoot);
    const bool RootNode = (NT == Root || NT == SplitPointRoot);

    assert(alpha >= -VALUE_INFINITE && alpha < beta && beta <= VALUE_INFINITE);
    assert(PvNode || (alpha == beta - 1));
    assert(depth > DEPTH_ZERO);

    Move movesSearched[64];
    StateInfo st;
    const TTEntry *tte;
    SplitPoint* sp;
    Key posKey;
    Move ttMove, move, excludedMove, bestMove, threatMove;
    Depth ext, newDepth;
    Value bestValue, value, ttValue;
    Value eval, nullValue, futilityValue;
    bool inCheck, givesCheck, pvMove, singularExtensionNode;
    bool captureOrPromotion, dangerous, doFullDepthSearch;
    int moveCount, playedMoveCount;

    // Step 1. Initialize node
    Thread* thisThread = pos.this_thread();
    moveCount = playedMoveCount = 0;

#ifdef GPSFISH
    //int repeat_check = 0;
    const Value VALUE_DRAW = value_draw(pos);

    if(can_capture_king(pos)){
        return mate_in(0);
    }
#endif

    inCheck = pos.checkers();

    if (SpNode)
    {
        sp = ss->sp;
        bestMove   = sp->bestMove;
        threatMove = sp->threatMove;
        bestValue  = sp->bestValue;
        tte = NULL;
        ttMove = excludedMove = MOVE_NONE;
        ttValue = VALUE_NONE;

        assert(sp->bestValue > -VALUE_INFINITE && sp->moveCount > 0);

        goto split_point_start;
    }

    bestValue = -VALUE_INFINITE;
    ss->currentMove = threatMove = (ss+1)->excludedMove = bestMove = MOVE_NONE;
    ss->ply = (ss-1)->ply + 1;
    (ss+1)->skipNullMove = false; (ss+1)->reduction = DEPTH_ZERO;
    (ss+2)->killers[0] = (ss+2)->killers[1] = MOVE_NONE;

    // Used to send selDepth info to GUI
    if (PvNode && thisThread->maxPly < ss->ply)
        thisThread->maxPly = ss->ply;

#ifdef GPSFISH
    // Step X. Check for aborted search and immediate draw
    // Check for an instant draw or maximum ply reached
#if 0
    // XXX : is_draw is NOT implemented
    if (Signals.stop || ss->ply > MAX_PLY || pos.is_draw(repeat_check))
        return VALUE_DRAW;

    if(repeat_check<0)
        return mated_in(ss->ply+1);
    else if(repeat_check>0)
        return mate_in(ss->ply);

    // Step 2. Check for aborted search and immediate draw
    if ((   Signals.stop
         || pos.is_draw<true,PvNode>()
         || ss->ply > MAX_PLY) && !RootNode)
        return VALUE_DRAW;

    if ( !Root ){
        if(repeat_check<0)
            return mated_in(ss->ply);
        else if(repeat_check>0)
            return mate_in(ss->ply);
        else if(osl::EnterKing::canDeclareWin(pos.osl_state))
            return mate_in(ss->ply+1);
    }
#endif

    if (!ss->checkmateTested) {
        ss->checkmateTested = true;
        if(!pos.osl_state.inCheck()
                && ImmediateCheckmate::hasCheckmateMove
                (pos.side_to_move(),pos.osl_state,bestMove)) {
            return mate_in(ss->ply);
        }
#  ifdef GPSFISH_CHECKMATE3
        if ((! (ss-1)->currentMove.isNormal()
            || (ss-1)->currentMove.ptype() == osl::KING)) {
            osl::checkmate::King8Info king8=pos.osl_state.king8Info(alt(pos.side_to_move()));
            assert(king8.uint64Value() == osl::checkmate::King8Info::make(pos.side_to_move(), pos.osl_state).uint64Value());
            bool in_danger = king8.dropCandidate() | king8.moveCandidate2();
            if (in_danger) {
                osl::checkmate::FixedDepthSearcher solver(pos.osl_state);
                if (solver.hasCheckmateMoveOfTurn(2,bestMove)
                        .isCheckmateSuccess()) {
                    return mate_in(ss->ply+2);;
                }
            }
        }
#  endif
    }
#endif

    if (!RootNode)
    {
        // Step 2. Check for aborted search and immediate draw
        if (Signals.stop || pos.is_draw<false>() || ss->ply > MAX_PLY)
            return DrawValue[pos.side_to_move()];

        // Step 3. Mate distance pruning. Even if we mate at the next move our score
        // would be at best mate_in(ss->ply+1), but if alpha is already bigger because
        // a shorter mate was found upward in the tree then there is no need to search
        // further, we will never beat current alpha. Same logic but with reversed signs
        // applies also in the opposite condition of being mated instead of giving mate,
        // in this case return a fail-high score.
        alpha = std::max(mated_in(ss->ply), alpha);
        beta = std::min(mate_in(ss->ply+1), beta);
        if (alpha >= beta)
            return alpha;
    }

    // Step 4. Transposition table lookup
    // We don't want the score of a partial search to overwrite a previous full search
    // TT value, so we use a different position key in case of an excluded move.
    excludedMove = ss->excludedMove;
#ifdef GPSFISH
    posKey = excludedMove!=MOVE_NONE ? pos.exclusion_key() : pos.key();
#else
    posKey = excludedMove ? pos.exclusion_key() : pos.key();
#endif

    tte = TT.probe(posKey);
#ifdef GPSFISH
    ttMove = RootNode ? RootMoves[PVIdx].pv[0] : tte ? tte->move(pos) : MOVE_NONE;
#else
    ttMove = RootNode ? RootMoves[PVIdx].pv[0] : tte ? tte->move() : MOVE_NONE;
#endif
    ttValue = tte ? value_from_tt(tte->value(), ss->ply) : VALUE_NONE;

    // At PV nodes we check for exact scores, while at non-PV nodes we check for
    // a fail high/low. Biggest advantage at probing at PV nodes is to have a
    // smooth experience in analysis mode. We don't probe at Root nodes otherwise
    // we should also update RootMoveList to avoid bogus output.
    if (   !RootNode
        && tte
        && tte->depth() >= depth
        && ttValue != VALUE_NONE // Only in case of TT access race
        && (           PvNode ?  tte->type() == BOUND_EXACT
            : ttValue >= beta ? (tte->type() & BOUND_LOWER)
                              : (tte->type() & BOUND_UPPER)))
    {
        TT.refresh(tte);
        ss->currentMove = ttMove; // Can be MOVE_NONE

        if (    ttValue >= beta
            &&  ttMove
            && !pos.is_capture_or_promotion(ttMove)
            &&  ttMove != ss->killers[0])
        {
            ss->killers[1] = ss->killers[0];
            ss->killers[0] = ttMove;
        }
        return ttValue;
    }

    // Step 5. Evaluate the position statically and update parent's gain statistics
    if (inCheck)
        ss->staticEval = ss->evalMargin = eval = VALUE_NONE;

    else if (tte)
    {
        // Never assume anything on values stored in TT
        if (  (ss->staticEval = eval = tte->static_value()) == VALUE_NONE
            ||(ss->evalMargin = tte->static_value_margin()) == VALUE_NONE)
            eval = ss->staticEval = evaluate(pos, ss->evalMargin);

        // Can ttValue be used as a better position evaluation?
        if (ttValue != VALUE_NONE)
            if (   ((tte->type() & BOUND_LOWER) && ttValue > eval)
                || ((tte->type() & BOUND_UPPER) && ttValue < eval))
                eval = ttValue;
    }
    else
    {
        eval = ss->staticEval = evaluate(pos, ss->evalMargin);
        TT.store(posKey, VALUE_NONE, BOUND_NONE, DEPTH_NONE, MOVE_NONE,
                 ss->staticEval, ss->evalMargin);
    }

    // Update gain for the parent non-capture move given the static position
    // evaluation before and after the move.
#ifdef GPSFISH
    if (  !(move = (ss-1)->currentMove).isPass()
#else
    if (   (move = (ss-1)->currentMove) != MOVE_NULL
#endif
        && (ss-1)->staticEval != VALUE_NONE
        &&  ss->staticEval != VALUE_NONE
        && !pos.captured_piece_type()
        &&  type_of(move) == NORMAL)
    {
        Square to = to_sq(move);
<<<<<<< HEAD
#ifdef GPSFISH
        //H.update_gain(m.ptypeO(), to_sq(m), -(before + after));
        H.update_gain(move.ptypeO(), to, -(ss-1)->staticEval - ss->staticEval);
#else
        H.update_gain(pos.piece_on(to), to, -(ss-1)->staticEval - ss->staticEval);
#endif
=======
        Gain.update(pos.piece_on(to), to, -(ss-1)->staticEval - ss->staticEval);
>>>>>>> ddbe6082
    }

    // Step 6. Razoring (is omitted in PV nodes)
    if (   !PvNode
        &&  depth < 4 * ONE_PLY
        && !inCheck
        &&  eval + razor_margin(depth) < beta
        &&  ttMove == MOVE_NONE
        &&  abs(beta) < VALUE_MATE_IN_MAX_PLY
#ifndef GPSFISH
        && !pos.pawn_on_7th(pos.side_to_move()))
#endif
      )
    {
        Value rbeta = beta - razor_margin(depth);
        Value v = qsearch<NonPV, false>(pos, ss, rbeta-1, rbeta, DEPTH_ZERO);
        if (v < rbeta)
            // Logically we should return (v + razor_margin(depth)), but
            // surprisingly this did slightly weaker in tests.
            return v;
    }

    // Step 7. Static null move pruning (is omitted in PV nodes)
    // We're betting that the opponent doesn't have a move that will reduce
    // the score by more than futility_margin(depth) if we do a null move.
    if (   !PvNode
        && !ss->skipNullMove
        &&  depth < 4 * ONE_PLY
        && !inCheck
        &&  eval - FutilityMargins[depth][0] >= beta
        &&  abs(beta) < VALUE_MATE_IN_MAX_PLY
#ifndef GPSFISH
        &&  pos.non_pawn_material(pos.side_to_move())
#endif
	   )
        return eval - FutilityMargins[depth][0];

    // Step 8. Null move search with verification search (is omitted in PV nodes)
    if (   !PvNode
        && !ss->skipNullMove
        &&  depth > ONE_PLY
        && !inCheck
        &&  eval >= beta
        &&  abs(beta) < VALUE_MATE_IN_MAX_PLY
#ifdef GPSFISH
      )
#else
        &&  pos.non_pawn_material(pos.side_to_move()))
#endif
    {
#ifdef GPSFISH
        ss->currentMove = Move::PASS(pos.side_to_move());
#else
        ss->currentMove = MOVE_NULL;
#endif

        // Null move dynamic reduction based on depth
        Depth R = 3 * ONE_PLY + depth / 4;

        // Null move dynamic reduction based on value
        if (eval - PawnValueMg > beta)
            R += ONE_PLY;

#ifdef GPSFISH
        pos.do_undo_null_move(st,
                [&](osl::Square){
                *(pos.eval+1)= *(pos.eval);
                pos.eval++;
                pos.eval->update(pos.osl_state,ss->currentMove);
#else
        pos.do_null_move(st);
#endif
        (ss+1)->skipNullMove = true;
        nullValue = depth-R < ONE_PLY ? -qsearch<NonPV, false>(pos, ss+1, -beta, -alpha, DEPTH_ZERO)
                                      : - search<NonPV>(pos, ss+1, -beta, -alpha, depth-R);
        (ss+1)->skipNullMove = false;
#ifdef GPSFISH
	    --pos.eval;
	  }
	  );
#else
        pos.undo_null_move();
#endif

        if (nullValue >= beta)
        {
            // Do not return unproven mate scores
            if (nullValue >= VALUE_MATE_IN_MAX_PLY)
                nullValue = beta;

            if (depth < 6 * ONE_PLY)
                return nullValue;

            // Do verification search at high depths
            ss->skipNullMove = true;
            Value v = search<NonPV>(pos, ss, alpha, beta, depth-R);
            ss->skipNullMove = false;

            if (v >= beta)
                return nullValue;
        }
        else
        {
            // The null move failed low, which means that we may be faced with
            // some kind of threat. If the previous move was reduced, check if
            // the move that refuted the null move was somehow connected to the
            // move which was reduced. If a connection is found, return a fail
            // low score (which will cause the reduced move to fail high in the
            // parent node, which will trigger a re-search with full depth).
            threatMove = (ss+1)->currentMove;

            if (   depth < 5 * ONE_PLY
                && (ss-1)->reduction
                && threatMove != MOVE_NONE
                && allows_move(pos, (ss-1)->currentMove, threatMove))
                return beta - 1;
        }
    }

    // Step 9. ProbCut (is omitted in PV nodes)
    // If we have a very good capture (i.e. SEE > seeValues[captured_piece_type])
    // and a reduced search returns a value much above beta, we can (almost) safely
    // prune the previous move.
    if (   !PvNode
        &&  depth >= 5 * ONE_PLY
        && !inCheck
        && !ss->skipNullMove
        &&  excludedMove == MOVE_NONE
        &&  abs(beta) < VALUE_MATE_IN_MAX_PLY)
    {
        Value rbeta = beta + 200;
        Depth rdepth = depth - ONE_PLY - 3 * ONE_PLY;

        assert(rdepth >= ONE_PLY);
        assert((ss-1)->currentMove != MOVE_NONE);
        assert((ss-1)->currentMove != MOVE_NULL);

        MovePicker mp(pos, ttMove, Hist, pos.captured_piece_type());
        CheckInfo ci(pos);

        while ((move = mp.next_move<false>()) != MOVE_NONE)
            if (pos.pl_move_is_legal(move, ci.pinned))
            {
                ss->currentMove = move;
#ifdef GPSFISH
                pos.do_undo_move(move,st,
                        [&](osl::Square){
                        assert(pos.is_ok());
                        *(pos.eval+1)= *(pos.eval);
                        pos.eval++;
                        pos.eval->update(pos.osl_state,move);
#else
                pos.do_move(move, st, ci, pos.move_gives_check(move, ci));
#endif
                value = -search<NonPV>(pos, ss+1, -rbeta, -rbeta+1, rdepth);
#ifdef GPSFISH
                --pos.eval;
                });
#else
                pos.undo_move(move);
#endif
                if (value >= rbeta)
                    return value;
            }
    }

    // Step 10. Internal iterative deepening
    if (   depth >= (PvNode ? 5 * ONE_PLY : 8 * ONE_PLY)
        && ttMove == MOVE_NONE
        && (PvNode || (!inCheck && ss->staticEval + Value(256) >= beta)))
    {
        Depth d = (PvNode ? depth - 2 * ONE_PLY : depth / 2);

        ss->skipNullMove = true;
        search<PvNode ? PV : NonPV>(pos, ss, alpha, beta, d);
        ss->skipNullMove = false;

        tte = TT.probe(posKey);
#ifdef GPSFISH
        ttMove = tte ? tte->move(pos) : MOVE_NONE;
#else
        ttMove = tte ? tte->move() : MOVE_NONE;
#endif
    }

split_point_start: // At split points actual search starts from here

    MovePicker mp(pos, ttMove, depth, Hist, ss, PvNode ? -VALUE_INFINITE : beta);
    CheckInfo ci(pos);
    value = bestValue; // Workaround a bogus 'uninitialized' warning under gcc
    singularExtensionNode =   !RootNode
                           && !SpNode
                           &&  depth >= (PvNode ? 6 * ONE_PLY : 8 * ONE_PLY)
                           &&  ttMove != MOVE_NONE
#ifdef GPSFISH
                           && excludedMove==MOVE_NONE // Recursive singular search is not allowed
#else
                           && !excludedMove // Recursive singular search is not allowed
#endif
                           && (tte->type() & BOUND_LOWER)
                           &&  tte->depth() >= depth - 3 * ONE_PLY;

    // Step 11. Loop through moves
    // Loop through all pseudo-legal moves until no moves remain or a beta cutoff occurs
    while ((move = mp.next_move<SpNode>()) != MOVE_NONE)
    {
      assert(is_ok(move));

      if (move == excludedMove)
          continue;

      // At root obey the "searchmoves" option and skip moves not listed in Root
      // Move List, as a consequence any illegal move is also skipped. In MultiPV
      // mode we also skip PV moves which have been already searched.
      if (RootNode && !std::count(RootMoves.begin() + PVIdx, RootMoves.end(), move))
          continue;

      if (SpNode)
      {
          // Shared counter cannot be decremented later if move turns out to be illegal
          if (!pos.pl_move_is_legal(move, ci.pinned))
              continue;

          moveCount = ++sp->moveCount;
          sp->mutex.unlock();
      }
      else
          moveCount++;
#ifdef MOVE_STACK_REJECTIONS
      if(!Root && move_stack_rejections_probe(move,pos,ss,alpha)) {
          if (SpNode)
              lock_grab(&(sp->lock));
          continue;
      }
#endif

      if (RootNode)
      {
          Signals.firstRootMove = (moveCount == 1);

#if 1 //ndef GPSFISH
          if (thisThread == Threads.main_thread() && Time::now() - SearchTime > 3000)
              sync_cout << "info depth " << depth / ONE_PLY
                        << " currmove " << move_to_uci(move, pos.is_chess960())
                        << " currmovenumber " << moveCount + PVIdx << sync_endl;
#endif
      }

      ext = DEPTH_ZERO;
      captureOrPromotion = pos.is_capture_or_promotion(move);
      givesCheck = pos.move_gives_check(move, ci);
#ifdef GPSFISH
      dangerous =   givesCheck; // XXX : add other condition ?
#else
      dangerous =   givesCheck
                 || pos.is_passed_pawn_push(move)
                 || type_of(move) == CASTLE
                 || (   captureOrPromotion // Entering a pawn endgame?
                     && type_of(pos.piece_on(to_sq(move))) != PAWN
                     && type_of(move) == NORMAL
                     && (  pos.non_pawn_material(WHITE) + pos.non_pawn_material(BLACK)
                         - PieceValue[MG][pos.piece_on(to_sq(move))] == VALUE_ZERO));
#endif

      // Step 12. Extend checks and, in PV nodes, also dangerous moves
      if (PvNode && dangerous)
          ext = ONE_PLY;

      else if (givesCheck && pos.see_sign(move) >= 0)
          ext = ONE_PLY / 2;

      // Singular extension search. If all moves but one fail low on a search of
      // (alpha-s, beta-s), and just one fails high on (alpha, beta), then that move
      // is singular and should be extended. To verify this we do a reduced search
      // on all the other moves but the ttMove, if result is lower than ttValue minus
      // a margin then we extend ttMove.
      if (    singularExtensionNode
          &&  move == ttMove
          && !ext
          &&  pos.pl_move_is_legal(move, ci.pinned)
          &&  abs(ttValue) < VALUE_KNOWN_WIN)
      {
          assert(ttValue != VALUE_NONE);

          Value rBeta = ttValue - int(depth);
          ss->excludedMove = move;
          ss->skipNullMove = true;
          value = search<NonPV>(pos, ss, rBeta - 1, rBeta, depth / 2);
          ss->skipNullMove = false;
          ss->excludedMove = MOVE_NONE;

          if (value < rBeta)
              ext = ONE_PLY;
      }

      // Update current move (this must be done after singular extension search)
      newDepth = depth - ONE_PLY + ext;

      // Step 13. Futility pruning (is omitted in PV nodes)
      if (   !PvNode
          && !captureOrPromotion
          && !inCheck
          && !dangerous
          &&  move != ttMove
          && (bestValue > VALUE_MATED_IN_MAX_PLY || (   bestValue == -VALUE_INFINITE
                                                     && alpha > VALUE_MATED_IN_MAX_PLY)))
      {
          // Move count based pruning
          if (   depth < 16 * ONE_PLY
              && moveCount >= FutilityMoveCounts[depth]
              && (!threatMove || !prevents_move(pos, move, threatMove)))
          {
              if (SpNode)
                  sp->mutex.lock();

              continue;
          }

          // Value based pruning
          // We illogically ignore reduction condition depth >= 3*ONE_PLY for predicted depth,
          // but fixing this made program slightly weaker.
          Depth predictedDepth = newDepth - reduction<PvNode>(depth, moveCount);
          futilityValue =  ss->staticEval + ss->evalMargin + futility_margin(predictedDepth, moveCount)
<<<<<<< HEAD
#ifdef GPSFISH
                         + H.gain(move.ptypeO(), to_sq(move)); // XXX
#else
                         + H.gain(pos.piece_moved(move), to_sq(move));
#endif
=======
                         + Gain[pos.piece_moved(move)][to_sq(move)];
>>>>>>> ddbe6082

          if (futilityValue < beta)
          {
              if (SpNode)
                  sp->mutex.lock();

              continue;
          }

          // Prune moves with negative SEE at low depths
          if (   predictedDepth < 2 * ONE_PLY
              && pos.see_sign(move) < 0)
          {
              if (SpNode)
                  sp->mutex.lock();

              continue;
          }
      }

      // Check for legality only before to do the move
      if (!RootNode && !SpNode && !pos.pl_move_is_legal(move, ci.pinned))
      {
          moveCount--;
          continue;
      }

      pvMove = PvNode && moveCount == 1;
      ss->currentMove = move;
      if (!SpNode && !captureOrPromotion && playedMoveCount < 64)
          movesSearched[playedMoveCount++] = move;

#ifdef GPSFISH
      assert(pos.eval->value()==eval_t(pos.osl_state,false).value());
      (ss+1)->checkmateTested = false;
      pos.do_undo_move(move,st,
              [&](osl::Square){
              *(pos.eval+1)= *(pos.eval);
              pos.eval++;
              pos.eval->update(pos.osl_state,move);
              assert(pos.eval->value()==eval_t(pos.osl_state,false).value());

    const bool PvNode   = (NT == PV || NT == Root || NT == SplitPointPV || NT == SplitPointRoot);
    const bool SpNode   = (NT == SplitPointPV || NT == SplitPointNonPV || NT == SplitPointRoot);
    const bool RootNode = (NT == Root || NT == SplitPointRoot);

#else
      // Step 14. Make the move
      pos.do_move(move, st, ci, givesCheck);
#endif

      // Step 15. Reduced depth search (LMR). If the move fails high will be
      // re-searched at full depth.
      if (    depth > 3 * ONE_PLY
          && !pvMove
          && !captureOrPromotion
          && !dangerous
          &&  ss->killers[0] != move
          &&  ss->killers[1] != move)
      {
          ss->reduction = reduction<PvNode>(depth, moveCount);
          Depth d = std::max(newDepth - ss->reduction, ONE_PLY);
          alpha = SpNode ? sp->alpha : alpha;

          value = -search<NonPV>(pos, ss+1, -(alpha+1), -alpha, d);

          doFullDepthSearch = (value > alpha && ss->reduction != DEPTH_ZERO);
          ss->reduction = DEPTH_ZERO;
      }
      else
          doFullDepthSearch = !pvMove;

      // Step 16. Full depth search, when LMR is skipped or fails high
      if (doFullDepthSearch)
      {
          alpha = SpNode ? sp->alpha : alpha;
          value = newDepth < ONE_PLY ?
                          givesCheck ? -qsearch<NonPV,  true>(pos, ss+1, -(alpha+1), -alpha, DEPTH_ZERO)
                                     : -qsearch<NonPV, false>(pos, ss+1, -(alpha+1), -alpha, DEPTH_ZERO)
                                     : - search<NonPV>(pos, ss+1, -(alpha+1), -alpha, newDepth);
      }

      // Only for PV nodes do a full PV search on the first move or after a fail
      // high, in the latter case search only if value < beta, otherwise let the
      // parent node to fail low with value <= alpha and to try another move.
      if (PvNode && (pvMove || (value > alpha && (RootNode || value < beta))))
          value = newDepth < ONE_PLY ?
                          givesCheck ? -qsearch<PV,  true>(pos, ss+1, -beta, -alpha, DEPTH_ZERO)
                                     : -qsearch<PV, false>(pos, ss+1, -beta, -alpha, DEPTH_ZERO)
                                     : - search<PV>(pos, ss+1, -beta, -alpha, newDepth);

#ifdef GPSFISH
      --pos.eval;
      } );
#else
      // Step 17. Undo move
      pos.undo_move(move);
#endif

      assert(value > -VALUE_INFINITE && value < VALUE_INFINITE);

      // Step 18. Check for new best move
      if (SpNode)
      {
          sp->mutex.lock();
          bestValue = sp->bestValue;
          alpha = sp->alpha;
      }

      // Finished searching the move. If Signals.stop is true, the search
      // was aborted because the user interrupted the search or because we
      // ran out of time. In this case, the return value of the search cannot
      // be trusted, and we don't update the best move and/or PV.
      if (Signals.stop || thisThread->cutoff_occurred())
          return value; // To avoid returning VALUE_INFINITE

      if (RootNode)
      {
          RootMove& rm = *std::find(RootMoves.begin(), RootMoves.end(), move);

          // PV move or new best move ?
          if (pvMove || value > alpha)
          {
              rm.score = value;
              rm.extract_pv_from_tt(pos);

              // We record how often the best move has been changed in each
              // iteration. This information is used for time management: When
              // the best move changes frequently, we allocate some more time.
              if (!pvMove)
                  BestMoveChanges++;

#if 0 //def GPSFISH
              if (depth >= 5*ONE_PLY
                      && (!isPvMove || current_search_time() >= 5000))
                  cout << "info"
                      << depth_to_uci(depth)
                      << score_to_uci(rm->score, alpha, beta)
                      << speed_to_uci(pos.nodes_searched())
                      << pv_to_uci(&rm->pv[0], 0 + 1, false) << endl;
#endif

          }
          else
              // All other moves but the PV are set to the lowest value, this
              // is not a problem when sorting becuase sort is stable and move
              // position in the list is preserved, just the PV is pushed up.
              rm.score = -VALUE_INFINITE;
      }

      if (value > bestValue)
      {
          bestValue = SpNode ? sp->bestValue = value : value;

          if (value > alpha)
          {
              bestMove = SpNode ? sp->bestMove = move : move;

              if (PvNode && value < beta) // Update alpha! Always alpha < beta
                  alpha = SpNode ? sp->alpha = value : value;
              else
              {
                  assert(value >= beta); // Fail high

                  if (SpNode)
                      sp->cutoff = true;

                  break;
              }
          }
      }

      // Step 19. Check for splitting the search
      if (   !SpNode
          &&  depth >= Threads.minimumSplitDepth
          &&  Threads.slave_available(thisThread)
          &&  thisThread->splitPointsSize < MAX_SPLITPOINTS_PER_THREAD)
      {
          assert(bestValue < beta);

          bestValue = Threads.split<FakeSplit>(pos, ss, alpha, beta, bestValue, &bestMove,
                                               depth, threatMove, moveCount, mp, NT);
          if (bestValue >= beta)
              break;
      }
    }

    if (SpNode)
        return bestValue;

    // Step 20. Check for mate and stalemate
    // All legal moves have been searched and if there are no legal moves, it
    // must be mate or stalemate. Note that we can have a false positive in
    // case of Signals.stop or thread.cutoff_occurred() are set, but this is
    // harmless because return value is discarded anyhow in the parent nodes.
    // If we are in a singular extension search then return a fail low score.
    // A split node has at least one move, the one tried before to be splitted.
    if (!moveCount)
#ifdef GPSFISH
        return  (excludedMove != MOVE_NONE) ? alpha
              : (inCheck ? (move_is_pawn_drop((ss-1)->currentMove) ? mate_in(ss->ply) : mated_in(ss->ply) ) : VALUE_DRAW); // XXX : checking checkmate by pawn drop
#else
        return  excludedMove ? alpha
              : inCheck ? mated_in(ss->ply) : DrawValue[pos.side_to_move()];
#endif

    // If we have pruned all the moves without searching return a fail-low score
    if (bestValue == -VALUE_INFINITE)
    {
        assert(!playedMoveCount);

        bestValue = alpha;
    }

    if (bestValue >= beta) // Failed high
    {
        TT.store(posKey, value_to_tt(bestValue, ss->ply), BOUND_LOWER, depth,
                 bestMove, ss->staticEval, ss->evalMargin);

        if (!pos.is_capture_or_promotion(bestMove) && !inCheck)
        {
            if (bestMove != ss->killers[0])
            {
                ss->killers[1] = ss->killers[0];
                ss->killers[0] = bestMove;
            }

            // Increase history value of the cut-off move
            Value bonus = Value(int(depth) * int(depth));
            Hist.update(pos.piece_moved(bestMove), to_sq(bestMove), bonus);

            // Decrease history of all the other played non-capture moves
            for (int i = 0; i < playedMoveCount - 1; i++)
            {
                Move m = movesSearched[i];
                Hist.update(pos.piece_moved(m), to_sq(m), -bonus);
            }
        }
    }
    else // Failed low or PV search
        TT.store(posKey, value_to_tt(bestValue, ss->ply),
                 PvNode && bestMove != MOVE_NONE ? BOUND_EXACT : BOUND_UPPER,
                 depth, bestMove, ss->staticEval, ss->evalMargin);

    assert(bestValue > -VALUE_INFINITE && bestValue < VALUE_INFINITE);

    return bestValue;
  }


  // qsearch() is the quiescence search function, which is called by the main
  // search function when the remaining depth is zero (or, to be more precise,
  // less than ONE_PLY).

  template <NodeType NT, bool InCheck>
  Value qsearch(Position& pos, Stack* ss, Value alpha, Value beta, Depth depth) {

    const bool PvNode = (NT == PV);

    assert(NT == PV || NT == NonPV);
    assert(InCheck == !!pos.checkers());
    assert(alpha >= -VALUE_INFINITE && alpha < beta && beta <= VALUE_INFINITE);
    assert(PvNode || (alpha == beta - 1));
    assert(depth <= DEPTH_ZERO);

    StateInfo st;
    const TTEntry* tte;
    Key posKey;
    Move ttMove, move, bestMove;
    Value bestValue, value, ttValue, futilityValue, futilityBase, oldAlpha;
#ifdef GPSFISH
    bool givesCheck, evasionPrunable;
#else
    bool givesCheck, enoughMaterial, evasionPrunable;
#endif
    Depth ttDepth;

    // To flag BOUND_EXACT a node with eval above alpha and no available moves
    if (PvNode)
        oldAlpha = alpha;

    ss->currentMove = bestMove = MOVE_NONE;
    ss->ply = (ss-1)->ply + 1;

    // Check for an instant draw or maximum ply reached
    if (pos.is_draw<true>() || ss->ply > MAX_PLY)
        return DrawValue[pos.side_to_move()];

#ifdef GPSFISH
    if(can_capture_king(pos)){
        return mate_in(0);
    }
    if(!pos.osl_state.inCheck()
            && ImmediateCheckmate::hasCheckmateMove
            (pos.side_to_move(),pos.osl_state,bestMove)) {
        return mate_in(ss->ply);
    }
#endif

    // Transposition table lookup. At PV nodes, we don't use the TT for
    // pruning, but only for move ordering.
    posKey = pos.key();
    tte = TT.probe(posKey);
#ifdef GPSFISH
    ttMove = tte ? tte->move(pos) : MOVE_NONE;
#else
    ttMove = tte ? tte->move() : MOVE_NONE;
#endif
    ttValue = tte ? value_from_tt(tte->value(),ss->ply) : VALUE_NONE;

    // Decide whether or not to include checks, this fixes also the type of
    // TT entry depth that we are going to use. Note that in qsearch we use
    // only two types of depth in TT: DEPTH_QS_CHECKS or DEPTH_QS_NO_CHECKS.
    ttDepth = InCheck || depth >= DEPTH_QS_CHECKS ? DEPTH_QS_CHECKS
                                                  : DEPTH_QS_NO_CHECKS;
    if (   tte
        && tte->depth() >= ttDepth
        && ttValue != VALUE_NONE // Only in case of TT access race
        && (           PvNode ?  tte->type() == BOUND_EXACT
            : ttValue >= beta ? (tte->type() & BOUND_LOWER)
                              : (tte->type() & BOUND_UPPER)))
    {
        ss->currentMove = ttMove; // Can be MOVE_NONE
        return ttValue;
    }

    // Evaluate the position statically
    if (InCheck)
    {
        ss->staticEval = ss->evalMargin = VALUE_NONE;
        bestValue = futilityBase = -VALUE_INFINITE;
#ifndef GPSFISH
        enoughMaterial = false;
#endif
    }
    else
    {
        if (tte)
        {
            // Never assume anything on values stored in TT
            if (  (ss->staticEval = bestValue = tte->static_value()) == VALUE_NONE
                ||(ss->evalMargin = tte->static_value_margin()) == VALUE_NONE)
                ss->staticEval = bestValue = evaluate(pos, ss->evalMargin);
        }
        else
            ss->staticEval = bestValue = evaluate(pos, ss->evalMargin);

        // Stand pat. Return immediately if static value is at least beta
        if (bestValue >= beta)
        {
            if (!tte)
                TT.store(pos.key(), value_to_tt(bestValue, ss->ply), BOUND_LOWER,
                         DEPTH_NONE, MOVE_NONE, ss->staticEval, ss->evalMargin);

            return bestValue;
        }

        if (PvNode && bestValue > alpha)
            alpha = bestValue;

        futilityBase = ss->staticEval + ss->evalMargin + Value(128);
#ifndef GPSFISH
        enoughMaterial = pos.non_pawn_material(pos.side_to_move()) > RookValueMg;
#endif
    }

    // Initialize a MovePicker object for the current position, and prepare
    // to search the moves. Because the depth is <= 0 here, only captures,
    // queen promotions and checks (only if depth >= DEPTH_QS_CHECKS) will
    // be generated.
    MovePicker mp(pos, ttMove, depth, Hist, to_sq((ss-1)->currentMove));
    CheckInfo ci(pos);

    // Loop through the moves until no moves remain or a beta cutoff occurs
    while ((move = mp.next_move<false>()) != MOVE_NONE)
    {
      assert(is_ok(move));

#ifdef MOVE_STACK_REJECTIONS
      if(move_stack_rejections_probe(move,pos,ss,alpha)) continue;
#endif

      givesCheck = pos.move_gives_check(move, ci);

      // Futility pruning
      if (   !PvNode
          && !InCheck
          && !givesCheck
          &&  move != ttMove
#ifndef GPSFISH
          &&  enoughMaterial
          &&  type_of(move) != PROMOTION
          && !pos.is_passed_pawn_push(move))
#endif
         )
      {
#ifdef GPSFISH
          futilityValue =  futilityBase
                         + PieceValue[EG][pos.piece_on(to_sq(move))]
                         + (type_of(move) == PROMOTION ? promote_value_of_piece_on(pos.piece_on(from_sq(move))) : VALUE_ZERO);
#else
          futilityValue =  futilityBase
                         + PieceValue[EG][pos.piece_on(to_sq(move))]
                         + (type_of(move) == ENPASSANT ? PawnValueEg : VALUE_ZERO);
#endif

          if (futilityValue < beta)
          {
              bestValue = std::max(bestValue, futilityValue);
              continue;
          }

          // Prune moves with negative or equal SEE
          if (   futilityBase < beta
              && depth < DEPTH_ZERO
              && pos.see(move) <= 0)
          {
              bestValue = std::max(bestValue, futilityBase);
              continue;
          }
      }

      // Detect non-capture evasions that are candidate to be pruned
      evasionPrunable =   !PvNode
                       &&  InCheck
                       &&  bestValue > VALUE_MATED_IN_MAX_PLY
                       && !pos.is_capture(move)
#ifndef GPSFISH
                       && !pos.can_castle(pos.side_to_move())
#endif
                       ;

      // Don't search moves with negative SEE values
      if (   !PvNode
          && (!InCheck || evasionPrunable)
          &&  move != ttMove
#ifndef GPSFISH
          &&  type_of(move) != PROMOTION
#endif
          &&  pos.see_sign(move) < 0)
          continue;

      // Don't search useless checks
      if (   !PvNode
          && !InCheck
          &&  givesCheck
          &&  move != ttMove
          && !pos.is_capture_or_promotion(move)
          &&  ss->staticEval + PawnValueMg / 4 < beta
          && !check_is_dangerous(pos, move, futilityBase, beta))
          continue;

      // Check for legality only before to do the move
      if (!pos.pl_move_is_legal(move, ci.pinned))
          continue;

      ss->currentMove = move;

      // Make and search the move
#ifdef GPSFISH
      pos.do_undo_move(move,st,
              [&](osl::Square){
              assert(pos.is_ok());
              *(pos.eval+1)= *(pos.eval);
              pos.eval++;
              pos.eval->update(pos.osl_state,move);
              assert(pos.eval_is_ok());
#else
      pos.do_move(move, st, ci, givesCheck);
#endif
      value = givesCheck ? -qsearch<NT,  true>(pos, ss+1, -beta, -alpha, depth - ONE_PLY)
                         : -qsearch<NT, false>(pos, ss+1, -beta, -alpha, depth - ONE_PLY);
#ifdef GPSFISH
      --pos.eval;
      }
      );
#else
      pos.undo_move(move);
#endif

      assert(value > -VALUE_INFINITE && value < VALUE_INFINITE);

      // Check for new best move
      if (value > bestValue)
      {
          bestValue = value;

          if (value > alpha)
          {
              if (PvNode && value < beta) // Update alpha here! Always alpha < beta
              {
                  alpha = value;
                  bestMove = move;
              }
              else // Fail high
              {
                  TT.store(posKey, value_to_tt(value, ss->ply), BOUND_LOWER,
                           ttDepth, move, ss->staticEval, ss->evalMargin);

                  return value;
              }
          }
       }
    }

#ifdef GPSFISH_CHECKMATE3_QUIESCE
    if (bestValue < beta && depth >= DEPTH_QS_CHECKS
            && (!(ss-1)->currentMove.isNormal()
                || (ss-1)->currentMove.ptype() == osl::KING)) {
        osl::checkmate::King8Info king8=pos.osl_state.king8Info(alt(pos.side_to_move()));
        assert(king8.uint64Value() == osl::checkmate::King8Info::make(pos.side_to_move(), pos.osl_state).uint64Value());
        bool in_danger = king8.dropCandidate() | king8.moveCandidate2();
        if (in_danger) {
            osl::checkmate::FixedDepthSearcher solver(pos.osl_state);
            if (solver.hasCheckmateMoveOfTurn(2,bestMove).isCheckmateSuccess()) {
                return mate_in(ss->ply+2);;
            }
        }
    }
#endif

    // All legal moves have been searched. A special case: If we're in check
    // and no legal moves were found, it is checkmate.
    if (InCheck && bestValue == -VALUE_INFINITE)
#ifdef GPSFISH
        return (move_is_pawn_drop((ss-1)->currentMove) ? mate_in(ss->ply) : mated_in(ss->ply)); // Plies to mate from the root
#else
        return mated_in(ss->ply); // Plies to mate from the root
#endif

    TT.store(posKey, value_to_tt(bestValue, ss->ply),
             PvNode && bestValue > oldAlpha ? BOUND_EXACT : BOUND_UPPER,
             ttDepth, bestMove, ss->staticEval, ss->evalMargin);

    assert(bestValue > -VALUE_INFINITE && bestValue < VALUE_INFINITE);

    return bestValue;
  }


  // value_to_tt() adjusts a mate score from "plies to mate from the root" to
  // "plies to mate from the current position". Non-mate scores are unchanged.
  // The function is called before storing a value to the transposition table.

  Value value_to_tt(Value v, int ply) {

    assert(v != VALUE_NONE);

    return  v >= VALUE_MATE_IN_MAX_PLY  ? v + ply
          : v <= VALUE_MATED_IN_MAX_PLY ? v - ply : v;
  }


  // value_from_tt() is the inverse of value_to_tt(): It adjusts a mate score
  // from the transposition table (where refers to the plies to mate/be mated
  // from current position) to "plies to mate/be mated from the root".

  Value value_from_tt(Value v, int ply) {

    return  v == VALUE_NONE             ? VALUE_NONE
          : v >= VALUE_MATE_IN_MAX_PLY  ? v - ply
          : v <= VALUE_MATED_IN_MAX_PLY ? v + ply : v;
  }


  // check_is_dangerous() tests if a checking move can be pruned in qsearch()

  bool check_is_dangerous(Position& pos, Move move, Value futilityBase, Value beta)
  {
#ifdef GPSFISH
    return false;
#else

    Piece pc = pos.piece_moved(move);
    Square from = from_sq(move);
    Square to = to_sq(move);
    Color them = ~pos.side_to_move();
    Square ksq = pos.king_square(them);
    Bitboard enemies = pos.pieces(them);
    Bitboard kingAtt = pos.attacks_from<KING>(ksq);
    Bitboard occ = pos.pieces() ^ from ^ ksq;
    Bitboard oldAtt = pos.attacks_from(pc, from, occ);
    Bitboard newAtt = pos.attacks_from(pc, to, occ);

    // Checks which give opponent's king at most one escape square are dangerous
    if (!more_than_one(kingAtt & ~(enemies | newAtt | to)))
        return true;

    // Queen contact check is very dangerous
    if (type_of(pc) == QUEEN && (kingAtt & to))
        return true;

    // Creating new double threats with checks is dangerous
    Bitboard b = (enemies ^ ksq) & newAtt & ~oldAtt;
    while (b)
    {
        // Note that here we generate illegal "double move"!
        if (futilityBase + PieceValue[EG][pos.piece_on(pop_lsb(&b))] >= beta)
            return true;
    }

    return false;
#endif
  }


  // allows_move() tests whether the move at previous ply (first) somehow makes a
  // second move possible, for instance if the moving piece is the same in both
  // moves. Normally the second move is the threat move (the best move returned
  // from a null search that fails low).

  bool allows_move(const Position& pos, Move first, Move second) {

    assert(is_ok(first));
    assert(is_ok(second));
    assert(color_of(pos.piece_on(from_sq(second))) == ~pos.side_to_move());
    assert(color_of(pos.piece_on(to_sq(first))) == ~pos.side_to_move());

    Square m1from = from_sq(first);
    Square m2from = from_sq(second);
    Square m1to = to_sq(first);
    Square m2to = to_sq(second);

    // The piece is the same or second's destination was vacated by the first move
    if (m1to == m2from || m2to == m1from)
        return true;

    // Second one moves through the square vacated by first one
#ifdef GPSFISH
    if(!m2from.isPieceStand() && !m1from.isPieceStand() &&
       Board_Table.getShortOffset(Offset32(m2from,m2to)) ==
       Board_Table.getShortOffset(Offset32(m2from,m1from)) &&
       abs((m2from-m2to).intValue())>abs((m2from-m1from).intValue()))
        return true;
#else
    if (between_bb(m2from, m2to) & m1from)
      return true;
#endif

    // Second's destination is defended by the first move's piece
#ifdef GPSFISH
    osl::Piece pc = pos.osl_state.pieceAt(m1to);
    if(pos.osl_state.hasEffectByPiece(pc,m2to))
        return true;
#else
    Bitboard m1att = pos.attacks_from(pos.piece_on(m1to), m1to, pos.pieces() ^ m2from);
    if (m1att & m2to)
        return true;
#endif

    // Second move gives a discovered check through the first's checking piece
#ifdef GPSFISH
    pc = pos.osl_state.pieceAt(m2to);
    if(pc.isPiece() && pos.osl_state.hasEffectByPiece(pc,m2from) &&
       Ptype_Table.getEffect(pos.piece_on(m1to),m1to,pos.king_square(pos.side_to_move())).hasBlockableEffect() &&
       Board_Table.isBetweenSafe(m2from,m1to,pos.king_square(pos.side_to_move())) &&
       !Board_Table.isBetweenSafe(m2to,m1to,pos.king_square(pos.side_to_move())) &&
       pos.osl_state.pinOrOpen(pos.side_to_move()).test(pos.osl_state.pieceAt(m1to).number()))
        return true;
#else
    if (m1att & pos.king_square(pos.side_to_move()))
    {
        assert(between_bb(m1to, pos.king_square(pos.side_to_move())) & m2from);
        return true;
    }
#endif

    return false;
  }


  // prevents_move() tests whether a move (first) is able to defend against an
  // opponent's move (second). In this case will not be pruned. Normally the
  // second move is the threat move (the best move returned from a null search
  // that fails low).

  bool prevents_move(const Position& pos, Move first, Move second) {

    assert(is_ok(first));
    assert(is_ok(second));

    Square m1from = from_sq(first);
    Square m2from = from_sq(second);
    Square m1to = to_sq(first);
    Square m2to = to_sq(second);

    // Don't prune moves of the threatened piece
    if (m1from == m2to)
        return true;

    // If the threatened piece has value less than or equal to the value of the
    // threat piece, don't prune moves which defend it.
    if (    pos.is_capture(second)
        && (   PieceValue[MG][pos.piece_on(m2from)] >= PieceValue[MG][pos.piece_on(m2to)]
#ifdef GPSFISH
            || type_of(pos.piece_on(m2from)) == osl::KING))
#else
            || type_of(pos.piece_on(m2from)) == KING))
#endif
    {
#ifdef GPSFISH
        if( pos.osl_state.hasEffectIf(first.ptypeO(), first.to(), m2to) )
            return true;
#else
        // Update occupancy as if the piece and the threat are moving
        Bitboard occ = pos.pieces() ^ m1from ^ m1to ^ m2from;
        Piece piece = pos.piece_on(m1from);

        // The moved piece attacks the square 'm2to' ?
        if (pos.attacks_from(piece, m1to, occ) & m2to)
            return true;

        // Scan for possible X-ray attackers behind the moved piece
        Bitboard xray =  (attacks_bb<  ROOK>(m2to, occ) & pos.pieces(color_of(piece), QUEEN, ROOK))
                       | (attacks_bb<BISHOP>(m2to, occ) & pos.pieces(color_of(piece), QUEEN, BISHOP));

        // Verify attackers are triggered by our move and not already existing
        if (xray && (xray ^ (xray & pos.attacks_from<QUEEN>(m2to))))
            return true;
#endif
    }

    // Don't prune safe moves which block the threat path
#ifdef GPSFISH
    if (   !m2from.isPieceStand() // XXX : should remove this ?
        && Board_Table.isBetweenSafe(m1to,m2from,m2to)
        && pos.see_sign(first) >= 0)
#else
    if ((between_bb(m2from, m2to) & m1to) && pos.see_sign(first) >= 0)
#endif
        return true;

    return false;
  }


  // When playing with strength handicap choose best move among the MultiPV set
  // using a statistical rule dependent on 'level'. Idea by Heinz van Saanen.

  Move Skill::pick_move() {

    static RKISS rk;

    // PRNG sequence should be not deterministic
    for (int i = Time::now() % 50; i > 0; i--)
        rk.rand<unsigned>();

    // RootMoves are already sorted by score in descending order
    int variance = std::min(RootMoves[0].score - RootMoves[PVSize - 1].score, PawnValueMg);
    int weakness = 120 - 2 * level;
    int max_s = -VALUE_INFINITE;
    best = MOVE_NONE;

    // Choose best move. For each move score we add two terms both dependent on
    // weakness, one deterministic and bigger for weaker moves, and one random,
    // then we choose the move with the resulting highest score.
    for (size_t i = 0; i < PVSize; i++)
    {
        int s = RootMoves[i].score;

        // Don't allow crazy blunders even at very low skills
        if (i > 0 && RootMoves[i-1].score > s + 2 * PawnValueMg)
            break;

        // This is our magic formula
        s += (  weakness * int(RootMoves[0].score - s)
              + variance * (rk.rand<unsigned>() % weakness)) / 128;

        if (s > max_s)
        {
            max_s = s;
            best = RootMoves[i].pv[0];
        }
    }
    return best;
  }


  // uci_pv() formats PV information according to UCI protocol. UCI requires
  // to send all the PV lines also if are still to be searched and so refer to
  // the previous search score.

  string uci_pv(const Position& pos, int depth, Value alpha, Value beta) {

    std::stringstream s;
    Time::point elaspsed = Time::now() - SearchTime + 1;
    size_t uciPVSize = std::min((size_t)Options["MultiPV"], RootMoves.size());
    int selDepth = 0;

    for (size_t i = 0; i < Threads.size(); i++)
        if (Threads[i].maxPly > selDepth)
            selDepth = Threads[i].maxPly;

    for (size_t i = 0; i < uciPVSize; i++)
    {
        bool updated = (i <= PVIdx);

        if (depth == 1 && !updated)
            continue;

        int d   = updated ? depth : depth - 1;
        Value v = updated ? RootMoves[i].score : RootMoves[i].prevScore;

        if (s.rdbuf()->in_avail()) // Not at first line
            s << "\n";

        s << "info depth " << d
          << " seldepth "  << selDepth
          << " score "     << (i == PVIdx ? score_to_uci(v, alpha, beta) : score_to_uci(v))
          << " nodes "     << pos.nodes_searched()
          << " nps "       << pos.nodes_searched() * 1000 / elaspsed
#ifdef GPSFISH
          //<< " time "      << (t > 0 ? t : 1)
          << " time "      << elaspsed
          << " hashfull "  << TT.get_hashfull()
#else
          << " time "      << elaspsed
          << " multipv "   << i + 1
#endif
          << " pv";

        for (size_t j = 0; RootMoves[i].pv[j] != MOVE_NONE; j++)
            s <<  " " << move_to_uci(RootMoves[i].pv[j], pos.is_chess960());
    }

    return s.str();
  }

} // namespace


/// RootMove::extract_pv_from_tt() builds a PV by adding moves from the TT table.
/// We consider also failing high nodes and not only BOUND_EXACT nodes so to
/// allow to always have a ponder move even when we fail high at root, and a
/// long PV to print that is important for position analysis.

#ifdef GPSFISH
void RootMove::extract_pv_from_tt_rec(Position& pos,int ply) {
  TTEntry* tte;

  if (   (tte = TT.probe(pos.key())) != NULL
          && tte->move(pos) != MOVE_NONE
          && pos.is_pseudo_legal(tte->move(pos))
          && pos.pl_move_is_legal(tte->move(pos), pos.pinned_pieces())
          && ply < MAX_PLY
          && (!pos.is_draw<true>() || ply < 2))
  {
      pv.push_back(tte->move(pos));
      StateInfo st;
      pos.do_undo_move(tte->move(pos),st,
              [&](osl::Square){
              assert(pos.is_ok());
              extract_pv_from_tt_rec(pos,ply+1);
      } );
  }

  pv.push_back(MOVE_NONE);
}
#endif

void RootMove::extract_pv_from_tt(Position& pos) {

#ifndef GPSFISH
  StateInfo state[MAX_PLY_PLUS_2], *st = state;
  TTEntry* tte;
  int ply = 0;
#endif
  Move m = pv[0];

  pv.clear();
#ifdef GPSFISH
  pv.push_back(m);

  StateInfo st;
  pos.do_undo_move(pv[0],st,
          [&](osl::Square){
          assert(pos.is_ok());
          extract_pv_from_tt_rec(pos,1);
          } );
#else

  do {
      pv.push_back(m);

      assert(MoveList<LEGAL>(pos).contains(pv[ply]));

      pos.do_move(pv[ply++], *st++);
      tte = TT.probe(pos.key());

  } while (   tte
           && pos.is_pseudo_legal(m = tte->move()) // Local copy, TT could change
           && pos.pl_move_is_legal(m, pos.pinned_pieces())
           && ply < MAX_PLY
           && (!pos.is_draw<false>() || ply < 2));

  pv.push_back(MOVE_NONE); // Must be zero-terminating

  while (ply) pos.undo_move(pv[--ply]);
#endif
}


/// RootMove::insert_pv_in_tt() is called at the end of a search iteration, and
/// inserts the PV back into the TT. This makes sure the old PV moves are searched
/// first, even if the old TT entries have been overwritten.

#ifdef GPSFISH
void RootMove::insert_pv_in_tt_rec(Position& pos,int ply) {
  TTEntry* tte;
  Key k;

  tte = TT.probe(pos.key());

  if (!tte || tte->move(pos) != pv[ply]) // Don't overwrite correct entries
      TT.store(pos.key(), VALUE_NONE, BOUND_NONE, DEPTH_NONE, pv[ply], VALUE_NONE, VALUE_NONE);

  if (pv[ply+1] != MOVE_NONE) {
      StateInfo st;
      pos.do_undo_move(pv[ply],st,
              [&](osl::Square){
              assert(pos.is_ok());
              *(pos.eval+1)= *(pos.eval);
              pos.eval++;
              pos.eval->update(pos.osl_state,pv[ply]);
              insert_pv_in_tt_rec(pos,ply+1);
              --pos.eval;
      } );
  }
}
#endif

void RootMove::insert_pv_in_tt(Position& pos) {

#ifdef GPSFISH
  insert_pv_in_tt_rec(pos,0);
#else

  StateInfo state[MAX_PLY_PLUS_2], *st = state;
  TTEntry* tte;
  int ply = 0;

  do {
      tte = TT.probe(pos.key());

      if (!tte || tte->move() != pv[ply]) // Don't overwrite correct entries
          TT.store(pos.key(), VALUE_NONE, BOUND_NONE, DEPTH_NONE, pv[ply], VALUE_NONE, VALUE_NONE);

      assert(MoveList<LEGAL>(pos).contains(pv[ply]));

      pos.do_move(pv[ply++], *st++);

  } while (pv[ply] != MOVE_NONE);

  while (ply) pos.undo_move(pv[--ply]);
#endif
}

#ifdef GPSFISH
inline bool single_bit(uint64_t b) {
  return !(b & (b - 1));
}
#endif

/// Thread::idle_loop() is where the thread is parked when it has no work to do

void Thread::idle_loop() {

  // Pointer 'this_sp' is not null only if we are called from split(), and not
  // at the thread creation. So it means we are the split point's master.
  const SplitPoint* this_sp = splitPointsSize ? activeSplitPoint : NULL;

  assert(!this_sp || (this_sp->master == this && searching));

  // If this thread is the master of a split point and all slaves have finished
  // their work at this split point, return from the idle loop.
  while (!this_sp || this_sp->slavesMask)
  {
      // If we are not searching, wait for a condition to be signaled instead of
      // wasting CPU time polling for work.
      while ((!searching && Threads.sleepWhileIdle) || exit)
      {
          if (exit)
          {
              assert(!this_sp);
              return;
          }

          // Grab the lock to avoid races with Thread::notify_one()
          mutex.lock();

          // If we are master and all slaves have finished then exit idle_loop
          if (this_sp && !this_sp->slavesMask)
          {
              mutex.unlock();
              break;
          }

          // Do sleep after retesting sleep conditions under lock protection, in
          // particular we need to avoid a deadlock in case a master thread has,
          // in the meanwhile, allocated us and sent the notify_one() call before
          // we had the chance to grab the lock.
          if (!searching && !exit)
              sleepCondition.wait(mutex);

          mutex.unlock();
      }

      // If this thread has been assigned work, launch a search
      if (searching)
      {
          assert(!exit);

          Threads.mutex.lock();

          assert(searching);

          // Copy split point position and search stack and call search()
#ifdef MOVE_STACK_REJECTIONS
          SearchStack ss_base[MAX_PLY_PLUS_2];
          SplitPoint* tsp = threads[threadID].splitPoint;
          Position pos(*tsp->pos, threadID);
          int ply=tsp->ss->ply;
          assert(0< ply && ply+3<MAX_PLY_PLUS_2);
          for(int i=0;i<ply-1;i++)
              ss_base[i].currentMove=(tsp->ss-ply+i)->currentMove;
          SearchStack *ss= &ss_base[ply-1];
#else
          SplitPoint* sp = activeSplitPoint;

          Threads.mutex.unlock();

          Stack ss[MAX_PLY_PLUS_2];
          Position pos(*sp->pos, this);
#endif

          memcpy(ss, sp->ss - 1, 4 * sizeof(Stack));
          (ss+1)->sp = sp;

#ifdef GPSFISH
          uint64_t es_base[(MAX_PLY_PLUS_2*sizeof(eval_t)+sizeof(uint64_t)-1)/sizeof(uint64_t)];
          eval_t *es=(eval_t *)&es_base[0];
          assert(sp->pos->eval);
          es[0]= *(sp->pos->eval);
          pos.eval= &es[0];
#endif

          sp->mutex.lock();

          assert(sp->slavesPositions[idx] == NULL);

          sp->slavesPositions[idx] = &pos;

          switch (sp->nodeType) {
          case Root:
              search<SplitPointRoot>(pos, ss+1, sp->alpha, sp->beta, sp->depth);
              break;
          case PV:
              search<SplitPointPV>(pos, ss+1, sp->alpha, sp->beta, sp->depth);
              break;
          case NonPV:
              search<SplitPointNonPV>(pos, ss+1, sp->alpha, sp->beta, sp->depth);
              break;
          default:
              assert(false);
          }

          assert(searching);

          searching = false;
          sp->slavesPositions[idx] = NULL;
          sp->slavesMask &= ~(1ULL << idx);
          sp->nodes += pos.nodes_searched();

          // Wake up master thread so to allow it to return from the idle loop
          // in case we are the last slave of the split point.
          if (    Threads.sleepWhileIdle
              &&  this != sp->master
              && !sp->slavesMask)
          {
              assert(!sp->master->searching);
              sp->master->notify_one();
          }

          // After releasing the lock we cannot access anymore any SplitPoint
          // related data in a safe way becuase it could have been released under
          // our feet by the sp master. Also accessing other Thread objects is
          // unsafe because if we are exiting there is a chance are already freed.
          sp->mutex.unlock();
      }
  }
}

#ifdef GPSFISHONE
void do_checkmate(Position& pos, int mateTime){
    sync_cout << "checkmate notimplemented";
    return;
}
#else
void do_checkmate(Position& pos, int mateTime){
    Signals.stop=false;
    osl::state::NumEffectState state(pos.osl_state);
#if (! defined ALLOW_KING_ABSENCE)
    if (state.kingSquare(state.turn()).isPieceStand()) {
        sync_cout << "checkmate notimplemented";
        return;
    }
#endif
    osl::checkmate::DfpnTable table(state.turn());
    const osl::PathEncoding path(state.turn());
    osl::Move checkmate_move;
    osl::stl::vector<osl::Move> pv;
    osl::checkmate::ProofDisproof result;
    osl::checkmate::Dfpn dfpn;
    dfpn.setTable(&table);
    double seconds=(double)mateTime/1000.0;
    osl::misc::MilliSeconds start = osl::misc::MilliSeconds::now();
    size_t step = 100000, total = 0;
    double scale = 1.0;
    for (size_t limit = step; true; limit = static_cast<size_t>(step*scale)) {
        result = dfpn.
            hasCheckmateMove(state, osl::hash::HashKey(state), path, limit, checkmate_move, Move(), &pv);
        double elapsed = start.elapsedSeconds();
        double memory = osl::OslConfig::memoryUseRatio();
        uint64_t node_count = dfpn.nodeCount();
        sync_cout << "info time " << static_cast<int>(elapsed*1000) << "nodes " << total+node_count
                  << "nps %d " << static_cast<int>(node_count/elapsed) << "hashfull " << static_cast<int>(memory*1000) << sync_endl;
        //poll(pos);
        if (result.isFinal() || elapsed >= seconds || memory > 0.9 || Signals.stop)
            break;
        total += limit;
        // estimate: total * std::min(seconds/elapsed, 1.0/memory)
        // next: (estimate - total) / 2 + total
        scale = (total * std::min(seconds/elapsed, 1.0/memory) - total) / 2.0 / step;
        scale = std::max(std::min(16.0, scale), 0.1);
    }
    if (! result.isFinal()) {
        sync_cout << "checkmate timeout\n";
        return;
    }
    if (! result.isCheckmateSuccess()) {
        sync_cout << "checkmate nomate\n";
        return;
    }
    std::string msg = "checkmate";
    for (size_t i=0; i<pv.size(); ++i)
        msg += " " + move_to_uci(pv[i],false);
    sync_cout << msg << sync_endl;
}
#endif

#ifdef GPSFISH
void show_tree(Position &pos){
    show_tree_rec(pos);
}
#endif

/// check_time() is called by the timer thread when the timer triggers. It is
/// used to print debug info and, more important, to detect when we are out of
/// available time and so stop the search.

void check_time() {

  static Time::point lastInfoTime = Time::now();
  int64_t nodes = 0; // Workaround silly 'uninitialized' gcc warning

  if (Time::now() - lastInfoTime >= 1000)
  {
      lastInfoTime = Time::now();
      dbg_print();
  }

  if (Limits.ponder)
      return;

  if (Limits.nodes)
  {
      Threads.mutex.lock();

      nodes = RootPos.nodes_searched();

      // Loop across all split points and sum accumulated SplitPoint nodes plus
      // all the currently active slaves positions.
      for (size_t i = 0; i < Threads.size(); i++)
          for (int j = 0; j < Threads[i].splitPointsSize; j++)
          {
              SplitPoint& sp = Threads[i].splitPoints[j];

              sp.mutex.lock();

              nodes += sp.nodes;
              Bitboard sm = sp.slavesMask;
              while (sm)
              {
                  Position* pos = sp.slavesPositions[pop_lsb(&sm)];
                  nodes += pos ? pos->nodes_searched() : 0;
              }

              sp.mutex.unlock();
          }

      Threads.mutex.unlock();
  }

  Time::point elapsed = Time::now() - SearchTime;
  bool stillAtFirstMove =    Signals.firstRootMove
                         && !Signals.failedLowAtRoot
                         &&  elapsed > TimeMgr.available_time();

  bool noMoreTime =   elapsed > TimeMgr.maximum_time() - 2 * TimerResolution
                   || stillAtFirstMove;

  if (   (Limits.use_time_management() && noMoreTime)
      || (Limits.movetime && elapsed >= Limits.movetime)
      || (Limits.nodes && nodes >= Limits.nodes))
      Signals.stop = true;
}<|MERGE_RESOLUTION|>--- conflicted
+++ resolved
@@ -965,16 +965,11 @@
         &&  type_of(move) == NORMAL)
     {
         Square to = to_sq(move);
-<<<<<<< HEAD
-#ifdef GPSFISH
-        //H.update_gain(m.ptypeO(), to_sq(m), -(before + after));
-        H.update_gain(move.ptypeO(), to, -(ss-1)->staticEval - ss->staticEval);
-#else
-        H.update_gain(pos.piece_on(to), to, -(ss-1)->staticEval - ss->staticEval);
-#endif
-=======
+#ifdef GPSFISH
+        Gain.update(move.ptypeO(), to, -(ss-1)->staticEval - ss->staticEval);
+#else
         Gain.update(pos.piece_on(to), to, -(ss-1)->staticEval - ss->staticEval);
->>>>>>> ddbe6082
+#endif
     }
 
     // Step 6. Razoring (is omitted in PV nodes)
@@ -1298,15 +1293,11 @@
           // but fixing this made program slightly weaker.
           Depth predictedDepth = newDepth - reduction<PvNode>(depth, moveCount);
           futilityValue =  ss->staticEval + ss->evalMargin + futility_margin(predictedDepth, moveCount)
-<<<<<<< HEAD
-#ifdef GPSFISH
-                         + H.gain(move.ptypeO(), to_sq(move)); // XXX
-#else
-                         + H.gain(pos.piece_moved(move), to_sq(move));
-#endif
-=======
+#ifdef GPSFISH
+                         + Gain[move.ptypeO()][to_sq(move).index()]; // XXX
+#else
                          + Gain[pos.piece_moved(move)][to_sq(move)];
->>>>>>> ddbe6082
+#endif
 
           if (futilityValue < beta)
           {
@@ -2216,7 +2207,6 @@
 #ifdef GPSFISH
 void RootMove::insert_pv_in_tt_rec(Position& pos,int ply) {
   TTEntry* tte;
-  Key k;
 
   tte = TT.probe(pos.key());
 
