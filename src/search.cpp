/*
  Stockfish, a UCI chess playing engine derived from Glaurung 2.1
  Copyright (C) 2004-2008 Tord Romstad (Glaurung author)
  Copyright (C) 2008-2012 Marco Costalba, Joona Kiiski, Tord Romstad

  Stockfish is free software: you can redistribute it and/or modify
  it under the terms of the GNU General Public License as published by
  the Free Software Foundation, either version 3 of the License, or
  (at your option) any later version.

  Stockfish is distributed in the hope that it will be useful,
  but WITHOUT ANY WARRANTY; without even the implied warranty of
  MERCHANTABILITY or FITNESS FOR A PARTICULAR PURPOSE.  See the
  GNU General Public License for more details.

  You should have received a copy of the GNU General Public License
  along with this program.  If not, see <http://www.gnu.org/licenses/>.
*/

#include <algorithm>
#include <cassert>
#include <cmath>
#include <cstring>
#include <iostream>
#include <sstream>

#include "book.h"
#include "evaluate.h"
#include "history.h"
#include "movegen.h"
#include "movepick.h"
#include "notation.h"
#include "search.h"
#include "timeman.h"
#include "thread.h"
#include "tt.h"
#include "ucioption.h"

#ifdef GPSFISH
#include "bitops.h"
#include "position.tcc"
#include "osl/boardTable.h"
using osl::Board_Table;
#include "osl/ptypeTable.h"
using osl::Ptype_Table;
#include "osl/offset32.h"
using osl::Offset32;
#include "osl/checkmate/immediateCheckmate.h"
#include "osl/checkmate/fixedDepthSearcher.h"
#include "osl/checkmate/dfpn.h"
using osl::checkmate::ImmediateCheckmate;
using std::string;
#include "osl/enter_king/enterKing.h"
#include "osl/misc/milliSeconds.h"
#include "osl/checkmate/dfpn.h"
#include "osl/checkmate/dfpnParallel.h"
#include "osl/hash/hashKey.h"
#endif
#ifdef MOVE_STACK_REJECTIONS
#include "osl/search/moveStackRejections.h"
#endif

#ifdef GPSFISH
# define GPSFISH_CHECKMATE3
# define GPSFISH_CHECKMATE3_QUIESCE
# define GPSFISH_DFPN
#endif

namespace Search {

  volatile SignalsType Signals;
  LimitsType Limits;
  std::vector<RootMove> RootMoves;
  Position RootPos;
  Color RootColor;
  Time::point SearchTime;
  StateStackPtr SetupStates;
}

using std::string;
using Eval::evaluate;
using namespace Search;

namespace {

  // Set to true to force running with one thread. Used for debugging
  const bool FakeSplit = false;

  // This is the minimum interval in msec between two check_time() calls
  const int TimerResolution = 5;

  // Different node types, used as template parameter
  enum NodeType { Root, PV, NonPV, SplitPointRoot, SplitPointPV, SplitPointNonPV };

  // Dynamic razoring margin based on depth
  inline Value razor_margin(Depth d) { return Value(512 + 16 * int(d)); }

  // Futility lookup tables (initialized at startup) and their access functions
  Value FutilityMargins[16][64]; // [depth][moveNumber]
  int FutilityMoveCounts[32];    // [depth]

  inline Value futility_margin(Depth d, int mn) {

    return d < 7 * ONE_PLY ? FutilityMargins[std::max(int(d), 1)][std::min(mn, 63)]
                           : 2 * VALUE_INFINITE;
  }

  // Reduction lookup tables (initialized at startup) and their access function
  int8_t Reductions[2][64][64]; // [pv][depth][moveNumber]

  template <bool PvNode> inline Depth reduction(Depth d, int mn) {

    return (Depth) Reductions[PvNode][std::min(int(d) / ONE_PLY, 63)][std::min(mn, 63)];
  }

  size_t PVSize, PVIdx;
  TimeManager TimeMgr;
  int BestMoveChanges;
  Value DrawValue[COLOR_NB];
  History H;

  template <NodeType NT>
  Value search(Position& pos, Stack* ss, Value alpha, Value beta, Depth depth);

  template <NodeType NT, bool InCheck>
  Value qsearch(Position& pos, Stack* ss, Value alpha, Value beta, Depth depth);

  void id_loop(Position& pos);
  Value value_to_tt(Value v, int ply);
  Value value_from_tt(Value v, int ply);
  bool check_is_dangerous(Position& pos, Move move, Value futilityBase, Value beta);
  bool prevents_move(const Position& pos, Move first, Move second);
  string uci_pv(const Position& pos, int depth, Value alpha, Value beta);

  struct Skill {
    Skill(int l) : level(l), best(MOVE_NONE) {}
   ~Skill() {
      if (enabled()) // Swap best PV line with the sub-optimal one
          std::swap(RootMoves[0], *std::find(RootMoves.begin(),
                    RootMoves.end(), best ? best : pick_move()));
    }

    bool enabled() const { return level < 20; }
    bool time_to_pick(int depth) const { return depth == 1 + level; }
    Move pick_move();

    int level;
    Move best;
  };

#ifdef GPSFISH
  void show_tree_rec(Position &pos){
    TTEntry* tte;
    StateInfo st;
    if ((tte = TT.probe(pos.key())) != NULL){
      std::cerr << "tte->value=" << tte->value() << std::endl;
      std::cerr << "tte->type=" << tte->type() << std::endl;
      std::cerr << "tte->generation=" << tte->generation() << std::endl;
      std::cerr << "tte->depth=" << tte->depth() << std::endl;
      Move m=tte->move(pos);
      int dummy;
      if(m != MOVE_NONE
              && pos.is_pseudo_legal(m)
              && !pos.is_draw(dummy)) {
          std::cerr << "move=" << m << std::endl;
          pos.do_undo_move(m,st,
                  [&](osl::Square){ show_tree_rec(pos); }
                  );
      }
    }
  }

  inline Value value_draw(Position const& pos) {
    return DrawValue[pos.side_to_move()];
  }

  bool can_capture_king(Position const& pos){
    Color us=pos.side_to_move();
    Color them=~us;
    const osl::Square king = pos.king_square(them);
    return pos.osl_state.hasEffectAt(us, king);
  }

#endif
#ifdef MOVE_STACK_REJECTIONS
  osl::container::MoveStack moveStacks[MAX_THREADS];
  bool move_stack_rejections_probe(osl::Move m, Position const &pos,SearchStack* ss,Value alpha){
    if(DrawValue!=0) return false;
    int i=std::min(7,std::min(ss->ply,pos.pliesFromNull()+1));
    if(i<3) return false;
    osl::state::NumEffectState const& state=pos.osl_state;
    osl::container::MoveStack &moveStack=moveStacks[pos.thread()];
    moveStack.clear();
    while(--i>0) moveStack.push((ss-i)->currentMove);
    osl::Player player=m.player();
    int checkCountOfAltP=pos.continuous_check[osl::alt(player)];
    bool ret=false;
    if(m.player()==osl::BLACK){
      ret=osl::search::MoveStackRejections::probe<osl::BLACK>(state,moveStack,ss->ply,m,alpha,checkCountOfAltP);
    }
    else {
      ret=osl::search::MoveStackRejections::probe<osl::WHITE>(state,moveStack,ss->ply,m,-alpha,checkCountOfAltP);
    }
    return ret;
  }
#endif
} // namespace


/// Search::init() is called during startup to initialize various lookup tables

void Search::init() {

  int d;  // depth (ONE_PLY == 2)
  int hd; // half depth (ONE_PLY == 1)
  int mc; // moveCount

  // Init reductions array
  for (hd = 1; hd < 64; hd++) for (mc = 1; mc < 64; mc++)
  {
      double    pvRed = log(double(hd)) * log(double(mc)) / 3.0;
      double nonPVRed = 0.33 + log(double(hd)) * log(double(mc)) / 2.25;
      Reductions[1][hd][mc] = (int8_t) (   pvRed >= 1.0 ? floor(   pvRed * int(ONE_PLY)) : 0);
      Reductions[0][hd][mc] = (int8_t) (nonPVRed >= 1.0 ? floor(nonPVRed * int(ONE_PLY)) : 0);
  }

  // Init futility margins array
  for (d = 1; d < 16; d++) for (mc = 0; mc < 64; mc++)
      FutilityMargins[d][mc] = Value(112 * int(log(double(d * d) / 2) / log(2.0) + 1.001) - 8 * mc + 45);

  // Init futility move count array
  for (d = 0; d < 32; d++)
      FutilityMoveCounts[d] = int(3.001 + 0.25 * pow(double(d), 2.0));
}


/// Search::perft() is our utility to verify move generation. All the leaf nodes
/// up to the given depth are generated and counted and the sum returned.

size_t Search::perft(Position& pos, Depth depth) {

  // At the last ply just return the number of legal moves (leaf nodes)
  if (depth == ONE_PLY)
      return MoveList<LEGAL>(pos).size();

  StateInfo st;
  size_t cnt = 0;
  CheckInfo ci(pos);

  for (MoveList<LEGAL> ml(pos); !ml.end(); ++ml)
  {
#ifdef GPSFISH
      pos.do_undo_move(ml.move(),st,
              [&](osl::Square){
              assert(pos.is_ok());
#else
      pos.do_move(ml.move(), st, ci, pos.move_gives_check(ml.move(), ci));
#endif
      cnt += perft(pos, depth - ONE_PLY);
#ifdef GPSFISH
      } );
#else
      pos.undo_move(ml.move());
#endif
  }

  return cnt;
}

/// Search::think() is the external interface to Stockfish's search, and is
/// called by the main thread when the program receives the UCI 'go' command. It
/// searches from RootPos and at the end prints the "bestmove" to output.

void Search::think() {

  static PolyglotBook book; // Defined static to initialize the PRNG only once

  RootColor = RootPos.side_to_move();
  TimeMgr.init(Limits, RootPos.startpos_ply_counter(), RootColor);

#ifdef GPSFISH
  const Value VALUE_DRAW = value_draw(RootPos);
#endif


  if (RootMoves.empty())
  {
      RootMoves.push_back(MOVE_NONE);
      sync_cout << "info depth 0 score "
                << score_to_uci(RootPos.checkers() ? -VALUE_MATE : VALUE_DRAW)
                << sync_endl;

      goto finalize;
  }

  if (Options["OwnBook"] && !Limits.infinite && !Limits.mate)
  {
      Move bookMove = book.probe(RootPos, Options["Book File"], Options["Best Book Move"]);

      if (bookMove && std::count(RootMoves.begin(), RootMoves.end(), bookMove))
      {
          std::swap(RootMoves[0], *std::find(RootMoves.begin(), RootMoves.end(), bookMove));
          goto finalize;
      }
  }

#ifdef GPSFISH
  DrawValue[BLACK] =  VALUE_DRAW;
  DrawValue[WHITE] = -VALUE_DRAW;
#else
  if (Options["Contempt Factor"] && !Options["UCI_AnalyseMode"])
  {
      int cf = Options["Contempt Factor"] * PawnValueMg / 100; // From centipawns
      cf = cf * Material::game_phase(RootPos) / PHASE_MIDGAME; // Scale down with phase
      DrawValue[ RootColor] = VALUE_DRAW - Value(cf);
      DrawValue[~RootColor] = VALUE_DRAW + Value(cf);
  }
  else
      DrawValue[WHITE] = DrawValue[BLACK] = VALUE_DRAW;
#endif

  if (Options["Use Search Log"])
  {
      Log log(Options["Search Log Filename"]);
      log << "\nSearching: "  << RootPos.fen()
          << "\ninfinite: "   << Limits.infinite
          << " ponder: "      << Limits.ponder
          << " time: "        << Limits.time[RootColor]
          << " increment: "   << Limits.inc[RootColor]
          << " moves to go: " << Limits.movestogo
          << std::endl;
  }

  // Reset the threads, still sleeping: will be wake up at split time
  for (size_t i = 0; i < Threads.size(); i++)
      Threads[i].maxPly = 0;

  Threads.sleepWhileIdle = Options["Use Sleeping Threads"];

  // Set best timer interval to avoid lagging under time pressure. Timer is
  // used to check for remaining available thinking time.
  Threads.timer_thread()->msec =
  Limits.use_time_management() ? std::min(100, std::max(TimeMgr.available_time() / 16, TimerResolution)) :
                  Limits.nodes ? 2 * TimerResolution
                               : 100;

  Threads.timer_thread()->notify_one(); // Wake up the recurring timer

  id_loop(RootPos); // Let's start searching !

  Threads.timer_thread()->msec = 0; // Stop the timer
  Threads.sleepWhileIdle = true; // Send idle threads to sleep

  if (Options["Use Search Log"])
  {
      Time::point elapsed = Time::now() - SearchTime + 1;

      Log log(Options["Search Log Filename"]);
      log << "Nodes: "          << RootPos.nodes_searched()
          << "\nNodes/second: " << RootPos.nodes_searched() * 1000 / elapsed
          << "\nBest move: "    << move_to_san(RootPos, RootMoves[0].pv[0]);

      StateInfo st;
#ifdef GPSFISH
      if(RootMoves[0].pv[0].isNormal())
          RootPos.do_undo_move(RootMoves[0].pv[0],st,
                  [&](osl::Square){
                  assert(pos.is_ok());
#else
      RootPos.do_move(RootMoves[0].pv[0], st);
#endif
      log << "\nPonder move: " << move_to_san(RootPos, RootMoves[0].pv[1]) << std::endl;
#ifdef GPSFISH
      } );
#else
      RootPos.undo_move(RootMoves[0].pv[0]);
#endif
  }

finalize:

  // When we reach max depth we arrive here even without Signals.stop is raised,
  // but if we are pondering or in infinite search, according to UCI protocol,
  // we shouldn't print the best move before the GUI sends a "stop" or "ponderhit"
  // command. We simply wait here until GUI sends one of those commands (that
  // raise Signals.stop).
  if (!Signals.stop && (Limits.ponder || Limits.infinite))
  {
      Signals.stopOnPonderhit = true;
      RootPos.this_thread()->wait_for(Signals.stop);
  }

  // Best move could be MOVE_NONE when searching on a stalemate position
  sync_cout << "bestmove " << move_to_uci(RootMoves[0].pv[0], RootPos.is_chess960())
#ifdef GPSFISH
            << (RootMoves[0].pv[1].isNormal() ? " ponder " + move_to_uci(RootMoves[0].pv[1], RootPos.is_chess960()) : "" )
#else
            << " ponder "  << move_to_uci(RootMoves[0].pv[1], RootPos.is_chess960())
#endif
            << sync_endl;
}

#ifdef GPSFISH_DFPN
struct CheckmateSolver
{
    osl::checkmate::DfpnTable table_black;
    osl::checkmate::DfpnTable table_white;
    osl::checkmate::Dfpn dfpn[2];
    CheckmateSolver()
    {
        table_black.setAttack(osl::BLACK);
        table_white.setAttack(osl::WHITE);
        dfpn[playerToIndex(osl::BLACK)].setTable(&table_black);
        dfpn[playerToIndex(osl::WHITE)].setTable(&table_white);
    }
    Move hasCheckmate(Position& pos, size_t nodes)
    {
        const Depth CheckmateDepth = ONE_PLY*100;
        TTEntry* tte = TT.probe(pos.key());
        if (tte && tte->type() == BOUND_EXACT
                && tte->depth() >= CheckmateDepth) {
            Value v = value_from_tt(tte->value(), 0);
            if (v >= VALUE_MATE_IN_MAX_PLY || v < VALUE_MATED_IN_MAX_PLY)
                return Move();		// mate or mated
        }

        osl::PathEncoding path(pos.osl_state.turn());
        osl::Move checkmate_move;
        osl::NumEffectState& state = pos.osl_state;
        osl::stl::vector<osl::Move> pv;
        osl::checkmate::ProofDisproof result
            = dfpn[playerToIndex(state.turn())].
            hasCheckmateMove(state, osl::HashKey(state), path, nodes,
                    checkmate_move, Move(), &pv);
        if (result.isCheckmateSuccess()) {
            TT.store(pos.key(), mate_in(pv.size()),
                    BOUND_EXACT, CheckmateDepth, checkmate_move,
                    VALUE_NONE, VALUE_NONE);
            return checkmate_move;
        }
        return Move();
    }
    void clear()
    {
        dfpn[0].clear();
        dfpn[1].clear();
        table_black.clear();
        table_white.clear();
    }
};
struct TestCheckmate
{
    CheckmateSolver *solver;
    Position *pos;
    osl::Move *result;
    uint64_t nodes;
    const Move *moves;
    int first, last;
    TestCheckmate(CheckmateSolver& s, Position& p, osl::Move& r, uint64_t n,
            const Move *pv, int f, int l)
        : solver(&s), pos(&p), result(&r), nodes(n),
        moves(pv), first(f), last(l)
    {
    }
    void operator()(osl::Square) const
    {
        *result = Move();
        if (nodes < (1<<18))
            *result = solver->hasCheckmate(*pos, nodes);
        if (result->isNormal()) {
            if (first > 0)
                sync_cout << "info string checkmate in future (" << first
                    << ") " << move_to_uci(moves[first],false)
                    << " by " << move_to_uci(*result,false) << sync_endl;
        }
        else if (! Signals.stop) {
            Move move;
            TestCheckmate next = *this;
            next.first++;
            next.nodes /= 2;
            next.result = &move;
            if (next.first < last && pos->is_pseudo_legal(moves[next.first])
                    && next.nodes >= 1024) {
                StateInfo st;
                pos->do_undo_move(moves[next.first], st, next);
            }
        }
    }
};

void run_checkmate(int depth, uint64_t nodes, Position& pos)
{
    static boost::scoped_ptr<CheckmateSolver> solver(new CheckmateSolver);
    StateInfo st;
    nodes /= 16;
    int mated = 0;
    for (size_t i=0; i<RootMoves.size() && nodes >= 1024 && !Signals.stop; ++i) {
        osl::Move win_move;
        TestCheckmate function(*solver, pos, win_move, nodes,
                &RootMoves[i].pv[0], 0, (i==0) ? depth/2 : 1);
        pos.do_undo_move(RootMoves[i].pv[0], st, function);
        if (! win_move.isNormal())
            nodes /= 4;
        else {
            ++mated;
            RootMoves[i].score = -VALUE_INFINITE;
            //RootMoves[i].non_pv_score = VALUE_MATED_IN_MAX_PLY;
            sync_cout << "info string losing move " << i << "th "
                << move_to_uci(RootMoves[i].pv[0],false)
                << " by " << move_to_uci(win_move,false) << sync_endl;
        }
    }
    solver->clear();
}
#endif

namespace {

  // id_loop() is the main iterative deepening loop. It calls search() repeatedly
  // with increasing depth until the allocated thinking time has been consumed,
  // user stops the search, or the maximum search depth is reached.

  void id_loop(Position& pos) {

    Stack ss[MAX_PLY_PLUS_2];
#ifdef GPSFISH
    uint64_t es_base[(MAX_PLY_PLUS_2*sizeof(eval_t)+sizeof(uint64_t)-1)/sizeof(uint64_t)]
#ifdef __GNUC__
      __attribute__((aligned(16)))
#endif
	;
    eval_t *es=(eval_t *)&es_base[0];
#endif

    int depth, prevBestMoveChanges;
    Value bestValue, alpha, beta, delta;
    bool bestMoveNeverChanged = true;

    memset(ss, 0, 4 * sizeof(Stack));
    depth = BestMoveChanges = 0;
    bestValue = delta = -VALUE_INFINITE;
#ifdef GPSFISH
    ss->currentMove = osl::Move::PASS(pos.side_to_move()); // Hack to skip update_gains
#else
    ss->currentMove = MOVE_NULL; // Hack to skip update gains
#endif
    TT.new_search();
    H.clear();

    PVSize = Options["MultiPV"];
    Skill skill(Options["Skill Level"]);

    // Do we have to play with skill handicap? In this case enable MultiPV search
    // that we will use behind the scenes to retrieve a set of possible moves.
    if (skill.enabled() && PVSize < 4)
        PVSize = 4;

    PVSize = std::min(PVSize, RootMoves.size());

#ifdef GPSFISH
    pos.eval= &es[0];
    *(pos.eval)=eval_t(pos.osl_state,false);
#endif

#ifdef GPSFISH_DFPN
    uint64_t next_checkmate = 1<<18;
#endif

    // Iterative deepening loop until requested to stop or target depth reached
    while (++depth <= MAX_PLY && !Signals.stop && (!Limits.depth || depth <= Limits.depth))
    {
        // Save last iteration's scores before first PV line is searched and all
        // the move scores but the (new) PV are set to -VALUE_INFINITE.
        for (size_t i = 0; i < RootMoves.size(); i++)
            RootMoves[i].prevScore = RootMoves[i].score;

        prevBestMoveChanges = BestMoveChanges; // Only sensible when PVSize == 1
        BestMoveChanges = 0;

#ifdef GPSFISH_DFPN
        if ((uint64_t)pos.nodes_searched() > next_checkmate
                && ((Time::now() - SearchTime + 1000)
                   < std::max(Limits.movetime,TimeMgr.maximum_time())*4/5) ) {
            run_checkmate(depth, next_checkmate, pos);
            next_checkmate *= 2;
            if (RootMoves[0].score <= VALUE_MATED_IN_MAX_PLY) {
                depth -= std::min(4, (int)depth/2);
                alpha = std::max(alpha - delta*63, -VALUE_INFINITE);
                beta  = std::min(beta  + delta*63,  VALUE_INFINITE);
            }
        }
#endif

        // MultiPV loop. We perform a full root search for each PV line
        for (PVIdx = 0; PVIdx < PVSize; PVIdx++)
        {
            // Set aspiration window default width
            if (depth >= 5 && abs(RootMoves[PVIdx].prevScore) < VALUE_KNOWN_WIN)
            {
                delta = Value(16);
                alpha = RootMoves[PVIdx].prevScore - delta;
                beta  = RootMoves[PVIdx].prevScore + delta;
            }
            else
            {
                alpha = -VALUE_INFINITE;
                beta  =  VALUE_INFINITE;
            }

            // Start with a small aspiration window and, in case of fail high/low,
            // research with bigger window until not failing high/low anymore.
            while (true)
            {
                // Search starts from ss+1 to allow referencing (ss-1). This is
                // needed by update gains and ss copy when splitting at Root.
                bestValue = search<Root>(pos, ss+1, alpha, beta, depth * ONE_PLY);

                // Bring to front the best move. It is critical that sorting is
                // done with a stable algorithm because all the values but the first
                // and eventually the new best one are set to -VALUE_INFINITE and
                // we want to keep the same order for all the moves but the new
                // PV that goes to the front. Note that in case of MultiPV search
                // the already searched PV lines are preserved.
                sort<RootMove>(RootMoves.begin() + PVIdx, RootMoves.end());

                // Write PV back to transposition table in case the relevant
                // entries have been overwritten during the search.
                for (size_t i = 0; i <= PVIdx; i++)
                    RootMoves[i].insert_pv_in_tt(pos);

                // If search has been stopped return immediately. Sorting and
                // writing PV back to TT is safe becuase RootMoves is still
                // valid, although refers to previous iteration.
                if (Signals.stop)
                    return;

                // In case of failing high/low increase aspiration window and
                // research, otherwise exit the loop.
                if (bestValue > alpha && bestValue < beta)
                    break;

                // Give some update (without cluttering the UI) before to research
                if (Time::now() - SearchTime > 3000)
                    sync_cout << uci_pv(pos, depth, alpha, beta) << sync_endl;

                if (abs(bestValue) >= VALUE_KNOWN_WIN)
                {
                    alpha = -VALUE_INFINITE;
                    beta  =  VALUE_INFINITE;
                }
                else if (bestValue >= beta)
                {
                    beta += delta;
                    delta += delta / 2;
                }
                else
                {
                    Signals.failedLowAtRoot = true;
                    Signals.stopOnPonderhit = false;

                    alpha -= delta;
                    delta += delta / 2;
                }

                assert(alpha >= -VALUE_INFINITE && beta <= VALUE_INFINITE);
            }

            // Sort the PV lines searched so far and update the GUI
            sort<RootMove>(RootMoves.begin(), RootMoves.begin() + PVIdx + 1);
            if (PVIdx + 1 == PVSize || Time::now() - SearchTime > 3000)
                sync_cout << uci_pv(pos, depth, alpha, beta) << sync_endl;
        }

        // Do we need to pick now the sub-optimal best move ?
        if (skill.enabled() && skill.time_to_pick(depth))
            skill.pick_move();

        if (Options["Use Search Log"])
        {
            Log log(Options["Search Log Filename"]);
            log << pretty_pv(pos, depth, bestValue, Time::now() - SearchTime, &RootMoves[0].pv[0])
                << std::endl;
        }

        // Filter out startup noise when monitoring best move stability
        if (depth > 2 && BestMoveChanges)
            bestMoveNeverChanged = false;

        // Do we have found a "mate in x"?
        if (   Limits.mate
            && bestValue >= VALUE_MATE_IN_MAX_PLY
            && VALUE_MATE - bestValue <= 2 * Limits.mate)
            Signals.stop = true;

        // Do we have time for the next iteration? Can we stop searching now?
        if (Limits.use_time_management() && !Signals.stopOnPonderhit)
        {
            bool stop = false; // Local variable, not the volatile Signals.stop

            // Take in account some extra time if the best move has changed
            if (depth > 4 && depth < 50 &&  PVSize == 1)
                TimeMgr.pv_instability(BestMoveChanges, prevBestMoveChanges);

            // Stop search if most of available time is already consumed. We
            // probably don't have enough time to search the first move at the
            // next iteration anyway.
            if (Time::now() - SearchTime > (TimeMgr.available_time() * 62) / 100)
                stop = true;

            // Stop search early if one move seems to be much better than others
            if (    depth >= 12
                && !stop
                &&  PVSize == 1
                && (   (bestMoveNeverChanged &&  pos.captured_piece_type())
                    || Time::now() - SearchTime > (TimeMgr.available_time() * 40) / 100))
            {
                Value rBeta = bestValue - 2 * PawnValueMg;
                (ss+1)->excludedMove = RootMoves[0].pv[0];
                (ss+1)->skipNullMove = true;
                Value v = search<NonPV>(pos, ss+1, rBeta - 1, rBeta, (depth - 3) * ONE_PLY);
                (ss+1)->skipNullMove = false;
                (ss+1)->excludedMove = MOVE_NONE;

                if (v < rBeta)
                    stop = true;
            }

            if (stop)
            {
                // If we are allowed to ponder do not stop the search now but
                // keep pondering until GUI sends "ponderhit" or "stop".
                if (Limits.ponder)
                    Signals.stopOnPonderhit = true;
                else
                    Signals.stop = true;
            }
        }
    }
  }


  // search<>() is the main search function for both PV and non-PV nodes and for
  // normal and SplitPoint nodes. When called just after a split point the search
  // is simpler because we have already probed the hash table, done a null move
  // search, and searched the first move before splitting, we don't have to repeat
  // all this work again. We also don't need to store anything to the hash table
  // here: This is taken care of after we return from the split point.

  template <NodeType NT>
  Value search(Position& pos, Stack* ss, Value alpha, Value beta, Depth depth) {

    const bool PvNode   = (NT == PV || NT == Root || NT == SplitPointPV || NT == SplitPointRoot);
    const bool SpNode   = (NT == SplitPointPV || NT == SplitPointNonPV || NT == SplitPointRoot);
    const bool RootNode = (NT == Root || NT == SplitPointRoot);

    assert(alpha >= -VALUE_INFINITE && alpha < beta && beta <= VALUE_INFINITE);
    assert(PvNode || (alpha == beta - 1));
    assert(depth > DEPTH_ZERO);

    Move movesSearched[64];
    StateInfo st;
    const TTEntry *tte;
    SplitPoint* sp;
    Key posKey;
    Move ttMove, move, excludedMove, bestMove, threatMove;
    Depth ext, newDepth;
    Value bestValue, value, ttValue;
    Value eval, nullValue, futilityValue;
    bool inCheck, givesCheck, pvMove, singularExtensionNode;
    bool captureOrPromotion, dangerous, doFullDepthSearch;
    int moveCount, playedMoveCount;

    // Step 1. Initialize node
    Thread* thisThread = pos.this_thread();
    moveCount = playedMoveCount = 0;

#ifdef GPSFISH
    int repeat_check = 0;
    const Value VALUE_DRAW = value_draw(pos);

    if(can_capture_king(pos)){
        return mate_in(0);
    }
#endif

    inCheck = pos.checkers();

    if (SpNode)
    {
        sp = ss->sp;
        bestMove   = sp->bestMove;
        threatMove = sp->threatMove;
        bestValue  = sp->bestValue;
        tte = NULL;
        ttMove = excludedMove = MOVE_NONE;
        ttValue = VALUE_NONE;

        assert(sp->bestValue > -VALUE_INFINITE && sp->moveCount > 0);

        goto split_point_start;
    }

    bestValue = -VALUE_INFINITE;
    ss->currentMove = threatMove = (ss+1)->excludedMove = bestMove = MOVE_NONE;
    ss->ply = (ss-1)->ply + 1;
    (ss+1)->skipNullMove = false; (ss+1)->reduction = DEPTH_ZERO;
    (ss+2)->killers[0] = (ss+2)->killers[1] = MOVE_NONE;

    // Used to send selDepth info to GUI
    if (PvNode && thisThread->maxPly < ss->ply)
        thisThread->maxPly = ss->ply;

#ifdef GPSFISH
    // Step X. Check for aborted search and immediate draw
    // Check for an instant draw or maximum ply reached
    if (Signals.stop || ss->ply > MAX_PLY || pos.is_draw(repeat_check))
        return VALUE_DRAW;

    if(repeat_check<0)
        return mated_in(ss->ply+1);
    else if(repeat_check>0)
        return mate_in(ss->ply);

    // Step 2. Check for aborted search and immediate draw
    if ((   Signals.stop
         || pos.is_draw<true,PvNode>()
         || ss->ply > MAX_PLY) && !RootNode)
        return VALUE_DRAW;

    if ( !Root ){
        if(repeat_check<0)
            return mated_in(ss->ply);
        else if(repeat_check>0)
            return mate_in(ss->ply);
        else if(osl::EnterKing::canDeclareWin(pos.osl_state))
            return mate_in(ss->ply+1);
    }

    if (!ss->checkmateTested) {
        ss->checkmateTested = true;
        if(!pos.osl_state.inCheck()
                && ImmediateCheckmate::hasCheckmateMove
                (pos.side_to_move(),pos.osl_state,bestMove)) {
            return mate_in(ss->ply);
        }
#  ifdef GPSFISH_CHECKMATE3
        if ((! (ss-1)->currentMove.isNormal()
            || (ss-1)->currentMove.ptype() == osl::KING)) {
            osl::checkmate::King8Info king8=pos.osl_state.king8Info(alt(pos.side_to_move()));
            assert(king8.uint64Value() == osl::checkmate::King8Info::make(pos.side_to_move(), pos.osl_state).uint64Value());
            bool in_danger = king8.dropCandidate() | king8.moveCandidate2();
            if (in_danger) {
                osl::checkmate::FixedDepthSearcher solver(pos.osl_state);
                if (solver.hasCheckmateMoveOfTurn(2,bestMove)
                        .isCheckmateSuccess()) {
                    return mate_in(ss->ply+2);;
                }
            }
        }
#  endif
    }
#endif

    if (!RootNode)
    {
        // Step 2. Check for aborted search and immediate draw
        if (Signals.stop || pos.is_draw<true, PvNode>() || ss->ply > MAX_PLY)
            return DrawValue[pos.side_to_move()];

        // Step 3. Mate distance pruning. Even if we mate at the next move our score
        // would be at best mate_in(ss->ply+1), but if alpha is already bigger because
        // a shorter mate was found upward in the tree then there is no need to search
        // further, we will never beat current alpha. Same logic but with reversed signs
        // applies also in the opposite condition of being mated instead of giving mate,
        // in this case return a fail-high score.
        alpha = std::max(mated_in(ss->ply), alpha);
        beta = std::min(mate_in(ss->ply+1), beta);
        if (alpha >= beta)
            return alpha;
    }

    // Step 4. Transposition table lookup
    // We don't want the score of a partial search to overwrite a previous full search
    // TT value, so we use a different position key in case of an excluded move.
    excludedMove = ss->excludedMove;
#ifdef GPSFISH
    posKey = excludedMove!=MOVE_NONE ? pos.exclusion_key() : pos.key();
#else
    posKey = excludedMove ? pos.exclusion_key() : pos.key();
#endif

    tte = TT.probe(posKey);
#ifdef GPSFISH
    ttMove = RootNode ? RootMoves[PVIdx].pv[0] : tte ? tte->move(pos) : MOVE_NONE;
#else
    ttMove = RootNode ? RootMoves[PVIdx].pv[0] : tte ? tte->move() : MOVE_NONE;
#endif
    ttValue = tte ? value_from_tt(tte->value(), ss->ply) : VALUE_NONE;

    // At PV nodes we check for exact scores, while at non-PV nodes we check for
    // a fail high/low. Biggest advantage at probing at PV nodes is to have a
    // smooth experience in analysis mode. We don't probe at Root nodes otherwise
    // we should also update RootMoveList to avoid bogus output.
    if (   !RootNode
        && tte
        && tte->depth() >= depth
        && ttValue != VALUE_NONE // Only in case of TT access race
        && (           PvNode ?  tte->type() == BOUND_EXACT
            : ttValue >= beta ? (tte->type() & BOUND_LOWER)
                              : (tte->type() & BOUND_UPPER)))
    {
        TT.refresh(tte);
        ss->currentMove = ttMove; // Can be MOVE_NONE

        if (    ttValue >= beta
            &&  ttMove
            && !pos.is_capture_or_promotion(ttMove)
            &&  ttMove != ss->killers[0])
        {
            ss->killers[1] = ss->killers[0];
            ss->killers[0] = ttMove;
        }
        return ttValue;
    }

    // Step 5. Evaluate the position statically and update parent's gain statistics
    if (inCheck)
        ss->staticEval = ss->evalMargin = eval = VALUE_NONE;

    else if (tte)
    {
        // Never assume anything on values stored in TT
        if (  (ss->staticEval = eval = tte->static_value()) == VALUE_NONE
            ||(ss->evalMargin = tte->static_value_margin()) == VALUE_NONE)
            eval = ss->staticEval = evaluate(pos, ss->evalMargin);

        // Can ttValue be used as a better position evaluation?
        if (ttValue != VALUE_NONE)
            if (   ((tte->type() & BOUND_LOWER) && ttValue > eval)
                || ((tte->type() & BOUND_UPPER) && ttValue < eval))
                eval = ttValue;
    }
    else
    {
        eval = ss->staticEval = evaluate(pos, ss->evalMargin);
        TT.store(posKey, VALUE_NONE, BOUND_NONE, DEPTH_NONE, MOVE_NONE,
                 ss->staticEval, ss->evalMargin);
    }

    // Update gain for the parent non-capture move given the static position
    // evaluation before and after the move.
#ifdef GPSFISH
    if (  !(move = (ss-1)->currentMove).isPass()
#else
    if (   (move = (ss-1)->currentMove) != MOVE_NULL
#endif
        && (ss-1)->staticEval != VALUE_NONE
        &&  ss->staticEval != VALUE_NONE
        && !pos.captured_piece_type()
        &&  type_of(move) == NORMAL)
    {
        Square to = to_sq(move);
#ifdef GPSFISH
        //H.update_gain(m.ptypeO(), to_sq(m), -(before + after));
        H.update_gain(move.ptypeO(), to, -(ss-1)->staticEval - ss->staticEval);
#else
        H.update_gain(pos.piece_on(to), to, -(ss-1)->staticEval - ss->staticEval);
#endif
    }

    // Step 6. Razoring (is omitted in PV nodes)
    if (   !PvNode
        &&  depth < 4 * ONE_PLY
        && !inCheck
        &&  eval + razor_margin(depth) < beta
        &&  ttMove == MOVE_NONE
        &&  abs(beta) < VALUE_MATE_IN_MAX_PLY
#ifndef GPSFISH
        && !pos.pawn_on_7th(pos.side_to_move()))
#endif
      )
    {
        Value rbeta = beta - razor_margin(depth);
        Value v = qsearch<NonPV, false>(pos, ss, rbeta-1, rbeta, DEPTH_ZERO);
        if (v < rbeta)
            // Logically we should return (v + razor_margin(depth)), but
            // surprisingly this did slightly weaker in tests.
            return v;
    }

    // Step 7. Static null move pruning (is omitted in PV nodes)
    // We're betting that the opponent doesn't have a move that will reduce
    // the score by more than futility_margin(depth) if we do a null move.
    if (   !PvNode
        && !ss->skipNullMove
        &&  depth < 4 * ONE_PLY
        && !inCheck
        &&  eval - FutilityMargins[depth][0] >= beta
        &&  abs(beta) < VALUE_MATE_IN_MAX_PLY
#ifndef GPSFISH
        &&  pos.non_pawn_material(pos.side_to_move())
#endif
	   )
        return eval - FutilityMargins[depth][0];

    // Step 8. Null move search with verification search (is omitted in PV nodes)
    if (   !PvNode
        && !ss->skipNullMove
        &&  depth > ONE_PLY
        && !inCheck
        &&  eval >= beta
        &&  abs(beta) < VALUE_MATE_IN_MAX_PLY
#ifdef GPSFISH
      )
#else
        &&  pos.non_pawn_material(pos.side_to_move()))
#endif
    {
#ifdef GPSFISH
        ss->currentMove = Move::PASS(pos.side_to_move());
#else
        ss->currentMove = MOVE_NULL;
#endif

        // Null move dynamic reduction based on depth
        Depth R = 3 * ONE_PLY + depth / 4;

        // Null move dynamic reduction based on value
        if (eval - PawnValueMg > beta)
            R += ONE_PLY;

#ifdef GPSFISH
        pos.do_undo_null_move(st,
                [&](osl::Square){
                *(pos.eval+1)= *(pos.eval);
                pos.eval++;
                pos.eval->update(pos.osl_state,ss->currentMove);
#else
        pos.do_null_move<true>(st);
#endif
        (ss+1)->skipNullMove = true;
        nullValue = depth-R < ONE_PLY ? -qsearch<NonPV, false>(pos, ss+1, -beta, -alpha, DEPTH_ZERO)
                                      : - search<NonPV>(pos, ss+1, -beta, -alpha, depth-R);
        (ss+1)->skipNullMove = false;
#ifdef GPSFISH
	    --pos.eval;
	  }
	  );
#else
        pos.do_null_move<false>(st);
#endif

        if (nullValue >= beta)
        {
            // Do not return unproven mate scores
            if (nullValue >= VALUE_MATE_IN_MAX_PLY)
                nullValue = beta;

            if (depth < 6 * ONE_PLY)
                return nullValue;

            // Do verification search at high depths
            ss->skipNullMove = true;
            Value v = search<NonPV>(pos, ss, alpha, beta, depth-R);
            ss->skipNullMove = false;

            if (v >= beta)
                return nullValue;
        }
        else
            // The null move failed low, which means that we may be faced with
            // some kind of threat.
            threatMove = (ss+1)->currentMove;
    }

    // Step 9. ProbCut (is omitted in PV nodes)
    // If we have a very good capture (i.e. SEE > seeValues[captured_piece_type])
    // and a reduced search returns a value much above beta, we can (almost) safely
    // prune the previous move.
    if (   !PvNode
        &&  depth >= 5 * ONE_PLY
        && !inCheck
        && !ss->skipNullMove
        &&  excludedMove == MOVE_NONE
        &&  abs(beta) < VALUE_MATE_IN_MAX_PLY)
    {
        Value rbeta = beta + 200;
        Depth rdepth = depth - ONE_PLY - 3 * ONE_PLY;

        assert(rdepth >= ONE_PLY);
        assert((ss-1)->currentMove != MOVE_NONE);
        assert((ss-1)->currentMove != MOVE_NULL);

        MovePicker mp(pos, ttMove, H, pos.captured_piece_type());
        CheckInfo ci(pos);

        while ((move = mp.next_move<false>()) != MOVE_NONE)
            if (pos.pl_move_is_legal(move, ci.pinned))
            {
                ss->currentMove = move;
#ifdef GPSFISH
                pos.do_undo_move(move,st,
                        [&](osl::Square){
                        assert(pos.is_ok());
                        *(pos.eval+1)= *(pos.eval);
                        pos.eval++;
                        pos.eval->update(pos.osl_state,move);
#else
                pos.do_move(move, st, ci, pos.move_gives_check(move, ci));
#endif
                value = -search<NonPV>(pos, ss+1, -rbeta, -rbeta+1, rdepth);
#ifdef GPSFISH
                --pos.eval;
                });
#else
                pos.undo_move(move);
#endif
                if (value >= rbeta)
                    return value;
            }
    }

    // Step 10. Internal iterative deepening
    if (   depth >= (PvNode ? 5 * ONE_PLY : 8 * ONE_PLY)
        && ttMove == MOVE_NONE
        && (PvNode || (!inCheck && ss->staticEval + Value(256) >= beta)))
    {
        Depth d = (PvNode ? depth - 2 * ONE_PLY : depth / 2);

        ss->skipNullMove = true;
        search<PvNode ? PV : NonPV>(pos, ss, alpha, beta, d);
        ss->skipNullMove = false;

        tte = TT.probe(posKey);
#ifdef GPSFISH
        ttMove = tte ? tte->move(pos) : MOVE_NONE;
#else
        ttMove = tte ? tte->move() : MOVE_NONE;
#endif
    }

split_point_start: // At split points actual search starts from here

    MovePicker mp(pos, ttMove, depth, H, ss, PvNode ? -VALUE_INFINITE : beta);
    CheckInfo ci(pos);
    value = bestValue; // Workaround a bogus 'uninitialized' warning under gcc
    singularExtensionNode =   !RootNode
                           && !SpNode
                           &&  depth >= (PvNode ? 6 * ONE_PLY : 8 * ONE_PLY)
                           &&  ttMove != MOVE_NONE
#ifdef GPSFISH
                           && excludedMove==MOVE_NONE // Recursive singular search is not allowed
#else
                           && !excludedMove // Recursive singular search is not allowed
#endif
                           && (tte->type() & BOUND_LOWER)
                           &&  tte->depth() >= depth - 3 * ONE_PLY;

    // Step 11. Loop through moves
    // Loop through all pseudo-legal moves until no moves remain or a beta cutoff occurs
    while ((move = mp.next_move<SpNode>()) != MOVE_NONE)
    {
      assert(is_ok(move));

      if (move == excludedMove)
          continue;

      // At root obey the "searchmoves" option and skip moves not listed in Root
      // Move List, as a consequence any illegal move is also skipped. In MultiPV
      // mode we also skip PV moves which have been already searched.
      if (RootNode && !std::count(RootMoves.begin() + PVIdx, RootMoves.end(), move))
          continue;

      if (SpNode)
      {
          // Shared counter cannot be decremented later if move turns out to be illegal
          if (!pos.pl_move_is_legal(move, ci.pinned))
              continue;

          moveCount = ++sp->moveCount;
          sp->mutex.unlock();
      }
      else
          moveCount++;
#ifdef MOVE_STACK_REJECTIONS
      if(!Root && move_stack_rejections_probe(move,pos,ss,alpha)) {
          if (SpNode)
              lock_grab(&(sp->lock));
          continue;
      }
#endif

      if (RootNode)
      {
          Signals.firstRootMove = (moveCount == 1);

#if 1 //ndef GPSFISH
          if (thisThread == Threads.main_thread() && Time::now() - SearchTime > 3000)
              sync_cout << "info depth " << depth / ONE_PLY
                        << " currmove " << move_to_uci(move, pos.is_chess960())
                        << " currmovenumber " << moveCount + PVIdx << sync_endl;
#endif
      }

      ext = DEPTH_ZERO;
      captureOrPromotion = pos.is_capture_or_promotion(move);
      givesCheck = pos.move_gives_check(move, ci);
#ifdef GPSFISH
      dangerous =   givesCheck; // XXX : add other condition ?
#else
      dangerous =   givesCheck
                 || pos.is_passed_pawn_push(move)
                 || type_of(move) == CASTLE
                 || (   captureOrPromotion // Entering a pawn endgame?
                     && type_of(pos.piece_on(to_sq(move))) != PAWN
                     && type_of(move) == NORMAL
                     && (  pos.non_pawn_material(WHITE) + pos.non_pawn_material(BLACK)
                         - PieceValue[MG][pos.piece_on(to_sq(move))] == VALUE_ZERO));
#endif

      // Step 12. Extend checks and, in PV nodes, also dangerous moves
      if (PvNode && dangerous)
          ext = ONE_PLY;

      else if (givesCheck && pos.see_sign(move) >= 0)
          ext = ONE_PLY / 2;

      // Singular extension search. If all moves but one fail low on a search of
      // (alpha-s, beta-s), and just one fails high on (alpha, beta), then that move
      // is singular and should be extended. To verify this we do a reduced search
      // on all the other moves but the ttMove, if result is lower than ttValue minus
      // a margin then we extend ttMove.
      if (    singularExtensionNode
          &&  move == ttMove
          && !ext
          &&  pos.pl_move_is_legal(move, ci.pinned)
          &&  abs(ttValue) < VALUE_KNOWN_WIN)
      {
          assert(ttValue != VALUE_NONE);

          Value rBeta = ttValue - int(depth);
          ss->excludedMove = move;
          ss->skipNullMove = true;
          value = search<NonPV>(pos, ss, rBeta - 1, rBeta, depth / 2);
          ss->skipNullMove = false;
          ss->excludedMove = MOVE_NONE;

          if (value < rBeta)
              ext = rBeta >= beta ? ONE_PLY + ONE_PLY / 2 : ONE_PLY;
      }

      // Update current move (this must be done after singular extension search)
      newDepth = depth - ONE_PLY + ext;

      // Step 13. Futility pruning (is omitted in PV nodes)
      if (   !PvNode
          && !captureOrPromotion
          && !inCheck
          && !dangerous
          &&  move != ttMove
          && (!threatMove || !prevents_move(pos, move, threatMove))
          && (bestValue > VALUE_MATED_IN_MAX_PLY || (   bestValue == -VALUE_INFINITE
                                                     && alpha > VALUE_MATED_IN_MAX_PLY)))
      {
          // Move count based pruning
          if (depth < 16 * ONE_PLY && moveCount >= FutilityMoveCounts[depth])
          {
              if (SpNode)
                  sp->mutex.lock();

              continue;
          }

          // Value based pruning
          // We illogically ignore reduction condition depth >= 3*ONE_PLY for predicted depth,
          // but fixing this made program slightly weaker.
          Depth predictedDepth = newDepth - reduction<PvNode>(depth, moveCount);
          futilityValue =  ss->staticEval + ss->evalMargin + futility_margin(predictedDepth, moveCount)
#ifdef GPSFISH
                         + H.gain(move.ptypeO(), to_sq(move)); // XXX
#else
                         + H.gain(pos.piece_moved(move), to_sq(move));
#endif

          if (futilityValue < beta)
          {
              if (SpNode)
                  sp->mutex.lock();

              continue;
          }

          // Prune moves with negative SEE at low depths
          if (   predictedDepth < 2 * ONE_PLY
              && pos.see_sign(move) < 0)
          {
              if (SpNode)
                  sp->mutex.lock();

              continue;
          }
      }

      // Check for legality only before to do the move
      if (!RootNode && !SpNode && !pos.pl_move_is_legal(move, ci.pinned))
      {
          moveCount--;
          continue;
      }

      pvMove = PvNode && moveCount == 1;
      ss->currentMove = move;
      if (!SpNode && !captureOrPromotion && playedMoveCount < 64)
          movesSearched[playedMoveCount++] = move;

#ifdef GPSFISH
      assert(pos.eval->value()==eval_t(pos.osl_state,false).value());
      (ss+1)->checkmateTested = false;
      pos.do_undo_move(move,st,
              [&](osl::Square){
              *(pos.eval+1)= *(pos.eval);
              pos.eval++;
              pos.eval->update(pos.osl_state,move);
              assert(pos.eval->value()==eval_t(pos.osl_state,false).value());

    const bool PvNode   = (NT == PV || NT == Root || NT == SplitPointPV || NT == SplitPointRoot);
    const bool SpNode   = (NT == SplitPointPV || NT == SplitPointNonPV || NT == SplitPointRoot);
    const bool RootNode = (NT == Root || NT == SplitPointRoot);

#else
      // Step 14. Make the move
      pos.do_move(move, st, ci, givesCheck);
#endif

      // Step 15. Reduced depth search (LMR). If the move fails high will be
      // re-searched at full depth.
      if (    depth > 3 * ONE_PLY
          && !pvMove
          && !captureOrPromotion
          && !dangerous
          &&  ss->killers[0] != move
          &&  ss->killers[1] != move)
      {
          ss->reduction = reduction<PvNode>(depth, moveCount);
          Depth d = std::max(newDepth - ss->reduction, ONE_PLY);
          alpha = SpNode ? sp->alpha : alpha;

          value = -search<NonPV>(pos, ss+1, -(alpha+1), -alpha, d);

          doFullDepthSearch = (value > alpha && ss->reduction != DEPTH_ZERO);
          ss->reduction = DEPTH_ZERO;
      }
      else
          doFullDepthSearch = !pvMove;

      // Step 16. Full depth search, when LMR is skipped or fails high
      if (doFullDepthSearch)
      {
          alpha = SpNode ? sp->alpha : alpha;
          value = newDepth < ONE_PLY ?
                          givesCheck ? -qsearch<NonPV,  true>(pos, ss+1, -(alpha+1), -alpha, DEPTH_ZERO)
                                     : -qsearch<NonPV, false>(pos, ss+1, -(alpha+1), -alpha, DEPTH_ZERO)
                                     : - search<NonPV>(pos, ss+1, -(alpha+1), -alpha, newDepth);
      }

      // Only for PV nodes do a full PV search on the first move or after a fail
      // high, in the latter case search only if value < beta, otherwise let the
      // parent node to fail low with value <= alpha and to try another move.
      if (PvNode && (pvMove || (value > alpha && (RootNode || value < beta))))
          value = newDepth < ONE_PLY ?
                          givesCheck ? -qsearch<PV,  true>(pos, ss+1, -beta, -alpha, DEPTH_ZERO)
                                     : -qsearch<PV, false>(pos, ss+1, -beta, -alpha, DEPTH_ZERO)
                                     : - search<PV>(pos, ss+1, -beta, -alpha, newDepth);

#ifdef GPSFISH
      --pos.eval;
      } );
#else
      // Step 17. Undo move
      pos.undo_move(move);
#endif

      assert(value > -VALUE_INFINITE && value < VALUE_INFINITE);

      // Step 18. Check for new best move
      if (SpNode)
      {
          sp->mutex.lock();
          bestValue = sp->bestValue;
          alpha = sp->alpha;
      }

      // Finished searching the move. If Signals.stop is true, the search
      // was aborted because the user interrupted the search or because we
      // ran out of time. In this case, the return value of the search cannot
      // be trusted, and we don't update the best move and/or PV.
      if (Signals.stop || thisThread->cutoff_occurred())
          return value; // To avoid returning VALUE_INFINITE

      if (RootNode)
      {
          RootMove& rm = *std::find(RootMoves.begin(), RootMoves.end(), move);

          // PV move or new best move ?
          if (pvMove || value > alpha)
          {
              rm.score = value;
              rm.extract_pv_from_tt(pos);

              // We record how often the best move has been changed in each
              // iteration. This information is used for time management: When
              // the best move changes frequently, we allocate some more time.
              if (!pvMove)
                  BestMoveChanges++;

#if 0 //def GPSFISH
              if (depth >= 5*ONE_PLY
                      && (!isPvMove || current_search_time() >= 5000))
                  cout << "info"
                      << depth_to_uci(depth)
                      << score_to_uci(rm->score, alpha, beta)
                      << speed_to_uci(pos.nodes_searched())
                      << pv_to_uci(&rm->pv[0], 0 + 1, false) << endl;
#endif

          }
          else
              // All other moves but the PV are set to the lowest value, this
              // is not a problem when sorting becuase sort is stable and move
              // position in the list is preserved, just the PV is pushed up.
              rm.score = -VALUE_INFINITE;
      }

      if (value > bestValue)
      {
          bestValue = SpNode ? sp->bestValue = value : value;

          if (value > alpha)
          {
              bestMove = SpNode ? sp->bestMove = move : move;

              if (PvNode && value < beta) // Update alpha! Always alpha < beta
                  alpha = SpNode ? sp->alpha = value : value;
              else
              {
                  assert(value >= beta); // Fail high

                  if (SpNode)
                      sp->cutoff = true;

                  break;
              }
          }
      }

      // Step 19. Check for splitting the search
      if (   !SpNode
          &&  depth >= Threads.minimumSplitDepth
          &&  Threads.slave_available(thisThread))
      {
          assert(bestValue < beta);

          bestValue = Threads.split<FakeSplit>(pos, ss, alpha, beta, bestValue, &bestMove,
                                               depth, threatMove, moveCount, mp, NT);
          if (bestValue >= beta)
              break;
      }
    }

    if (SpNode)
        return bestValue;

    // Step 20. Check for mate and stalemate
    // All legal moves have been searched and if there are no legal moves, it
    // must be mate or stalemate. Note that we can have a false positive in
    // case of Signals.stop or thread.cutoff_occurred() are set, but this is
    // harmless because return value is discarded anyhow in the parent nodes.
    // If we are in a singular extension search then return a fail low score.
    // A split node has at least one move, the one tried before to be splitted.
    if (!moveCount)
#ifdef GPSFISH
        return  (excludedMove != MOVE_NONE) ? alpha
              : (inCheck ? (move_is_pawn_drop((ss-1)->currentMove) ? mate_in(ss->ply) : mated_in(ss->ply) ) : VALUE_DRAW); // XXX : checking checkmate by pawn drop
#else
        return  excludedMove ? alpha
              : inCheck ? mated_in(ss->ply) : DrawValue[pos.side_to_move()];
#endif

    // If we have pruned all the moves without searching return a fail-low score
    if (bestValue == -VALUE_INFINITE)
    {
        assert(!playedMoveCount);

        bestValue = alpha;
    }

    if (bestValue >= beta) // Failed high
    {
        TT.store(posKey, value_to_tt(bestValue, ss->ply), BOUND_LOWER, depth,
                 bestMove, ss->staticEval, ss->evalMargin);

        if (!pos.is_capture_or_promotion(bestMove) && !inCheck)
        {
            if (bestMove != ss->killers[0])
            {
                ss->killers[1] = ss->killers[0];
                ss->killers[0] = bestMove;
            }

            // Increase history value of the cut-off move
            Value bonus = Value(int(depth) * int(depth));
            H.add(pos.piece_moved(bestMove), to_sq(bestMove), bonus);

            // Decrease history of all the other played non-capture moves
            for (int i = 0; i < playedMoveCount - 1; i++)
            {
                Move m = movesSearched[i];
                H.add(pos.piece_moved(m), to_sq(m), -bonus);
            }
        }
    }
    else // Failed low or PV search
        TT.store(posKey, value_to_tt(bestValue, ss->ply),
                 PvNode && bestMove != MOVE_NONE ? BOUND_EXACT : BOUND_UPPER,
                 depth, bestMove, ss->staticEval, ss->evalMargin);

    assert(bestValue > -VALUE_INFINITE && bestValue < VALUE_INFINITE);

    return bestValue;
  }


  // qsearch() is the quiescence search function, which is called by the main
  // search function when the remaining depth is zero (or, to be more precise,
  // less than ONE_PLY).

  template <NodeType NT, bool InCheck>
  Value qsearch(Position& pos, Stack* ss, Value alpha, Value beta, Depth depth) {

    const bool PvNode = (NT == PV);

    assert(NT == PV || NT == NonPV);
    assert(InCheck == !!pos.checkers());
    assert(alpha >= -VALUE_INFINITE && alpha < beta && beta <= VALUE_INFINITE);
    assert(PvNode || (alpha == beta - 1));
    assert(depth <= DEPTH_ZERO);

    StateInfo st;
    const TTEntry* tte;
    Key posKey;
    Move ttMove, move, bestMove;
    Value bestValue, value, ttValue, futilityValue, futilityBase, oldAlpha;
#ifdef GPSFISH
    bool givesCheck, evasionPrunable;
#else
    bool givesCheck, enoughMaterial, evasionPrunable;
#endif
    Depth ttDepth;

    // To flag BOUND_EXACT a node with eval above alpha and no available moves
    if (PvNode)
        oldAlpha = alpha;

    ss->currentMove = bestMove = MOVE_NONE;
    ss->ply = (ss-1)->ply + 1;

    // Check for an instant draw or maximum ply reached
    if (pos.is_draw<false, false>() || ss->ply > MAX_PLY)
        return DrawValue[pos.side_to_move()];

#ifdef GPSFISH
    if(can_capture_king(pos)){
        return mate_in(0);
    }
    if(!pos.osl_state.inCheck()
            && ImmediateCheckmate::hasCheckmateMove
            (pos.side_to_move(),pos.osl_state,bestMove)) {
        return mate_in(ss->ply);
    }
#endif

    // Transposition table lookup. At PV nodes, we don't use the TT for
    // pruning, but only for move ordering.
    posKey = pos.key();
    tte = TT.probe(posKey);
#ifdef GPSFISH
    ttMove = tte ? tte->move(pos) : MOVE_NONE;
#else
    ttMove = tte ? tte->move() : MOVE_NONE;
#endif
    ttValue = tte ? value_from_tt(tte->value(),ss->ply) : VALUE_NONE;

    // Decide whether or not to include checks, this fixes also the type of
    // TT entry depth that we are going to use. Note that in qsearch we use
    // only two types of depth in TT: DEPTH_QS_CHECKS or DEPTH_QS_NO_CHECKS.
    ttDepth = InCheck || depth >= DEPTH_QS_CHECKS ? DEPTH_QS_CHECKS
                                                  : DEPTH_QS_NO_CHECKS;
    if (   tte
        && tte->depth() >= ttDepth
        && ttValue != VALUE_NONE // Only in case of TT access race
        && (           PvNode ?  tte->type() == BOUND_EXACT
            : ttValue >= beta ? (tte->type() & BOUND_LOWER)
                              : (tte->type() & BOUND_UPPER)))
    {
        ss->currentMove = ttMove; // Can be MOVE_NONE
        return ttValue;
    }

    // Evaluate the position statically
    if (InCheck)
    {
        ss->staticEval = ss->evalMargin = VALUE_NONE;
        bestValue = futilityBase = -VALUE_INFINITE;
#ifndef GPSFISH
        enoughMaterial = false;
#endif
    }
    else
    {
        if (tte)
        {
            // Never assume anything on values stored in TT
            if (  (ss->staticEval = bestValue = tte->static_value()) == VALUE_NONE
                ||(ss->evalMargin = tte->static_value_margin()) == VALUE_NONE)
                ss->staticEval = bestValue = evaluate(pos, ss->evalMargin);
        }
        else
            ss->staticEval = bestValue = evaluate(pos, ss->evalMargin);

        // Stand pat. Return immediately if static value is at least beta
        if (bestValue >= beta)
        {
            if (!tte)
                TT.store(pos.key(), value_to_tt(bestValue, ss->ply), BOUND_LOWER,
                         DEPTH_NONE, MOVE_NONE, ss->staticEval, ss->evalMargin);

            return bestValue;
        }

        if (PvNode && bestValue > alpha)
            alpha = bestValue;

        futilityBase = ss->staticEval + ss->evalMargin + Value(128);
#ifndef GPSFISH
        enoughMaterial = pos.non_pawn_material(pos.side_to_move()) > RookValueMg;
#endif
    }

    // Initialize a MovePicker object for the current position, and prepare
    // to search the moves. Because the depth is <= 0 here, only captures,
    // queen promotions and checks (only if depth >= DEPTH_QS_CHECKS) will
    // be generated.
    MovePicker mp(pos, ttMove, depth, H, to_sq((ss-1)->currentMove));
    CheckInfo ci(pos);

    // Loop through the moves until no moves remain or a beta cutoff occurs
    while ((move = mp.next_move<false>()) != MOVE_NONE)
    {
      assert(is_ok(move));

#ifdef MOVE_STACK_REJECTIONS
      if(move_stack_rejections_probe(move,pos,ss,alpha)) continue;
#endif

      givesCheck = pos.move_gives_check(move, ci);

      // Futility pruning
      if (   !PvNode
          && !InCheck
          && !givesCheck
          &&  move != ttMove
#ifndef GPSFISH
          &&  enoughMaterial
          &&  type_of(move) != PROMOTION
          && !pos.is_passed_pawn_push(move))
#endif
         )
      {
#ifdef GPSFISH
          futilityValue =  futilityBase
                         + PieceValue[EG][pos.piece_on(to_sq(move))]
                         + (type_of(move) == PROMOTION ? promote_value_of_piece_on(pos.piece_on(from_sq(move))) : VALUE_ZERO);
#else
          futilityValue =  futilityBase
                         + PieceValue[EG][pos.piece_on(to_sq(move))]
                         + (type_of(move) == ENPASSANT ? PawnValueEg : VALUE_ZERO);
#endif

          if (futilityValue < beta)
          {
              bestValue = std::max(bestValue, futilityValue);
              continue;
          }

          // Prune moves with negative or equal SEE
          if (   futilityBase < beta
              && depth < DEPTH_ZERO
              && pos.see(move) <= 0)
          {
              bestValue = std::max(bestValue, futilityBase);
              continue;
          }
      }

      // Detect non-capture evasions that are candidate to be pruned
      evasionPrunable =   !PvNode
                       &&  InCheck
                       &&  bestValue > VALUE_MATED_IN_MAX_PLY
                       && !pos.is_capture(move)
#ifndef GPSFISH
                       && !pos.can_castle(pos.side_to_move())
#endif
                       ;

      // Don't search moves with negative SEE values
      if (   !PvNode
          && (!InCheck || evasionPrunable)
          &&  move != ttMove
#ifndef GPSFISH
          &&  type_of(move) != PROMOTION
#endif
          &&  pos.see_sign(move) < 0)
          continue;

      // Don't search useless checks
      if (   !PvNode
          && !InCheck
          &&  givesCheck
          &&  move != ttMove
          && !pos.is_capture_or_promotion(move)
          &&  ss->staticEval + PawnValueMg / 4 < beta
          && !check_is_dangerous(pos, move, futilityBase, beta))
          continue;

      // Check for legality only before to do the move
      if (!pos.pl_move_is_legal(move, ci.pinned))
          continue;

      ss->currentMove = move;

      // Make and search the move
#ifdef GPSFISH
      pos.do_undo_move(move,st,
              [&](osl::Square){
              assert(pos.is_ok());
              *(pos.eval+1)= *(pos.eval);
              pos.eval++;
              pos.eval->update(pos.osl_state,move);
              assert(pos.eval_is_ok());
#else
      pos.do_move(move, st, ci, givesCheck);
#endif
      value = givesCheck ? -qsearch<NT,  true>(pos, ss+1, -beta, -alpha, depth - ONE_PLY)
                         : -qsearch<NT, false>(pos, ss+1, -beta, -alpha, depth - ONE_PLY);
#ifdef GPSFISH
      --pos.eval;
      }
      );
#else
      pos.undo_move(move);
#endif

      assert(value > -VALUE_INFINITE && value < VALUE_INFINITE);

      // Check for new best move
      if (value > bestValue)
      {
          bestValue = value;

          if (value > alpha)
          {
              if (PvNode && value < beta) // Update alpha here! Always alpha < beta
              {
                  alpha = value;
                  bestMove = move;
              }
              else // Fail high
              {
                  TT.store(posKey, value_to_tt(value, ss->ply), BOUND_LOWER,
                           ttDepth, move, ss->staticEval, ss->evalMargin);

                  return value;
              }
          }
       }
    }

#ifdef GPSFISH_CHECKMATE3_QUIESCE
    if (bestValue < beta && depth >= DEPTH_QS_CHECKS
            && (!(ss-1)->currentMove.isNormal()
                || (ss-1)->currentMove.ptype() == osl::KING)) {
        osl::checkmate::King8Info king8=pos.osl_state.king8Info(alt(pos.side_to_move()));
        assert(king8.uint64Value() == osl::checkmate::King8Info::make(pos.side_to_move(), pos.osl_state).uint64Value());
        bool in_danger = king8.dropCandidate() | king8.moveCandidate2();
        if (in_danger) {
            osl::checkmate::FixedDepthSearcher solver(pos.osl_state);
            if (solver.hasCheckmateMoveOfTurn(2,bestMove).isCheckmateSuccess()) {
                return mate_in(ss->ply+2);;
            }
        }
    }
#endif

    // All legal moves have been searched. A special case: If we're in check
    // and no legal moves were found, it is checkmate.
    if (InCheck && bestValue == -VALUE_INFINITE)
#ifdef GPSFISH
        return (move_is_pawn_drop((ss-1)->currentMove) ? mate_in(ss->ply) : mated_in(ss->ply)); // Plies to mate from the root
#else
        return mated_in(ss->ply); // Plies to mate from the root
#endif

    TT.store(posKey, value_to_tt(bestValue, ss->ply),
             PvNode && bestValue > oldAlpha ? BOUND_EXACT : BOUND_UPPER,
             ttDepth, bestMove, ss->staticEval, ss->evalMargin);

    assert(bestValue > -VALUE_INFINITE && bestValue < VALUE_INFINITE);

    return bestValue;
  }


  // value_to_tt() adjusts a mate score from "plies to mate from the root" to
  // "plies to mate from the current position". Non-mate scores are unchanged.
  // The function is called before storing a value to the transposition table.

  Value value_to_tt(Value v, int ply) {

    assert(v != VALUE_NONE);

    return  v >= VALUE_MATE_IN_MAX_PLY  ? v + ply
          : v <= VALUE_MATED_IN_MAX_PLY ? v - ply : v;
  }


  // value_from_tt() is the inverse of value_to_tt(): It adjusts a mate score
  // from the transposition table (where refers to the plies to mate/be mated
  // from current position) to "plies to mate/be mated from the root".

  Value value_from_tt(Value v, int ply) {

    return  v == VALUE_NONE             ? VALUE_NONE
          : v >= VALUE_MATE_IN_MAX_PLY  ? v - ply
          : v <= VALUE_MATED_IN_MAX_PLY ? v + ply : v;
  }


  // check_is_dangerous() tests if a checking move can be pruned in qsearch()

  bool check_is_dangerous(Position& pos, Move move, Value futilityBase, Value beta)
  {
#ifdef GPSFISH
    return false;
#else

    Piece pc = pos.piece_moved(move);
    Square from = from_sq(move);
    Square to = to_sq(move);
    Color them = ~pos.side_to_move();
    Square ksq = pos.king_square(them);
    Bitboard enemies = pos.pieces(them);
    Bitboard kingAtt = pos.attacks_from<KING>(ksq);
    Bitboard occ = pos.pieces() ^ from ^ ksq;
    Bitboard oldAtt = pos.attacks_from(pc, from, occ);
    Bitboard newAtt = pos.attacks_from(pc, to, occ);

    // Checks which give opponent's king at most one escape square are dangerous
    if (!more_than_one(kingAtt & ~(enemies | newAtt | to)))
        return true;

    // Queen contact check is very dangerous
    if (type_of(pc) == QUEEN && (kingAtt & to))
        return true;

    // Creating new double threats with checks is dangerous
    Bitboard b = (enemies ^ ksq) & newAtt & ~oldAtt;
    while (b)
    {
        // Note that here we generate illegal "double move"!
        if (futilityBase + PieceValue[EG][pos.piece_on(pop_lsb(&b))] >= beta)
            return true;
    }

    return false;
#endif
  }


  // prevents_move() tests whether a move (first) is able to defend against an
  // opponent's move (second). In this case will not be pruned. Normally the
  // second move is the threat move (the best move returned from a null search
  // that fails low).

  bool prevents_move(const Position& pos, Move first, Move second) {

    assert(is_ok(first));
    assert(is_ok(second));

    Square m1from = from_sq(first);
    Square m2from = from_sq(second);
    Square m1to = to_sq(first);
    Square m2to = to_sq(second);

    // Don't prune moves of the threatened piece
    if (m1from == m2to)
        return true;

    // If the threatened piece has value less than or equal to the value of the
    // threat piece, don't prune moves which defend it.
    if (    pos.is_capture(second)
        && (   PieceValue[MG][pos.piece_on(m2from)] >= PieceValue[MG][pos.piece_on(m2to)]
#ifdef GPSFISH
            || type_of(pos.piece_on(m2from)) == osl::KING))
#else
            || type_of(pos.piece_on(m2from)) == KING))
#endif
    {
#ifdef GPSFISH
        if( pos.osl_state.hasEffectIf(first.ptypeO(), first.to(), m2to) )
            return true;
#else
        // Update occupancy as if the piece and the threat are moving
        Bitboard occ = pos.pieces() ^ m1from ^ m1to ^ m2from;
        Piece piece = pos.piece_on(m1from);

        // The moved piece attacks the square 'm2to' ?
        if (pos.attacks_from(piece, m1to, occ) & m2to)
            return true;

        // Scan for possible X-ray attackers behind the moved piece
        Bitboard xray =  (attacks_bb<  ROOK>(m2to, occ) & pos.pieces(color_of(piece), QUEEN, ROOK))
                       | (attacks_bb<BISHOP>(m2to, occ) & pos.pieces(color_of(piece), QUEEN, BISHOP));

        // Verify attackers are triggered by our move and not already existing
        if (xray && (xray ^ (xray & pos.attacks_from<QUEEN>(m2to))))
            return true;
#endif
    }

    // Don't prune safe moves which block the threat path
#ifdef GPSFISH
    if (   !m2from.isPieceStand() // XXX : should remove this ?
        && Board_Table.isBetweenSafe(m1to,m2from,m2to)
        && pos.see_sign(first) >= 0)
#else
    if ((between_bb(m2from, m2to) & m1to) && pos.see_sign(first) >= 0)
#endif
        return true;

    return false;
  }


  // When playing with strength handicap choose best move among the MultiPV set
  // using a statistical rule dependent on 'level'. Idea by Heinz van Saanen.

  Move Skill::pick_move() {

    static RKISS rk;

    // PRNG sequence should be not deterministic
    for (int i = Time::now() % 50; i > 0; i--)
        rk.rand<unsigned>();

    // RootMoves are already sorted by score in descending order
    int variance = std::min(RootMoves[0].score - RootMoves[PVSize - 1].score, PawnValueMg);
    int weakness = 120 - 2 * level;
    int max_s = -VALUE_INFINITE;
    best = MOVE_NONE;

    // Choose best move. For each move score we add two terms both dependent on
    // weakness, one deterministic and bigger for weaker moves, and one random,
    // then we choose the move with the resulting highest score.
    for (size_t i = 0; i < PVSize; i++)
    {
        int s = RootMoves[i].score;

        // Don't allow crazy blunders even at very low skills
        if (i > 0 && RootMoves[i-1].score > s + 2 * PawnValueMg)
            break;

        // This is our magic formula
        s += (  weakness * int(RootMoves[0].score - s)
              + variance * (rk.rand<unsigned>() % weakness)) / 128;

        if (s > max_s)
        {
            max_s = s;
            best = RootMoves[i].pv[0];
        }
    }
    return best;
  }


  // uci_pv() formats PV information according to UCI protocol. UCI requires
  // to send all the PV lines also if are still to be searched and so refer to
  // the previous search score.

  string uci_pv(const Position& pos, int depth, Value alpha, Value beta) {

    std::stringstream s;
    Time::point elaspsed = Time::now() - SearchTime + 1;
    size_t uciPVSize = std::min((size_t)Options["MultiPV"], RootMoves.size());
    int selDepth = 0;

    for (size_t i = 0; i < Threads.size(); i++)
        if (Threads[i].maxPly > selDepth)
            selDepth = Threads[i].maxPly;

    for (size_t i = 0; i < uciPVSize; i++)
    {
        bool updated = (i <= PVIdx);

        if (depth == 1 && !updated)
            continue;

        int d   = updated ? depth : depth - 1;
        Value v = updated ? RootMoves[i].score : RootMoves[i].prevScore;

        if (s.rdbuf()->in_avail()) // Not at first line
            s << "\n";

        s << "info depth " << d
          << " seldepth "  << selDepth
          << " score "     << (i == PVIdx ? score_to_uci(v, alpha, beta) : score_to_uci(v))
          << " nodes "     << pos.nodes_searched()
          << " nps "       << pos.nodes_searched() * 1000 / elaspsed
#ifdef GPSFISH
          //<< " time "      << (t > 0 ? t : 1)
          << " time "      << elaspsed
          << " hashfull "  << TT.get_hashfull()
#else
          << " time "      << elaspsed
          << " multipv "   << i + 1
#endif
          << " pv";

        for (size_t j = 0; RootMoves[i].pv[j] != MOVE_NONE; j++)
            s <<  " " << move_to_uci(RootMoves[i].pv[j], pos.is_chess960());
    }

    return s.str();
  }

} // namespace


/// RootMove::extract_pv_from_tt() builds a PV by adding moves from the TT table.
/// We consider also failing high nodes and not only BOUND_EXACT nodes so to
/// allow to always have a ponder move even when we fail high at root, and a
/// long PV to print that is important for position analysis.

#ifdef GPSFISH
void RootMove::extract_pv_from_tt_rec(Position& pos,int ply) {
  TTEntry* tte;

  if (   (tte = TT.probe(pos.key())) != NULL
          && tte->move(pos) != MOVE_NONE
          && pos.is_pseudo_legal(tte->move(pos))
          && pos.pl_move_is_legal(tte->move(pos), pos.pinned_pieces())
          && ply < MAX_PLY
          && (!pos.is_draw<true,true>() || ply < 2))
  {
      pv.push_back(tte->move(pos));
      StateInfo st;
      pos.do_undo_move(tte->move(pos),st,
              [&](osl::Square){
              assert(pos.is_ok());
              extract_pv_from_tt_rec(pos,ply+1);
      } );
  }

  pv.push_back(MOVE_NONE);
}
#endif

void RootMove::extract_pv_from_tt(Position& pos) {

#ifndef GPSFISH
  StateInfo state[MAX_PLY_PLUS_2], *st = state;
  TTEntry* tte;
  int ply = 0;
#endif
  Move m = pv[0];

  pv.clear();
#ifdef GPSFISH
  pv.push_back(m);

  StateInfo st;
  pos.do_undo_move(pv[0],st,
          [&](osl::Square){
          assert(pos.is_ok());
          extract_pv_from_tt_rec(pos,1);
          } );
#else

  do {
      pv.push_back(m);

      assert(MoveList<LEGAL>(pos).contains(pv[ply]));

      pos.do_move(pv[ply++], *st++);
      tte = TT.probe(pos.key());

  } while (   tte
           && pos.is_pseudo_legal(m = tte->move()) // Local copy, TT could change
           && pos.pl_move_is_legal(m, pos.pinned_pieces())
           && ply < MAX_PLY
           && (!pos.is_draw<true, true>() || ply < 2));

  pv.push_back(MOVE_NONE); // Must be zero-terminating

  while (ply) pos.undo_move(pv[--ply]);
#endif
}


/// RootMove::insert_pv_in_tt() is called at the end of a search iteration, and
/// inserts the PV back into the TT. This makes sure the old PV moves are searched
/// first, even if the old TT entries have been overwritten.

#ifdef GPSFISH
void RootMove::insert_pv_in_tt_rec(Position& pos,int ply) {
  TTEntry* tte;
  Key k;

  tte = TT.probe(pos.key());

  if (!tte || tte->move(pos) != pv[ply]) // Don't overwrite correct entries
      TT.store(pos.key(), VALUE_NONE, BOUND_NONE, DEPTH_NONE, pv[ply], VALUE_NONE, VALUE_NONE);

  if (pv[ply+1] != MOVE_NONE) {
      StateInfo st;
      pos.do_undo_move(pv[ply],st,
              [&](osl::Square){
              assert(pos.is_ok());
              *(pos.eval+1)= *(pos.eval);
              pos.eval++;
              pos.eval->update(pos.osl_state,pv[ply]);
              insert_pv_in_tt_rec(pos,ply+1);
              --pos.eval;
      } );
  }
}
#endif

void RootMove::insert_pv_in_tt(Position& pos) {

#ifdef GPSFISH
  insert_pv_in_tt_rec(pos,0);
#else

  StateInfo state[MAX_PLY_PLUS_2], *st = state;
  TTEntry* tte;
  int ply = 0;

  do {
      tte = TT.probe(pos.key());

      if (!tte || tte->move() != pv[ply]) // Don't overwrite correct entries
          TT.store(pos.key(), VALUE_NONE, BOUND_NONE, DEPTH_NONE, pv[ply], VALUE_NONE, VALUE_NONE);

      assert(MoveList<LEGAL>(pos).contains(pv[ply]));

      pos.do_move(pv[ply++], *st++);

  } while (pv[ply] != MOVE_NONE);

  while (ply) pos.undo_move(pv[--ply]);
#endif
}

#ifdef GPSFISH
inline bool single_bit(uint64_t b) {
  return !(b & (b - 1));
}
#endif

/// Thread::idle_loop() is where the thread is parked when it has no work to do

void Thread::idle_loop() {

  // Pointer 'this_sp' is not null only if we are called from split(), and not
  // at the thread creation. So it means we are the split point's master.
  const SplitPoint* this_sp = splitPointsSize ? activeSplitPoint : NULL;

  assert(!this_sp || (this_sp->master == this && searching));

  // If this thread is the master of a split point and all slaves have finished
  // their work at this split point, return from the idle loop.
  while (!this_sp || this_sp->slavesMask)
  {
      // If we are not searching, wait for a condition to be signaled instead of
      // wasting CPU time polling for work.
      while ((!searching && Threads.sleepWhileIdle) || exit)
      {
          if (exit)
          {
              assert(!this_sp);
              return;
          }

          // Grab the lock to avoid races with Thread::notify_one()
          mutex.lock();

          // If we are master and all slaves have finished then exit idle_loop
          if (this_sp && !this_sp->slavesMask)
          {
              mutex.unlock();
              break;
          }

          // Do sleep after retesting sleep conditions under lock protection, in
          // particular we need to avoid a deadlock in case a master thread has,
          // in the meanwhile, allocated us and sent the notify_one() call before
          // we had the chance to grab the lock.
          if (!searching && !exit)
              sleepCondition.wait(mutex);

          mutex.unlock();
      }

      // If this thread has been assigned work, launch a search
      if (searching)
      {
          assert(!exit);

          Threads.mutex.lock();

          assert(searching);
<<<<<<< HEAD

          // Copy split point position and search stack and call search()
#ifdef MOVE_STACK_REJECTIONS
          SearchStack ss_base[MAX_PLY_PLUS_2];
          SplitPoint* tsp = threads[threadID].splitPoint;
          Position pos(*tsp->pos, threadID);
          int ply=tsp->ss->ply;
          assert(0< ply && ply+3<MAX_PLY_PLUS_2);
          for(int i=0;i<ply-1;i++)
              ss_base[i].currentMove=(tsp->ss-ply+i)->currentMove;
          SearchStack *ss= &ss_base[ply-1];
#else
          SplitPoint* sp = curSplitPoint;
=======
          SplitPoint* sp = activeSplitPoint;
>>>>>>> 62b32a47

          Threads.mutex.unlock();

          Stack ss[MAX_PLY_PLUS_2];
          Position pos(*sp->pos, this);
#endif

          memcpy(ss, sp->ss - 1, 4 * sizeof(Stack));
          (ss+1)->sp = sp;

#ifdef GPSFISH
          uint64_t es_base[(MAX_PLY_PLUS_2*sizeof(eval_t)+sizeof(uint64_t)-1)/sizeof(uint64_t)];
          eval_t *es=(eval_t *)&es_base[0];
          assert(sp->pos->eval);
          es[0]= *(sp->pos->eval);
          pos.eval= &es[0];
#endif

          sp->mutex.lock();

          assert(sp->slavesPositions[idx] == NULL);

          sp->slavesPositions[idx] = &pos;

          switch (sp->nodeType) {
          case Root:
              search<SplitPointRoot>(pos, ss+1, sp->alpha, sp->beta, sp->depth);
              break;
          case PV:
              search<SplitPointPV>(pos, ss+1, sp->alpha, sp->beta, sp->depth);
              break;
          case NonPV:
              search<SplitPointNonPV>(pos, ss+1, sp->alpha, sp->beta, sp->depth);
              break;
          default:
              assert(false);
          }

          assert(searching);

          searching = false;
          sp->slavesPositions[idx] = NULL;
          sp->slavesMask &= ~(1ULL << idx);
          sp->nodes += pos.nodes_searched();

          // Wake up master thread so to allow it to return from the idle loop
          // in case we are the last slave of the split point.
          if (    Threads.sleepWhileIdle
              &&  this != sp->master
              && !sp->slavesMask)
          {
              assert(!sp->master->searching);
              sp->master->notify_one();
          }

          // After releasing the lock we cannot access anymore any SplitPoint
          // related data in a safe way becuase it could have been released under
          // our feet by the sp master. Also accessing other Thread objects is
          // unsafe because if we are exiting there is a chance are already freed.
          sp->mutex.unlock();
      }
  }
}

#ifdef GPSFISHONE
void do_checkmate(Position& pos, int mateTime){
    sync_cout << "checkmate notimplemented";
    return;
}
#else
void do_checkmate(Position& pos, int mateTime){
    Signals.stop=false;
    osl::state::NumEffectState state(pos.osl_state);
#if (! defined ALLOW_KING_ABSENCE)
    if (state.kingSquare(state.turn()).isPieceStand()) {
        sync_cout << "checkmate notimplemented";
        return;
    }
#endif
    osl::checkmate::DfpnTable table(state.turn());
    const osl::PathEncoding path(state.turn());
    osl::Move checkmate_move;
    osl::stl::vector<osl::Move> pv;
    osl::checkmate::ProofDisproof result;
    osl::checkmate::Dfpn dfpn;
    dfpn.setTable(&table);
    double seconds=(double)mateTime/1000.0;
    osl::misc::MilliSeconds start = osl::misc::MilliSeconds::now();
    size_t step = 100000, total = 0;
    double scale = 1.0;
    for (size_t limit = step; true; limit = static_cast<size_t>(step*scale)) {
        result = dfpn.
            hasCheckmateMove(state, osl::hash::HashKey(state), path, limit, checkmate_move, Move(), &pv);
        double elapsed = start.elapsedSeconds();
        double memory = osl::OslConfig::memoryUseRatio();
        uint64_t node_count = dfpn.nodeCount();
        sync_cout << "info time " << static_cast<int>(elapsed*1000) << "nodes " << total+node_count
                  << "nps %d " << static_cast<int>(node_count/elapsed) << "hashfull " << static_cast<int>(memory*1000) << sync_endl;
        //poll(pos);
        if (result.isFinal() || elapsed >= seconds || memory > 0.9 || Signals.stop)
            break;
        total += limit;
        // estimate: total * std::min(seconds/elapsed, 1.0/memory)
        // next: (estimate - total) / 2 + total
        scale = (total * std::min(seconds/elapsed, 1.0/memory) - total) / 2.0 / step;
        scale = std::max(std::min(16.0, scale), 0.1);
    }
    if (! result.isFinal()) {
        sync_cout << "checkmate timeout\n";
        return;
    }
    if (! result.isCheckmateSuccess()) {
        sync_cout << "checkmate nomate\n";
        return;
    }
    std::string msg = "checkmate";
    for (size_t i=0; i<pv.size(); ++i)
        msg += " " + move_to_uci(pv[i],false);
    sync_cout << msg << sync_endl;
}
#endif

#ifdef GPSFISH
void show_tree(Position &pos){
    show_tree_rec(pos);
}
#endif

/// check_time() is called by the timer thread when the timer triggers. It is
/// used to print debug info and, more important, to detect when we are out of
/// available time and so stop the search.

void check_time() {

  static Time::point lastInfoTime = Time::now();
  int64_t nodes = 0; // Workaround silly 'uninitialized' gcc warning

  if (Time::now() - lastInfoTime >= 1000)
  {
      lastInfoTime = Time::now();
      dbg_print();
  }

  if (Limits.ponder)
      return;

  if (Limits.nodes)
  {
      Threads.mutex.lock();

      nodes = RootPos.nodes_searched();

      // Loop across all split points and sum accumulated SplitPoint nodes plus
      // all the currently active slaves positions.
      for (size_t i = 0; i < Threads.size(); i++)
          for (int j = 0; j < Threads[i].splitPointsSize; j++)
          {
              SplitPoint& sp = Threads[i].splitPoints[j];

              sp.mutex.lock();

              nodes += sp.nodes;
              Bitboard sm = sp.slavesMask;
              while (sm)
              {
                  Position* pos = sp.slavesPositions[pop_lsb(&sm)];
                  nodes += pos ? pos->nodes_searched() : 0;
              }

              sp.mutex.unlock();
          }

      Threads.mutex.unlock();
  }

  Time::point elapsed = Time::now() - SearchTime;
  bool stillAtFirstMove =    Signals.firstRootMove
                         && !Signals.failedLowAtRoot
                         &&  elapsed > TimeMgr.available_time();

  bool noMoreTime =   elapsed > TimeMgr.maximum_time() - 2 * TimerResolution
                   || stillAtFirstMove;

  if (   (Limits.use_time_management() && noMoreTime)
      || (Limits.movetime && elapsed >= Limits.movetime)
      || (Limits.nodes && nodes >= Limits.nodes))
      Signals.stop = true;
}<|MERGE_RESOLUTION|>--- conflicted
+++ resolved
@@ -2230,7 +2230,6 @@
           Threads.mutex.lock();
 
           assert(searching);
-<<<<<<< HEAD
 
           // Copy split point position and search stack and call search()
 #ifdef MOVE_STACK_REJECTIONS
@@ -2243,10 +2242,7 @@
               ss_base[i].currentMove=(tsp->ss-ply+i)->currentMove;
           SearchStack *ss= &ss_base[ply-1];
 #else
-          SplitPoint* sp = curSplitPoint;
-=======
           SplitPoint* sp = activeSplitPoint;
->>>>>>> 62b32a47
 
           Threads.mutex.unlock();
 
