--- conflicted
+++ resolved
@@ -1593,15 +1593,7 @@
     Key posKey;
     Move ttMove, move, bestMove;
     Value bestValue, value, ttValue, futilityValue, futilityBase, oldAlpha;
-<<<<<<< HEAD
-#ifdef GPSFISH
     bool givesCheck, evasionPrunable;
-#else
-    bool givesCheck, enoughMaterial, evasionPrunable;
-#endif
-=======
-    bool givesCheck, evasionPrunable;
->>>>>>> 6960f41e
     Depth ttDepth;
 
     // To flag BOUND_EXACT a node with eval above alpha and no available moves
@@ -1658,12 +1650,6 @@
     {
         ss->staticEval = ss->evalMargin = VALUE_NONE;
         bestValue = futilityBase = -VALUE_INFINITE;
-<<<<<<< HEAD
-#ifndef GPSFISH
-        enoughMaterial = false;
-#endif
-=======
->>>>>>> 6960f41e
     }
     else
     {
@@ -1691,12 +1677,6 @@
             alpha = bestValue;
 
         futilityBase = ss->staticEval + ss->evalMargin + Value(128);
-<<<<<<< HEAD
-#ifndef GPSFISH
-        enoughMaterial = pos.non_pawn_material(pos.side_to_move()) > RookValueMg;
-#endif
-=======
->>>>>>> 6960f41e
     }
 
     // Initialize a MovePicker object for the current position, and prepare
@@ -1722,13 +1702,9 @@
           && !InCheck
           && !givesCheck
           &&  move != ttMove
-<<<<<<< HEAD
+          &&  type_of(move) != PROMOTION
 #ifndef GPSFISH
-          &&  enoughMaterial
-=======
->>>>>>> 6960f41e
-          &&  type_of(move) != PROMOTION
-          && !pos.is_passed_pawn_push(move))
+          && !pos.is_passed_pawn_push(move)
 #endif
          )
       {
