--- conflicted
+++ resolved
@@ -116,14 +116,10 @@
 
   size_t PVSize, PVIdx;
   TimeManager TimeMgr;
-<<<<<<< HEAD
-  float BestMoveChanges;
+  double BestMoveChanges;
 #ifdef GPSFISH
   osl::CArray<Value,COLOR_NB> DrawValue;
 #else
-=======
-  double BestMoveChanges;
->>>>>>> a0cc15cc
   Value DrawValue[COLOR_NB];
 #endif
   HistoryStats History;
