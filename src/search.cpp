--- conflicted
+++ resolved
@@ -265,9 +265,6 @@
   void poll(const Position& pos);
   void wait_for_stop_or_ponderhit();
 
-<<<<<<< HEAD
-#ifndef GPSFISH
-=======
   // MovePickerExt template class extends MovePicker and allows to choose at compile
   // time the proper moves source according to the type of node. In the default case
   // we simply create and use a standard MovePicker object.
@@ -305,7 +302,7 @@
     int cur;
   };
 
->>>>>>> 8173d92d
+#ifndef GPSFISH
   // Overload operator<<() to make it easier to print moves in a coordinate
   // notation compatible with UCI protocol.
   std::ostream& operator<<(std::ostream& os, Move m) {
@@ -1697,8 +1694,12 @@
               if (!isPvMove && MultiPV == 1)
                   Rml.bestMoveChanges++;
 
-<<<<<<< HEAD
-              Rml.sort_multipv(moveCount);
+              // It is critical that sorting is done with a stable algorithm
+              // becuase all the values but the first are usually set to
+              // -VALUE_INFINITE and we want to keep the same order for all
+              // the moves but the new PV that goes to head.
+              Rml.sort_first(moveCount);
+
 #ifdef GPSFISH
               if (depth >= 5*ONE_PLY
                       && (!isPvMove || current_search_time() >= 5000))
@@ -1707,13 +1708,6 @@
                           alpha, beta, 0)
                       << endl;
 #endif
-=======
-              // It is critical that sorting is done with a stable algorithm
-              // becuase all the values but the first are usually set to
-              // -VALUE_INFINITE and we want to keep the same order for all
-              // the moves but the new PV that goes to head.
-              Rml.sort_first(moveCount);
->>>>>>> 8173d92d
 
               // Update alpha. In multi-pv we don't use aspiration window, so set
               // alpha equal to minimum score among the PV lines searched so far.
