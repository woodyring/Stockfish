--- conflicted
+++ resolved
@@ -145,33 +145,6 @@
   Value refine_eval(const TTEntry* tte, Value ttValue, Value defaultEval);
   Move do_skill_level();
   string uci_pv(const Position& pos, int depth, Value alpha, Value beta);
-
-<<<<<<< HEAD
-  // is_dangerous() checks whether a move belongs to some classes of known
-  // 'dangerous' moves so that we avoid to prune it.
-  FORCE_INLINE bool is_dangerous(const Position& pos, Move m, bool captureOrPromotion) {
-
-#ifndef GPSFISH
-    // Castle move?
-    if (type_of(m) == CASTLE)
-        return true;
-
-    // Passed pawn move?
-    if (   type_of(pos.piece_moved(m)) == PAWN
-        && pos.pawn_is_passed(pos.side_to_move(), to_sq(m)))
-        return true;
-
-    // Entering a pawn endgame?
-    if (    captureOrPromotion
-        &&  type_of(pos.piece_on(to_sq(m))) != PAWN
-        &&  type_of(m) == NORMAL
-        && (  pos.non_pawn_material(WHITE) + pos.non_pawn_material(BLACK)
-            - PieceValue[Mg][pos.piece_on(to_sq(m))] == VALUE_ZERO))
-        return true;
-#endif
-
-    return false;
-  }
 
 #ifdef GPSFISH
   void show_tree_rec(Position &pos){
@@ -195,12 +168,19 @@
       }
     }
   }
-#endif
-#ifdef GPSFISH
+
   Value value_draw(Position const& pos){
     if(pos.side_to_move()==osl::BLACK) return DrawValue;
     else return -DrawValue;
   }
+
+  bool can_capture_king(Position const& pos){
+    Color us=pos.side_to_move();
+    Color them=~us;
+    const osl::Square king = pos.king_square(them);
+    return pos.osl_state.hasEffectAt(us, king);
+  }
+
 #endif
 #ifdef MOVE_STACK_REJECTIONS
   osl::container::MoveStack moveStacks[MAX_THREADS];
@@ -224,16 +204,6 @@
     return ret;
   }
 #endif
-#ifdef GPSFISH
-  bool can_capture_king(Position const& pos){
-    Color us=pos.side_to_move();
-    Color them=~us;
-    const osl::Square king = pos.king_square(them);
-    return pos.osl_state.hasEffectAt(us, king);
-  }
-#endif
-=======
->>>>>>> 46c01b50
 } // namespace
 
 
@@ -1213,6 +1183,9 @@
       ext = DEPTH_ZERO;
       captureOrPromotion = pos.is_capture_or_promotion(move);
       givesCheck = pos.move_gives_check(move, ci);
+#ifdef GPSFISH
+      dangerous =   givesCheck; // XXX : add other condition ?
+#else
       dangerous =   givesCheck
                  || pos.is_passed_pawn_push(move)
                  || type_of(move) == CASTLE
@@ -1221,6 +1194,7 @@
                      && type_of(move) == NORMAL
                      && (  pos.non_pawn_material(WHITE) + pos.non_pawn_material(BLACK)
                          - PieceValue[Mg][pos.piece_on(to_sq(move))] == VALUE_ZERO));
+#endif
 
       // Step 12. Extend checks and, in PV nodes, also dangerous moves
       if (PvNode && dangerous)
