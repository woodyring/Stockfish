--- conflicted
+++ resolved
@@ -1961,13 +1961,6 @@
 
     assert(is_ok(first));
     assert(is_ok(second));
-<<<<<<< HEAD
-    assert(!pos.is_capture_or_promotion(first));
-#ifndef GPSFISH
-    assert(!pos.is_passed_pawn_push(first));
-#endif
-=======
->>>>>>> 9d1978e2
 
     Square m1from = from_sq(first);
     Square m2from = from_sq(second);
