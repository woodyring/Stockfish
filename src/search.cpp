/*
  Stockfish, a UCI chess playing engine derived from Glaurung 2.1
  Copyright (C) 2004-2008 Tord Romstad (Glaurung author)
  Copyright (C) 2008-2010 Marco Costalba, Joona Kiiski, Tord Romstad

  Stockfish is free software: you can redistribute it and/or modify
  it under the terms of the GNU General Public License as published by
  the Free Software Foundation, either version 3 of the License, or
  (at your option) any later version.

  Stockfish is distributed in the hope that it will be useful,
  but WITHOUT ANY WARRANTY; without even the implied warranty of
  MERCHANTABILITY or FITNESS FOR A PARTICULAR PURPOSE.  See the
  GNU General Public License for more details.

  You should have received a copy of the GNU General Public License
  along with this program.  If not, see <http://www.gnu.org/licenses/>.
*/

#include <cassert>
#include <cmath>
#include <cstring>
#include <fstream>
#include <iostream>
#include <sstream>
#include <vector>

#include "book.h"
#include "evaluate.h"
#include "history.h"
#include "misc.h"
#include "move.h"
#include "movegen.h"
#include "movepick.h"
#include "search.h"
#include "timeman.h"
#include "thread.h"
#include "tt.h"
#include "ucioption.h"

#ifdef GPSFISH
#include "position.tcc"
#include "osl/boardTable.h"
using osl::Board_Table;
#include "osl/ptypeTable.h"
using osl::Ptype_Table;
#include "osl/offset32.h"
using osl::Offset32;
#include "osl/checkmate/immediateCheckmate.h"
#include "osl/checkmate/fixedDepthSearcher.h"
#include "osl/checkmate/dfpn.h"
using osl::checkmate::ImmediateCheckmate;
using std::string;
#include "osl/enter_king/enterKing.h"
#include "osl/misc/milliSeconds.h"
#include "osl/checkmate/dfpn.h"
#include "osl/checkmate/dfpnParallel.h"
#include "osl/hash/hashKey.h"
#endif
#ifdef MOVE_STACK_REJECTIONS
#include "osl/search/moveStackRejections.h"
#endif

#ifdef GPSFISH
# define GPSFISH_CHECKMATE3
# define GPSFISH_CHECKMATE3_QUIESCE
# define GPSFISH_DFPN
#endif

using std::cout;
using std::endl;

namespace {

  // Set to true to force running with one thread. Used for debugging
  const bool FakeSplit = false;

  // Different node types, used as template parameter
  enum NodeType { NonPV, PV };

  // RootMove struct is used for moves at the root of the tree. For each root
  // move, we store two scores, a node count, and a PV (really a refutation
  // in the case of moves which fail low). Value pv_score is normally set at
  // -VALUE_INFINITE for all non-pv moves, while non_pv_score is computed
  // according to the order in which moves are returned by MovePicker.
  struct RootMove {

    RootMove();
    RootMove(const RootMove& rm) { *this = rm; }
    RootMove& operator=(const RootMove& rm);

    // RootMove::operator<() is the comparison function used when
    // sorting the moves. A move m1 is considered to be better
    // than a move m2 if it has an higher pv_score, or if it has
    // equal pv_score but m1 has the higher non_pv_score. In this way
    // we are guaranteed that PV moves are always sorted as first.
    bool operator<(const RootMove& m) const {
      return pv_score != m.pv_score ? pv_score < m.pv_score
                                    : non_pv_score < m.non_pv_score;
    }

#ifdef GPSFISH
    void extract_pv_from_tt_rec(Position& pos,int ply);
#endif
    void extract_pv_from_tt(Position& pos);
#ifdef GPSFISH
    void insert_pv_in_tt_rec(Position& pos,int ply);
#endif
    void insert_pv_in_tt(Position& pos);
    std::string pv_info_to_uci(Position& pos, int depth, int selDepth,
                               Value alpha, Value beta, int pvIdx);
    int64_t nodes;
    Value pv_score;
    Value non_pv_score;
    Move pv[PLY_MAX_PLUS_2];
  };

  // RootMoveList struct is just a vector of RootMove objects,
  // with an handful of methods above the standard ones.
  struct RootMoveList : public std::vector<RootMove> {

    typedef std::vector<RootMove> Base;

    void init(Position& pos, Move searchMoves[]);
    void sort() { insertion_sort<RootMove, Base::iterator>(begin(), end()); }
    void sort_multipv(int n) { insertion_sort<RootMove, Base::iterator>(begin(), begin() + n); }

    int bestMoveChanges;
  };

  // MovePickerExt template class extends MovePicker and allows to choose at compile
  // time the proper moves source according to the type of node. In the default case
  // we simply create and use a standard MovePicker object.
  template<bool SpNode, bool Root> struct MovePickerExt : public MovePicker {

    MovePickerExt(const Position& p, Move ttm, Depth d, const History& h, SearchStack* ss, Value b)
                  : MovePicker(p, ttm, d, h, ss, b) {}

    RootMoveList::iterator rm; // Dummy, needed to compile
  };

  // In case of a SpNode we use split point's shared MovePicker object as moves source
  template<> struct MovePickerExt<true, false> : public MovePicker {

    MovePickerExt(const Position& p, Move ttm, Depth d, const History& h, SearchStack* ss, Value b)
                  : MovePicker(p, ttm, d, h, ss, b), mp(ss->sp->mp) {}

    Move get_next_move() { return mp->get_next_move(); }

    RootMoveList::iterator rm; // Dummy, needed to compile
    MovePicker* mp;
  };

  // In case of a Root node we use RootMoveList as moves source
  template<> struct MovePickerExt<false, true> : public MovePicker {

    MovePickerExt(const Position&, Move, Depth, const History&, SearchStack*, Value);
    Move get_next_move();

    RootMoveList::iterator rm;
    bool firstCall;
  };


  /// Constants

  // Lookup table to check if a Piece is a slider and its access function
#ifndef GPSFISH
  const bool Slidings[18] = { 0, 0, 0, 1, 1, 1, 0, 0, 0, 0, 0, 1, 1, 1 };
  inline bool piece_is_slider(Piece p) { return Slidings[p]; }
#endif

  // Step 6. Razoring

  // Maximum depth for razoring
  const Depth RazorDepth = 4 * ONE_PLY;

  // Dynamic razoring margin based on depth
  inline Value razor_margin(Depth d) { return Value(0x200 + 0x10 * int(d)); }

  // Maximum depth for use of dynamic threat detection when null move fails low
  const Depth ThreatDepth = 5 * ONE_PLY;

  // Step 9. Internal iterative deepening

  // Minimum depth for use of internal iterative deepening
  const Depth IIDDepth[] = { 8 * ONE_PLY, 5 * ONE_PLY };

  // At Non-PV nodes we do an internal iterative deepening search
  // when the static evaluation is bigger then beta - IIDMargin.
  const Value IIDMargin = Value(0x100);

  // Step 11. Decide the new search depth

  // Extensions. Array index 0 is used for non-PV nodes, index 1 for PV nodes
  const Depth CheckExtension[]         = { ONE_PLY / 2, ONE_PLY / 1 };
#ifndef GPSFISH
  const Depth PawnEndgameExtension[]   = { ONE_PLY / 1, ONE_PLY / 1 };
  const Depth PawnPushTo7thExtension[] = { ONE_PLY / 2, ONE_PLY / 2 };
  const Depth PassedPawnExtension[]    = {  DEPTH_ZERO, ONE_PLY / 2 };
#endif

  // Minimum depth for use of singular extension
  const Depth SingularExtensionDepth[] = { 8 * ONE_PLY, 6 * ONE_PLY };

  // Step 12. Futility pruning

  // Futility margin for quiescence search
  const Value FutilityMarginQS = Value(0x80);

  // Futility lookup tables (initialized at startup) and their access functions
  Value FutilityMargins[16][64]; // [depth][moveNumber]
  int FutilityMoveCounts[32];    // [depth]

  inline Value futility_margin(Depth d, int mn) {

    return d < 7 * ONE_PLY ? FutilityMargins[Max(d, 1)][Min(mn, 63)]
                           : 2 * VALUE_INFINITE;
  }

  inline int futility_move_count(Depth d) {

    return d < 16 * ONE_PLY ? FutilityMoveCounts[d] : MAX_MOVES;
  }

  // Step 14. Reduced search

  // Reduction lookup tables (initialized at startup) and their access function
  int8_t Reductions[2][64][64]; // [pv][depth][moveNumber]

  template <NodeType PV> inline Depth reduction(Depth d, int mn) {

    return (Depth) Reductions[PV][Min(d / ONE_PLY, 63)][Min(mn, 63)];
  }

  // Easy move margin. An easy move candidate must be at least this much
  // better than the second best move.
  const Value EasyMoveMargin = Value(0x200);


  /// Namespace variables

  // Root move list
  RootMoveList Rml;

  // MultiPV mode
  int MultiPV, UCIMultiPV;

#ifdef GPSFISH
  Value DrawValue;
#endif
  // Time management variables
  bool StopOnPonderhit, FirstRootMove, StopRequest, QuitRequest, AspirationFailLow;
  TimeManager TimeMgr;
  SearchLimits Limits;

  // Log file
  std::ofstream LogFile;

  // Skill level adjustment
  int SkillLevel;
  bool SkillLevelEnabled;

  // Node counters, used only by thread[0] but try to keep in different cache
  // lines (64 bytes each) from the heavy multi-thread read accessed variables.
  bool SendSearchedNodes;
  int NodesSincePoll;
  int NodesBetweenPolls = 30000;

  // History table
  History H;


  /// Local functions

  Move id_loop(Position& pos, Move searchMoves[], Move* ponderMove);

  template <NodeType PvNode, bool SpNode, bool Root>
  Value search(Position& pos, SearchStack* ss, Value alpha, Value beta, Depth depth);

  template <NodeType PvNode>
  Value qsearch(Position& pos, SearchStack* ss, Value alpha, Value beta, Depth depth);

  template <NodeType PvNode>
  inline Value search(Position& pos, SearchStack* ss, Value alpha, Value beta, Depth depth) {

    return depth < ONE_PLY ? qsearch<PvNode>(pos, ss, alpha, beta, DEPTH_ZERO)
                           : search<PvNode, false, false>(pos, ss, alpha, beta, depth);
  }

  template <NodeType PvNode>
  Depth extension(const Position& pos, Move m, bool captureOrPromotion, bool moveIsCheck, bool* dangerous);

  bool check_is_dangerous(Position &pos, Move move, Value futilityBase, Value beta, Value *bValue);
  bool connected_moves(const Position& pos, Move m1, Move m2);
  Value value_to_tt(Value v, int ply);
  Value value_from_tt(Value v, int ply);
  bool ok_to_use_TT(const TTEntry* tte, Depth depth, Value beta, int ply);
  bool connected_threat(const Position& pos, Move m, Move threat);
  Value refine_eval(const TTEntry* tte, Value defaultEval, int ply);
  void update_history(const Position& pos, Move move, Depth depth, Move movesSearched[], int moveCount);
  void update_gains(const Position& pos, Move move, Value before, Value after);
  void do_skill_level(Move* best, Move* ponder);

  int current_search_time(int set = 0);
  std::string value_to_uci(Value v);
  std::string speed_to_uci(int64_t nodes);
  void poll(const Position& pos);
  void wait_for_stop_or_ponderhit();

#ifndef GPSFISH
  // Overload operator<<() to make it easier to print moves in a coordinate
  // notation compatible with UCI protocol.
  std::ostream& operator<<(std::ostream& os, Move m) {

    bool chess960 = (os.iword(0) != 0); // See set960()
    return os << move_to_uci(m, chess960);
  }

  // When formatting a move for std::cout we must know if we are in Chess960
  // or not. To keep using the handy operator<<() on the move the trick is to
  // embed this flag in the stream itself. Function-like named enum set960 is
  // used as a custom manipulator and the stream internal general-purpose array,
  // accessed through ios_base::iword(), is used to pass the flag to the move's
  // operator<<() that will read it to properly format castling moves.
  enum set960 {};

  std::ostream& operator<< (std::ostream& os, const set960& f) {

    os.iword(0) = int(f);
    return os;
  }
#endif

#ifdef GPSFISH
  void show_tree_rec(Position &pos){
    TTEntry* tte;
    StateInfo st;
    if ((tte = TT.probe(pos.get_key())) != NULL){
      std::cerr << "tte->value=" << tte->value() << std::endl;
      std::cerr << "tte->type=" << tte->type() << std::endl;
      std::cerr << "tte->generation=" << tte->generation() << std::endl;
      std::cerr << "tte->depth=" << tte->depth() << std::endl;
      std::cerr << "tte->static_value=" << tte->static_value() << std::endl;
      Move m=tte->move(pos);
      int dummy;
      if(m != MOVE_NONE
              && pos.move_is_pl(m)
              && !pos.is_draw(dummy)) {
          std::cerr << "move=" << m << std::endl;
          pos.do_undo_move(m,st,
                  [&](osl::Square){ show_tree_rec(pos); }
                  );
      }
    }
  }
#endif
#ifdef GPSFISH
  Value value_draw(Position const& pos){
    if(pos.side_to_move()==osl::BLACK) return DrawValue;
    else return -DrawValue;
  }
#endif  
#ifdef MOVE_STACK_REJECTIONS
  osl::container::MoveStack moveStacks[MAX_THREADS];
  bool move_stack_rejections_probe(osl::Move m, Position const &pos,SearchStack* ss,Value alpha){
    if(DrawValue!=0) return false;
    int i=std::min(7,std::min(ss->ply,pos.pliesFromNull()+1));
    if(i<3) return false;
    osl::state::NumEffectState const& state=pos.osl_state;
    osl::container::MoveStack &moveStack=moveStacks[pos.thread()];
    moveStack.clear();
    while(--i>0) moveStack.push((ss-i)->currentMove);
    osl::Player player=m.player();
    int checkCountOfAltP=pos.continuous_check[osl::alt(player)];
    bool ret=false;
    if(m.player()==osl::BLACK){
      ret=osl::search::MoveStackRejections::probe<osl::BLACK>(state,moveStack,ss->ply,m,alpha,checkCountOfAltP);
    }
    else {
      ret=osl::search::MoveStackRejections::probe<osl::WHITE>(state,moveStack,ss->ply,m,-alpha,checkCountOfAltP);
    }
    return ret;
  }
#endif  
#ifdef GPSFISH
  bool can_capture_king(Position const& pos){
    Color us=pos.side_to_move();
    Color them=opposite_color(us);
    const osl::Square king = pos.king_square(them);
    return pos.osl_state.hasEffectAt(us, king);
  }
#endif  
} // namespace


/// init_search() is called during startup to initialize various lookup tables

void init_search() {

  int d;  // depth (ONE_PLY == 2)
  int hd; // half depth (ONE_PLY == 1)
  int mc; // moveCount

  // Init reductions array
  for (hd = 1; hd < 64; hd++) for (mc = 1; mc < 64; mc++)
  {
      double    pvRed = log(double(hd)) * log(double(mc)) / 3.0;
      double nonPVRed = 0.33 + log(double(hd)) * log(double(mc)) / 2.25;
      Reductions[PV][hd][mc]    = (int8_t) (   pvRed >= 1.0 ? floor(   pvRed * int(ONE_PLY)) : 0);
      Reductions[NonPV][hd][mc] = (int8_t) (nonPVRed >= 1.0 ? floor(nonPVRed * int(ONE_PLY)) : 0);
  }

  // Init futility margins array
  for (d = 1; d < 16; d++) for (mc = 0; mc < 64; mc++)
      FutilityMargins[d][mc] = Value(112 * int(log(double(d * d) / 2) / log(2.0) + 1.001) - 8 * mc + 45);

  // Init futility move count array
  for (d = 0; d < 32; d++)
      FutilityMoveCounts[d] = int(3.001 + 0.25 * pow(d, 2.0));
}

/// perft() is our utility to verify move generation. All the leaf nodes up to
/// the given depth are generated and counted and the sum returned.

int64_t perft(Position& pos, Depth depth) {

  MoveStack mlist[MAX_MOVES];
  StateInfo st;
  Move m;
  int64_t sum = 0;

  // Generate all legal moves
  MoveStack* last = generate<MV_LEGAL>(pos, mlist);

  // If we are at the last ply we don't need to do and undo
  // the moves, just to count them.
  if (depth <= ONE_PLY)
      return int(last - mlist);

  // Loop through all legal moves
#ifndef GPSFISH
  CheckInfo ci(pos);
#endif
  for (MoveStack* cur = mlist; cur != last; cur++)
  {
      m = cur->move;
#ifdef GPSFISH
      pos.do_undo_move(m,st,
              [&](osl::Square){
              assert(pos.is_ok());
#else
      pos.do_move(m, st, ci, pos.move_gives_check(m, ci));
#endif
      sum += perft(pos, depth - ONE_PLY);
#ifdef GPSFISH
      }
      );
#else
      pos.undo_move(m);
#endif
  }
  return sum;
}

/// think() is the external interface to Stockfish's search, and is called when
/// the program receives the UCI 'go' command. It initializes various global
/// variables, and calls id_loop(). It returns false when a "quit" command is
/// received during the search.

bool think(Position& pos, const SearchLimits& limits, Move searchMoves[]) {

  static Book book;

  // Initialize global search-related variables
  StopOnPonderhit = StopRequest = QuitRequest = AspirationFailLow = SendSearchedNodes = false;
  NodesSincePoll = 0;
  current_search_time(get_system_time());
  Limits = limits;
  TimeMgr.init(Limits, pos.startpos_ply_counter());

  // Set best NodesBetweenPolls interval to avoid lagging under time pressure
  if (Limits.maxNodes)
      NodesBetweenPolls = Min(Limits.maxNodes, 30000);
  else if (Limits.time && Limits.time < 1000)
      NodesBetweenPolls = 1000;
  else if (Limits.time && Limits.time < 5000)
      NodesBetweenPolls = 5000;
  else
      NodesBetweenPolls = 30000;
#ifdef GPSFISH
  NodesBetweenPolls = Min(NodesBetweenPolls, 1000);
#endif

  // Look for a book move
  if (Options["OwnBook"].value<bool>())
  {
#ifndef GPSFISH
      if (Options["Book File"].value<std::string>() != book.name())
          book.open(Options["Book File"].value<std::string>());
#endif

      Move bookMove = book.get_move(pos, Options["Best Book Move"].value<bool>());
      if (bookMove != MOVE_NONE)
      {
          if (Limits.ponder)
              wait_for_stop_or_ponderhit();

#ifdef GPSFISH
          cout << "bestmove " << move_to_uci(bookMove,false) << endl;
#else
          cout << "bestmove " << bookMove << endl;
#endif
          return !QuitRequest;
      }
  }

  // Read UCI options
  UCIMultiPV = Options["MultiPV"].value<int>();
  SkillLevel = Options["Skill Level"].value<int>();
#ifdef GPSFISH
  if(pos.side_to_move()==osl::BLACK)
    DrawValue = (Value)(Options["DrawValue"].value<int>()*2);
  else
    DrawValue = -(Value)(Options["DrawValue"].value<int>()*2);
#endif

  read_evaluation_uci_options(pos.side_to_move());
  Threads.read_uci_options();

  // If needed allocate pawn and material hash tables and adjust TT size
  Threads.init_hash_tables();
  TT.set_size(Options["Hash"].value<int>());

  if (Options["Clear Hash"].value<bool>())
  {
      Options["Clear Hash"].set_value("false");
      TT.clear();
  }

  // Do we have to play with skill handicap? In this case enable MultiPV that
  // we will use behind the scenes to retrieve a set of possible moves.
  SkillLevelEnabled = (SkillLevel < 20);
  MultiPV = (SkillLevelEnabled ? Max(UCIMultiPV, 4) : UCIMultiPV);

  // Wake up needed threads and reset maxPly counter
  for (int i = 0; i < Threads.size(); i++)
  {
      Threads[i].wake_up();
      Threads[i].maxPly = 0;
  }

  // Write to log file and keep it open to be accessed during the search
  if (Options["Use Search Log"].value<bool>())
  {
      std::string name = Options["Search Log Filename"].value<std::string>();
      LogFile.open(name.c_str(), std::ios::out | std::ios::app);

      if (LogFile.is_open())
          LogFile << "\nSearching: "  << pos.to_fen()
                  << "\ninfinite: "   << Limits.infinite
                  << " ponder: "      << Limits.ponder
                  << " time: "        << Limits.time
                  << " increment: "   << Limits.increment
                  << " moves to go: " << Limits.movesToGo
                  << endl;
  }

  // We're ready to start thinking. Call the iterative deepening loop function
  Move ponderMove = MOVE_NONE;
  Move bestMove = id_loop(pos, searchMoves, &ponderMove);

  cout << "info" << speed_to_uci(pos.nodes_searched()) << endl;

  // Write final search statistics and close log file
  if (LogFile.is_open())
  {
      int t = current_search_time();

      LogFile << "Nodes: "          << pos.nodes_searched()
              << "\nNodes/second: " << (t > 0 ? pos.nodes_searched() * 1000 / t : 0)
              << "\nBest move: "    << move_to_san(pos, bestMove);

      StateInfo st;
#ifdef GPSFISH
      if(bestMove.isNormal())
          pos.do_undo_move(bestMove,st,
                  [&](osl::Square){
                  assert(pos.is_ok());
#else
      pos.do_move(bestMove, st);
#endif
      LogFile << "\nPonder move: " << move_to_san(pos, ponderMove) << endl;
#ifdef GPSFISH
                  }
                  );
#else
      pos.undo_move(bestMove); // Return from think() with unchanged position
#endif
      LogFile.close();
  }

  // This makes all the threads to go to sleep
  Threads.set_size(1);

  // If we are pondering or in infinite search, we shouldn't print the
  // best move before we are told to do so.
  if (!StopRequest && (Limits.ponder || Limits.infinite))
      wait_for_stop_or_ponderhit();

  // Could be MOVE_NONE when searching on a stalemate position
#ifdef GPSFISH
  cout << "bestmove " << move_to_uci(bestMove,false);
#else
  cout << "bestmove " << bestMove;
#endif

  // UCI protol is not clear on allowing sending an empty ponder move, instead
  // it is clear that ponder move is optional. So skip it if empty.
#ifdef GPSFISH
  if (ponderMove != MOVE_NONE && Options["Ponder"].value<bool>())
      cout << " ponder " << move_to_uci(ponderMove,false);
#else
  if (ponderMove != MOVE_NONE)
      cout << " ponder " << ponderMove;
#endif

  cout << endl;

  return !QuitRequest;
}

#ifdef GPSFISH_DFPN
struct CheckmateSolver
{
    osl::checkmate::DfpnTable table_black;
    osl::checkmate::DfpnTable table_white;
    osl::checkmate::Dfpn dfpn[2];
    CheckmateSolver() 
    {
        table_black.setAttack(osl::BLACK);
        table_white.setAttack(osl::WHITE);
        dfpn[playerToIndex(osl::BLACK)].setTable(&table_black);
        dfpn[playerToIndex(osl::WHITE)].setTable(&table_white);
    }
    Move hasCheckmate(Position& pos, size_t nodes) 
    {
        const Depth CheckmateDepth = ONE_PLY*100;
        TTEntry* tte = TT.probe(pos.get_key());
        if (tte && tte->type() == VALUE_TYPE_EXACT
                && tte->depth() >= CheckmateDepth) {
            Value v = value_from_tt(tte->value(), 0);
            if (v >= VALUE_MATE_IN_PLY_MAX || v < VALUE_MATED_IN_PLY_MAX)
                return Move();		// mate or mated
        }

        osl::PathEncoding path(pos.osl_state.turn());
        osl::Move checkmate_move;
        osl::NumEffectState& state = pos.osl_state;
        osl::stl::vector<osl::Move> pv;
        osl::checkmate::ProofDisproof result
            = dfpn[playerToIndex(state.turn())].
            hasCheckmateMove(state, osl::HashKey(state), path, nodes,
                    checkmate_move, Move(), &pv);
        if (result.isCheckmateSuccess()) {
            TT.store(pos.get_key(), value_mate_in(pv.size()),
                    VALUE_TYPE_EXACT, CheckmateDepth, checkmate_move,
                    VALUE_NONE, VALUE_NONE);
            return checkmate_move;
        }
        return Move();
    }
    void clear()
    {
        dfpn[0].clear();
        dfpn[1].clear();
        table_black.clear();
        table_white.clear();
    }
};
struct TestCheckmate
{
    CheckmateSolver *solver;
    Position *pos;
    osl::Move *result;
    uint64_t nodes;
    const Move *moves;
    int first, last;
    TestCheckmate(CheckmateSolver& s, Position& p, osl::Move& r, uint64_t n,
            const Move *pv, int f, int l)
        : solver(&s), pos(&p), result(&r), nodes(n),
        moves(pv), first(f), last(l)
    {
    }
    void operator()(osl::Square) const
    {
        *result = Move();
        if (nodes < (1<<18))
            *result = solver->hasCheckmate(*pos, nodes);
        if (result->isNormal()) {
            if (first > 0)
                std::cout << "info string checkmate in future (" << first
                    << ") " << move_to_uci(moves[first],false)
                    << " by " << move_to_uci(*result,false) << '\n';
        }
        else if (! StopRequest) {
            Move move;
            TestCheckmate next = *this;
            next.first++;
            next.nodes /= 2;
            next.result = &move;
            if (next.first < last && pos->move_is_pl(moves[next.first])
                    && next.nodes >= 1024) {
                StateInfo st;
                pos->do_undo_move(moves[next.first], st, next);
            }
        }	
    }
};

void run_checkmate(int depth, uint64_t nodes, Position& pos) 
{
    static boost::scoped_ptr<CheckmateSolver> solver(new CheckmateSolver);
    StateInfo st;
    nodes /= 16;
    int mated = 0;
    for (size_t i=0; i<Rml.size() && nodes >= 1024 && !StopRequest; ++i) {
        osl::Move win_move;
        TestCheckmate function(*solver, pos, win_move, nodes,
                Rml[i].pv, 0, (i==0) ? depth/2 : 1);
        pos.do_undo_move(Rml[i].pv[0], st, function);
        if (! win_move.isNormal())
            nodes /= 4;
        else {
            ++mated;
            Rml[i].pv_score = -VALUE_INFINITE;
            Rml[i].non_pv_score = VALUE_MATED_IN_PLY_MAX;
            std::cout << "info string losing move " << i << "th "
                << move_to_uci(Rml[i].pv[0],false)
                << " by " << move_to_uci(win_move,false) << '\n';
        }
    }
    solver->clear();
}
#endif

namespace {

  // id_loop() is the main iterative deepening loop. It calls search() repeatedly
  // with increasing depth until the allocated thinking time has been consumed,
  // user stops the search, or the maximum search depth is reached.

  Move id_loop(Position& pos, Move searchMoves[], Move* ponderMove) {

    SearchStack ss[PLY_MAX_PLUS_2];
    Value bestValues[PLY_MAX_PLUS_2];
    int bestMoveChanges[PLY_MAX_PLUS_2];
    uint64_t es_base[(PLY_MAX_PLUS_2*sizeof(eval_t)+sizeof(uint64_t)-1)/sizeof(uint64_t)]
#ifdef __GNUC__
      __attribute__((aligned(16)))
#endif
	;
    eval_t *es=(eval_t *)&es_base[0];
    int depth, selDepth, aspirationDelta;
    Value value, alpha, beta;
    Move bestMove, easyMove, skillBest, skillPonder;

    // Initialize stuff before a new search
    memset(ss, 0, 4 * sizeof(SearchStack));
    TT.new_search();
    H.clear();
    *ponderMove = bestMove = easyMove = skillBest = skillPonder = MOVE_NONE;
    depth = aspirationDelta = 0;
    alpha = -VALUE_INFINITE, beta = VALUE_INFINITE;
#ifdef GPSFISH
    ss->currentMove = osl::Move::PASS(pos.side_to_move()); // Hack to skip update_gains()
#else
    ss->currentMove = MOVE_NULL; // Hack to skip update_gains()
#endif
    pos.eval= &es[0];
    *(pos.eval)=eval_t(pos.osl_state,false);

    // Moves to search are verified and copied
    Rml.init(pos, searchMoves);

    // Handle special case of searching on a mate/stalemate position
    if (Rml.size() == 0)
    {
        cout << "info depth 0 score "
             << value_to_uci(pos.in_check() ? value_mated_in(1) : VALUE_DRAW)
             << endl;

        return MOVE_NONE;
    }
#ifdef GPSFISH_DFPN
    uint64_t next_checkmate = 1<<18;
#endif
    // Iterative deepening loop until requested to stop or target depth reached
    while (!StopRequest && ++depth <= PLY_MAX && (!Limits.maxDepth || depth <= Limits.maxDepth))
    {
        Rml.bestMoveChanges = 0;
#ifdef GPSFISH
        cout << "info depth " << depth << endl;
#else
        cout << set960(pos.is_chess960()) << "info depth " << depth << endl;
#endif

        // Calculate dynamic aspiration window based on previous iterations
        if (MultiPV == 1 && depth >= 5 && abs(bestValues[depth - 1]) < VALUE_KNOWN_WIN)
        {
            int prevDelta1 = bestValues[depth - 1] - bestValues[depth - 2];
            int prevDelta2 = bestValues[depth - 2] - bestValues[depth - 3];

            aspirationDelta = Min(Max(abs(prevDelta1) + abs(prevDelta2) / 2, 16), 24);
            aspirationDelta = (aspirationDelta + 7) / 8 * 8; // Round to match grainSize

            alpha = Max(bestValues[depth - 1] - aspirationDelta, -VALUE_INFINITE);
            beta  = Min(bestValues[depth - 1] + aspirationDelta,  VALUE_INFINITE);
        }

#ifdef GPSFISH_DFPN
	if (pos.nodes_searched() > next_checkmate
	    && current_search_time()+1000
	    < std::max(Limits.maxTime,TimeMgr.maximum_time())*4/5) {
	    run_checkmate(depth, next_checkmate, pos);
	    next_checkmate *= 2;
	    if (Rml[0].pv_score <= VALUE_MATED_IN_PLY_MAX) {
		depth -= std::min(4, (int)depth/2);
		alpha = Max(alpha - aspirationDelta*63, -VALUE_INFINITE);
		beta  = Min(beta  + aspirationDelta*63,  VALUE_INFINITE);
	    }
	}
#endif

        // Start with a small aspiration window and, in case of fail high/low,
        // research with bigger window until not failing high/low anymore.
        do {
            // Search starting from ss+1 to allow calling update_gains()
            value = search<PV, false, true>(pos, ss+1, alpha, beta, depth * ONE_PLY);

            // Write PV back to transposition table in case the relevant entries
            // have been overwritten during the search.
            for (int i = 0; i < Min(MultiPV, (int)Rml.size()); i++)
                Rml[i].insert_pv_in_tt(pos);

            // Value cannot be trusted. Break out immediately!
            if (StopRequest)
                break;

            assert(value >= alpha);

            // In case of failing high/low increase aspiration window and research,
            // otherwise exit the fail high/low loop.
            if (value >= beta)
            {
                beta = Min(beta + aspirationDelta, VALUE_INFINITE);
                aspirationDelta += aspirationDelta / 2;
            }
            else if (value <= alpha)
            {
                AspirationFailLow = true;
                StopOnPonderhit = false;

                alpha = Max(alpha - aspirationDelta, -VALUE_INFINITE);
                aspirationDelta += aspirationDelta / 2;
            }
            else
                break;

        } while (abs(value) < VALUE_KNOWN_WIN);

        // Collect info about search result
        bestMove = Rml[0].pv[0];
        *ponderMove = Rml[0].pv[1];
        bestValues[depth] = value;
        bestMoveChanges[depth] = Rml.bestMoveChanges;

        // Do we need to pick now the best and the ponder moves ?
        if (SkillLevelEnabled && depth == 1 + SkillLevel)
            do_skill_level(&skillBest, &skillPonder);

        // Retrieve max searched depth among threads
        selDepth = 0;
        for (int i = 0; i < Threads.size(); i++)
            if (Threads[i].maxPly > selDepth)
                selDepth = Threads[i].maxPly;

        // Send PV line to GUI and to log file
        for (int i = 0; i < Min(UCIMultiPV, (int)Rml.size()); i++)
            cout << Rml[i].pv_info_to_uci(pos, depth, selDepth, alpha, beta, i) << endl;

        if (LogFile.is_open())
            LogFile << pretty_pv(pos, depth, value, current_search_time(), Rml[0].pv) << endl;

        // Init easyMove after first iteration or drop if differs from the best move
        if (depth == 1 && (Rml.size() == 1 || Rml[0].pv_score > Rml[1].pv_score + EasyMoveMargin))
            easyMove = bestMove;
        else if (bestMove != easyMove)
            easyMove = MOVE_NONE;

#ifdef GPSFISH
	if (! Limits.ponder
	    && !StopRequest
	    && depth >= 5
	    && abs(bestValues[depth])     >= VALUE_MATE_IN_PLY_MAX
	    && abs(bestValues[depth - 1]) >= VALUE_MATE_IN_PLY_MAX)
	{
	    StopRequest = true;
	}
#endif
        // Check for some early stop condition
        if (!StopRequest && Limits.useTimeManagement())
        {
#ifndef GPSFISH
            // Stop search early when the last two iterations returned a mate score
            if (   depth >= 5
                && abs(bestValues[depth])     >= VALUE_MATE_IN_PLY_MAX
                && abs(bestValues[depth - 1]) >= VALUE_MATE_IN_PLY_MAX)
                StopRequest = true;
#endif
            // Stop search early if one move seems to be much better than the
            // others or if there is only a single legal move. Also in the latter
            // case we search up to some depth anyway to get a proper score.
            if (   depth >= 7
                && easyMove == bestMove
                && (   Rml.size() == 1
                    ||(   Rml[0].nodes > (pos.nodes_searched() * 85) / 100
                       && current_search_time() > TimeMgr.available_time() / 16)
                    ||(   Rml[0].nodes > (pos.nodes_searched() * 98) / 100
                       && current_search_time() > TimeMgr.available_time() / 32)))
                StopRequest = true;

            // Take in account some extra time if the best move has changed
            if (depth > 4 && depth < 50)
                TimeMgr.pv_instability(bestMoveChanges[depth], bestMoveChanges[depth - 1]);

            // Stop search if most of available time is already consumed. We probably don't
            // have enough time to search the first move at the next iteration anyway.
            if (current_search_time() > (TimeMgr.available_time() * 62) / 100)
                StopRequest = true;

            // If we are allowed to ponder do not stop the search now but keep pondering
            if (StopRequest && Limits.ponder)
            {
                StopRequest = false;
                StopOnPonderhit = true;
            }
        }
    }

    // When using skills overwrite best and ponder moves with the sub-optimal ones
    if (SkillLevelEnabled)
    {
        if (skillBest == MOVE_NONE) // Still unassigned ?
            do_skill_level(&skillBest, &skillPonder);

        bestMove = skillBest;
        *ponderMove = skillPonder;
    }

    return bestMove;
  }

  // search<>() is the main search function for both PV and non-PV nodes and for
  // normal and SplitPoint nodes. When called just after a split point the search
  // is simpler because we have already probed the hash table, done a null move
  // search, and searched the first move before splitting, we don't have to repeat
  // all this work again. We also don't need to store anything to the hash table
  // here: This is taken care of after we return from the split point.

  template <NodeType PvNode, bool SpNode, bool Root>
  Value search(Position& pos, SearchStack* ss, Value alpha, Value beta, Depth depth) {

    assert(alpha >= -VALUE_INFINITE && alpha <= VALUE_INFINITE);
    assert(beta > alpha && beta <= VALUE_INFINITE);
    assert(PvNode || alpha == beta - 1);
    assert(pos.thread() >= 0 && pos.thread() < Threads.size());

    Move movesSearched[MAX_MOVES];
    int64_t nodes;
    StateInfo st;
    const TTEntry *tte;
    Key posKey;
    Move ttMove, move, excludedMove, threatMove;
    Depth ext, newDepth;
    ValueType vt;
    Value bestValue, value, oldAlpha;
    Value refinedValue, nullValue, futilityBase, futilityValueScaled; // Non-PV specific
    bool isPvMove, inCheck, singularExtensionNode, givesCheck, captureOrPromotion, dangerous;
    int moveCount = 0, playedMoveCount = 0;
    int threadID = pos.thread();
    SplitPoint* sp = NULL;
#ifdef GPSFISH
    int repeat_check=0;
#endif

#ifdef GPSFISH
    if(can_capture_king(pos)){
      return value_mate_in(0);
    }
#endif
    refinedValue = bestValue = value = -VALUE_INFINITE;
    oldAlpha = alpha;
    inCheck = pos.in_check();
    ss->ply = (ss-1)->ply + 1;

    // Used to send selDepth info to GUI
    if (PvNode && Threads[threadID].maxPly < ss->ply)
        Threads[threadID].maxPly = ss->ply;

    if (SpNode)
    {
        sp = ss->sp;
        tte = NULL;
        ttMove = excludedMove = MOVE_NONE;
        threatMove = sp->threatMove;
        goto split_point_start;
    }
    else if (Root)
        bestValue = alpha;

    // Step 1. Initialize node and poll. Polling can abort search
    ss->currentMove = ss->bestMove = threatMove = (ss+1)->excludedMove = MOVE_NONE;
    (ss+1)->skipNullMove = false; (ss+1)->reduction = DEPTH_ZERO;
    (ss+2)->killers[0] = (ss+2)->killers[1] = (ss+2)->mateKiller = MOVE_NONE;

    if (threadID == 0 && ++NodesSincePoll > NodesBetweenPolls)
    {
        NodesSincePoll = 0;
        poll(pos);
    }

    // Step 2. Check for aborted search and immediate draw
    if ((   StopRequest
         || Threads[threadID].cutoff_occurred()
#ifdef GPSFISH
         || pos.is_draw(repeat_check)
#else
         || pos.is_draw()
#endif
         || ss->ply > PLY_MAX) && !Root)
#ifdef GPSFISH
        return value_draw(pos);
#else
        return VALUE_DRAW;
#endif
#ifdef GPSFISH
    if ( !Root ){
      if(repeat_check<0) 
        return value_mated_in(ss->ply);
      else if(repeat_check>0) 
        return value_mate_in(ss->ply);
      else if(osl::EnterKing::canDeclareWin(pos.osl_state)) 
	return value_mate_in(ss->ply+1);
    }
    if (!ss->checkmateTested) {
      ss->checkmateTested = true;
      if(!pos.osl_state.inCheck()
	 && ImmediateCheckmate::hasCheckmateMove
	 (pos.side_to_move(),pos.osl_state,ss->bestMove)) {
	  return value_mate_in(ss->ply);
      }
#  ifdef GPSFISH_CHECKMATE3
      if ((! (ss-1)->currentMove.isNormal()
	   || (ss-1)->currentMove.ptype() == osl::KING)) {
	  osl::checkmate::King8Info king8=pos.osl_state.king8Info(alt(pos.side_to_move()));
	  assert(king8.uint64Value() == osl::checkmate::King8Info::make(pos.side_to_move(), pos.osl_state).uint64Value());
	  bool in_danger = king8.dropCandidate() | king8.moveCandidate2();
	  if (in_danger) {
	      osl::checkmate::FixedDepthSearcher solver(pos.osl_state);
	      if (solver.hasCheckmateMoveOfTurn(2,ss->bestMove)
		  .isCheckmateSuccess()) {
		  return value_mate_in(ss->ply+2);;
	      }
	  }
      }
#  endif
    }
#endif

    // Step 3. Mate distance pruning
    alpha = Max(value_mated_in(ss->ply), alpha);
    beta = Min(value_mate_in(ss->ply+1), beta);
    if (alpha >= beta)
        return alpha;

    // Step 4. Transposition table lookup
    // We don't want the score of a partial search to overwrite a previous full search
    // TT value, so we use a different position key in case of an excluded move.
    excludedMove = ss->excludedMove;
#ifdef GPSFISH
    posKey = excludedMove!=MOVE_NONE ? pos.get_exclusion_key() : pos.get_key();
#else
    posKey = excludedMove ? pos.get_exclusion_key() : pos.get_key();
#endif

    tte = TT.probe(posKey);
#ifdef GPSFISH
    ttMove = tte ? tte->move(pos) : MOVE_NONE;
#else
    ttMove = tte ? tte->move() : MOVE_NONE;
#endif

    // At PV nodes we check for exact scores, while at non-PV nodes we check for
    // a fail high/low. Biggest advantage at probing at PV nodes is to have a
    // smooth experience in analysis mode.
    if (   !Root
        && tte
        && (PvNode ? tte->depth() >= depth && tte->type() == VALUE_TYPE_EXACT
                   : ok_to_use_TT(tte, depth, beta, ss->ply)))
    {
        TT.refresh(tte);
        ss->bestMove = ttMove; // Can be MOVE_NONE
        return value_from_tt(tte->value(), ss->ply);
    }

    // Step 5. Evaluate the position statically and update parent's gain statistics
    if (inCheck)
        ss->eval = ss->evalMargin = VALUE_NONE;
    else if (tte)
    {
        assert(tte->static_value() != VALUE_NONE);

        ss->eval = tte->static_value();
        ss->evalMargin = tte->static_value_margin();
        refinedValue = refine_eval(tte, ss->eval, ss->ply);
    }
    else
    {
        refinedValue = ss->eval = evaluate(pos, ss->evalMargin);
        TT.store(posKey, VALUE_NONE, VALUE_TYPE_NONE, DEPTH_NONE, MOVE_NONE, ss->eval, ss->evalMargin);
    }

    // Save gain for the parent non-capture move
    update_gains(pos, (ss-1)->currentMove, (ss-1)->eval, ss->eval);

    // Step 6. Razoring (is omitted in PV nodes)
    if (   !PvNode
        &&  depth < RazorDepth
        && !inCheck
        &&  refinedValue + razor_margin(depth) < beta
        &&  ttMove == MOVE_NONE
        &&  abs(beta) < VALUE_MATE_IN_PLY_MAX
#ifndef GPSFISH
        && !pos.has_pawn_on_7th(pos.side_to_move())
#endif
      )
    {
        Value rbeta = beta - razor_margin(depth);
        Value v = qsearch<NonPV>(pos, ss, rbeta-1, rbeta, DEPTH_ZERO);
        if (v < rbeta)
            // Logically we should return (v + razor_margin(depth)), but
            // surprisingly this did slightly weaker in tests.
            return v;
    }

    // Step 7. Static null move pruning (is omitted in PV nodes)
    // We're betting that the opponent doesn't have a move that will reduce
    // the score by more than futility_margin(depth) if we do a null move.
    if (   !PvNode
        && !ss->skipNullMove
        &&  depth < RazorDepth
        && !inCheck
        &&  refinedValue - futility_margin(depth, 0) >= beta
        &&  abs(beta) < VALUE_MATE_IN_PLY_MAX
#ifndef GPSFISH
        &&  pos.non_pawn_material(pos.side_to_move())
#endif
	   )
        return refinedValue - futility_margin(depth, 0);

    // Step 8. Null move search with verification search (is omitted in PV nodes)
    if (   !PvNode
        && !ss->skipNullMove
        &&  depth > ONE_PLY
        && !inCheck
        &&  refinedValue >= beta
        &&  abs(beta) < VALUE_MATE_IN_PLY_MAX
#ifdef GPSFISH
      )
#else
        &&  pos.non_pawn_material(pos.side_to_move()))
#endif
    {
#ifdef GPSFISH
        ss->currentMove = Move::PASS(pos.side_to_move());
#else
        ss->currentMove = MOVE_NULL;
#endif

        // Null move dynamic reduction based on depth
        int R = 3 + (depth >= 5 * ONE_PLY ? depth / 8 : 0);

        // Null move dynamic reduction based on value
        if (refinedValue - PawnValueMidgame > beta)
            R++;

#ifdef GPSFISH
        pos.do_undo_null_move(st,
                [&](osl::Square){
                *(pos.eval+1)= *(pos.eval);
                pos.eval++;
                pos.eval->update(pos.osl_state,ss->currentMove);
#else
        pos.do_null_move(st);
#endif
        (ss+1)->skipNullMove = true;
        nullValue = -search<NonPV>(pos, ss+1, -beta, -alpha, depth-R*ONE_PLY);
        (ss+1)->skipNullMove = false;
#ifdef GPSFISH
	    --pos.eval;
	  }
	  );
#else
        pos.undo_null_move();
#endif

        if (nullValue >= beta)
        {
            // Do not return unproven mate scores
            if (nullValue >= VALUE_MATE_IN_PLY_MAX)
                nullValue = beta;

            if (depth < 6 * ONE_PLY)
                return nullValue;

            // Do verification search at high depths
            ss->skipNullMove = true;
            Value v = search<NonPV>(pos, ss, alpha, beta, depth-R*ONE_PLY);
            ss->skipNullMove = false;

            if (v >= beta)
                return nullValue;
        }
        else
        {
            // The null move failed low, which means that we may be faced with
            // some kind of threat. If the previous move was reduced, check if
            // the move that refuted the null move was somehow connected to the
            // move which was reduced. If a connection is found, return a fail
            // low score (which will cause the reduced move to fail high in the
            // parent node, which will trigger a re-search with full depth).
            threatMove = (ss+1)->bestMove;

            if (   depth < ThreatDepth
                && (ss-1)->reduction
                && threatMove != MOVE_NONE
                && connected_moves(pos, (ss-1)->currentMove, threatMove))
                return beta - 1;
        }
    }

    // Step 9. Internal iterative deepening
    if (   depth >= IIDDepth[PvNode]
        && ttMove == MOVE_NONE
        && (PvNode || (!inCheck && ss->eval + IIDMargin >= beta)))
    {
        Depth d = (PvNode ? depth - 2 * ONE_PLY : depth / 2);

        ss->skipNullMove = true;
        search<PvNode>(pos, ss, alpha, beta, d);
        ss->skipNullMove = false;

        tte = TT.probe(posKey);
#ifdef GPSFISH
        ttMove = tte ? tte->move(pos) : MOVE_NONE;
#else
        ttMove = tte ? tte->move() : MOVE_NONE;
#endif
    }

split_point_start: // At split points actual search starts from here

    // Initialize a MovePicker object for the current position
    MovePickerExt<SpNode, Root> mp(pos, ttMove, depth, H, ss, (PvNode ? -VALUE_INFINITE : beta));
#ifndef GPSFISH
    CheckInfo ci(pos);
#endif
    Bitboard pinned = pos.pinned_pieces(pos.side_to_move());

    ss->bestMove = MOVE_NONE;
    futilityBase = ss->eval + ss->evalMargin;
    singularExtensionNode =   !Root
                           && !SpNode
                           && depth >= SingularExtensionDepth[PvNode]
                           && ttMove != MOVE_NONE
#ifdef GPSFISH
                           && excludedMove==MOVE_NONE // Do not allow recursive singular extension search
#else
                           && !excludedMove // Do not allow recursive singular extension search
#endif
                           && (tte->type() & VALUE_TYPE_LOWER)
                           && tte->depth() >= depth - 3 * ONE_PLY;
    if (SpNode)
    {
        lock_grab(&(sp->lock));
        bestValue = sp->bestValue;
    }

    // Step 10. Loop through moves
    // Loop through all legal moves until no moves remain or a beta cutoff occurs
    while (   bestValue < beta
           && (move = mp.get_next_move()) != MOVE_NONE
           && !Threads[threadID].cutoff_occurred())
    {
      assert(move_is_ok(move));

      if (move == excludedMove)
          continue;

      // At PV and SpNode nodes we want the moves to be legal
      if ((PvNode || SpNode) && !pos.pl_move_is_legal(move, pinned))
          continue;

      if (SpNode)
      {
          moveCount = ++sp->moveCount;
          lock_release(&(sp->lock));
      }
      else
          moveCount++;
#ifdef MOVE_STACK_REJECTIONS
      if(!Root && move_stack_rejections_probe(move,pos,ss,alpha)) {
	if (SpNode)
	  lock_grab(&(sp->lock));
	continue;
      }
#endif      

      if (Root)
      {
          // This is used by time management
          FirstRootMove = (moveCount == 1);

          // Save the current node count before the move is searched
          nodes = pos.nodes_searched();

          // If it's time to send nodes info, do it here where we have the
          // correct accumulated node counts searched by each thread.
          if (SendSearchedNodes)
          {
              SendSearchedNodes = false;
              cout << "info" << speed_to_uci(pos.nodes_searched()) << endl;
          }

          if (current_search_time() > 2000)
#ifdef GPSFISH
//	    cout << "info currmove " << move_to_uci(move)
//                   << " currmovenumber " << moveCount << endl;
	  {}
#else 
              cout << "info currmove " << move
                   << " currmovenumber " << moveCount << endl;
#endif
      }

      // At Root and at first iteration do a PV search on all the moves to score root moves
      isPvMove = (PvNode && moveCount <= (Root ? depth <= ONE_PLY ? 1000 : MultiPV : 1));
#ifdef GPSFISH
      givesCheck = pos.move_gives_check(move);
#else
      givesCheck = pos.move_gives_check(move, ci);
#endif
      captureOrPromotion = pos.move_is_capture(move) || move_is_promotion(move);

      // Step 11. Decide the new search depth
      ext = extension<PvNode>(pos, move, captureOrPromotion, givesCheck, &dangerous);

      // Singular extension search. If all moves but one fail low on a search of
      // (alpha-s, beta-s), and just one fails high on (alpha, beta), then that move
      // is singular and should be extended. To verify this we do a reduced search
      // on all the other moves but the ttMove, if result is lower than ttValue minus
      // a margin then we extend ttMove.
      if (   singularExtensionNode
          && move == ttMove
          && pos.pl_move_is_legal(move, pinned)
          && ext < ONE_PLY)
      {
          Value ttValue = value_from_tt(tte->value(), ss->ply);

          if (abs(ttValue) < VALUE_KNOWN_WIN)
          {
              Value rBeta = ttValue - int(depth);
              ss->excludedMove = move;
              ss->skipNullMove = true;
              Value v = search<NonPV>(pos, ss, rBeta - 1, rBeta, depth / 2);
              ss->skipNullMove = false;
              ss->excludedMove = MOVE_NONE;
              ss->bestMove = MOVE_NONE;
              if (v < rBeta)
                  ext = ONE_PLY;
          }
      }

      // Update current move (this must be done after singular extension search)
      newDepth = depth - ONE_PLY + ext;

      // Step 12. Futility pruning (is omitted in PV nodes)
      if (   !PvNode
          && !captureOrPromotion
          && !inCheck
          && !dangerous
          &&  move != ttMove
          && !move_is_castle(move))
      {
          // Move count based pruning
          if (   moveCount >= futility_move_count(depth)
#ifdef GPSFISH
              && (threatMove==MOVE_NONE || !connected_threat(pos, move, threatMove))
#else
              && (!threatMove || !connected_threat(pos, move, threatMove))
#endif
              && bestValue > VALUE_MATED_IN_PLY_MAX) // FIXME bestValue is racy
          {
              if (SpNode)
                  lock_grab(&(sp->lock));

              continue;
          }

          // Value based pruning
          // We illogically ignore reduction condition depth >= 3*ONE_PLY for predicted depth,
          // but fixing this made program slightly weaker.
          Depth predictedDepth = newDepth - reduction<NonPV>(depth, moveCount);
#ifdef GPSFISH
          futilityValueScaled =  futilityBase + futility_margin(predictedDepth, moveCount)
	    + H.gain(move.ptypeO(), move_to(move));
#else
          futilityValueScaled =  futilityBase + futility_margin(predictedDepth, moveCount)
                               + H.gain(pos.piece_on(move_from(move)), move_to(move));
#endif

          if (futilityValueScaled < beta)
          {
              if (SpNode)
              {
                  lock_grab(&(sp->lock));
                  if (futilityValueScaled > sp->bestValue)
                      sp->bestValue = bestValue = futilityValueScaled;
              }
              else if (futilityValueScaled > bestValue)
                  bestValue = futilityValueScaled;

              continue;
          }

          // Prune moves with negative SEE at low depths
          if (   predictedDepth < 2 * ONE_PLY
              && bestValue > VALUE_MATED_IN_PLY_MAX
              && pos.see_sign(move) < 0)
          {
              if (SpNode)
                  lock_grab(&(sp->lock));

              continue;
          }
      }

      // Check for legality only before to do the move
      if (!pos.pl_move_is_legal(move, pinned))
      {
          moveCount--;
          continue;
      }

      ss->currentMove = move;

#ifdef GPSFISH
      assert(pos.eval->value()==eval_t(pos.osl_state,false).value());
      (ss+1)->checkmateTested = false;
      pos.do_undo_move(move,st,
              [&](osl::Square){
              *(pos.eval+1)= *(pos.eval);
              pos.eval++;
              pos.eval->update(pos.osl_state,move);
              assert(pos.eval->value()==eval_t(pos.osl_state,false).value());
#else
      // Step 13. Make the move
      pos.do_move(move, st, ci, givesCheck);
#endif

      if (!SpNode && !captureOrPromotion)
          movesSearched[playedMoveCount++] = move;

      // Step extra. pv search (only in PV nodes)
      // The first move in list is the expected PV
      if (isPvMove)
      {
          // Aspiration window is disabled in multi-pv case
          if (Root && MultiPV > 1)
              alpha = -VALUE_INFINITE;

          value = -search<PV>(pos, ss+1, -beta, -alpha, newDepth);
      }
      else
      {
          // Step 14. Reduced depth search
          // If the move fails high will be re-searched at full depth.
          bool doFullDepthSearch = true;
          alpha = SpNode ? sp->alpha : alpha;

          if (    depth >= 3 * ONE_PLY
              && !captureOrPromotion
              && !dangerous
              && !move_is_castle(move)
              &&  ss->killers[0] != move
              &&  ss->killers[1] != move)
          {
              ss->reduction = reduction<PvNode>(depth, moveCount);
              if (ss->reduction)
              {
                  Depth d = newDepth - ss->reduction;
                  value = -search<NonPV>(pos, ss+1, -(alpha+1), -alpha, d);

                  doFullDepthSearch = (value > alpha);
              }
              ss->reduction = DEPTH_ZERO; // Restore original reduction
          }

          // Probcut search for bad captures. If a reduced search returns a value
          // very below beta then we can (almost) safely prune the bad capture.
          if (   depth >= 3 * ONE_PLY
              && depth < 8 * ONE_PLY
              && mp.isBadCapture()
              && move != ttMove
              && !dangerous
#ifndef GPSFISH
              && !move_is_promotion(move)
#endif
              &&  abs(alpha) < VALUE_MATE_IN_PLY_MAX)
          {
              ss->reduction = 3 * ONE_PLY;
              Value rAlpha = alpha - 300;
              Depth d = newDepth - ss->reduction;
              value = -search<NonPV>(pos, ss+1, -(rAlpha+1), -rAlpha, d);
              doFullDepthSearch = (value > rAlpha);
              ss->reduction = DEPTH_ZERO; // Restore original reduction
          }

          // Step 15. Full depth search
          if (doFullDepthSearch)
          {
              alpha = SpNode ? sp->alpha : alpha;
              value = -search<NonPV>(pos, ss+1, -(alpha+1), -alpha, newDepth);

              // Step extra. pv search (only in PV nodes)
              // Search only for possible new PV nodes, if instead value >= beta then
              // parent node fails low with value <= alpha and tries another move.
              if (PvNode && value > alpha && (Root || value < beta))
                  value = -search<PV>(pos, ss+1, -beta, -alpha, newDepth);
          }
      }
#ifdef GPSFISH
      --pos.eval;
	}
	);
#else
      // Step 16. Undo move
      pos.undo_move(move);
#endif

      assert(value > -VALUE_INFINITE && value < VALUE_INFINITE);

      // Step 17. Check for new best move
      if (SpNode)
      {
          lock_grab(&(sp->lock));
          bestValue = sp->bestValue;
          alpha = sp->alpha;
      }

      if (value > bestValue && !(SpNode && Threads[threadID].cutoff_occurred()))
      {
          bestValue = value;

          if (SpNode)
              sp->bestValue = value;

          if (!Root && value > alpha)
          {
              if (PvNode && value < beta) // We want always alpha < beta
              {
                  alpha = value;

                  if (SpNode)
                      sp->alpha = value;
              }
              else if (SpNode)
                  sp->is_betaCutoff = true;

              if (value == value_mate_in(ss->ply + 1))
                  ss->mateKiller = move;

              ss->bestMove = move;

              if (SpNode)
                  sp->ss->bestMove = move;
          }
      }

      if (Root)
      {
          // Finished searching the move. If StopRequest is true, the search
          // was aborted because the user interrupted the search or because we
          // ran out of time. In this case, the return value of the search cannot
          // be trusted, and we break out of the loop without updating the best
          // move and/or PV.
          if (StopRequest)
              break;

          // Remember searched nodes counts for this move
          mp.rm->nodes += pos.nodes_searched() - nodes;

          // PV move or new best move ?
          if (isPvMove || value > alpha)
          {
              // Update PV
              ss->bestMove = move;
              mp.rm->pv_score = value;
              mp.rm->extract_pv_from_tt(pos);

              // We record how often the best move has been changed in each
              // iteration. This information is used for time management: When
              // the best move changes frequently, we allocate some more time.
              if (!isPvMove && MultiPV == 1)
                  Rml.bestMoveChanges++;

              Rml.sort_multipv(moveCount);
#ifdef GPSFISH
              if (depth >= 5*ONE_PLY
		  && (!isPvMove || current_search_time() >= 5000))
		  cout << Rml[0].pv_info_to_uci(pos, depth/ONE_PLY,
						Threads[threadID].maxPly,
						alpha, beta, 0)
		       << endl;
#endif

              // Update alpha. In multi-pv we don't use aspiration window, so
              // set alpha equal to minimum score among the PV lines.
              if (MultiPV > 1)
                  alpha = Rml[Min(moveCount, MultiPV) - 1].pv_score; // FIXME why moveCount?
              else if (value > alpha)
                  alpha = value;
          }
          else
              mp.rm->pv_score = -VALUE_INFINITE;

      } // Root

      // Step 18. Check for split
      if (   !Root
          && !SpNode
          && depth >= Threads.min_split_depth()
          && bestValue < beta
          && Threads.available_slave_exists(threadID)
          && !StopRequest
          && !Threads[threadID].cutoff_occurred())
          Threads.split<FakeSplit>(pos, ss, &alpha, beta, &bestValue, depth,
                                   threatMove, moveCount, &mp, PvNode);
    }

    // Step 19. Check for mate and stalemate
    // All legal moves have been searched and if there are
    // no legal moves, it must be mate or stalemate.
    // If one move was excluded return fail low score.
    if (!SpNode && !moveCount)
#ifdef GPSFISH
      return excludedMove!=MOVE_NONE ? oldAlpha : (inCheck ? (move_is_pawn_drop((ss-1)->currentMove) ? value_mate_in(ss->ply) : value_mated_in(ss->ply) ): VALUE_DRAW);
#else
        return excludedMove ? oldAlpha : inCheck ? value_mated_in(ss->ply) : VALUE_DRAW;
#endif

    // Step 20. Update tables
    // If the search is not aborted, update the transposition table,
    // history counters, and killer moves.
    if (!SpNode && !StopRequest && !Threads[threadID].cutoff_occurred())
    {
        move = bestValue <= oldAlpha ? MOVE_NONE : ss->bestMove;
        vt   = bestValue <= oldAlpha ? VALUE_TYPE_UPPER
             : bestValue >= beta ? VALUE_TYPE_LOWER : VALUE_TYPE_EXACT;

        TT.store(posKey, value_to_tt(bestValue, ss->ply), vt, depth, move, ss->eval, ss->evalMargin);

        // Update killers and history only for non capture moves that fails high
        if (    bestValue >= beta
            && !pos.move_is_capture(move)
            && !move_is_promotion(move))
        {
            if (move != ss->killers[0])
            {
                ss->killers[1] = ss->killers[0];
                ss->killers[0] = move;
            }
            update_history(pos, move, depth, movesSearched, playedMoveCount);
        }
    }

    if (SpNode)
    {
        // Here we have the lock still grabbed
        sp->is_slave[threadID] = false;
        sp->nodes += pos.nodes_searched();
        lock_release(&(sp->lock));
    }

    assert(bestValue > -VALUE_INFINITE && bestValue < VALUE_INFINITE);

    return bestValue;
  }

  // qsearch() is the quiescence search function, which is called by the main
  // search function when the remaining depth is zero (or, to be more precise,
  // less than ONE_PLY).

  template <NodeType PvNode>
  Value qsearch(Position& pos, SearchStack* ss, Value alpha, Value beta, Depth depth) {

    assert(alpha >= -VALUE_INFINITE && alpha <= VALUE_INFINITE);
    assert(beta >= -VALUE_INFINITE && beta <= VALUE_INFINITE);
    assert(PvNode || alpha == beta - 1);
    assert(depth <= 0);
    assert(pos.thread() >= 0 && pos.thread() < Threads.size());

    StateInfo st;
    Move ttMove, move;
    Value bestValue, value, evalMargin, futilityValue, futilityBase;
#ifdef GPSFISH
    bool inCheck, givesCheck, evasionPrunable;
#else
    bool inCheck, enoughMaterial, givesCheck, evasionPrunable;
#endif
    const TTEntry* tte;
    Depth ttDepth;
    Value oldAlpha = alpha;

    ss->bestMove = ss->currentMove = MOVE_NONE;
    ss->ply = (ss-1)->ply + 1;

#ifdef GPSFISH
    if(can_capture_king(pos)){
        return value_mate_in(0);
    }
    if(!pos.osl_state.inCheck()
            && ImmediateCheckmate::hasCheckmateMove
            (pos.side_to_move(),pos.osl_state,ss->bestMove)) {
        return value_mate_in(ss->ply); 
    }
#endif

    // Check for an instant draw or maximum ply reached
#ifdef GPSFISH
    int threadID = pos.thread();
    if (threadID == 0 && ++NodesSincePoll > NodesBetweenPolls)
    {
        NodesSincePoll = 0;
        poll(pos);
    }
    int repeat_check=0;
    if (StopRequest || ss->ply > PLY_MAX || pos.is_draw(repeat_check))
#ifdef GPSFISH
        return value_draw(pos);
#else
    return VALUE_DRAW;
#endif
    if(repeat_check<0) 
        return value_mated_in(ss->ply+1);
    else if(repeat_check>0) 
        return value_mate_in(ss->ply);
#else
    if (ss->ply > PLY_MAX || pos.is_draw())
        return VALUE_DRAW;
#endif

    // Decide whether or not to include checks, this fixes also the type of
    // TT entry depth that we are going to use. Note that in qsearch we use
    // only two types of depth in TT: DEPTH_QS_CHECKS or DEPTH_QS_NO_CHECKS.
    inCheck = pos.in_check();
    ttDepth = (inCheck || depth >= DEPTH_QS_CHECKS ? DEPTH_QS_CHECKS : DEPTH_QS_NO_CHECKS);

    // Transposition table lookup. At PV nodes, we don't use the TT for
    // pruning, but only for move ordering.
    tte = TT.probe(pos.get_key());
#ifdef GPSFISH
    ttMove = (tte ? tte->move(pos) : MOVE_NONE);
#else
    ttMove = (tte ? tte->move() : MOVE_NONE);
#endif

    if (!PvNode && tte && ok_to_use_TT(tte, ttDepth, beta, ss->ply))
    {
        ss->bestMove = ttMove; // Can be MOVE_NONE
        return value_from_tt(tte->value(), ss->ply);
    }

    // Evaluate the position statically
    if (inCheck)
    {
        bestValue = futilityBase = -VALUE_INFINITE;
        ss->eval = evalMargin = VALUE_NONE;
#ifndef GPSFISH
        enoughMaterial = false;
#endif
    }
    else
    {
        if (tte)
        {
            assert(tte->static_value() != VALUE_NONE);

            evalMargin = tte->static_value_margin();
            ss->eval = bestValue = tte->static_value();
        }
        else
            ss->eval = bestValue = evaluate(pos, evalMargin);

        update_gains(pos, (ss-1)->currentMove, (ss-1)->eval, ss->eval);

        // Stand pat. Return immediately if static value is at least beta
        if (bestValue >= beta)
        {
            if (!tte)
                TT.store(pos.get_key(), value_to_tt(bestValue, ss->ply), VALUE_TYPE_LOWER, DEPTH_NONE, MOVE_NONE, ss->eval, evalMargin);

            return bestValue;
        }

        if (PvNode && bestValue > alpha)
            alpha = bestValue;

        // Futility pruning parameters, not needed when in check
        futilityBase = ss->eval + evalMargin + FutilityMarginQS;
#ifndef GPSFISH
        enoughMaterial = pos.non_pawn_material(pos.side_to_move()) > RookValueMidgame;
#endif
    }

    // Initialize a MovePicker object for the current position, and prepare
    // to search the moves. Because the depth is <= 0 here, only captures,
    // queen promotions and checks (only if depth >= DEPTH_QS_CHECKS) will
    // be generated.
    MovePicker mp(pos, ttMove, depth, H);
#ifndef GPSFISH
    CheckInfo ci(pos);
#endif
    Bitboard pinned = pos.pinned_pieces(pos.side_to_move());

    // Loop through the moves until no moves remain or a beta cutoff occurs
    while (   alpha < beta
           && (move = mp.get_next_move()) != MOVE_NONE)
    {
      assert(move_is_ok(move));

#ifdef MOVE_STACK_REJECTIONS
      if(move_stack_rejections_probe(move,pos,ss,alpha)) continue;
#endif      

#ifdef GPSFISH
      givesCheck = pos.move_gives_check(move);
#else
      givesCheck = pos.move_gives_check(move, ci);
#endif

      // Futility pruning
      if (   !PvNode
          && !inCheck
          && !givesCheck
          &&  move != ttMove
#ifndef GPSFISH
          &&  enoughMaterial
          && !move_is_promotion(move)
          && !pos.move_is_passed_pawn_push(move)
#endif
         )
      {
#ifdef GPSFISH
          futilityValue =  futilityBase
                         + pos.endgame_value_of_piece_on(move_to(move))
                         + (move_is_promotion(move) ? pos.promote_value_of_piece_on(move_from(move)) : VALUE_ZERO);
#else
          futilityValue =  futilityBase
                         + pos.endgame_value_of_piece_on(move_to(move))
                         + (move_is_ep(move) ? PawnValueEndgame : VALUE_ZERO);
#endif

          if (futilityValue < alpha)
          {
              if (futilityValue > bestValue)
                  bestValue = futilityValue;
              continue;
          }

          // Prune moves with negative or equal SEE
          if (   futilityBase < beta
              && depth < DEPTH_ZERO
              && pos.see(move) <= 0)
              continue;
      }

      // Detect non-capture evasions that are candidate to be pruned
      evasionPrunable =   !PvNode
                       && inCheck
                       && bestValue > VALUE_MATED_IN_PLY_MAX
                       && !pos.move_is_capture(move)
#ifndef GPSFISH
                       && !pos.can_castle(pos.side_to_move())
#endif
                       ;

      // Don't search moves with negative SEE values
      if (   !PvNode
          && (!inCheck || evasionPrunable)
          &&  move != ttMove
#ifndef GPSFISH
          && !move_is_promotion(move)
#endif
          &&  pos.see_sign(move) < 0)
          continue;

      // Don't search useless checks
      if (   !PvNode
          && !inCheck
          &&  givesCheck
          &&  move != ttMove
          && !pos.move_is_capture(move)
          && !move_is_promotion(move)
          &&  ss->eval + PawnValueMidgame / 4 < beta
          && !check_is_dangerous(pos, move, futilityBase, beta, &bestValue))
      {
          if (ss->eval + PawnValueMidgame / 4 > bestValue)
              bestValue = ss->eval + PawnValueMidgame / 4;

          continue;
      }

      // Check for legality only before to do the move
      if (!pos.pl_move_is_legal(move, pinned))
          continue;

      // Update current move
      ss->currentMove = move;

      // Make and search the move
#ifdef GPSFISH
      pos.do_undo_move(move,st,
              [&](osl::Square){
              assert(pos.is_ok());
              *(pos.eval+1)= *(pos.eval);
              pos.eval++;
              pos.eval->update(pos.osl_state,move);
              assert(pos.eval_is_ok());
#else
      pos.do_move(move, st, ci, givesCheck);
#endif
      value = -qsearch<PvNode>(pos, ss+1, -beta, -alpha, depth-ONE_PLY);
#ifdef GPSFISH
              --pos.eval;
              }
              );
#else
      pos.undo_move(move);
#endif

      assert(value > -VALUE_INFINITE && value < VALUE_INFINITE);

      // New best move?
      if (value > bestValue)
      {
          bestValue = value;
          if (value > alpha)
          {
              alpha = value;
              ss->bestMove = move;
          }
       }
    }

#ifdef GPSFISH_CHECKMATE3_QUIESCE
    if (bestValue < beta && depth >= DEPTH_QS_CHECKS
            && (!(ss-1)->currentMove.isNormal()
                || (ss-1)->currentMove.ptype() == osl::KING)) {
        osl::checkmate::King8Info king8=pos.osl_state.king8Info(alt(pos.side_to_move()));
        assert(king8.uint64Value() == osl::checkmate::King8Info::make(pos.side_to_move(), pos.osl_state).uint64Value());
        bool in_danger = king8.dropCandidate() | king8.moveCandidate2();
        if (in_danger) {
            osl::checkmate::FixedDepthSearcher solver(pos.osl_state);
            if (solver.hasCheckmateMoveOfTurn(2,(ss)->bestMove).isCheckmateSuccess()) {
                return value_mate_in(ss->ply+2);;
            }
        }
    }
#endif

    // All legal moves have been searched. A special case: If we're in check
    // and no legal moves were found, it is checkmate.
    if (inCheck && bestValue == -VALUE_INFINITE)
#ifdef GPSFISH
        return (move_is_pawn_drop((ss-1)->currentMove) ? value_mate_in(ss->ply) : value_mated_in(ss->ply));
#else
        return value_mated_in(ss->ply);
#endif

    // Update transposition table
    ValueType vt = (bestValue <= oldAlpha ? VALUE_TYPE_UPPER : bestValue >= beta ? VALUE_TYPE_LOWER : VALUE_TYPE_EXACT);
    TT.store(pos.get_key(), value_to_tt(bestValue, ss->ply), vt, ttDepth, ss->bestMove, ss->eval, evalMargin);

    assert(bestValue > -VALUE_INFINITE && bestValue < VALUE_INFINITE);

    return bestValue;
  }


  // check_is_dangerous() tests if a checking move can be pruned in qsearch().
  // bestValue is updated only when returning false because in that case move
  // will be pruned.

  bool check_is_dangerous(Position &pos, Move move, Value futilityBase, Value beta, Value *bestValue)
  {
#ifdef GPSFISH
    return false;
#else
    Bitboard b, occ, oldAtt, newAtt, kingAtt;
    Square from, to, ksq, victimSq;
    Piece pc;
    Color them;
    Value futilityValue, bv = *bestValue;

    from = move_from(move);
    to = move_to(move);
    them = opposite_color(pos.side_to_move());
    ksq = pos.king_square(them);
    kingAtt = pos.attacks_from<KING>(ksq);
    pc = pos.piece_on(from);

    occ = pos.occupied_squares() & ~(1ULL << from) & ~(1ULL << ksq);
    oldAtt = pos.attacks_from(pc, from, occ);
    newAtt = pos.attacks_from(pc,   to, occ);

    // Rule 1. Checks which give opponent's king at most one escape square are dangerous
    b = kingAtt & ~pos.pieces_of_color(them) & ~newAtt & ~(1ULL << to);

    if (!(b && (b & (b - 1))))
        return true;

    // Rule 2. Queen contact check is very dangerous
    if (   type_of_piece(pc) == QUEEN
        && bit_is_set(kingAtt, to))
        return true;

    // Rule 3. Creating new double threats with checks
    b = pos.pieces_of_color(them) & newAtt & ~oldAtt & ~(1ULL << ksq);

    while (b)
    {
        victimSq = pop_1st_bit(&b);
        futilityValue = futilityBase + pos.endgame_value_of_piece_on(victimSq);

        // Note that here we generate illegal "double move"!
        if (   futilityValue >= beta
            && pos.see_sign(make_move(from, victimSq)) >= 0)
            return true;

        if (futilityValue > bv)
            bv = futilityValue;
    }

    // Update bestValue only if check is not dangerous (because we will prune the move)
    *bestValue = bv;
    return false;
#endif
  }


  // connected_moves() tests whether two moves are 'connected' in the sense
  // that the first move somehow made the second move possible (for instance
  // if the moving piece is the same in both moves). The first move is assumed
  // to be the move that was made to reach the current position, while the
  // second move is assumed to be a move from the current position.

  bool connected_moves(const Position& pos, Move m1, Move m2) {

    Square f1, t1, f2, t2;
    Piece p;

#ifdef GPSFISH
    assert(m1 != MOVE_NONE && move_is_ok(m1));
    assert(m2 != MOVE_NONE && move_is_ok(m2));
#else
    assert(m1 && move_is_ok(m1));
    assert(m2 && move_is_ok(m2));
#endif

    // Case 1: The moving piece is the same in both moves
    f2 = move_from(m2);
    t1 = move_to(m1);
    if (f2 == t1)
        return true;

    // Case 2: The destination square for m2 was vacated by m1
    t2 = move_to(m2);
    f1 = move_from(m1);
    if (t2 == f1)
        return true;

    // Case 3: Moving through the vacated square
#ifdef GPSFISH
    if(!f2.isPieceStand() && !f1.isPieceStand() &&
       Board_Table.getShortOffset(Offset32(f2,t2)) ==
       Board_Table.getShortOffset(Offset32(f2,f1)) &&
       abs((f2-t2).intValue())>abs((f2-f1).intValue())) return true;
#else
    if (   piece_is_slider(pos.piece_on(f2))
        && bit_is_set(squares_between(f2, t2), f1))
      return true;
#endif

    // Case 4: The destination square for m2 is defended by the moving piece in m1
    p = pos.piece_on(t1);
#ifdef GPSFISH
    osl::Piece pc=pos.osl_state.pieceAt(t1);
    if(pos.osl_state.hasEffectByPiece(pc,t2)) return true;
#else
    if (bit_is_set(pos.attacks_from(p, t1), t2))
        return true;
#endif

    // Case 5: Discovered check, checking piece is the piece moved in m1
#ifdef GPSFISH
    pc=pos.osl_state.pieceAt(t2);
    if(pc.isPiece() && pos.osl_state.hasEffectByPiece(pc,f2) &&
       Ptype_Table.getEffect(p,t1,pos.king_square(pos.side_to_move())).hasBlockableEffect() &&
       Board_Table.isBetweenSafe(f2,t1,pos.king_square(pos.side_to_move())) &&
       !Board_Table.isBetweenSafe(t2,t1,pos.king_square(pos.side_to_move())) &&
       pos.osl_state.pinOrOpen(pos.side_to_move()).test(pos.osl_state.pieceAt(t1).number()))
        return true;
#else
    if (    piece_is_slider(p)
        &&  bit_is_set(squares_between(t1, pos.king_square(pos.side_to_move())), f2)
        && !bit_is_set(squares_between(t1, pos.king_square(pos.side_to_move())), t2))
    {
        // discovered_check_candidates() works also if the Position's side to
        // move is the opposite of the checking piece.
        Color them = opposite_color(pos.side_to_move());
        Bitboard dcCandidates = pos.discovered_check_candidates(them);

        if (bit_is_set(dcCandidates, f2))
            return true;
    }
#endif
    return false;
  }


  // value_to_tt() adjusts a mate score from "plies to mate from the root" to
  // "plies to mate from the current ply".  Non-mate scores are unchanged.
  // The function is called before storing a value to the transposition table.

  Value value_to_tt(Value v, int ply) {

    if (v >= VALUE_MATE_IN_PLY_MAX)
      return v + ply;

    if (v <= VALUE_MATED_IN_PLY_MAX)
      return v - ply;

    return v;
  }


  // value_from_tt() is the inverse of value_to_tt(): It adjusts a mate score from
  // the transposition table to a mate score corrected for the current ply.

  Value value_from_tt(Value v, int ply) {

    if (v >= VALUE_MATE_IN_PLY_MAX)
      return v - ply;

    if (v <= VALUE_MATED_IN_PLY_MAX)
      return v + ply;

    return v;
  }


  // extension() decides whether a move should be searched with normal depth,
  // or with extended depth. Certain classes of moves (checking moves, in
  // particular) are searched with bigger depth than ordinary moves and in
  // any case are marked as 'dangerous'. Note that also if a move is not
  // extended, as example because the corresponding UCI option is set to zero,
  // the move is marked as 'dangerous' so, at least, we avoid to prune it.
  template <NodeType PvNode>
  Depth extension(const Position& pos, Move m, bool captureOrPromotion,
                  bool moveIsCheck, bool* dangerous) {

    assert(m != MOVE_NONE);

    Depth result = DEPTH_ZERO;
    *dangerous = moveIsCheck;

    if (moveIsCheck && pos.see_sign(m) >= 0)
        result += CheckExtension[PvNode];

#ifndef GPSFISH
    if (pos.type_of_piece_on(move_from(m)) == PAWN)
    {
        Color c = pos.side_to_move();
        if (relative_rank(c, move_to(m)) == RANK_7)
        {
            result += PawnPushTo7thExtension[PvNode];
            *dangerous = true;
        }
        if (pos.pawn_is_passed(c, move_to(m)))
        {
            result += PassedPawnExtension[PvNode];
            *dangerous = true;
        }
    }

    if (   captureOrPromotion
        && pos.type_of_piece_on(move_to(m)) != PAWN
        && (  pos.non_pawn_material(WHITE) + pos.non_pawn_material(BLACK)
            - pos.midgame_value_of_piece_on(move_to(m)) == VALUE_ZERO)
        && !move_is_special(m))
    {
        result += PawnEndgameExtension[PvNode];
        *dangerous = true;
    }
#endif

    return Min(result, ONE_PLY);
  }


  // connected_threat() tests whether it is safe to forward prune a move or if
  // is somehow connected to the threat move returned by null search.

  bool connected_threat(const Position& pos, Move m, Move threat) {

    assert(move_is_ok(m));
#ifdef GPSFISH
    assert(threat!=MOVE_NONE && move_is_ok(threat));
#else
    assert(threat && move_is_ok(threat));
#endif
    assert(!pos.move_gives_check(m));
    assert(!pos.move_is_capture(m) && !move_is_promotion(m));
#ifndef GPSFISH
    assert(!pos.move_is_passed_pawn_push(m));
#endif

    Square mfrom, mto, tfrom, tto;

    mfrom = move_from(m);
    mto = move_to(m);
    tfrom = move_from(threat);
    tto = move_to(threat);

    // Case 1: Don't prune moves which move the threatened piece
    if (mfrom == tto)
        return true;

    // Case 2: If the threatened piece has value less than or equal to the
    // value of the threatening piece, don't prune moves which defend it.
    if (   pos.move_is_capture(threat)
        && (   pos.midgame_value_of_piece_on(tfrom) >= pos.midgame_value_of_piece_on(tto)
#ifdef GPSFISH
            || pos.type_of_piece_on(tfrom) == osl::KING)
        && pos.osl_state.hasEffectIf(m.ptypeO(), m.to(), tto))
#else
            || pos.type_of_piece_on(tfrom) == KING)
        && pos.move_attacks_square(m, tto))
#endif
        return true;

    // Case 3: If the moving piece in the threatened move is a slider, don't
    // prune safe moves which block its ray.
#ifdef GPSFISH
    if (   !tfrom.isPieceStand()
        && Board_Table.isBetweenSafe(mto,tfrom,tto)
        && pos.see_sign(m) >= 0)
        return true;
#else
    if (   piece_is_slider(pos.piece_on(tfrom))
        && bit_is_set(squares_between(tfrom, tto), mto)
        && pos.see_sign(m) >= 0)
        return true;
#endif

    return false;
  }


  // ok_to_use_TT() returns true if a transposition table score
  // can be used at a given point in search.

  bool ok_to_use_TT(const TTEntry* tte, Depth depth, Value beta, int ply) {

    Value v = value_from_tt(tte->value(), ply);

    return   (   tte->depth() >= depth
              || v >= Max(VALUE_MATE_IN_PLY_MAX, beta)
              || v < Min(VALUE_MATED_IN_PLY_MAX, beta))

          && (   ((tte->type() & VALUE_TYPE_LOWER) && v >= beta)
              || ((tte->type() & VALUE_TYPE_UPPER) && v < beta));
  }


  // refine_eval() returns the transposition table score if
  // possible otherwise falls back on static position evaluation.

  Value refine_eval(const TTEntry* tte, Value defaultEval, int ply) {

      assert(tte);

      Value v = value_from_tt(tte->value(), ply);

      if (   ((tte->type() & VALUE_TYPE_LOWER) && v >= defaultEval)
          || ((tte->type() & VALUE_TYPE_UPPER) && v < defaultEval))
          return v;

      return defaultEval;
  }


  // update_history() registers a good move that produced a beta-cutoff
  // in history and marks as failures all the other moves of that ply.

  void update_history(const Position& pos, Move move, Depth depth,
                      Move movesSearched[], int moveCount) {
    Move m;
    Value bonus = Value(int(depth) * int(depth));

#ifdef GPSFISH
    H.update(move.ptypeO(), move_to(move), bonus);
#else
    H.update(pos.piece_on(move_from(move)), move_to(move), bonus);
#endif

    for (int i = 0; i < moveCount - 1; i++)
    {
        m = movesSearched[i];

        assert(m != move);

#ifdef GPSFISH
        H.update(m.ptypeO(), move_to(m), -bonus);
#else
        H.update(pos.piece_on(move_from(m)), move_to(m), -bonus);
#endif
    }
  }


  // update_gains() updates the gains table of a non-capture move given
  // the static position evaluation before and after the move.

  void update_gains(const Position& pos, Move m, Value before, Value after) {

#ifdef GPSFISH
    if (   !m.isPass()
#else
    if (   m != MOVE_NULL
#endif
        && before != VALUE_NONE
        && after != VALUE_NONE
        && pos.captured_piece_type() == PIECE_TYPE_NONE
        && !move_is_special(m))
#ifdef GPSFISH
        H.update_gain(m.ptypeO(), move_to(m), -(before + after));
#else
        H.update_gain(pos.piece_on(move_to(m)), move_to(m), -(before + after));
#endif
  }


  // current_search_time() returns the number of milliseconds which have passed
  // since the beginning of the current search.

  int current_search_time(int set) {

    static int searchStartTime;

    if (set)
        searchStartTime = set;

    return get_system_time() - searchStartTime;
  }


  // value_to_uci() converts a value to a string suitable for use with the UCI
  // protocol specifications:
  //
  // cp <x>     The score from the engine's point of view in centipawns.
  // mate <y>   Mate in y moves, not plies. If the engine is getting mated
  //            use negative values for y.

  std::string value_to_uci(Value v) {

    std::stringstream s;

#ifdef GPSFISH
    if (abs(v) < VALUE_MATE - PLY_MAX * ONE_PLY)
        s << "cp " << int(v) * 100 / 200;
    else
        s << "cp " << int(v);
#else
    if (abs(v) < VALUE_MATE - PLY_MAX * ONE_PLY)
        s << "cp " << int(v) * 100 / int(PawnValueMidgame); // Scale to centipawns
    else
        s << "mate " << (v > 0 ? VALUE_MATE - v + 1 : -VALUE_MATE - v) / 2;
#endif

    return s.str();
  }


  // speed_to_uci() returns a string with time stats of current search suitable
  // to be sent to UCI gui.

  std::string speed_to_uci(int64_t nodes) {

    std::stringstream s;
    int t = current_search_time();

    s << " nodes " << nodes
      << " nps "   << (t > 0 ? int(nodes * 1000 / t) : 0)
#ifdef GPSFISH
      << " time "  << (t > 0 ? t : 1);
#else
      << " time "  << t;
#endif

    return s.str();
  }


  // poll() performs two different functions: It polls for user input, and it
  // looks at the time consumed so far and decides if it's time to abort the
  // search.

  void poll(const Position& pos) {

    static int lastInfoTime;
    int t = current_search_time();

    //  Poll for input
    if (input_available())
    {
        // We are line oriented, don't read single chars
        std::string command;

        if (!std::getline(std::cin, command) || command == "quit")
        {
            // Quit the program as soon as possible
            Limits.ponder = false;
            QuitRequest = StopRequest = true;
            return;
        }
#ifdef GPSFISH
        else if (command.size() >= 5 && string(command,0,5) == "echo "){
            cout << string(command,5) << endl;
        }
        else if (command == "stop" || command.find("gameover")==0)
#else
        else if (command == "stop")
#endif
        {
            // Stop calculating as soon as possible, but still send the "bestmove"
            // and possibly the "ponder" token when finishing the search.
            Limits.ponder = false;
            StopRequest = true;
        }
        else if (command == "ponderhit")
        {
            // The opponent has played the expected move. GUI sends "ponderhit" if
            // we were told to ponder on the same move the opponent has played. We
            // should continue searching but switching from pondering to normal search.
            Limits.ponder = false;

            if (StopOnPonderhit)
                StopRequest = true;
        }
    }

    // Print search information
    if (t < 1000)
        lastInfoTime = 0;

    else if (lastInfoTime > t)
        // HACK: Must be a new search where we searched less than
        // NodesBetweenPolls nodes during the first second of search.
        lastInfoTime = 0;

    else if (t - lastInfoTime >= 1000)
    {
        lastInfoTime = t;

        dbg_print_mean();
        dbg_print_hit_rate();

        // Send info on searched nodes as soon as we return to root
        SendSearchedNodes = true;
    }

    // Should we stop the search?
    if (Limits.ponder)
        return;

    bool stillAtFirstMove =    FirstRootMove
                           && !AspirationFailLow
                           &&  t > TimeMgr.available_time();

    bool noMoreTime =   t > TimeMgr.maximum_time()
                     || stillAtFirstMove;

    if (   (Limits.useTimeManagement() && noMoreTime)
        || (Limits.maxTime && t >= Limits.maxTime)
        || (Limits.maxNodes && pos.nodes_searched() >= Limits.maxNodes)) // FIXME
        StopRequest = true;
  }


  // wait_for_stop_or_ponderhit() is called when the maximum depth is reached
  // while the program is pondering. The point is to work around a wrinkle in
  // the UCI protocol: When pondering, the engine is not allowed to give a
  // "bestmove" before the GUI sends it a "stop" or "ponderhit" command.
  // We simply wait here until one of these commands is sent, and return,
  // after which the bestmove and pondermove will be printed.

  void wait_for_stop_or_ponderhit() {

    std::string command;

    // Wait for a command from stdin
    while (   std::getline(std::cin, command)
	      && command.find("gameover") != 0
	      && command != "ponderhit" && command != "stop" && command != "quit")
#ifdef GPSFISH
    {
        if (command.size() >= 5 && string(command,0,5) == "echo ")
            cout << string(command,5) << endl;
    }
#else
    {};
#endif

    if (command != "ponderhit" && command != "stop" && command.find("gameover")!=0)
        QuitRequest = true; // Must be "quit" or getline() returned false
  }


  // When playing with strength handicap choose best move among the MultiPV set
  // using a statistical rule dependent on SkillLevel. Idea by Heinz van Saanen.
  void do_skill_level(Move* best, Move* ponder) {

    assert(MultiPV > 1);

    static RKISS rk;

    // Rml list is already sorted by pv_score in descending order
    int s;
    int max_s = -VALUE_INFINITE;
    int size = Min(MultiPV, (int)Rml.size());
    int max = Rml[0].pv_score;
    int var = Min(max - Rml[size - 1].pv_score, PawnValueMidgame);
    int wk = 120 - 2 * SkillLevel;

    // PRNG sequence should be non deterministic
    for (int i = abs(get_system_time() % 50); i > 0; i--)
        rk.rand<unsigned>();

    // Choose best move. For each move's score we add two terms both dependent
    // on wk, one deterministic and bigger for weaker moves, and one random,
    // then we choose the move with the resulting highest score.
    for (int i = 0; i < size; i++)
    {
        s = Rml[i].pv_score;

        // Don't allow crazy blunders even at very low skills
        if (i > 0 && Rml[i-1].pv_score > s + EasyMoveMargin)
            break;

        // This is our magical formula
        s += ((max - s) * wk + var * (rk.rand<unsigned>() % wk)) / 128;

        if (s > max_s)
        {
            max_s = s;
            *best = Rml[i].pv[0];
            *ponder = Rml[i].pv[1];
        }
    }
  }


  /// RootMove and RootMoveList method's definitions

  RootMove::RootMove() {

    nodes = 0;
    pv_score = non_pv_score = -VALUE_INFINITE;
    pv[0] = MOVE_NONE;
  }

  RootMove& RootMove::operator=(const RootMove& rm) {

    const Move* src = rm.pv;
    Move* dst = pv;

    // Avoid a costly full rm.pv[] copy
    do *dst++ = *src; while (*src++ != MOVE_NONE);

    nodes = rm.nodes;
    pv_score = rm.pv_score;
    non_pv_score = rm.non_pv_score;
    return *this;
  }

  void RootMoveList::init(Position& pos, Move searchMoves[]) {

    MoveStack mlist[MAX_MOVES];
    Move* sm;

    clear();
    bestMoveChanges = 0;

    // Generate all legal moves and add them to RootMoveList
    MoveStack* last = generate<MV_LEGAL>(pos, mlist);
    for (MoveStack* cur = mlist; cur != last; cur++)
    {
        // If we have a searchMoves[] list then verify cur->move
        // is in the list before to add it.
#ifdef GPSFISH
        for (sm = searchMoves; *sm!=MOVE_NONE && *sm != cur->move; sm++) {}
#else
        for (sm = searchMoves; *sm && *sm != cur->move; sm++) {}
#endif

#ifdef GPSFISH
        if (searchMoves[0]!=MOVE_NONE && *sm != cur->move)
            continue;
#else
        if (searchMoves[0] && *sm != cur->move)
            continue;
#endif

        RootMove rm;
        rm.pv[0] = cur->move;
        rm.pv[1] = MOVE_NONE;
        rm.pv_score = -VALUE_INFINITE;
        push_back(rm);
    }
  }

#ifdef GPSFISH
  void RootMove::extract_pv_from_tt_rec(Position& pos,int ply) {
    TTEntry* tte;
#ifdef GPSFISH
    int dummy=0;
#endif
    if (   (tte = TT.probe(pos.get_key())) != NULL
           && tte->move(pos) != MOVE_NONE
           && pos.move_is_pl(tte->move(pos))
           && ply < PLY_MAX
#ifdef GPSFISH
           && (!pos.is_draw(dummy) || ply < 2))
#else
           && (!pos.is_draw() || ply < 2))
#endif
    {
        pv[ply] = tte->move(pos);
        StateInfo st;
        pos.do_undo_move(pv[ply],st,
                [&](osl::Square){
                assert(pos.is_ok());
                extract_pv_from_tt_rec(pos,ply+1);
                }
                );
    }
    else
      pv[ply] = MOVE_NONE;
  }
#endif
  // extract_pv_from_tt() builds a PV by adding moves from the transposition table.
  // We consider also failing high nodes and not only VALUE_TYPE_EXACT nodes. This
  // allow to always have a ponder move even when we fail high at root and also a
  // long PV to print that is important for position analysis.

  void RootMove::extract_pv_from_tt(Position& pos) {

#ifndef GPSFISH
    StateInfo state[PLY_MAX_PLUS_2], *st = state;
    TTEntry* tte;
    int ply = 1;
#endif

    assert(pv[0] != MOVE_NONE && pos.move_is_pl(pv[0]));

#ifdef GPSFISH
    StateInfo st;
    pos.do_undo_move(pv[0],st,
		     [&](osl::Square){
         assert(pos.is_ok());
         extract_pv_from_tt_rec(pos,1);
         }
         );
#else
    pos.do_move(pv[0], *st++);

<<<<<<< HEAD
#ifdef GPSFISH
    int dummy=0;
#endif
    Bitboard pinned = pos.pinned_pieces(pos.side_to_move());

    while (   (tte = TT.probe(pos.get_key())) != NULL
           && tte->move() != MOVE_NONE
           && pos.move_is_pl(tte->move())
           && pos.pl_move_is_pl_full(tte->move(), pinned)
=======
    while (   (tte = TT.probe(pos.get_key())) != NULL
           && tte->move() != MOVE_NONE
           && pos.move_is_pl(tte->move())
           && pos.pl_move_is_legal(tte->move(), pos.pinned_pieces(pos.side_to_move()))
>>>>>>> 853e2a94
           && ply < PLY_MAX
#ifdef GPSFISH
           && (!pos.is_draw(dummy) || ply < 2))
#else
           && (!pos.is_draw() || ply < 2))
#endif
    {
        pv[ply] = tte->move();
        pos.do_move(pv[ply++], *st++);
    }
    pv[ply] = MOVE_NONE;

    do pos.undo_move(pv[--ply]); while (ply);
#endif
  }

#ifdef GPSFISH
  void RootMove::insert_pv_in_tt_rec(Position& pos,int ply) {
    TTEntry* tte;
    Key k;
    Value v, m = VALUE_NONE;
    k = pos.get_key();
    tte = TT.probe(k);

    // Don't overwrite existing correct entries
    if (!tte || tte->move(pos) != pv[ply])
    {
      v = (pos.in_check() ? VALUE_NONE : evaluate(pos, m));
      TT.store(k, VALUE_NONE, VALUE_TYPE_NONE, DEPTH_NONE, pv[ply], v, m);
    }
    if(pv[ply+1]!=MOVE_NONE){
        StateInfo st;
        pos.do_undo_move(pv[ply],st,
		       [&](osl::Square){
           assert(pos.is_ok());
           *(pos.eval+1)= *(pos.eval);
           pos.eval++;
           pos.eval->update(pos.osl_state,pv[ply]);
           insert_pv_in_tt_rec(pos,ply+1);
           --pos.eval;
           }
           );
    }
  }
#endif
  // insert_pv_in_tt() is called at the end of a search iteration, and inserts
  // the PV back into the TT. This makes sure the old PV moves are searched
  // first, even if the old TT entries have been overwritten.

  void RootMove::insert_pv_in_tt(Position& pos) {

#ifndef GPSFISH
    StateInfo state[PLY_MAX_PLUS_2], *st = state;
    TTEntry* tte;
    Key k;
    Value v, m = VALUE_NONE;
    int ply = 0;
#endif

    assert(pv[0] != MOVE_NONE && pos.move_is_pl(pv[0]));

#ifdef GPSFISH
    insert_pv_in_tt_rec(pos,0);
#else
    do {
        k = pos.get_key();
        tte = TT.probe(k);

        // Don't overwrite existing correct entries
        if (!tte || tte->move() != pv[ply])
        {
            v = (pos.in_check() ? VALUE_NONE : evaluate(pos, m));
            TT.store(k, VALUE_NONE, VALUE_TYPE_NONE, DEPTH_NONE, pv[ply], v, m);
        }
        pos.do_move(pv[ply], *st++);

    } while (pv[++ply] != MOVE_NONE);

    do pos.undo_move(pv[--ply]); while (ply);
#endif
  }

  // pv_info_to_uci() returns a string with information on the current PV line
  // formatted according to UCI specification.

  std::string RootMove::pv_info_to_uci(Position& pos, int depth, int selDepth, Value alpha,
                                       Value beta, int pvIdx) {
    std::stringstream s;

    s << "info depth " << depth
      << " seldepth " << selDepth
#ifndef GPSFISH
      << " multipv " << pvIdx + 1
#endif
      << " score " << value_to_uci(pv_score)
#ifndef GPSFISH
      << (pv_score >= beta ? " lowerbound" : pv_score <= alpha ? " upperbound" : "")
#endif
      << speed_to_uci(pos.nodes_searched())
      << " pv ";

    for (Move* m = pv; *m != MOVE_NONE; m++)
#ifdef GPSFISH
      s << move_to_uci(*m,false) << " ";
#else
        s << *m << " ";
#endif

    return s.str();
  }

  // Specializations for MovePickerExt in case of Root node
  MovePickerExt<false, true>::MovePickerExt(const Position& p, Move ttm, Depth d,
                                            const History& h, SearchStack* ss, Value b)
                            : MovePicker(p, ttm, d, h, ss, b), firstCall(true) {
    Move move;
    Value score = VALUE_ZERO;

    // Score root moves using standard ordering used in main search, the moves
    // are scored according to the order in which they are returned by MovePicker.
    // This is the second order score that is used to compare the moves when
    // the first orders pv_score of both moves are equal.
    while ((move = MovePicker::get_next_move()) != MOVE_NONE)
        for (rm = Rml.begin(); rm != Rml.end(); ++rm)
            if (rm->pv[0] == move)
            {
                rm->non_pv_score = score--;
                break;
            }

    Rml.sort();
    rm = Rml.begin();
  }

  Move MovePickerExt<false, true>::get_next_move() {

    if (!firstCall)
        ++rm;
    else
        firstCall = false;

    return rm != Rml.end() ? rm->pv[0] : MOVE_NONE;
  }

} // namespace


// ThreadsManager::idle_loop() is where the threads are parked when they have no work
// to do. The parameter 'sp', if non-NULL, is a pointer to an active SplitPoint
// object for which the current thread is the master.

void ThreadsManager::idle_loop(int threadID, SplitPoint* sp) {

  assert(threadID >= 0 && threadID < MAX_THREADS);

  int i;
  bool allFinished;

  while (true)
  {
      // Slave threads can exit as soon as AllThreadsShouldExit raises,
      // master should exit as last one.
      if (allThreadsShouldExit)
      {
          assert(!sp);
          threads[threadID].state = Thread::TERMINATED;
          return;
      }

      // If we are not thinking, wait for a condition to be signaled
      // instead of wasting CPU time polling for work.
      while (   threadID >= activeThreads
             || threads[threadID].state == Thread::INITIALIZING
             || (useSleepingThreads && threads[threadID].state == Thread::AVAILABLE))
      {
          assert(!sp || useSleepingThreads);
          assert(threadID != 0 || useSleepingThreads);

          if (threads[threadID].state == Thread::INITIALIZING)
              threads[threadID].state = Thread::AVAILABLE;

          // Grab the lock to avoid races with Thread::wake_up()
          lock_grab(&threads[threadID].sleepLock);

          // If we are master and all slaves have finished do not go to sleep
          for (i = 0; sp && i < activeThreads && !sp->is_slave[i]; i++) {}
          allFinished = (i == activeThreads);

          if (allFinished || allThreadsShouldExit)
          {
              lock_release(&threads[threadID].sleepLock);
              break;
          }

          // Do sleep here after retesting sleep conditions
          if (threadID >= activeThreads || threads[threadID].state == Thread::AVAILABLE)
              cond_wait(&threads[threadID].sleepCond, &threads[threadID].sleepLock);

          lock_release(&threads[threadID].sleepLock);
      }

      // If this thread has been assigned work, launch a search
      if (threads[threadID].state == Thread::WORKISWAITING)
      {
          assert(!allThreadsShouldExit);

          threads[threadID].state = Thread::SEARCHING;

          // Copy split point position and search stack and call search()
          // with SplitPoint template parameter set to true.
#ifdef MOVE_STACK_REJECTIONS
          SearchStack ss_base[PLY_MAX_PLUS_2];
	  SplitPoint* tsp = threads[threadID].splitPoint;
          Position pos(*tsp->pos, threadID);
	  int ply=tsp->ss->ply;
	  assert(0< ply && ply+3<PLY_MAX_PLUS_2);
	  for(int i=0;i<ply-1;i++)
	    ss_base[i].currentMove=(tsp->ss-ply+i)->currentMove;
	  SearchStack *ss= &ss_base[ply-1];
          memcpy(ss, tsp->ss - 1, 4 * sizeof(SearchStack));
          (ss+1)->sp = tsp;
#else
          SearchStack ss[PLY_MAX_PLUS_2];
          SplitPoint* tsp = threads[threadID].splitPoint;
          Position pos(*tsp->pos, threadID);

          memcpy(ss, tsp->ss - 1, 4 * sizeof(SearchStack));
          (ss+1)->sp = tsp;
#endif
	  uint64_t es_base[(PLY_MAX_PLUS_2*sizeof(eval_t)+sizeof(uint64_t)-1)/sizeof(uint64_t)];
	  eval_t *es=(eval_t *)&es_base[0];
	  assert(tsp->pos->eval);
	  es[0]= *(tsp->pos->eval);
	  pos.eval= &es[0];

          if (tsp->pvNode)
              search<PV, true, false>(pos, ss+1, tsp->alpha, tsp->beta, tsp->depth);
          else
              search<NonPV, true, false>(pos, ss+1, tsp->alpha, tsp->beta, tsp->depth);

          assert(threads[threadID].state == Thread::SEARCHING);

          threads[threadID].state = Thread::AVAILABLE;

          // Wake up master thread so to allow it to return from the idle loop in
          // case we are the last slave of the split point.
          if (   useSleepingThreads
              && threadID != tsp->master
              && threads[tsp->master].state == Thread::AVAILABLE)
              threads[tsp->master].wake_up();
      }

      // If this thread is the master of a split point and all slaves have
      // finished their work at this split point, return from the idle loop.
      for (i = 0; sp && i < activeThreads && !sp->is_slave[i]; i++) {}
      allFinished = (i == activeThreads);

      if (allFinished)
      {
          // Because sp->slaves[] is reset under lock protection,
          // be sure sp->lock has been released before to return.
          lock_grab(&(sp->lock));
          lock_release(&(sp->lock));

          // In helpful master concept a master can help only a sub-tree, and
          // because here is all finished is not possible master is booked.
          assert(threads[threadID].state == Thread::AVAILABLE);

          threads[threadID].state = Thread::SEARCHING;
          return;
      }
  }
}

#ifdef GPSFISHONE
void do_checkmate(Position& pos, int mateTime){
  cout << "checkmate notimplemented";
  return;
}
#else
void do_checkmate(Position& pos, int mateTime){
  QuitRequest=false;
  osl::state::NumEffectState state(pos.osl_state);
#if (! defined ALLOW_KING_ABSENCE)
  if (state.kingSquare(state.turn()).isPieceStand()) {
    cout << "checkmate notimplemented";
    return;
  }
#endif
  osl::checkmate::DfpnTable table(state.turn());
  const osl::PathEncoding path(state.turn());
  osl::Move checkmate_move;
  osl::stl::vector<osl::Move> pv;
  osl::checkmate::ProofDisproof result;
  osl::checkmate::Dfpn dfpn;
  dfpn.setTable(&table);
  double seconds=(double)mateTime/1000.0;
  osl::misc::MilliSeconds start = osl::misc::MilliSeconds::now();
  size_t step = 100000, total = 0;
  double scale = 1.0; 
  for (size_t limit = step; true; limit = static_cast<size_t>(step*scale)) {
    result = dfpn.
      hasCheckmateMove(state, osl::hash::HashKey(state), path, limit, checkmate_move, Move(), &pv);
    double elapsed = start.elapsedSeconds();
    double memory = osl::OslConfig::memoryUseRatio();
    uint64_t node_count = dfpn.nodeCount();
    cout << "info time " << static_cast<int>(elapsed*1000)
       << " nodes " << total+node_count << " nps " << static_cast<int>(node_count/elapsed)
       << " hashfull " << static_cast<int>(memory*1000) << "\n";
    poll(pos);
    if (result.isFinal() || elapsed >= seconds || memory > 0.9 || QuitRequest || StopRequest)
      break;
    total += limit;
    // estimate: total * std::min(seconds/elapsed, 1.0/memory)
    // next: (estimate - total) / 2 + total
    scale = (total * std::min(seconds/elapsed, 1.0/memory) - total) / 2.0 / step;
    scale = std::max(std::min(16.0, scale), 0.1);
  }
  if (! result.isFinal()) {
    cout << "checkmate timeout\n";
    return;
  }
  if (! result.isCheckmateSuccess()) {
    cout << "checkmate nomate\n";
    return;
  }
  std::string msg = "checkmate";
  for (size_t i=0; i<pv.size(); ++i)
    msg += " " + move_to_uci(pv[i],false);
  cout << msg << "\n" << std::flush;
}
#endif

void show_tree(Position &pos){
  show_tree_rec(pos);
}<|MERGE_RESOLUTION|>--- conflicted
+++ resolved
@@ -2707,22 +2707,14 @@
 #else
     pos.do_move(pv[0], *st++);
 
-<<<<<<< HEAD
 #ifdef GPSFISH
     int dummy=0;
 #endif
-    Bitboard pinned = pos.pinned_pieces(pos.side_to_move());
-
-    while (   (tte = TT.probe(pos.get_key())) != NULL
-           && tte->move() != MOVE_NONE
-           && pos.move_is_pl(tte->move())
-           && pos.pl_move_is_pl_full(tte->move(), pinned)
-=======
+
     while (   (tte = TT.probe(pos.get_key())) != NULL
            && tte->move() != MOVE_NONE
            && pos.move_is_pl(tte->move())
            && pos.pl_move_is_legal(tte->move(), pos.pinned_pieces(pos.side_to_move()))
->>>>>>> 853e2a94
            && ply < PLY_MAX
 #ifdef GPSFISH
            && (!pos.is_draw(dummy) || ply < 2))
