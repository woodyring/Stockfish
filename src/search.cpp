/*
  Stockfish, a UCI chess playing engine derived from Glaurung 2.1
  Copyright (C) 2004-2008 Tord Romstad (Glaurung author)
  Copyright (C) 2008-2014 Marco Costalba, Joona Kiiski, Tord Romstad

  Stockfish is free software: you can redistribute it and/or modify
  it under the terms of the GNU General Public License as published by
  the Free Software Foundation, either version 3 of the License, or
  (at your option) any later version.

  Stockfish is distributed in the hope that it will be useful,
  but WITHOUT ANY WARRANTY; without even the implied warranty of
  MERCHANTABILITY or FITNESS FOR A PARTICULAR PURPOSE.  See the
  GNU General Public License for more details.

  You should have received a copy of the GNU General Public License
  along with this program.  If not, see <http://www.gnu.org/licenses/>.
*/

#include <algorithm>
#include <cassert>
#include <cfloat>
#include <cmath>
#include <cstring>
#include <iostream>
#include <sstream>

#include "book.h"
#include "evaluate.h"
#include "movegen.h"
#include "movepick.h"
#include "notation.h"
#include "search.h"
#include "timeman.h"
#include "thread.h"
#include "tt.h"
#include "ucioption.h"

#ifdef GPSFISH
#include "bitops.h"
#include "position.tcc"
#include "osl/bits/boardTable.h"
using osl::Board_Table;
#include "osl/bits/ptypeTable.h"
using osl::Ptype_Table;
#include "osl/bits/offset32.h"
using osl::Offset32;
#include "osl/checkmate/immediateCheckmate.h"
#include "osl/checkmate/immediateCheckmate.tcc"
#include "osl/checkmate/fixedDepthSearcher.h"
#include "osl/checkmate/fixedDepthSearcher.tcc"
//#include "osl/checkmate/dfpn.h"
using osl::checkmate::ImmediateCheckmate;
using std::string;
#include "osl/enterKing.h"
#include "osl/hashKey.h"
#endif
#ifdef MOVE_STACK_REJECTIONS
#include "osl/search/moveStackRejections.h"
#endif

#ifdef GPSFISH
# define GPSFISH_CHECKMATE3
# define GPSFISH_CHECKMATE3_QUIESCE
# define GPSFISH_DFPN
# define GPSFISH_FIX // some commit from sf_4 to sf_dd prevent to find checkmate move
#endif

#ifdef GPSFISH_DFPN
#include <boost/scoped_ptr.hpp>
#include "osl/misc/milliSeconds.h"
#include "osl/checkmate/dfpn.h"
#include "osl/checkmate/dfpnParallel.h"
#endif

namespace Search {

  volatile SignalsType Signals;
  LimitsType Limits;
  std::vector<RootMove> RootMoves;
  Position RootPos;
  Color RootColor;
  Time::point SearchTime;
  StateStackPtr SetupStates;
}

using std::string;
using Eval::evaluate;
using namespace Search;

namespace {

  // Set to true to force running with one thread. Used for debugging
  const bool FakeSplit = false;

  // Different node types, used as template parameter
  enum NodeType { Root, PV, NonPV };

  // Dynamic razoring margin based on depth
  inline Value razor_margin(Depth d) { return Value(512 + 16 * d); }

  // Futility lookup tables (initialized at startup) and their access functions
  int FutilityMoveCounts[2][32]; // [improving][depth]

  inline Value futility_margin(Depth d) {
    return Value(100 * d);
  }

  // Reduction lookup tables (initialized at startup) and their access function
  int8_t Reductions[2][2][64][64]; // [pv][improving][depth][moveNumber]

  template <bool PvNode> inline Depth reduction(bool i, Depth d, int mn) {

    return (Depth) Reductions[PvNode][i][std::min(int(d) / ONE_PLY, 63)][std::min(mn, 63)];
  }

  size_t MultiPV, PVIdx;
  TimeManager TimeMgr;
  double BestMoveChanges;
#ifdef GPSFISH
  osl::CArray<Value,COLOR_NB> DrawValue;
#else
  Value DrawValue[COLOR_NB];
#endif
  HistoryStats History;
  GainsStats Gains;
  MovesStats Countermoves, Followupmoves;

  template <NodeType NT, bool SpNode>
  Value search(Position& pos, Stack* ss, Value alpha, Value beta, Depth depth, bool cutNode);

  template <NodeType NT, bool InCheck>
  Value qsearch(Position& pos, Stack* ss, Value alpha, Value beta, Depth depth);

  void id_loop(Position& pos);
  Value value_to_tt(Value v, int ply);
  Value value_from_tt(Value v, int ply);
  void update_stats(Position& pos, Stack* ss, Move move, Depth depth, Move* quiets, int quietsCnt);
  string uci_pv(const Position& pos, int depth, Value alpha, Value beta);

  struct Skill {
    Skill(int l) : level(l), best(MOVE_NONE) {}
   ~Skill() {
      if (enabled()) // Swap best PV line with the sub-optimal one
          std::swap(RootMoves[0], *std::find(RootMoves.begin(),
                    RootMoves.end(), best ? best : pick_move()));
    }

    bool enabled() const { return level < 20; }
    bool time_to_pick(int depth) const { return depth == 1 + level; }
    Move pick_move();

    int level;
    Move best;
  };

#ifdef GPSFISH
  void show_tree_rec(Position &pos){
    const TTEntry* tte = TT.probe(pos.key());
    StateInfo st;
    if ( tte != NULL ) {
      std::cerr << "tte->value=" << tte->value() << std::endl;
      std::cerr << "tte->bound=" << tte->bound() << std::endl;
      std::cerr << "tte->depth=" << tte->depth() << std::endl;
      Move m=tte->move(pos);
      int dummy;
      if(m != MOVE_NONE
              && pos.pseudo_legal(m)
              && !pos.is_draw(dummy)) {
          std::cerr << "move=" << m << std::endl;
          pos.do_undo_move(m,st,
                  [&](osl::Square){ show_tree_rec(pos); }
                  );
      }
    }
  }

  inline Value value_draw(Position const& pos) {
    return DrawValue[pos.side_to_move()];
  }

  bool can_capture_king(Position const& pos){
    Color us=pos.side_to_move();
    Color them=~us;
    const osl::Square king = pos.king_square(them);
    return pos.osl_state.hasEffectAt(us, king);
  }

#endif
#ifdef MOVE_STACK_REJECTIONS
  osl::container::MoveStack moveStacks[MAX_THREADS];
  bool move_stack_rejections_probe(osl::Move m, Position const &pos,SearchStack* ss,Value alpha){
    if(DrawValue!=0) return false;
    int i=std::min(7,std::min(ss->ply,pos.pliesFromNull()+1));
    if(i<3) return false;
    osl::state::NumEffectState const& state=pos.osl_state;
    osl::container::MoveStack &moveStack=moveStacks[pos.thread()];
    moveStack.clear();
    while(--i>0) moveStack.push((ss-i)->currentMove);
    osl::Player player=m.player();
    int checkCountOfAltP=pos.continuous_check[osl::alt(player)];
    bool ret=false;
    if(m.player()==osl::BLACK){
      ret=osl::search::MoveStackRejections::probe<osl::BLACK>(state,moveStack,ss->ply,m,alpha,checkCountOfAltP);
    }
    else {
      ret=osl::search::MoveStackRejections::probe<osl::WHITE>(state,moveStack,ss->ply,m,-alpha,checkCountOfAltP);
    }
    return ret;
  }
#endif
} // namespace


/// Search::init() is called during startup to initialize various lookup tables

void Search::init() {

  int d;  // depth (ONE_PLY == 2)
  int hd; // half depth (ONE_PLY == 1)
  int mc; // moveCount

  // Init reductions array
  for (hd = 1; hd < 64; ++hd) for (mc = 1; mc < 64; ++mc)
  {
      double    pvRed = 0.00 + log(double(hd)) * log(double(mc)) / 3.00;
      double nonPVRed = 0.33 + log(double(hd)) * log(double(mc)) / 2.25;
      Reductions[1][1][hd][mc] = int8_t(   pvRed >= 1.0 ?    pvRed * int(ONE_PLY) : 0);
      Reductions[0][1][hd][mc] = int8_t(nonPVRed >= 1.0 ? nonPVRed * int(ONE_PLY) : 0);

      Reductions[1][0][hd][mc] = Reductions[1][1][hd][mc];
      Reductions[0][0][hd][mc] = Reductions[0][1][hd][mc];

      if (Reductions[0][0][hd][mc] > 2 * ONE_PLY)
          Reductions[0][0][hd][mc] += ONE_PLY;

      else if (Reductions[0][0][hd][mc] > 1 * ONE_PLY)
          Reductions[0][0][hd][mc] += ONE_PLY / 2;
  }

  // Init futility move count array
  for (d = 0; d < 32; ++d)
  {
      FutilityMoveCounts[0][d] = int(2.4 + 0.222 * pow(d + 0.00, 1.8));
      FutilityMoveCounts[1][d] = int(3.0 + 0.300 * pow(d + 0.98, 1.8));
  }
}


/// Search::perft() is our utility to verify move generation. All the leaf nodes
/// up to the given depth are generated and counted and the sum returned.

static uint64_t perft(Position& pos, Depth depth) {

  StateInfo st;
  uint64_t cnt = 0;
  CheckInfo ci(pos);
  const bool leaf = depth == 2 * ONE_PLY;

#ifdef GPSFISH
  for (MoveList<LEGAL> it(pos); *it!=MOVE_NONE; ++it)
#else
  for (MoveList<LEGAL> it(pos); *it; ++it)
#endif
  {
#ifdef GPSFISH
      pos.do_undo_move(*it,st,
              [&](osl::Square){
              assert(pos.is_ok());
#else
      pos.do_move(*it, st, ci, pos.gives_check(*it, ci));
#endif
      cnt += leaf ? MoveList<LEGAL>(pos).size() : ::perft(pos, depth - ONE_PLY);
#ifdef GPSFISH
      } );
#else
      pos.undo_move(*it);
#endif
  }
  return cnt;
}

uint64_t Search::perft(Position& pos, Depth depth) {
  return depth > ONE_PLY ? ::perft(pos, depth) : MoveList<LEGAL>(pos).size();
}

/// Search::think() is the external interface to Stockfish's search, and is
/// called by the main thread when the program receives the UCI 'go' command. It
/// searches from RootPos and at the end prints the "bestmove" to output.

void Search::think() {

  static PolyglotBook book; // Defined static to initialize the PRNG only once

  RootColor = RootPos.side_to_move();
  TimeMgr.init(Limits, RootPos.game_ply(), RootColor);

  int cf = Options["Contempt Factor"] * PawnValueEg / 100; // From centipawns
  DrawValue[ RootColor] = VALUE_DRAW - Value(cf);
  DrawValue[~RootColor] = VALUE_DRAW + Value(cf);

  if (RootMoves.empty())
  {
      RootMoves.push_back(MOVE_NONE);
      sync_cout << "info depth 0 score "
                << score_to_uci(RootPos.checkers() ? -VALUE_MATE : VALUE_DRAW)
                << sync_endl;

      goto finalize;
  }

  if (Options["OwnBook"] && !Limits.infinite && !Limits.mate)
  {
      Move bookMove = book.probe(RootPos, Options["Book File"], Options["Best Book Move"]);

      if (bookMove && std::count(RootMoves.begin(), RootMoves.end(), bookMove))
      {
          std::swap(RootMoves[0], *std::find(RootMoves.begin(), RootMoves.end(), bookMove));
#ifdef GPSFISH
          RootMoves[0].score = (Value)0;
#endif
          goto finalize;
      }
  }

  if (Options["Write Search Log"])
  {
      Log log(Options["Search Log Filename"]);
      log << "\nSearching: "  << RootPos.fen()
          << "\ninfinite: "   << Limits.infinite
          << " ponder: "      << Limits.ponder
          << " time: "        << Limits.time[RootColor]
          << " increment: "   << Limits.inc[RootColor]
          << " moves to go: " << Limits.movestogo
          << "\n" << std::endl;
  }

  // Reset the threads, still sleeping: will wake up at split time
  for (size_t i = 0; i < Threads.size(); ++i)
      Threads[i]->maxPly = 0;

  Threads.sleepWhileIdle = Options["Idle Threads Sleep"];
  Threads.timer->run = true;
  Threads.timer->notify_one(); // Wake up the recurring timer

  id_loop(RootPos); // Let's start searching !

  Threads.timer->run = false; // Stop the timer
  Threads.sleepWhileIdle = true; // Send idle threads to sleep

  if (Options["Write Search Log"])
  {
      Time::point elapsed = Time::now() - SearchTime + 1;

      Log log(Options["Search Log Filename"]);
      log << "Nodes: "          << RootPos.nodes_searched()
          << "\nNodes/second: " << RootPos.nodes_searched() * 1000 / elapsed
          << "\nBest move: "    << move_to_san(RootPos, RootMoves[0].pv[0]);

      StateInfo st;
#ifdef GPSFISH
      if(RootMoves[0].pv[0].isNormal())
          RootPos.do_undo_move(RootMoves[0].pv[0],st,
                  [&](osl::Square){
                  assert(pos.is_ok());
#else
      RootPos.do_move(RootMoves[0].pv[0], st);
#endif
      log << "\nPonder move: " << move_to_san(RootPos, RootMoves[0].pv[1]) << std::endl;
#ifdef GPSFISH
      } );
#else
      RootPos.undo_move(RootMoves[0].pv[0]);
#endif
  }

finalize:

  // When search is stopped this info is not printed
  sync_cout << "info nodes " << RootPos.nodes_searched()
            << " time " << Time::now() - SearchTime + 1 << sync_endl;

  // When we reach the maximum depth, we can arrive here without a raise of
  // Signals.stop. However, if we are pondering or in an infinite search,
  // the UCI protocol states that we shouldn't print the best move before the
  // GUI sends a "stop" or "ponderhit" command. We therefore simply wait here
  // until the GUI sends one of those commands (which also raises Signals.stop).
  if (!Signals.stop && (Limits.ponder || Limits.infinite))
  {
      Signals.stopOnPonderhit = true;
      RootPos.this_thread()->wait_for(Signals.stop);
  }

  //if( Options["Resign"] )
  {
      //sync_cout << "info string score " << RootMoves[0].score << " resign " <<  -Options["Resign"] << sync_endl;
      if( RootMoves[0].score/2 <= -Options["Resign"] ) {
          RootMoves[0].pv[0] = MOVE_NONE;
      }
  }

  // Best move could be MOVE_NONE when searching on a stalemate position
  sync_cout << "bestmove " << move_to_uci(RootMoves[0].pv[0], RootPos.is_chess960())
#ifdef GPSFISH
            << (RootMoves[0].pv[1].isNormal() ? " ponder " + move_to_uci(RootMoves[0].pv[1], RootPos.is_chess960()) : "" )
#else
            << " ponder "  << move_to_uci(RootMoves[0].pv[1], RootPos.is_chess960())
#endif
            << sync_endl;
}

#ifdef GPSFISH_DFPN
struct CheckmateSolver
{
    osl::checkmate::DfpnTable table_black;
    osl::checkmate::DfpnTable table_white;
    osl::checkmate::Dfpn dfpn[2];
    CheckmateSolver()
    {
        table_black.setAttack(osl::BLACK);
        table_white.setAttack(osl::WHITE);
        dfpn[playerToIndex(osl::BLACK)].setTable(&table_black);
        dfpn[playerToIndex(osl::WHITE)].setTable(&table_white);
    }
    Move hasCheckmate(Position& pos, size_t nodes)
    {
        const Depth CheckmateDepth = ONE_PLY*100;
        const TTEntry* tte = TT.probe(pos.key());
        if (tte && tte->bound() == BOUND_EXACT
                && tte->depth() >= CheckmateDepth) {
            Value v = value_from_tt(tte->value(), 0);
            if (v >= VALUE_MATE_IN_MAX_PLY || v < VALUE_MATED_IN_MAX_PLY)
                return Move();		// mate or mated
        }

        osl::PathEncoding path(pos.osl_state.turn());
        osl::Move checkmate_move;
        osl::NumEffectState& state = pos.osl_state;
        std::vector<osl::Move> pv;
        osl::checkmate::ProofDisproof result
            = dfpn[playerToIndex(state.turn())].
            hasCheckmateMove(state, osl::HashKey(state), path, nodes,
                    checkmate_move, Move(), &pv);
        if (result.isCheckmateSuccess()) {
            TT.store(pos.key(), mate_in(pv.size()),
                    BOUND_EXACT, CheckmateDepth, checkmate_move, VALUE_NONE);
            return checkmate_move;
        }
        return Move();
    }
    void clear()
    {
        dfpn[0].clear();
        dfpn[1].clear();
        table_black.clear();
        table_white.clear();
    }
};
struct TestCheckmate
{
    CheckmateSolver *solver;
    Position *pos;
    osl::Move *result;
    uint64_t nodes;
    const Move *moves;
    int first, last;
    TestCheckmate(CheckmateSolver& s, Position& p, osl::Move& r, uint64_t n,
            const Move *pv, int f, int l)
        : solver(&s), pos(&p), result(&r), nodes(n),
        moves(pv), first(f), last(l)
    {
    }
    void operator()(osl::Square) const
    {
        *result = Move();
        if (nodes < (1<<18))
            *result = solver->hasCheckmate(*pos, nodes);
        if (result->isNormal()) {
            if (first > 0)
                sync_cout << "info string checkmate in future (" << first
                    << ") " << move_to_uci(moves[first],false)
                    << " by " << move_to_uci(*result,false) << sync_endl;
        }
        else if (! Signals.stop) {
            Move move;
            TestCheckmate next = *this;
            next.first++;
            next.nodes /= 2;
            next.result = &move;
            if (next.first < last && pos->pl_move_is_legal(moves[next.first])
                    && next.nodes >= 1024) {
                StateInfo st;
                pos->do_undo_move(moves[next.first], st, next);
            }
        }
    }
};

void run_checkmate(int depth, uint64_t nodes, Position& pos)
{
    static boost::scoped_ptr<CheckmateSolver> solver(new CheckmateSolver);
    StateInfo st;
    nodes /= 16;
    int mated = 0;
    for (size_t i=0; i<RootMoves.size() && nodes >= 1024 && !Signals.stop; ++i) {
        osl::Move win_move;
        TestCheckmate function(*solver, pos, win_move, nodes,
                &RootMoves[i].pv[0], 0, (i==0) ? depth/2 : 1);
        pos.do_undo_move(RootMoves[i].pv[0], st, function);
        if (! win_move.isNormal())
            nodes /= 4;
        else {
            ++mated;
            RootMoves[i].score = -VALUE_INFINITE;
            //RootMoves[i].non_pv_score = VALUE_MATED_IN_MAX_PLY;
            sync_cout << "info string losing move " << i << "th "
                << move_to_uci(RootMoves[i].pv[0],false)
                << " by " << move_to_uci(win_move,false) << sync_endl;
        }
    }
    solver->clear();
}
#endif

namespace {

  // id_loop() is the main iterative deepening loop. It calls search() repeatedly
  // with increasing depth until the allocated thinking time has been consumed,
  // user stops the search, or the maximum search depth is reached.

  void id_loop(Position& pos) {

    Stack stack[MAX_PLY_PLUS_6], *ss = stack+2; // To allow referencing (ss-2)
    int depth;
    Value bestValue, alpha, beta, delta;

#ifdef GPSFISH
    uint64_t es_base[(MAX_PLY_PLUS_6*sizeof(eval_t)+sizeof(uint64_t)-1)/sizeof(uint64_t)]
#ifdef __GNUC__
      __attribute__((aligned(16)))
#endif
	;
    eval_t *es=(eval_t *)&es_base[0];
#endif

    std::memset(ss-2, 0, 5 * sizeof(Stack));
#ifdef GPSFISH
    (ss-1)->currentMove = osl::Move::PASS(pos.side_to_move()); // Hack to skip update_gains
#else
    (ss-1)->currentMove = MOVE_NULL; // Hack to skip update gains
#endif

    depth = 0;
    BestMoveChanges = 0;
    bestValue = delta = alpha = -VALUE_INFINITE;
    beta = VALUE_INFINITE;

    TT.new_search();
    History.clear();
    Gains.clear();
    Countermoves.clear();
    Followupmoves.clear();

    MultiPV = Options["MultiPV"];
    Skill skill(Options["Skill Level"]);

    // Do we have to play with skill handicap? In this case enable MultiPV search
    // that we will use behind the scenes to retrieve a set of possible moves.
    if (skill.enabled() && MultiPV < 4)
        MultiPV = 4;

    MultiPV = std::min(MultiPV, RootMoves.size());

#ifdef GPSFISH
    pos.eval= &es[0];
    *(pos.eval)=eval_t(pos.osl_state,false);
#endif

#ifdef GPSFISH_DFPN
    uint64_t next_checkmate = 1<<18;
#endif

    // Iterative deepening loop until requested to stop or target depth reached
    while (++depth <= MAX_PLY && !Signals.stop && (!Limits.depth || depth <= Limits.depth))
    {
        // Age out PV variability metric
        BestMoveChanges *= 0.5;

        // Save the last iteration's scores before first PV line is searched and
        // all the move scores except the (new) PV are set to -VALUE_INFINITE.
        for (size_t i = 0; i < RootMoves.size(); ++i)
            RootMoves[i].prevScore = RootMoves[i].score;

#ifdef GPSFISH_DFPN
        if ((uint64_t)pos.nodes_searched() > next_checkmate
                && ((Time::now() - SearchTime + 1000)
                   < std::max(Limits.movetime,TimeMgr.maximum_time())*4/5) ) {
            run_checkmate(depth, next_checkmate, pos);
            next_checkmate *= 2;
            if (RootMoves[0].score <= VALUE_MATED_IN_MAX_PLY) {
                depth -= std::min(4, (int)depth/2);
                alpha = std::max(alpha - delta*63, -VALUE_INFINITE);
                beta  = std::min(beta  + delta*63,  VALUE_INFINITE);
            }
        }
#endif

        // MultiPV loop. We perform a full root search for each PV line
        for (PVIdx = 0; PVIdx < MultiPV && !Signals.stop; ++PVIdx)
        {
            // Reset aspiration window starting size
            if (depth >= 5)
            {
                delta = Value(16);
                alpha = std::max(RootMoves[PVIdx].prevScore - delta,-VALUE_INFINITE);
                beta  = std::min(RootMoves[PVIdx].prevScore + delta, VALUE_INFINITE);
            }

            // Start with a small aspiration window and, in the case of a fail
            // high/low, re-search with a bigger window until we're not failing
            // high/low anymore.
            while (true)
            {
                bestValue = search<Root, false>(pos, ss, alpha, beta, depth * ONE_PLY, false);

                // Bring the best move to the front. It is critical that sorting
                // is done with a stable algorithm because all the values but the
                // first and eventually the new best one are set to -VALUE_INFINITE
                // and we want to keep the same order for all the moves except the
                // new PV that goes to the front. Note that in case of MultiPV
                // search the already searched PV lines are preserved.
                std::stable_sort(RootMoves.begin() + PVIdx, RootMoves.end());

                // Write PV back to transposition table in case the relevant
                // entries have been overwritten during the search.
                for (size_t i = 0; i <= PVIdx; ++i)
                    RootMoves[i].insert_pv_in_tt(pos);

                // If search has been stopped break immediately. Sorting and
                // writing PV back to TT is safe because RootMoves is still
                // valid, although it refers to previous iteration.
                if (Signals.stop)
                    break;

                // When failing high/low give some update (without cluttering
                // the UI) before a re-search.
                if (  (bestValue <= alpha || bestValue >= beta)
                    && Time::now() - SearchTime > 3000)
                    sync_cout << uci_pv(pos, depth, alpha, beta) << sync_endl;

                // In case of failing low/high increase aspiration window and
                // re-search, otherwise exit the loop.
                if (bestValue <= alpha)
                {
                    alpha = std::max(bestValue - delta, -VALUE_INFINITE);

                    Signals.failedLowAtRoot = true;
                    Signals.stopOnPonderhit = false;
                }
                else if (bestValue >= beta)
                    beta = std::min(bestValue + delta, VALUE_INFINITE);

                else
                    break;

                delta += delta / 2;

                assert(alpha >= -VALUE_INFINITE && beta <= VALUE_INFINITE);
            }

            // Sort the PV lines searched so far and update the GUI
            std::stable_sort(RootMoves.begin(), RootMoves.begin() + PVIdx + 1);

            if (PVIdx + 1 == MultiPV || Time::now() - SearchTime > 3000)
                sync_cout << uci_pv(pos, depth, alpha, beta) << sync_endl;
        }

        // If skill levels are enabled and time is up, pick a sub-optimal best move
        if (skill.enabled() && skill.time_to_pick(depth))
            skill.pick_move();

        if (Options["Write Search Log"])
        {
            RootMove& rm = RootMoves[0];
            if (skill.best != MOVE_NONE)
                rm = *std::find(RootMoves.begin(), RootMoves.end(), skill.best);

            Log log(Options["Search Log Filename"]);
            log << pretty_pv(pos, depth, rm.score, Time::now() - SearchTime, &rm.pv[0])
                << std::endl;
        }

        // Have we found a "mate in x"?
        if (   Limits.mate
            && bestValue >= VALUE_MATE_IN_MAX_PLY
            && VALUE_MATE - bestValue <= 2 * Limits.mate)
            Signals.stop = true;

        // Do we have time for the next iteration? Can we stop searching now?
        if (Limits.use_time_management() && !Signals.stop && !Signals.stopOnPonderhit)
        {
            // Take some extra time if the best move has changed
            if (depth > 4 && depth < 50 &&  MultiPV == 1)
                TimeMgr.pv_instability(BestMoveChanges);

            // Stop the search if only one legal move is available or all
            // of the available time has been used.
            if (   RootMoves.size() == 1
                || Time::now() - SearchTime > TimeMgr.available_time())
            {
                // If we are allowed to ponder do not stop the search now but
                // keep pondering until the GUI sends "ponderhit" or "stop".
                if (Limits.ponder)
                    Signals.stopOnPonderhit = true;
                else
                    Signals.stop = true;
            }
        }
    }
  }


  // search<>() is the main search function for both PV and non-PV nodes and for
  // normal and SplitPoint nodes. When called just after a split point the search
  // is simpler because we have already probed the hash table, done a null move
  // search, and searched the first move before splitting, so we don't have to
  // repeat all this work again. We also don't need to store anything to the hash
  // table here: This is taken care of after we return from the split point.

  template <NodeType NT, bool SpNode>
  Value search(Position& pos, Stack* ss, Value alpha, Value beta, Depth depth, bool cutNode) {

    const bool RootNode = NT == Root;
    const bool PvNode   = NT == PV || NT == Root;

    assert(-VALUE_INFINITE <= alpha && alpha < beta && beta <= VALUE_INFINITE);
    assert(PvNode || (alpha == beta - 1));
    assert(depth > DEPTH_ZERO);

    Move quietsSearched[64];
    StateInfo st;
    const TTEntry *tte;
    SplitPoint* splitPoint;
    Key posKey;
    Move ttMove, move, excludedMove, bestMove;
    Depth ext, newDepth, predictedDepth;
    Value bestValue, value, ttValue, eval, nullValue, futilityValue;
    bool inCheck, givesCheck, pvMove, singularExtensionNode, improving;
    bool captureOrPromotion, dangerous, doFullDepthSearch;
    int moveCount, quietCount;

    // Step 1. Initialize node
    Thread* thisThread = pos.this_thread();

#ifdef GPSFISH
    int repeat_check = 0;

    if(can_capture_king(pos)){
        return mate_in(0);
    }
#endif

    inCheck = pos.checkers();

    if (SpNode)
    {
        splitPoint = ss->splitPoint;
        bestMove   = splitPoint->bestMove;
        bestValue  = splitPoint->bestValue;
        tte = NULL;
        ttMove = excludedMove = MOVE_NONE;
        ttValue = VALUE_NONE;

        assert(splitPoint->bestValue > -VALUE_INFINITE && splitPoint->moveCount > 0);

        goto moves_loop;
    }

    moveCount = quietCount = 0;
    bestValue = -VALUE_INFINITE;
    ss->currentMove = ss->ttMove = (ss+1)->excludedMove = bestMove = MOVE_NONE;
    ss->ply = (ss-1)->ply + 1;
    (ss+1)->skipNullMove = false; (ss+1)->reduction = DEPTH_ZERO;
    (ss+2)->killers[0] = (ss+2)->killers[1] = MOVE_NONE;

    // Used to send selDepth info to GUI
    if (PvNode && thisThread->maxPly < ss->ply)
        thisThread->maxPly = ss->ply;

    if (!RootNode)
    {
        // Step 2. Check for aborted search and immediate draw
#ifdef GPSFISH
        if (Signals.stop || pos.is_draw(repeat_check) || ss->ply > MAX_PLY)
#else
        if (Signals.stop || pos.is_draw() || ss->ply > MAX_PLY)
#endif
            return ss->ply > MAX_PLY && !inCheck ? evaluate(pos) : DrawValue[pos.side_to_move()];

#ifdef GPSFISH
        if(repeat_check<0)
            return mated_in(ss->ply);
        else if(repeat_check>0)
            return mate_in(ss->ply);
        else if(osl::EnterKing::canDeclareWin(pos.osl_state))
            return mate_in(ss->ply+1);

        if (!ss->checkmateTested) {
            ss->checkmateTested = true;
            if(!pos.osl_state.inCheck()
                    && ImmediateCheckmate::hasCheckmateMove(pos.side_to_move(),pos.osl_state,bestMove)) {
                return mate_in(ss->ply);
            }
#  ifdef GPSFISH_CHECKMATE3
            if ((! (ss-1)->currentMove.isNormal()
                        || (ss-1)->currentMove.ptype() == osl::KING)) {
                osl::checkmate::King8Info king8=pos.osl_state.king8Info(alt(pos.side_to_move()));
                assert(king8.uint64Value() == osl::checkmate::King8Info::make(pos.side_to_move(), pos.osl_state).uint64Value());
                bool in_danger = king8.dropCandidate() | king8.moveCandidate2();
                if (in_danger) {
                    osl::checkmate::FixedDepthSearcher solver(pos.osl_state);
                    if (solver.hasCheckmateMoveOfTurn(2,bestMove).isCheckmateSuccess()) {
                        return mate_in(ss->ply+2);
                    }
                }
            }
#  endif
        }
#endif // GPSFISH

        // Step 3. Mate distance pruning. Even if we mate at the next move our score
        // would be at best mate_in(ss->ply+1), but if alpha is already bigger because
        // a shorter mate was found upward in the tree then there is no need to search
        // because we will never beat the current alpha. Same logic but with reversed
        // signs applies also in the opposite condition of being mated instead of giving
        // mate. In this case return a fail-high score.
        alpha = std::max(mated_in(ss->ply), alpha);
        beta = std::min(mate_in(ss->ply+1), beta);
        if (alpha >= beta)
            return alpha;
    }

    // Step 4. Transposition table lookup
    // We don't want the score of a partial search to overwrite a previous full search
    // TT value, so we use a different position key in case of an excluded move.
    excludedMove = ss->excludedMove;
#ifdef GPSFISH
    posKey = excludedMove!=MOVE_NONE ? pos.exclusion_key() : pos.key();
#else
    posKey = excludedMove ? pos.exclusion_key() : pos.key();
#endif

    tte = TT.probe(posKey);
#ifdef GPSFISH
    ss->ttMove = ttMove = RootNode ? RootMoves[PVIdx].pv[0] : tte ? tte->move(pos) : MOVE_NONE;
#else
    ss->ttMove = ttMove = RootNode ? RootMoves[PVIdx].pv[0] : tte ? tte->move() : MOVE_NONE;
#endif
    ttValue = tte ? value_from_tt(tte->value(), ss->ply) : VALUE_NONE;

    // At PV nodes we check for exact scores, whilst at non-PV nodes we check for
    // a fail high/low. The biggest advantage to probing at PV nodes is to have a
    // smooth experience in analysis mode. We don't probe at Root nodes otherwise
    // we should also update RootMoveList to avoid bogus output.
    if (   !RootNode
        && tte
        && tte->depth() >= depth
        && ttValue != VALUE_NONE // Only in case of TT access race
        && (           PvNode ?  tte->bound() == BOUND_EXACT
            : ttValue >= beta ? (tte->bound() &  BOUND_LOWER)
                              : (tte->bound() &  BOUND_UPPER)))
    {
        ss->currentMove = ttMove; // Can be MOVE_NONE

        // If ttMove is quiet, update killers, history, counter move and followup move on TT hit
        if (ttValue >= beta && ttMove && !pos.capture_or_promotion(ttMove) && !inCheck)
            update_stats(pos, ss, ttMove, depth, NULL, 0);

        return ttValue;
    }

    // Step 5. Evaluate the position statically and update parent's gain statistics
    if (inCheck)
    {
        ss->staticEval = eval = VALUE_NONE;
        goto moves_loop;
    }

    else if (tte)
    {
        // Never assume anything on values stored in TT
        if ((ss->staticEval = eval = tte->eval_value()) == VALUE_NONE)
            eval = ss->staticEval = evaluate(pos);

        // Can ttValue be used as a better position evaluation?
        if (ttValue != VALUE_NONE)
            if (tte->bound() & (ttValue > eval ? BOUND_LOWER : BOUND_UPPER))
                eval = ttValue;
    }
    else
    {
        eval = ss->staticEval = evaluate(pos);
        TT.store(posKey, VALUE_NONE, BOUND_NONE, DEPTH_NONE, MOVE_NONE, ss->staticEval);
    }

    if (   !pos.captured_piece_type()
        &&  ss->staticEval != VALUE_NONE
        && (ss-1)->staticEval != VALUE_NONE
#ifdef GPSFISH
        &&!(move = (ss-1)->currentMove).isPass()
#else
        && (move = (ss-1)->currentMove) != MOVE_NULL
#endif
        &&  type_of(move) == NORMAL)
    {
        Square to = to_sq(move);
#ifdef GPSFISH
        Gains.update(move.ptypeO(), to, -(ss-1)->staticEval - ss->staticEval);
#else
        Gains.update(pos.piece_on(to), to, -(ss-1)->staticEval - ss->staticEval);
#endif
    }

    // Step 6. Razoring (skipped when in check)
    if (   !PvNode
        &&  depth < 4 * ONE_PLY
        &&  eval + razor_margin(depth) <= alpha
        &&  ttMove == MOVE_NONE
        &&  abs(beta) < VALUE_MATE_IN_MAX_PLY
#ifndef GPSFISH
        && !pos.pawn_on_7th(pos.side_to_move()))
#endif
      )
    {
        Value ralpha = alpha - razor_margin(depth);
        Value v = qsearch<NonPV, false>(pos, ss, ralpha, ralpha+1, DEPTH_ZERO);
        if (v <= ralpha)
            return v;
    }

    // Step 7. Futility pruning: child node (skipped when in check)
    if (   !PvNode
        && !ss->skipNullMove
        &&  depth < 7 * ONE_PLY
        &&  eval - futility_margin(depth) >= beta
        &&  abs(beta) < VALUE_MATE_IN_MAX_PLY
        &&  abs(eval) < VALUE_KNOWN_WIN
#ifndef GPSFISH
        &&  pos.non_pawn_material(pos.side_to_move())
#endif
	   )
        return eval - futility_margin(depth);

    // Step 8. Null move search with verification search (is omitted in PV nodes)
    if (   !PvNode
        && !ss->skipNullMove
        &&  depth >= 2 * ONE_PLY
        &&  eval >= beta
        &&  abs(beta) < VALUE_MATE_IN_MAX_PLY
#ifdef GPSFISH
      )
#else
        &&  pos.non_pawn_material(pos.side_to_move()))
#endif
    {
#ifdef GPSFISH
        ss->currentMove = Move::PASS(pos.side_to_move());
#else
        ss->currentMove = MOVE_NULL;
#endif

        assert(eval - beta >= 0);

        // Null move dynamic reduction based on depth and value
        Depth R =  3 * ONE_PLY
                 + depth / 4
                 + int(eval - beta) / PawnValueMg * ONE_PLY;

#ifdef GPSFISH
        pos.do_undo_null_move(st,
                [&](osl::Square){
                *(pos.eval+1)= *(pos.eval);
                pos.eval++;
                pos.eval->update(pos.osl_state,ss->currentMove);
#else
        pos.do_null_move(st);
#endif
        (ss+1)->skipNullMove = true;
        nullValue = depth-R < ONE_PLY ? -qsearch<NonPV, false>(pos, ss+1, -beta, -beta+1, DEPTH_ZERO)
                                      : - search<NonPV, false>(pos, ss+1, -beta, -beta+1, depth-R, !cutNode);
        (ss+1)->skipNullMove = false;
#ifdef GPSFISH
	    --pos.eval;
	  }
	  );
#else
        pos.undo_null_move();
#endif

        if (nullValue >= beta)
        {
            // Do not return unproven mate scores
            if (nullValue >= VALUE_MATE_IN_MAX_PLY)
                nullValue = beta;

            if (depth < 12 * ONE_PLY)
                return nullValue;

            // Do verification search at high depths
            ss->skipNullMove = true;
            Value v = depth-R < ONE_PLY ? qsearch<NonPV, false>(pos, ss, beta-1, beta, DEPTH_ZERO)
                                        :  search<NonPV, false>(pos, ss, beta-1, beta, depth-R, false);
            ss->skipNullMove = false;

            if (v >= beta)
                return nullValue;
        }
    }

    // Step 9. ProbCut (skipped when in check)
    // If we have a very good capture (i.e. SEE > seeValues[captured_piece_type])
    // and a reduced search returns a value much above beta, we can (almost) safely
    // prune the previous move.
    if (   !PvNode
        &&  depth >= 5 * ONE_PLY
        && !ss->skipNullMove
        &&  abs(beta) < VALUE_MATE_IN_MAX_PLY)
    {
        Value rbeta = std::min(beta + 200, VALUE_INFINITE);
        Depth rdepth = depth - 4 * ONE_PLY;

        assert(rdepth >= ONE_PLY);
        assert((ss-1)->currentMove != MOVE_NONE);
        assert((ss-1)->currentMove != MOVE_NULL);

        MovePicker mp(pos, ttMove, History, pos.captured_piece_type());
        CheckInfo ci(pos);

        while ((move = mp.next_move<false>()) != MOVE_NONE)
            if (pos.legal(move, ci.pinned))
            {
                ss->currentMove = move;
#ifdef GPSFISH
                pos.do_undo_move(move,st,
                        [&](osl::Square){
                        assert(pos.is_ok());
                        *(pos.eval+1)= *(pos.eval);
                        pos.eval++;
                        pos.eval->update(pos.osl_state,move);
#else
                pos.do_move(move, st, ci, pos.gives_check(move, ci));
#endif
                value = -search<NonPV, false>(pos, ss+1, -rbeta, -rbeta+1, rdepth, !cutNode);
#ifdef GPSFISH
                --pos.eval;
                });
#else
                pos.undo_move(move);
#endif
                if (value >= rbeta)
                    return value;
            }
    }

    // Step 10. Internal iterative deepening (skipped when in check)
    if (    depth >= (PvNode ? 5 * ONE_PLY : 8 * ONE_PLY)
        && !ttMove
        && (PvNode || ss->staticEval + 256 >= beta))
    {
        Depth d = depth - 2 * ONE_PLY - (PvNode ? DEPTH_ZERO : depth / 4);

        ss->skipNullMove = true;
        search<PvNode ? PV : NonPV, false>(pos, ss, alpha, beta, d, true);
        ss->skipNullMove = false;

        tte = TT.probe(posKey);
#ifdef GPSFISH
        ttMove = tte ? tte->move(pos) : MOVE_NONE;
#else
        ttMove = tte ? tte->move() : MOVE_NONE;
#endif
    }

moves_loop: // When in check and at SpNode search starts from here

    Square prevMoveSq = to_sq((ss-1)->currentMove);
#ifdef GPSFISH
    Move countermoves[] = { Countermoves[pos.piece_on(prevMoveSq)][prevMoveSq.index()].first,
                            Countermoves[pos.piece_on(prevMoveSq)][prevMoveSq.index()].second };
#else
    Move countermoves[] = { Countermoves[pos.piece_on(prevMoveSq)][prevMoveSq].first,
                            Countermoves[pos.piece_on(prevMoveSq)][prevMoveSq].second };
#endif

    Square prevOwnMoveSq = to_sq((ss-2)->currentMove);
#ifdef GPSFISH
    Move followupmoves[] = { Followupmoves[pos.piece_on(prevOwnMoveSq)][prevOwnMoveSq.index()].first,
                             Followupmoves[pos.piece_on(prevOwnMoveSq)][prevOwnMoveSq.index()].second };
#else
    Move followupmoves[] = { Followupmoves[pos.piece_on(prevOwnMoveSq)][prevOwnMoveSq].first,
                             Followupmoves[pos.piece_on(prevOwnMoveSq)][prevOwnMoveSq].second };
#endif

    MovePicker mp(pos, ttMove, depth, History, countermoves, followupmoves, ss);
    CheckInfo ci(pos);
    value = bestValue; // Workaround a bogus 'uninitialized' warning under gcc
    improving =   ss->staticEval >= (ss-2)->staticEval
               || ss->staticEval == VALUE_NONE
               ||(ss-2)->staticEval == VALUE_NONE;

    singularExtensionNode =   !RootNode
                           && !SpNode
#ifdef GPSFISH_FIX
                           &&  depth >= (PvNode ? 6 * ONE_PLY : 8 * ONE_PLY)
#else
                           &&  depth >= 8 * ONE_PLY
#endif
                           &&  ttMove != MOVE_NONE
#ifdef GPSFISH
                           && excludedMove==MOVE_NONE // Recursive singular search is not allowed
#else
                           && !excludedMove // Recursive singular search is not allowed
#endif
                           && (tte->bound() & BOUND_LOWER)
                           &&  tte->depth() >= depth - 3 * ONE_PLY;

    // Step 11. Loop through moves
    // Loop through all pseudo-legal moves until no moves remain or a beta cutoff occurs
    while ((move = mp.next_move<SpNode>()) != MOVE_NONE)
    {
      assert(is_ok(move));

      if (move == excludedMove)
          continue;

      // At root obey the "searchmoves" option and skip moves not listed in Root
      // Move List. As a consequence any illegal move is also skipped. In MultiPV
      // mode we also skip PV moves which have been already searched.
      if (RootNode && !std::count(RootMoves.begin() + PVIdx, RootMoves.end(), move))
          continue;

      if (SpNode)
      {
          // Shared counter cannot be decremented later if the move turns out to be illegal
          if (!pos.legal(move, ci.pinned))
              continue;

          moveCount = ++splitPoint->moveCount;
          splitPoint->mutex.unlock();
      }
      else
          ++moveCount;
#ifdef MOVE_STACK_REJECTIONS
      if(!Root && move_stack_rejections_probe(move,pos,ss,alpha)) {
          if (SpNode)
              lock_grab(&(sp->lock));
          continue;
      }
#endif

      if (RootNode)
      {
          Signals.firstRootMove = (moveCount == 1);

#ifndef GPSFISH
          if (thisThread == Threads.main() && Time::now() - SearchTime > 3000)
              sync_cout << "info depth " << depth / ONE_PLY
                        << " currmove " << move_to_uci(move, pos.is_chess960())
                        << " currmovenumber " << moveCount + PVIdx << sync_endl;
#endif
      }

      ext = DEPTH_ZERO;
      captureOrPromotion = pos.capture_or_promotion(move);
#ifdef GPSFISH
      givesCheck = pos.gives_check(move, ci);
      dangerous =   givesCheck; // XXX : add other condition ?
#else
      givesCheck =  type_of(move) == NORMAL && !ci.dcCandidates
                  ? ci.checkSq[type_of(pos.piece_on(from_sq(move)))] & to_sq(move)
                  : pos.gives_check(move, ci);

      dangerous =   givesCheck
                 || type_of(move) != NORMAL
                 || pos.advanced_pawn_push(move);
#endif

#ifdef GPSFISH_FIX
      // Step 12. Extend checks and, in PV nodes, also dangerous moves
      if (PvNode && dangerous)
          ext = ONE_PLY;

      else if (givesCheck && pos.see_sign(move) >= 0)
          ext = inCheck || ss->staticEval <= alpha ? ONE_PLY : ONE_PLY / 2;
#else
      // Step 12. Extend checks
      if (givesCheck && pos.see_sign(move) >= VALUE_ZERO)
          ext = ONE_PLY;
#endif

      // Singular extension search. If all moves but one fail low on a search of
      // (alpha-s, beta-s), and just one fails high on (alpha, beta), then that move
      // is singular and should be extended. To verify this we do a reduced search
      // on all the other moves but the ttMove and if the result is lower than
      // ttValue minus a margin then we extend the ttMove.
      if (    singularExtensionNode
          &&  move == ttMove
          && !ext
          &&  pos.legal(move, ci.pinned)
          &&  abs(ttValue) < VALUE_KNOWN_WIN)
      {
          assert(ttValue != VALUE_NONE);

          Value rBeta = ttValue - int(depth);
          ss->excludedMove = move;
          ss->skipNullMove = true;
          value = search<NonPV, false>(pos, ss, rBeta - 1, rBeta, depth / 2, cutNode);
          ss->skipNullMove = false;
          ss->excludedMove = MOVE_NONE;

          if (value < rBeta)
              ext = ONE_PLY;
      }

      // Update the current move (this must be done after singular extension search)
      newDepth = depth - ONE_PLY + ext;

      // Step 13. Pruning at shallow depth (exclude PV nodes)
      if (   !PvNode
          && !captureOrPromotion
          && !inCheck
          && !dangerous
       /* &&  move != ttMove Already implicit in the next condition */
          &&  bestValue > VALUE_MATED_IN_MAX_PLY)
      {
          // Move count based pruning
          if (   depth < 16 * ONE_PLY
              && moveCount >= FutilityMoveCounts[improving][depth] )
          {
              if (SpNode)
                  splitPoint->mutex.lock();

              continue;
          }

          predictedDepth = newDepth - reduction<PvNode>(improving, depth, moveCount);

          // Futility pruning: parent node
          if (predictedDepth < 7 * ONE_PLY)
          {
              futilityValue = ss->staticEval + futility_margin(predictedDepth)
#ifdef GPSFISH
                            + 128 + Gains[pos.moved_piece(move)][to_sq(move).index()];
#else
                            + 128 + Gains[pos.moved_piece(move)][to_sq(move)];
#endif

              if (futilityValue <= alpha)
              {
                  bestValue = std::max(bestValue, futilityValue);

                  if (SpNode)
                  {
                      splitPoint->mutex.lock();
                      if (bestValue > splitPoint->bestValue)
                          splitPoint->bestValue = bestValue;
                  }
                  continue;
              }
          }

          // Prune moves with negative SEE at low depths
          if (predictedDepth < 4 * ONE_PLY && pos.see_sign(move) < VALUE_ZERO)
          {
              if (SpNode)
                  splitPoint->mutex.lock();

              continue;
          }
      }

      // Check for legality just before making the move
      if (!RootNode && !SpNode && !pos.legal(move, ci.pinned))
      {
          moveCount--;
          continue;
      }

      pvMove = PvNode && moveCount == 1;
      ss->currentMove = move;
      if (!SpNode && !captureOrPromotion && quietCount < 64)
          quietsSearched[quietCount++] = move;

#ifdef GPSFISH
      assert(pos.eval->value()==eval_t(pos.osl_state,false).value());
      (ss+1)->checkmateTested = false;
      pos.do_undo_move(move,st,
              [&](osl::Square){
              *(pos.eval+1)= *(pos.eval);
              pos.eval++;
              pos.eval->update(pos.osl_state,move);
              assert(pos.eval->value()==eval_t(pos.osl_state,false).value());

    const bool RootNode = NT == Root;
    const bool PvNode   = NT == PV || NT == Root;

#else
      // Step 14. Make the move
      pos.do_move(move, st, ci, givesCheck);
#endif

      // Step 15. Reduced depth search (LMR). If the move fails high it will be
      // re-searched at full depth.
      if (    depth >= 3 * ONE_PLY
          && !pvMove
          && !captureOrPromotion
#ifdef GPSFISH_FIX
          && !dangerous
#endif
          &&  move != ttMove
          &&  move != ss->killers[0]
          &&  move != ss->killers[1])
      {
          ss->reduction = reduction<PvNode>(improving, depth, moveCount);

          if (!PvNode && cutNode)
              ss->reduction += ONE_PLY;

#ifdef GPSFISH
          else if (History[pos.piece_on(to_sq(move))][to_sq(move).index()] < 0)
#else
          else if (History[pos.piece_on(to_sq(move))][to_sq(move)] < 0)
#endif
              ss->reduction += ONE_PLY / 2;

          if (move == countermoves[0] || move == countermoves[1])
              ss->reduction = std::max(DEPTH_ZERO, ss->reduction - ONE_PLY);

          Depth d = std::max(newDepth - ss->reduction, ONE_PLY);
          if (SpNode)
              alpha = splitPoint->alpha;

          value = -search<NonPV, false>(pos, ss+1, -(alpha+1), -alpha, d, true);

          // Research at intermediate depth if reduction is very high
          if (value > alpha && ss->reduction >= 4 * ONE_PLY)
          {
              Depth d2 = std::max(newDepth - 2 * ONE_PLY, ONE_PLY);
              value = -search<NonPV, false>(pos, ss+1, -(alpha+1), -alpha, d2, true);
          }

          doFullDepthSearch = (value > alpha && ss->reduction != DEPTH_ZERO);
          ss->reduction = DEPTH_ZERO;
      }
      else
          doFullDepthSearch = !pvMove;

      // Step 16. Full depth search, when LMR is skipped or fails high
      if (doFullDepthSearch)
      {
          if (SpNode)
              alpha = splitPoint->alpha;

          value = newDepth < ONE_PLY ?
                          givesCheck ? -qsearch<NonPV,  true>(pos, ss+1, -(alpha+1), -alpha, DEPTH_ZERO)
                                     : -qsearch<NonPV, false>(pos, ss+1, -(alpha+1), -alpha, DEPTH_ZERO)
                                     : - search<NonPV, false>(pos, ss+1, -(alpha+1), -alpha, newDepth, !cutNode);
      }

      // For PV nodes only, do a full PV search on the first move or after a fail
      // high (in the latter case search only if value < beta), otherwise let the
      // parent node fail low with value <= alpha and to try another move.
      if (PvNode && (pvMove || (value > alpha && (RootNode || value < beta))))
          value = newDepth < ONE_PLY ?
                          givesCheck ? -qsearch<PV,  true>(pos, ss+1, -beta, -alpha, DEPTH_ZERO)
                                     : -qsearch<PV, false>(pos, ss+1, -beta, -alpha, DEPTH_ZERO)
                                     : - search<PV, false>(pos, ss+1, -beta, -alpha, newDepth, false);
#ifdef GPSFISH
      --pos.eval;
      } );
#else
      // Step 17. Undo move
      pos.undo_move(move);
#endif

      assert(value > -VALUE_INFINITE && value < VALUE_INFINITE);

      // Step 18. Check for new best move
      if (SpNode)
      {
          splitPoint->mutex.lock();
          bestValue = splitPoint->bestValue;
          alpha = splitPoint->alpha;
      }

      // Finished searching the move. If a stop or a cutoff occurred, the return
      // value of the search cannot be trusted, and we return immediately without
      // updating best move, PV and TT.
      if (Signals.stop || thisThread->cutoff_occurred())
          return VALUE_ZERO;

      if (RootNode)
      {
          RootMove& rm = *std::find(RootMoves.begin(), RootMoves.end(), move);

          // PV move or new best move ?
          if (pvMove || value > alpha)
          {
              rm.score = value;
              rm.extract_pv_from_tt(pos);

              // We record how often the best move has been changed in each
              // iteration. This information is used for time management: When
              // the best move changes frequently, we allocate some more time.
              if (!pvMove)
                  ++BestMoveChanges;

#if 0 //def GPSFISH
              if (depth >= 5*ONE_PLY
                      && (!isPvMove || current_search_time() >= 5000))
                  cout << "info"
                      << depth_to_uci(depth)
                      << score_to_uci(rm->score, alpha, beta)
                      << speed_to_uci(pos.nodes_searched())
                      << pv_to_uci(&rm->pv[0], 0 + 1, false) << endl;
#endif

          }
          else
              // All other moves but the PV are set to the lowest value: this is
              // not a problem when sorting because the sort is stable and the
              // move position in the list is preserved - just the PV is pushed up.
              rm.score = -VALUE_INFINITE;
      }

      if (value > bestValue)
      {
          bestValue = SpNode ? splitPoint->bestValue = value : value;

          if (value > alpha)
          {
              bestMove = SpNode ? splitPoint->bestMove = move : move;

              if (PvNode && value < beta) // Update alpha! Always alpha < beta
                  alpha = SpNode ? splitPoint->alpha = value : value;
              else
              {
                  assert(value >= beta); // Fail high

                  if (SpNode)
                      splitPoint->cutoff = true;

                  break;
              }
          }
      }

      // Step 19. Check for splitting the search
      if (   !SpNode
          &&  Threads.size() >= 2
          &&  depth >= Threads.minimumSplitDepth
          &&  (   !thisThread->activeSplitPoint
               || !thisThread->activeSplitPoint->allSlavesSearching)
          &&  thisThread->splitPointsSize < MAX_SPLITPOINTS_PER_THREAD)
      {
          assert(bestValue > -VALUE_INFINITE && bestValue < beta);

          thisThread->split<FakeSplit>(pos, ss, alpha, beta, &bestValue, &bestMove,
                                       depth, moveCount, &mp, NT, cutNode);

          if (Signals.stop || thisThread->cutoff_occurred())
              return VALUE_ZERO;

          if (bestValue >= beta)
              break;
      }
    }

    if (SpNode)
        return bestValue;

    // Following condition would detect a stop or a cutoff set only after move
    // loop has been completed. But in this case bestValue is valid because we
    // have fully searched our subtree, and we can anyhow save the result in TT.
    /*
       if (Signals.stop || thisThread->cutoff_occurred())
        return VALUE_DRAW;
    */

    // Step 20. Check for mate and stalemate
    // All legal moves have been searched and if there are no legal moves, it
    // must be mate or stalemate. If we are in a singular extension search then
    // return a fail low score.
    if (!moveCount)
#ifdef GPSFISH
        return  (excludedMove != MOVE_NONE) ? alpha
              : (inCheck ? (move_is_pawn_drop((ss-1)->currentMove) ? mate_in(ss->ply) : mated_in(ss->ply) ) : VALUE_DRAW); // XXX : checking checkmate by pawn drop
#else
        return  excludedMove ? alpha
              : inCheck ? mated_in(ss->ply) : DrawValue[pos.side_to_move()];
#endif

    TT.store(posKey, value_to_tt(bestValue, ss->ply),
             bestValue >= beta  ? BOUND_LOWER :
#ifdef GPSFISH
             PvNode && (bestMove != MOVE_NONE) ? BOUND_EXACT : BOUND_UPPER,
#else
             PvNode && bestMove ? BOUND_EXACT : BOUND_UPPER,
#endif
             depth, bestMove, ss->staticEval);

    // Quiet best move: update killers, history, countermoves and followupmoves
    if (bestValue >= beta && !pos.capture_or_promotion(bestMove) && !inCheck)
        update_stats(pos, ss, bestMove, depth, quietsSearched, quietCount - 1);

    assert(bestValue > -VALUE_INFINITE && bestValue < VALUE_INFINITE);

    return bestValue;
  }


  // qsearch() is the quiescence search function, which is called by the main
  // search function when the remaining depth is zero (or, to be more precise,
  // less than ONE_PLY).

  template <NodeType NT, bool InCheck>
  Value qsearch(Position& pos, Stack* ss, Value alpha, Value beta, Depth depth) {

    const bool PvNode = NT == PV;

    assert(NT == PV || NT == NonPV);
    assert(InCheck == !!pos.checkers());
    assert(alpha >= -VALUE_INFINITE && alpha < beta && beta <= VALUE_INFINITE);
    assert(PvNode || (alpha == beta - 1));
    assert(depth <= DEPTH_ZERO);

    StateInfo st;
    const TTEntry* tte;
    Key posKey;
    Move ttMove, move, bestMove;
    Value bestValue, value, ttValue, futilityValue, futilityBase, oldAlpha;
    bool givesCheck, evasionPrunable;
    Depth ttDepth;

    // To flag BOUND_EXACT a node with eval above alpha and no available moves
    if (PvNode)
        oldAlpha = alpha;

    ss->currentMove = bestMove = MOVE_NONE;
    ss->ply = (ss-1)->ply + 1;

    // Check for an instant draw or if the maximum ply has been reached
    if (pos.is_draw() || ss->ply > MAX_PLY)
        return ss->ply > MAX_PLY && !InCheck ? evaluate(pos) : DrawValue[pos.side_to_move()];

    // Decide whether or not to include checks: this fixes also the type of
    // TT entry depth that we are going to use. Note that in qsearch we use
    // only two types of depth in TT: DEPTH_QS_CHECKS or DEPTH_QS_NO_CHECKS.
    ttDepth = InCheck || depth >= DEPTH_QS_CHECKS ? DEPTH_QS_CHECKS
                                                  : DEPTH_QS_NO_CHECKS;

#ifdef GPSFISH
    if(can_capture_king(pos)){
        return mate_in(0);
    }
    if(!pos.osl_state.inCheck()
            && ImmediateCheckmate::hasCheckmateMove
            (pos.side_to_move(),pos.osl_state,bestMove)) {
        return mate_in(ss->ply);
    }
#endif

    // Transposition table lookup
    posKey = pos.key();
    tte = TT.probe(posKey);
#ifdef GPSFISH
    ttMove = tte ? tte->move(pos) : MOVE_NONE;
#else
    ttMove = tte ? tte->move() : MOVE_NONE;
#endif
    ttValue = tte ? value_from_tt(tte->value(),ss->ply) : VALUE_NONE;

    if (   tte
        && tte->depth() >= ttDepth
        && ttValue != VALUE_NONE // Only in case of TT access race
        && (           PvNode ?  tte->bound() == BOUND_EXACT
            : ttValue >= beta ? (tte->bound() &  BOUND_LOWER)
                              : (tte->bound() &  BOUND_UPPER)))
    {
        ss->currentMove = ttMove; // Can be MOVE_NONE
        return ttValue;
    }

    // Evaluate the position statically
    if (InCheck)
    {
        ss->staticEval = VALUE_NONE;
        bestValue = futilityBase = -VALUE_INFINITE;
    }
    else
    {
        if (tte)
        {
            // Never assume anything on values stored in TT
            if ((ss->staticEval = bestValue = tte->eval_value()) == VALUE_NONE)
                ss->staticEval = bestValue = evaluate(pos);

            // Can ttValue be used as a better position evaluation?
            if (ttValue != VALUE_NONE)
                if (tte->bound() & (ttValue > bestValue ? BOUND_LOWER : BOUND_UPPER))
                    bestValue = ttValue;
        }
        else
            ss->staticEval = bestValue = evaluate(pos);

        // Stand pat. Return immediately if static value is at least beta
        if (bestValue >= beta)
        {
            if (!tte)
                TT.store(pos.key(), value_to_tt(bestValue, ss->ply), BOUND_LOWER,
                         DEPTH_NONE, MOVE_NONE, ss->staticEval);

            return bestValue;
        }

        if (PvNode && bestValue > alpha)
            alpha = bestValue;

        futilityBase = bestValue + 128;
    }

    // Initialize a MovePicker object for the current position, and prepare
    // to search the moves. Because the depth is <= 0 here, only captures,
    // queen promotions and checks (only if depth >= DEPTH_QS_CHECKS) will
    // be generated.
    MovePicker mp(pos, ttMove, depth, History, to_sq((ss-1)->currentMove));
    CheckInfo ci(pos);

    // Loop through the moves until no moves remain or a beta cutoff occurs
    while ((move = mp.next_move<false>()) != MOVE_NONE)
    {
      assert(is_ok(move));

#ifdef MOVE_STACK_REJECTIONS
      if(move_stack_rejections_probe(move,pos,ss,alpha)) continue;
#endif

#ifdef GPSFISH
      givesCheck = pos.gives_check(move, ci);
#else
      givesCheck =  type_of(move) == NORMAL && !ci.dcCandidates
                  ? ci.checkSq[type_of(pos.piece_on(from_sq(move)))] & to_sq(move)
                  : pos.gives_check(move, ci);
#endif

      // Futility pruning
      if (   !PvNode
          && !InCheck
          && !givesCheck
          &&  move != ttMove
          &&  futilityBase > -VALUE_KNOWN_WIN
#ifndef GPSFISH
          && !pos.advanced_pawn_push(move)
#endif
         )
      {
#ifdef GPSFISH
          futilityValue =  futilityBase
                         + PieceValue[EG][pos.piece_on(to_sq(move))]
                         + (type_of(move) == PROMOTION ? promote_value_of_piece_on(pos.piece_on(from_sq(move))) : VALUE_ZERO); // XXX : need condition ?
#else
          assert(type_of(move) != ENPASSANT); // Due to !pos.advanced_pawn_push

          futilityValue = futilityBase + PieceValue[EG][pos.piece_on(to_sq(move))];
#endif

          if (futilityValue < beta)
          {
              bestValue = std::max(bestValue, futilityValue);
              continue;
          }

          if (futilityBase < beta && pos.see(move) <= VALUE_ZERO)
          {
              bestValue = std::max(bestValue, futilityBase);
              continue;
          }
      }

      // Detect non-capture evasions that are candidates to be pruned
      evasionPrunable =    InCheck
                       &&  bestValue > VALUE_MATED_IN_MAX_PLY
                       && !pos.capture(move)
#ifndef GPSFISH
                       && !pos.can_castle(pos.side_to_move())
#endif
                       ;

      // Don't search moves with negative SEE values
      if (   !PvNode
          && (!InCheck || evasionPrunable)
          &&  move != ttMove
#ifndef GPSFISH
          &&  type_of(move) != PROMOTION
#endif
          &&  pos.see_sign(move) < VALUE_ZERO)
          continue;

      // Check for legality just before making the move
      if (!pos.legal(move, ci.pinned))
          continue;

      ss->currentMove = move;

      // Make and search the move
#ifdef GPSFISH
      pos.do_undo_move(move,st,
              [&](osl::Square){
              assert(pos.is_ok());
              *(pos.eval+1)= *(pos.eval);
              pos.eval++;
              pos.eval->update(pos.osl_state,move);
              assert(pos.eval_is_ok());
#else
      pos.do_move(move, st, ci, givesCheck);
#endif
      value = givesCheck ? -qsearch<NT,  true>(pos, ss+1, -beta, -alpha, depth - ONE_PLY)
                         : -qsearch<NT, false>(pos, ss+1, -beta, -alpha, depth - ONE_PLY);
#ifdef GPSFISH
      --pos.eval;
      }
      );
#else
      pos.undo_move(move);
#endif

      assert(value > -VALUE_INFINITE && value < VALUE_INFINITE);

      // Check for new best move
      if (value > bestValue)
      {
          bestValue = value;

          if (value > alpha)
          {
              if (PvNode && value < beta) // Update alpha here! Always alpha < beta
              {
                  alpha = value;
                  bestMove = move;
              }
              else // Fail high
              {
                  TT.store(posKey, value_to_tt(value, ss->ply), BOUND_LOWER,
                           ttDepth, move, ss->staticEval);

                  return value;
              }
          }
       }
    }

#ifdef GPSFISH_CHECKMATE3_QUIESCE
    if (bestValue < beta && depth >= DEPTH_QS_CHECKS
            && (!(ss-1)->currentMove.isNormal()
            || (ss-1)->currentMove.ptype() == osl::KING)) {
        osl::checkmate::King8Info king8=pos.osl_state.king8Info(alt(pos.side_to_move()));
        assert(king8.uint64Value() == osl::checkmate::King8Info::make(pos.side_to_move(), pos.osl_state).uint64Value());
        bool in_danger = king8.dropCandidate() | king8.moveCandidate2();
        if (in_danger) {
            osl::checkmate::FixedDepthSearcher solver(pos.osl_state);
            if (solver.hasCheckmateMoveOfTurn(2,bestMove).isCheckmateSuccess()) {
                return mate_in(ss->ply+2);
            }
        }
    }
#endif

    // All legal moves have been searched. A special case: If we're in check
    // and no legal moves were found, it is checkmate.
    if (InCheck && bestValue == -VALUE_INFINITE)
#ifdef GPSFISH
        return (move_is_pawn_drop((ss-1)->currentMove) ? mate_in(ss->ply) : mated_in(ss->ply)); // Plies to mate from the root
#else
        return mated_in(ss->ply); // Plies to mate from the root
#endif

    TT.store(posKey, value_to_tt(bestValue, ss->ply),
             PvNode && bestValue > oldAlpha ? BOUND_EXACT : BOUND_UPPER,
             ttDepth, bestMove, ss->staticEval);

    assert(bestValue > -VALUE_INFINITE && bestValue < VALUE_INFINITE);

    return bestValue;
  }


  // value_to_tt() adjusts a mate score from "plies to mate from the root" to
  // "plies to mate from the current position". Non-mate scores are unchanged.
  // The function is called before storing a value in the transposition table.

  Value value_to_tt(Value v, int ply) {

    assert(v != VALUE_NONE);

    return  v >= VALUE_MATE_IN_MAX_PLY  ? v + ply
          : v <= VALUE_MATED_IN_MAX_PLY ? v - ply : v;
  }


  // value_from_tt() is the inverse of value_to_tt(): It adjusts a mate score
  // from the transposition table (which refers to the plies to mate/be mated
  // from current position) to "plies to mate/be mated from the root".

  Value value_from_tt(Value v, int ply) {

    return  v == VALUE_NONE             ? VALUE_NONE
          : v >= VALUE_MATE_IN_MAX_PLY  ? v - ply
          : v <= VALUE_MATED_IN_MAX_PLY ? v + ply : v;
  }


  // update_stats() updates killers, history, countermoves and followupmoves stats after a fail-high
  // of a quiet move.

  void update_stats(Position& pos, Stack* ss, Move move, Depth depth, Move* quiets, int quietsCnt) {

    if (ss->killers[0] != move)
    {
        ss->killers[1] = ss->killers[0];
        ss->killers[0] = move;
    }

    // Increase history value of the cut-off move and decrease all the other
    // played quiet moves.
    Value bonus = Value(int(depth) * int(depth));
    History.update(pos.moved_piece(move), to_sq(move), bonus);
    for (int i = 0; i < quietsCnt; ++i)
    {
        Move m = quiets[i];
        History.update(pos.moved_piece(m), to_sq(m), -bonus);
    }

    if (is_ok((ss-1)->currentMove))
    {
        Square prevMoveSq = to_sq((ss-1)->currentMove);
        Countermoves.update(pos.piece_on(prevMoveSq), prevMoveSq, move);
    }

    if (is_ok((ss-2)->currentMove) && (ss-1)->currentMove == (ss-1)->ttMove)
    {
        Square prevOwnMoveSq = to_sq((ss-2)->currentMove);
        Followupmoves.update(pos.piece_on(prevOwnMoveSq), prevOwnMoveSq, move);
    }
  }


  // When playing with a strength handicap, choose best move among the MultiPV
  // set using a statistical rule dependent on 'level'. Idea by Heinz van Saanen.

  Move Skill::pick_move() {

    static RKISS rk;

    // PRNG sequence should be not deterministic
    for (int i = Time::now() % 50; i > 0; --i)
        rk.rand<unsigned>();

    // RootMoves are already sorted by score in descending order
    int variance = std::min(RootMoves[0].score - RootMoves[MultiPV - 1].score, PawnValueMg);
    int weakness = 120 - 2 * level;
    int max_s = -VALUE_INFINITE;
    best = MOVE_NONE;

    // Choose best move. For each move score we add two terms both dependent on
    // weakness. One deterministic and bigger for weaker moves, and one random,
    // then we choose the move with the resulting highest score.
    for (size_t i = 0; i < MultiPV; ++i)
    {
        int s = RootMoves[i].score;

        // Don't allow crazy blunders even at very low skills
        if (i > 0 && RootMoves[i-1].score > s + 2 * PawnValueMg)
            break;

        // This is our magic formula
        s += (  weakness * int(RootMoves[0].score - s)
              + variance * (rk.rand<unsigned>() % weakness)) / 128;

        if (s > max_s)
        {
            max_s = s;
            best = RootMoves[i].pv[0];
        }
    }
    return best;
  }


  // uci_pv() formats PV information according to the UCI protocol. UCI
  // requires that all (if any) unsearched PV lines are sent using a previous
  // search score.

  string uci_pv(const Position& pos, int depth, Value alpha, Value beta) {

    std::stringstream ss;
    Time::point elapsed = Time::now() - SearchTime + 1;
    size_t uciPVSize = std::min((size_t)Options["MultiPV"], RootMoves.size());
    int selDepth = 0;

    for (size_t i = 0; i < Threads.size(); ++i)
        if (Threads[i]->maxPly > selDepth)
            selDepth = Threads[i]->maxPly;

    for (size_t i = 0; i < uciPVSize; ++i)
    {
        bool updated = (i <= PVIdx);

        if (depth == 1 && !updated)
            continue;

        int d   = updated ? depth : depth - 1;
        Value v = updated ? RootMoves[i].score : RootMoves[i].prevScore;

        if (ss.rdbuf()->in_avail()) // Not at first line
            ss << "\n";

        ss << "info depth " << d
           << " seldepth "  << selDepth
           << " score "     << (i == PVIdx ? score_to_uci(v, alpha, beta) : score_to_uci(v))
           << " nodes "     << pos.nodes_searched()
           << " nps "       << pos.nodes_searched() * 1000 / elapsed
           << " time "      << elapsed
#ifdef GPSFISH
           << " hashfull "  << TT.get_hashfull()
#endif
           << " multipv "   << i + 1
           << " pv";

        for (size_t j = 0; RootMoves[i].pv[j] != MOVE_NONE; ++j)
            ss << " " << move_to_uci(RootMoves[i].pv[j], pos.is_chess960());
    }

    return ss.str();
  }

} // namespace


/// RootMove::extract_pv_from_tt() builds a PV by adding moves from the TT table.
/// We also consider both failing high nodes and BOUND_EXACT nodes here to
/// ensure that we have a ponder move even when we fail high at root. This
/// results in a long PV to print that is important for position analysis.

#ifdef GPSFISH
void RootMove::extract_pv_from_tt_rec(Position& pos,int ply)
{
  const TTEntry* tte = TT.probe(pos.key());

  if ( tte != NULL
          && tte->move(pos) != MOVE_NONE
          && pos.pseudo_legal(tte->move(pos))
          && pos.legal(tte->move(pos), pos.pinned_pieces(pos.side_to_move()))
          && ply < MAX_PLY
          && (!pos.is_draw() || ply < 2))
  {
      pv.push_back(tte->move(pos));
      StateInfo st;
      pos.do_undo_move(tte->move(pos),st,
              [&](osl::Square){
              assert(pos.is_ok());
              extract_pv_from_tt_rec(pos,ply+1);
      } );
  }

  pv.push_back(MOVE_NONE);
}
#endif

void RootMove::extract_pv_from_tt(Position& pos) {

#ifndef GPSFISH
  StateInfo state[MAX_PLY_PLUS_6], *st = state;
  const TTEntry* tte;
  int ply = 0;
#endif
  Move m = pv[0];

  pv.clear();
#ifdef GPSFISH
  pv.push_back(m);

  StateInfo st;
  pos.do_undo_move(pv[0],st,
          [&](osl::Square){
          assert(pos.is_ok());
          extract_pv_from_tt_rec(pos,1);
          } );
#else

  do {
      pv.push_back(m);

      assert(MoveList<LEGAL>(pos).contains(pv[ply]));

      pos.do_move(pv[ply++], *st++);
      tte = TT.probe(pos.key());

  } while (   tte
           && pos.pseudo_legal(m = tte->move()) // Local copy, TT could change
           && pos.legal(m, pos.pinned_pieces(pos.side_to_move()))
           && ply < MAX_PLY
           && (!pos.is_draw() || ply < 2));

  pv.push_back(MOVE_NONE); // Must be zero-terminating

  while (ply) pos.undo_move(pv[--ply]);
#endif
}


/// RootMove::insert_pv_in_tt() is called at the end of a search iteration, and
/// inserts the PV back into the TT. This makes sure the old PV moves are searched
/// first, even if the old TT entries have been overwritten.

#ifdef GPSFISH
void RootMove::insert_pv_in_tt_rec(Position& pos,int ply)
{
  const TTEntry* tte = TT.probe(pos.key());

  if (!tte || tte->move(pos) != pv[ply]) // Don't overwrite correct entries
      TT.store(pos.key(), VALUE_NONE, BOUND_NONE, DEPTH_NONE, pv[ply], VALUE_NONE);

  if (pv[ply+1] != MOVE_NONE) {
      StateInfo st;
      pos.do_undo_move(pv[ply],st,
              [&](osl::Square){
              assert(pos.is_ok());
              *(pos.eval+1)= *(pos.eval);
              pos.eval++;
              pos.eval->update(pos.osl_state,pv[ply]);
              insert_pv_in_tt_rec(pos,ply+1);
              --pos.eval;
      } );
  }
}
#endif

void RootMove::insert_pv_in_tt(Position& pos) {

#ifdef GPSFISH
  insert_pv_in_tt_rec(pos,0);
#else

  StateInfo state[MAX_PLY_PLUS_6], *st = state;
  const TTEntry* tte;
  int ply = 0;

  do {
      tte = TT.probe(pos.key());

      if (!tte || tte->move() != pv[ply]) // Don't overwrite correct entries
          TT.store(pos.key(), VALUE_NONE, BOUND_NONE, DEPTH_NONE, pv[ply], VALUE_NONE);

      assert(MoveList<LEGAL>(pos).contains(pv[ply]));

      pos.do_move(pv[ply++], *st++);

  } while (pv[ply] != MOVE_NONE);

  while (ply) pos.undo_move(pv[--ply]);
#endif
}

#ifdef GPSFISH
inline bool single_bit(uint64_t b) {
  return !(b & (b - 1));
}
#endif

/// Thread::idle_loop() is where the thread is parked when it has no work to do

void Thread::idle_loop() {

  // Pointer 'this_sp' is not null only if we are called from split(), and not
  // at the thread creation. This means we are the split point's master.
  SplitPoint* this_sp = splitPointsSize ? activeSplitPoint : NULL;

  assert(!this_sp || (this_sp->masterThread == this && searching));

  while (true)
  {
      // If we are not searching, wait for a condition to be signaled instead of
      // wasting CPU time polling for work.
      while ((!searching && Threads.sleepWhileIdle) || exit)
      {
          if (exit)
          {
              assert(!this_sp);
              return;
          }

          // Grab the lock to avoid races with Thread::notify_one()
          mutex.lock();

          // If we are master and all slaves have finished then exit idle_loop
          if (this_sp && this_sp->slavesMask.none())
          {
              mutex.unlock();
              break;
          }

          // Do sleep after retesting sleep conditions under lock protection. In
          // particular we need to avoid a deadlock in case a master thread has,
          // in the meanwhile, allocated us and sent the notify_one() call before
          // we had the chance to grab the lock.
          if (!searching && !exit)
              sleepCondition.wait(mutex);

          mutex.unlock();
      }

      // If this thread has been assigned work, launch a search
      if (searching)
      {
          assert(!exit);

          Threads.mutex.lock();

          assert(searching);
          assert(activeSplitPoint);

          // Copy split point position and search stack and call search()
#ifdef MOVE_STACK_REJECTIONS
          SearchStack ss_base[MAX_PLY_PLUS_6];
          SplitPoint* tsp = threads[threadID].splitPoint;
          Position pos(*tsp->pos, threadID);
          int ply=tsp->ss->ply;
          assert(0< ply && ply+3<MAX_PLY_PLUS_6);
          for(int i=0;i<ply-1;i++)
              ss_base[i].currentMove=(tsp->ss-ply+i)->currentMove;
          SearchStack *ss= &ss_base[ply-1];
#else
          SplitPoint* sp = activeSplitPoint;

          Threads.mutex.unlock();

          Stack stack[MAX_PLY_PLUS_6], *ss = stack+2; // To allow referencing (ss-2)
          Position pos(*sp->pos, this);
#endif

          std::memcpy(ss-2, sp->ss-2, 5 * sizeof(Stack));
          ss->splitPoint = sp;

#ifdef GPSFISH
          uint64_t es_base[(MAX_PLY_PLUS_6*sizeof(eval_t)+sizeof(uint64_t)-1)/sizeof(uint64_t)];
          eval_t *es=(eval_t *)&es_base[0];
          assert(sp->pos->eval);
          es[0]= *(sp->pos->eval);
          pos.eval= &es[0];
#endif

          sp->mutex.lock();

          assert(activePosition == NULL);

          activePosition = &pos;

          if (sp->nodeType == NonPV)
              search<NonPV, true>(pos, ss, sp->alpha, sp->beta, sp->depth, sp->cutNode);

          else if (sp->nodeType == PV)
              search<PV, true>(pos, ss, sp->alpha, sp->beta, sp->depth, sp->cutNode);

          else if (sp->nodeType == Root)
              search<Root, true>(pos, ss, sp->alpha, sp->beta, sp->depth, sp->cutNode);

          else
              assert(false);

          assert(searching);

          searching = false;
          activePosition = NULL;
          sp->slavesMask.reset(idx);
          sp->allSlavesSearching = false;
          sp->nodes += pos.nodes_searched();

          // Wake up the master thread so to allow it to return from the idle
          // loop in case we are the last slave of the split point.
          if (    Threads.sleepWhileIdle
              &&  this != sp->masterThread
              &&  sp->slavesMask.none())
          {
              assert(!sp->masterThread->searching);
              sp->masterThread->notify_one();
          }

          // After releasing the lock we can't access any SplitPoint related data
          // in a safe way because it could have been released under our feet by
          // the sp master. Also accessing other Thread objects is unsafe because
          // if we are exiting there is a chance that they are already freed.
          sp->mutex.unlock();

          // Try to late join to another split point if none of its slaves has
          // already finished.
          if (Threads.size() > 2)
              for (size_t i = 0; i < Threads.size(); ++i)
              {
                  int size = Threads[i]->splitPointsSize; // Local copy
                  sp = size ? &Threads[i]->splitPoints[size - 1] : NULL;

                  if (   sp
                      && sp->allSlavesSearching
                      && available_to(Threads[i]))
                  {
                      // Recheck the conditions under lock protection
                      Threads.mutex.lock();
                      sp->mutex.lock();

                      if (   sp->allSlavesSearching
                          && available_to(Threads[i]))
                      {
                           sp->slavesMask.set(idx);
                           activeSplitPoint = sp;
                           searching = true;
                      }

                      sp->mutex.unlock();
                      Threads.mutex.unlock();

                      break; // Just a single attempt
                  }
              }
      }

      // If this thread is the master of a split point and all slaves have finished
      // their work at this split point, return from the idle loop.
      if (this_sp && this_sp->slavesMask.none())
      {
          this_sp->mutex.lock();
          bool finished = this_sp->slavesMask.none(); // Retest under lock protection
          this_sp->mutex.unlock();
          if (finished)
              return;
      }
  }
}

<<<<<<< HEAD
#ifndef GPSFISH_DFPN
void do_checkmate(const Position& pos, int mateTime){
    sync_cout << "checkmate notimplemented";
    return;
}
#else
void do_checkmate(const Position& pos, int mateTime){
    Signals.stop=false;
    osl::NumEffectState state(pos.osl_state);
#if (! defined ALLOW_KING_ABSENCE)
    if (state.kingSquare(state.turn()).isPieceStand()) {
        sync_cout << "checkmate notimplemented";
        return;
    }
#endif
    osl::checkmate::DfpnTable table(state.turn());
    const osl::PathEncoding path(state.turn());
    osl::Move checkmate_move;
    std::vector<osl::Move> pv;
    osl::checkmate::ProofDisproof result;
    osl::checkmate::Dfpn dfpn;
    dfpn.setTable(&table);
    double seconds=(double)mateTime/1000.0;
    osl::misc::time_point start = osl::misc::clock::now();
    size_t step = 100000, total = 0;
    double scale = 1.0;
    for (size_t limit = step; true; limit = static_cast<size_t>(step*scale)) {
        result = dfpn.
            hasCheckmateMove(state, osl::hash::HashKey(state), path, limit, checkmate_move, Move(), &pv);
        double elapsed = osl::misc::elapsedSeconds(start) + 1;
        double memory = osl::OslConfig::memoryUseRatio();
        uint64_t node_count = dfpn.nodeCount();
        sync_cout << "info time " << static_cast<int>(elapsed*1000) << " nodes " << total+node_count
                  << " nps " << static_cast<int>(node_count/elapsed) << " hashfull " << static_cast<int>(memory*1000) << sync_endl;
        //poll(pos);
        if (result.isFinal() || elapsed >= seconds || memory > 0.9 || Signals.stop)
            break;
        total += limit;
        // estimate: total * std::min(seconds/elapsed, 1.0/memory)
        // next: (estimate - total) / 2 + total
        scale = (total * std::min(seconds/elapsed, 1.0/memory) - total) / 2.0 / step;
        scale = std::max(std::min(16.0, scale), 0.1);
    }
    if (! result.isFinal()) {
        sync_cout << "checkmate timeout\n";
        return;
    }
    if (! result.isCheckmateSuccess()) {
        sync_cout << "checkmate nomate\n";
        return;
    }
    std::string msg = "checkmate";
    for (size_t i=0; i<pv.size(); ++i)
        msg += " " + move_to_uci(pv[i],false);
    sync_cout << msg << sync_endl;
}
#endif

#ifdef GPSFISH
void show_tree(Position &pos){
    show_tree_rec(pos);
}
#endif


bool Thread::attempt_to_latejoin()
{
    SplitPoint *sp;
    size_t i;
    bool success = false;

    for (i = 0; i < Threads.size(); ++i)
    {
        int size = Threads[i]->splitPointsSize; // Make a local copy to prevent size from changing under our feet.

        sp = size ? &Threads[i]->splitPoints[size - 1] : NULL;

        if (   sp
            && sp->allowLatejoin
            && available_to(Threads[i], true))
            break;
    }

    if (i == Threads.size())
        return false; // No suitable splitpoint found!

    // Recheck conditions under lock protection
    Threads.mutex.lock();
    sp->mutex.lock();

    if (   sp->allowLatejoin
        && available_to(Threads[i], true))
    {
         activeSplitPoint = sp;
         sp->slavesMask.set(this->idx);
         success = true;
    }

    sp->mutex.unlock();
    Threads.mutex.unlock();

    return success;
}
=======
>>>>>>> 7e3dba4f

/// check_time() is called by the timer thread when the timer triggers. It is
/// used to print debug info and, more importantly, to detect when we are out of
/// available time and thus stop the search.

void check_time() {

  static Time::point lastInfoTime = Time::now();
  int64_t nodes = 0; // Workaround silly 'uninitialized' gcc warning

  if (Time::now() - lastInfoTime >= 1000)
  {
      lastInfoTime = Time::now();
      dbg_print();
  }

  if (Limits.ponder)
      return;

  if (Limits.nodes)
  {
      Threads.mutex.lock();

      nodes = RootPos.nodes_searched();

      // Loop across all split points and sum accumulated SplitPoint nodes plus
      // all the currently active positions nodes.
      for (size_t i = 0; i < Threads.size(); ++i)
          for (int j = 0; j < Threads[i]->splitPointsSize; ++j)
          {
              SplitPoint& sp = Threads[i]->splitPoints[j];

              sp.mutex.lock();

              nodes += sp.nodes;

              for (size_t idx = 0; idx < Threads.size(); ++idx)
                  if (sp.slavesMask.test(idx) && Threads[idx]->activePosition)
                      nodes += Threads[idx]->activePosition->nodes_searched();

              sp.mutex.unlock();
          }

      Threads.mutex.unlock();
  }

  Time::point elapsed = Time::now() - SearchTime;
  bool stillAtFirstMove =    Signals.firstRootMove
                         && !Signals.failedLowAtRoot
                         &&  elapsed > TimeMgr.available_time() * 75 / 100;

  bool noMoreTime =   elapsed > TimeMgr.maximum_time() - 2 * TimerThread::Resolution
                   || stillAtFirstMove;

  if (   (Limits.use_time_management() && noMoreTime)
      || (Limits.movetime && elapsed >= Limits.movetime)
      || (Limits.nodes && nodes >= Limits.nodes))
      Signals.stop = true;
}<|MERGE_RESOLUTION|>--- conflicted
+++ resolved
@@ -2246,7 +2246,6 @@
   }
 }
 
-<<<<<<< HEAD
 #ifndef GPSFISH_DFPN
 void do_checkmate(const Position& pos, int mateTime){
     sync_cout << "checkmate notimplemented";
@@ -2312,47 +2311,6 @@
 #endif
 
 
-bool Thread::attempt_to_latejoin()
-{
-    SplitPoint *sp;
-    size_t i;
-    bool success = false;
-
-    for (i = 0; i < Threads.size(); ++i)
-    {
-        int size = Threads[i]->splitPointsSize; // Make a local copy to prevent size from changing under our feet.
-
-        sp = size ? &Threads[i]->splitPoints[size - 1] : NULL;
-
-        if (   sp
-            && sp->allowLatejoin
-            && available_to(Threads[i], true))
-            break;
-    }
-
-    if (i == Threads.size())
-        return false; // No suitable splitpoint found!
-
-    // Recheck conditions under lock protection
-    Threads.mutex.lock();
-    sp->mutex.lock();
-
-    if (   sp->allowLatejoin
-        && available_to(Threads[i], true))
-    {
-         activeSplitPoint = sp;
-         sp->slavesMask.set(this->idx);
-         success = true;
-    }
-
-    sp->mutex.unlock();
-    Threads.mutex.unlock();
-
-    return success;
-}
-=======
->>>>>>> 7e3dba4f
-
 /// check_time() is called by the timer thread when the timer triggers. It is
 /// used to print debug info and, more importantly, to detect when we are out of
 /// available time and thus stop the search.
