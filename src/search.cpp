/*
  Stockfish, a UCI chess playing engine derived from Glaurung 2.1
  Copyright (C) 2004-2008 Tord Romstad (Glaurung author)
  Copyright (C) 2008-2013 Marco Costalba, Joona Kiiski, Tord Romstad

  Stockfish is free software: you can redistribute it and/or modify
  it under the terms of the GNU General Public License as published by
  the Free Software Foundation, either version 3 of the License, or
  (at your option) any later version.

  Stockfish is distributed in the hope that it will be useful,
  but WITHOUT ANY WARRANTY; without even the implied warranty of
  MERCHANTABILITY or FITNESS FOR A PARTICULAR PURPOSE.  See the
  GNU General Public License for more details.

  You should have received a copy of the GNU General Public License
  along with this program.  If not, see <http://www.gnu.org/licenses/>.
*/

#include <algorithm>
#include <cassert>
#include <cmath>
#include <cstring>
#include <iostream>
#include <sstream>

#include "book.h"
#include "evaluate.h"
#include "movegen.h"
#include "movepick.h"
#include "notation.h"
#include "search.h"
#include "timeman.h"
#include "thread.h"
#include "tt.h"
#include "ucioption.h"

#ifdef GPSFISH
#include "bitops.h"
#include "position.tcc"
#include "osl/boardTable.h"
using osl::Board_Table;
#include "osl/ptypeTable.h"
using osl::Ptype_Table;
#include "osl/offset32.h"
using osl::Offset32;
#include "osl/checkmate/immediateCheckmate.h"
#include "osl/checkmate/fixedDepthSearcher.h"
#include "osl/checkmate/dfpn.h"
using osl::checkmate::ImmediateCheckmate;
using std::string;
#include "osl/enter_king/enterKing.h"
#include "osl/misc/milliSeconds.h"
#include "osl/checkmate/dfpn.h"
#include "osl/checkmate/dfpnParallel.h"
#include "osl/hash/hashKey.h"
#endif
#ifdef MOVE_STACK_REJECTIONS
#include "osl/search/moveStackRejections.h"
#endif

#ifdef GPSFISH
# define GPSFISH_CHECKMATE3
# define GPSFISH_CHECKMATE3_QUIESCE
# define GPSFISH_DFPN
#endif

namespace Search {

  volatile SignalsType Signals;
  LimitsType Limits;
  std::vector<RootMove> RootMoves;
  Position RootPos;
  Color RootColor;
  Time::point SearchTime;
  StateStackPtr SetupStates;
}

using std::string;
using Eval::evaluate;
using namespace Search;

namespace {

  // Set to true to force running with one thread. Used for debugging
  const bool FakeSplit = false;

  // This is the minimum interval in msec between two check_time() calls
  const int TimerResolution = 5;

  // Different node types, used as template parameter
  enum NodeType { Root, PV, NonPV, SplitPointRoot, SplitPointPV, SplitPointNonPV };

  // Dynamic razoring margin based on depth
  inline Value razor_margin(Depth d) { return Value(512 + 16 * int(d)); }

  // Futility lookup tables (initialized at startup) and their access functions
  Value FutilityMargins[16][64]; // [depth][moveNumber]
  int FutilityMoveCounts[32];    // [depth]

  inline Value futility_margin(Depth d, int mn) {

    return d < 7 * ONE_PLY ? FutilityMargins[std::max(int(d), 1)][std::min(mn, 63)]
                           : 2 * VALUE_INFINITE;
  }

  // Reduction lookup tables (initialized at startup) and their access function
  int8_t Reductions[2][64][64]; // [pv][depth][moveNumber]

  template <bool PvNode> inline Depth reduction(Depth d, int mn) {

    return (Depth) Reductions[PvNode][std::min(int(d) / ONE_PLY, 63)][std::min(mn, 63)];
  }

  size_t PVSize, PVIdx;
  TimeManager TimeMgr;
  int BestMoveChanges;
#ifdef GPSFISH
  osl::CArray<Value,COLOR_NB> DrawValue;
#else
  Value DrawValue[COLOR_NB];
#endif
  HistoryStats History;
  GainsStats Gains;
  CountermovesStats Countermoves;

  template <NodeType NT>
  Value search(Position& pos, Stack* ss, Value alpha, Value beta, Depth depth, bool cutNode);

  template <NodeType NT, bool InCheck>
  Value qsearch(Position& pos, Stack* ss, Value alpha, Value beta, Depth depth);

  void id_loop(Position& pos);
  Value value_to_tt(Value v, int ply);
  Value value_from_tt(Value v, int ply);
  bool check_is_dangerous(const Position& pos, Move move, Value futilityBase, Value beta);
  bool allows(const Position& pos, Move first, Move second);
  bool refutes(const Position& pos, Move first, Move second);
  string uci_pv(const Position& pos, int depth, Value alpha, Value beta);

  struct Skill {
    Skill(int l) : level(l), best(MOVE_NONE) {}
   ~Skill() {
      if (enabled()) // Swap best PV line with the sub-optimal one
          std::swap(RootMoves[0], *std::find(RootMoves.begin(),
                    RootMoves.end(), best ? best : pick_move()));
    }

    bool enabled() const { return level < 20; }
    bool time_to_pick(int depth) const { return depth == 1 + level; }
    Move pick_move();

    int level;
    Move best;
  };

#ifdef GPSFISH
  void show_tree_rec(Position &pos){
    const TTEntry* tte = TT.probe(pos.key());
    StateInfo st;
    if ( tte != NULL ) {
      std::cerr << "tte->value=" << tte->value() << std::endl;
      std::cerr << "tte->bound=" << tte->bound() << std::endl;
      std::cerr << "tte->generation=" << tte->generation() << std::endl;
      std::cerr << "tte->depth=" << tte->depth() << std::endl;
      Move m=tte->move(pos);
      int dummy;
      if(m != MOVE_NONE
              && pos.is_pseudo_legal(m)
              && !pos.is_draw(dummy)) {
          std::cerr << "move=" << m << std::endl;
          pos.do_undo_move(m,st,
                  [&](osl::Square){ show_tree_rec(pos); }
                  );
      }
    }
  }

  inline Value value_draw(Position const& pos) {
    return DrawValue[pos.side_to_move()];
  }

  bool can_capture_king(Position const& pos){
    Color us=pos.side_to_move();
    Color them=~us;
    const osl::Square king = pos.king_square(them);
    return pos.osl_state.hasEffectAt(us, king);
  }

#endif
#ifdef MOVE_STACK_REJECTIONS
  osl::container::MoveStack moveStacks[MAX_THREADS];
  bool move_stack_rejections_probe(osl::Move m, Position const &pos,SearchStack* ss,Value alpha){
    if(DrawValue!=0) return false;
    int i=std::min(7,std::min(ss->ply,pos.pliesFromNull()+1));
    if(i<3) return false;
    osl::state::NumEffectState const& state=pos.osl_state;
    osl::container::MoveStack &moveStack=moveStacks[pos.thread()];
    moveStack.clear();
    while(--i>0) moveStack.push((ss-i)->currentMove);
    osl::Player player=m.player();
    int checkCountOfAltP=pos.continuous_check[osl::alt(player)];
    bool ret=false;
    if(m.player()==osl::BLACK){
      ret=osl::search::MoveStackRejections::probe<osl::BLACK>(state,moveStack,ss->ply,m,alpha,checkCountOfAltP);
    }
    else {
      ret=osl::search::MoveStackRejections::probe<osl::WHITE>(state,moveStack,ss->ply,m,-alpha,checkCountOfAltP);
    }
    return ret;
  }
#endif
} // namespace


/// Search::init() is called during startup to initialize various lookup tables

void Search::init() {

  int d;  // depth (ONE_PLY == 2)
  int hd; // half depth (ONE_PLY == 1)
  int mc; // moveCount

  // Init reductions array
  for (hd = 1; hd < 64; hd++) for (mc = 1; mc < 64; mc++)
  {
      double    pvRed = log(double(hd)) * log(double(mc)) / 3.0;
      double nonPVRed = 0.33 + log(double(hd)) * log(double(mc)) / 2.25;
      Reductions[1][hd][mc] = (int8_t) (   pvRed >= 1.0 ? floor(   pvRed * int(ONE_PLY)) : 0);
      Reductions[0][hd][mc] = (int8_t) (nonPVRed >= 1.0 ? floor(nonPVRed * int(ONE_PLY)) : 0);
  }

  // Init futility margins array
  for (d = 1; d < 16; d++) for (mc = 0; mc < 64; mc++)
      FutilityMargins[d][mc] = Value(112 * int(log(double(d * d) / 2) / log(2.0) + 1.001) - 8 * mc + 45);

  // Init futility move count array
  for (d = 0; d < 32; d++)
      FutilityMoveCounts[d] = int(3.001 + 0.3 * pow(double(d), 1.8));
}


/// Search::perft() is our utility to verify move generation. All the leaf nodes
/// up to the given depth are generated and counted and the sum returned.

static size_t perft(Position& pos, Depth depth) {

  StateInfo st;
  size_t cnt = 0;
  CheckInfo ci(pos);
  const bool leaf = depth == 2 * ONE_PLY;

  for (MoveList<LEGAL> it(pos); *it; ++it)
  {
#ifdef GPSFISH
      pos.do_undo_move(*it,st,
              [&](osl::Square){
              assert(pos.is_ok());
#else
      pos.do_move(*it, st, ci, pos.move_gives_check(*it, ci));
#endif
      cnt += leaf ? MoveList<LEGAL>(pos).size() : ::perft(pos, depth - ONE_PLY);
#ifdef GPSFISH
      } );
#else
      pos.undo_move(*it);
#endif
  }
  return cnt;
}

size_t Search::perft(Position& pos, Depth depth) {
  return depth > ONE_PLY ? ::perft(pos, depth) : MoveList<LEGAL>(pos).size();
}

/// Search::think() is the external interface to Stockfish's search, and is
/// called by the main thread when the program receives the UCI 'go' command. It
/// searches from RootPos and at the end prints the "bestmove" to output.

void Search::think() {

  static PolyglotBook book; // Defined static to initialize the PRNG only once

  RootColor = RootPos.side_to_move();
  TimeMgr.init(Limits, RootPos.game_ply(), RootColor);

#ifdef GPSFISH
  const Value VALUE_DRAW = value_draw(RootPos);
#endif


  if (RootMoves.empty())
  {
      RootMoves.push_back(MOVE_NONE);
      sync_cout << "info depth 0 score "
                << score_to_uci(RootPos.checkers() ? -VALUE_MATE : VALUE_DRAW)
                << sync_endl;

      goto finalize;
  }

  if (Options["OwnBook"] && !Limits.infinite && !Limits.mate)
  {
      Move bookMove = book.probe(RootPos, Options["Book File"], Options["Best Book Move"]);

      if (bookMove && std::count(RootMoves.begin(), RootMoves.end(), bookMove))
      {
          std::swap(RootMoves[0], *std::find(RootMoves.begin(), RootMoves.end(), bookMove));
          goto finalize;
      }
  }

#ifdef GPSFISH
  DrawValue[BLACK] =  VALUE_DRAW;
  DrawValue[WHITE] = -VALUE_DRAW;
#else
  if (Options["Contempt Factor"] && !Options["UCI_AnalyseMode"])
  {
      int cf = Options["Contempt Factor"] * PawnValueMg / 100; // From centipawns
      cf = cf * Material::game_phase(RootPos) / PHASE_MIDGAME; // Scale down with phase
      DrawValue[ RootColor] = VALUE_DRAW - Value(cf);
      DrawValue[~RootColor] = VALUE_DRAW + Value(cf);
  }
  else
      DrawValue[WHITE] = DrawValue[BLACK] = VALUE_DRAW;
#endif

  if (Options["Write Search Log"])
  {
      Log log(Options["Search Log Filename"]);
      log << "\nSearching: "  << RootPos.fen()
          << "\ninfinite: "   << Limits.infinite
          << " ponder: "      << Limits.ponder
          << " time: "        << Limits.time[RootColor]
          << " increment: "   << Limits.inc[RootColor]
          << " moves to go: " << Limits.movestogo
          << std::endl;
  }

  // Reset the threads, still sleeping: will be wake up at split time
  for (size_t i = 0; i < Threads.size(); i++)
      Threads[i]->maxPly = 0;

  Threads.sleepWhileIdle = Options["Idle Threads Sleep"];

  // Set best timer interval to avoid lagging under time pressure. Timer is
  // used to check for remaining available thinking time.
  Threads.timer->msec =
  Limits.use_time_management() ? std::min(100, std::max(TimeMgr.available_time() / 16, TimerResolution)) :
                  Limits.nodes ? 2 * TimerResolution
                               : 100;

  Threads.timer->notify_one(); // Wake up the recurring timer

  id_loop(RootPos); // Let's start searching !

  Threads.timer->msec = 0; // Stop the timer
  Threads.sleepWhileIdle = true; // Send idle threads to sleep

  if (Options["Write Search Log"])
  {
      Time::point elapsed = Time::now() - SearchTime + 1;

      Log log(Options["Search Log Filename"]);
      log << "Nodes: "          << RootPos.nodes_searched()
          << "\nNodes/second: " << RootPos.nodes_searched() * 1000 / elapsed
          << "\nBest move: "    << move_to_san(RootPos, RootMoves[0].pv[0]);

      StateInfo st;
#ifdef GPSFISH
      if(RootMoves[0].pv[0].isNormal())
          RootPos.do_undo_move(RootMoves[0].pv[0],st,
                  [&](osl::Square){
                  assert(pos.is_ok());
#else
      RootPos.do_move(RootMoves[0].pv[0], st);
#endif
      log << "\nPonder move: " << move_to_san(RootPos, RootMoves[0].pv[1]) << std::endl;
#ifdef GPSFISH
      } );
#else
      RootPos.undo_move(RootMoves[0].pv[0]);
#endif
  }

finalize:

  // When search is stopped this info is not printed
  sync_cout << "info nodes " << RootPos.nodes_searched()
            << " time " << Time::now() - SearchTime + 1 << sync_endl;

  // When we reach max depth we arrive here even without Signals.stop is raised,
  // but if we are pondering or in infinite search, according to UCI protocol,
  // we shouldn't print the best move before the GUI sends a "stop" or "ponderhit"
  // command. We simply wait here until GUI sends one of those commands (that
  // raise Signals.stop).
  if (!Signals.stop && (Limits.ponder || Limits.infinite))
  {
      Signals.stopOnPonderhit = true;
      RootPos.this_thread()->wait_for(Signals.stop);
  }

  // Best move could be MOVE_NONE when searching on a stalemate position
  sync_cout << "bestmove " << move_to_uci(RootMoves[0].pv[0], RootPos.is_chess960())
#ifdef GPSFISH
            << (RootMoves[0].pv[1].isNormal() ? " ponder " + move_to_uci(RootMoves[0].pv[1], RootPos.is_chess960()) : "" )
#else
            << " ponder "  << move_to_uci(RootMoves[0].pv[1], RootPos.is_chess960())
#endif
            << sync_endl;
}

#ifdef GPSFISH_DFPN
struct CheckmateSolver
{
    osl::checkmate::DfpnTable table_black;
    osl::checkmate::DfpnTable table_white;
    osl::checkmate::Dfpn dfpn[2];
    CheckmateSolver()
    {
        table_black.setAttack(osl::BLACK);
        table_white.setAttack(osl::WHITE);
        dfpn[playerToIndex(osl::BLACK)].setTable(&table_black);
        dfpn[playerToIndex(osl::WHITE)].setTable(&table_white);
    }
    Move hasCheckmate(Position& pos, size_t nodes)
    {
        const Depth CheckmateDepth = ONE_PLY*100;
        const TTEntry* tte = TT.probe(pos.key());
        if (tte && tte->bound() == BOUND_EXACT
                && tte->depth() >= CheckmateDepth) {
            Value v = value_from_tt(tte->value(), 0);
            if (v >= VALUE_MATE_IN_MAX_PLY || v < VALUE_MATED_IN_MAX_PLY)
                return Move();		// mate or mated
        }

        osl::PathEncoding path(pos.osl_state.turn());
        osl::Move checkmate_move;
        osl::NumEffectState& state = pos.osl_state;
        osl::stl::vector<osl::Move> pv;
        osl::checkmate::ProofDisproof result
            = dfpn[playerToIndex(state.turn())].
            hasCheckmateMove(state, osl::HashKey(state), path, nodes,
                    checkmate_move, Move(), &pv);
        if (result.isCheckmateSuccess()) {
            TT.store(pos.key(), mate_in(pv.size()),
                    BOUND_EXACT, CheckmateDepth, checkmate_move,
                    VALUE_NONE, VALUE_NONE);
            return checkmate_move;
        }
        return Move();
    }
    void clear()
    {
        dfpn[0].clear();
        dfpn[1].clear();
        table_black.clear();
        table_white.clear();
    }
};
struct TestCheckmate
{
    CheckmateSolver *solver;
    Position *pos;
    osl::Move *result;
    uint64_t nodes;
    const Move *moves;
    int first, last;
    TestCheckmate(CheckmateSolver& s, Position& p, osl::Move& r, uint64_t n,
            const Move *pv, int f, int l)
        : solver(&s), pos(&p), result(&r), nodes(n),
        moves(pv), first(f), last(l)
    {
    }
    void operator()(osl::Square) const
    {
        *result = Move();
        if (nodes < (1<<18))
            *result = solver->hasCheckmate(*pos, nodes);
        if (result->isNormal()) {
            if (first > 0)
                sync_cout << "info string checkmate in future (" << first
                    << ") " << move_to_uci(moves[first],false)
                    << " by " << move_to_uci(*result,false) << sync_endl;
        }
        else if (! Signals.stop) {
            Move move;
            TestCheckmate next = *this;
            next.first++;
            next.nodes /= 2;
            next.result = &move;
            if (next.first < last && pos->is_pseudo_legal(moves[next.first])
                    && next.nodes >= 1024) {
                StateInfo st;
                pos->do_undo_move(moves[next.first], st, next);
            }
        }
    }
};

void run_checkmate(int depth, uint64_t nodes, Position& pos)
{
    static boost::scoped_ptr<CheckmateSolver> solver(new CheckmateSolver);
    StateInfo st;
    nodes /= 16;
    int mated = 0;
    for (size_t i=0; i<RootMoves.size() && nodes >= 1024 && !Signals.stop; ++i) {
        osl::Move win_move;
        TestCheckmate function(*solver, pos, win_move, nodes,
                &RootMoves[i].pv[0], 0, (i==0) ? depth/2 : 1);
        pos.do_undo_move(RootMoves[i].pv[0], st, function);
        if (! win_move.isNormal())
            nodes /= 4;
        else {
            ++mated;
            RootMoves[i].score = -VALUE_INFINITE;
            //RootMoves[i].non_pv_score = VALUE_MATED_IN_MAX_PLY;
            sync_cout << "info string losing move " << i << "th "
                << move_to_uci(RootMoves[i].pv[0],false)
                << " by " << move_to_uci(win_move,false) << sync_endl;
        }
    }
    solver->clear();
}
#endif

namespace {

  // id_loop() is the main iterative deepening loop. It calls search() repeatedly
  // with increasing depth until the allocated thinking time has been consumed,
  // user stops the search, or the maximum search depth is reached.

  void id_loop(Position& pos) {

    Stack stack[MAX_PLY_PLUS_2], *ss = stack+1; // To allow referencing (ss-1)
#ifdef GPSFISH
    uint64_t es_base[(MAX_PLY_PLUS_2*sizeof(eval_t)+sizeof(uint64_t)-1)/sizeof(uint64_t)]
#ifdef __GNUC__
      __attribute__((aligned(16)))
#endif
	;
    eval_t *es=(eval_t *)&es_base[0];
#endif

    int depth, prevBestMoveChanges;
    Value bestValue, alpha, beta, delta;

    memset(ss-1, 0, 4 * sizeof(Stack));
#ifdef GPSFISH
    (ss-1)->currentMove = osl::Move::PASS(pos.side_to_move()); // Hack to skip update_gains
#else
    (ss-1)->currentMove = MOVE_NULL; // Hack to skip update gains
#endif

    depth = BestMoveChanges = 0;
    bestValue = delta = alpha = -VALUE_INFINITE;
    beta = VALUE_INFINITE;

    TT.new_search();
    History.clear();
    Gains.clear();
    Countermoves.clear();

    PVSize = Options["MultiPV"];
    Skill skill(Options["Skill Level"]);

    // Do we have to play with skill handicap? In this case enable MultiPV search
    // that we will use behind the scenes to retrieve a set of possible moves.
    if (skill.enabled() && PVSize < 4)
        PVSize = 4;

    PVSize = std::min(PVSize, RootMoves.size());

#ifdef GPSFISH
    pos.eval= &es[0];
    *(pos.eval)=eval_t(pos.osl_state,false);
#endif

#ifdef GPSFISH_DFPN
    uint64_t next_checkmate = 1<<18;
#endif

    // Iterative deepening loop until requested to stop or target depth reached
    while (++depth <= MAX_PLY && !Signals.stop && (!Limits.depth || depth <= Limits.depth))
    {
        // Save last iteration's scores before first PV line is searched and all
        // the move scores but the (new) PV are set to -VALUE_INFINITE.
        for (size_t i = 0; i < RootMoves.size(); i++)
            RootMoves[i].prevScore = RootMoves[i].score;

        prevBestMoveChanges = BestMoveChanges; // Only sensible when PVSize == 1
        BestMoveChanges = 0;

#ifdef GPSFISH_DFPN
        if ((uint64_t)pos.nodes_searched() > next_checkmate
                && ((Time::now() - SearchTime + 1000)
                   < std::max(Limits.movetime,TimeMgr.maximum_time())*4/5) ) {
            run_checkmate(depth, next_checkmate, pos);
            next_checkmate *= 2;
            if (RootMoves[0].score <= VALUE_MATED_IN_MAX_PLY) {
                depth -= std::min(4, (int)depth/2);
                alpha = std::max(alpha - delta*63, -VALUE_INFINITE);
                beta  = std::min(beta  + delta*63,  VALUE_INFINITE);
            }
        }
#endif

        // MultiPV loop. We perform a full root search for each PV line
        for (PVIdx = 0; PVIdx < PVSize; PVIdx++)
        {
            // Reset aspiration window starting size
            if (depth >= 5)
            {
                delta = Value(16);
                alpha = std::max(RootMoves[PVIdx].prevScore - delta,-VALUE_INFINITE);
                beta  = std::min(RootMoves[PVIdx].prevScore + delta, VALUE_INFINITE);
            }

            // Start with a small aspiration window and, in case of fail high/low,
            // research with bigger window until not failing high/low anymore.
            while (true)
            {
                bestValue = search<Root>(pos, ss, alpha, beta, depth * ONE_PLY, false);

                // Bring to front the best move. It is critical that sorting is
                // done with a stable algorithm because all the values but the first
                // and eventually the new best one are set to -VALUE_INFINITE and
                // we want to keep the same order for all the moves but the new
                // PV that goes to the front. Note that in case of MultiPV search
                // the already searched PV lines are preserved.
                std::stable_sort(RootMoves.begin() + PVIdx, RootMoves.end());

                // Write PV back to transposition table in case the relevant
                // entries have been overwritten during the search.
                for (size_t i = 0; i <= PVIdx; i++)
                    RootMoves[i].insert_pv_in_tt(pos);

                // If search has been stopped return immediately. Sorting and
                // writing PV back to TT is safe becuase RootMoves is still
                // valid, although refers to previous iteration.
                if (Signals.stop)
                    return;

                // When failing high/low give some update (without cluttering
                // the UI) before to research.
                if (  (bestValue <= alpha || bestValue >= beta)
                    && Time::now() - SearchTime > 3000)
                    sync_cout << uci_pv(pos, depth, alpha, beta) << sync_endl;

                // In case of failing low/high increase aspiration window and
                // research, otherwise exit the loop.
                if (bestValue <= alpha)
                {
                    alpha = std::max(bestValue - delta, -VALUE_INFINITE);

                    Signals.failedLowAtRoot = true;
                    Signals.stopOnPonderhit = false;
                }
                else if (bestValue >= beta)
                    beta = std::min(bestValue + delta, VALUE_INFINITE);

                else
                    break;

                delta += delta / 2;

                assert(alpha >= -VALUE_INFINITE && beta <= VALUE_INFINITE);
            }

            // Sort the PV lines searched so far and update the GUI
            std::stable_sort(RootMoves.begin(), RootMoves.begin() + PVIdx + 1);

            if (PVIdx + 1 == PVSize || Time::now() - SearchTime > 3000)
                sync_cout << uci_pv(pos, depth, alpha, beta) << sync_endl;
        }

        // Do we need to pick now the sub-optimal best move ?
        if (skill.enabled() && skill.time_to_pick(depth))
            skill.pick_move();

        if (Options["Write Search Log"])
        {
            RootMove& rm = RootMoves[0];
            if (skill.best != MOVE_NONE)
                rm = *std::find(RootMoves.begin(), RootMoves.end(), skill.best);

            Log log(Options["Search Log Filename"]);
            log << pretty_pv(pos, depth, rm.score, Time::now() - SearchTime, &rm.pv[0])
                << std::endl;
        }

        // Do we have found a "mate in x"?
        if (   Limits.mate
            && bestValue >= VALUE_MATE_IN_MAX_PLY
            && VALUE_MATE - bestValue <= 2 * Limits.mate)
            Signals.stop = true;

        // Do we have time for the next iteration? Can we stop searching now?
        if (Limits.use_time_management() && !Signals.stopOnPonderhit)
        {
            bool stop = false; // Local variable, not the volatile Signals.stop

            // Take in account some extra time if the best move has changed
            if (depth > 4 && depth < 50 &&  PVSize == 1)
                TimeMgr.pv_instability(BestMoveChanges, prevBestMoveChanges);

            // Stop search if most of available time is already consumed. We
            // probably don't have enough time to search the first move at the
            // next iteration anyway.
            if (Time::now() - SearchTime > (TimeMgr.available_time() * 62) / 100)
                stop = true;

            // Stop search early if one move seems to be much better than others
            if (    depth >= 12
                && !stop
                &&  PVSize == 1
                &&  bestValue > VALUE_MATED_IN_MAX_PLY
                && (   RootMoves.size() == 1
                    || Time::now() - SearchTime > (TimeMgr.available_time() * 20) / 100))
            {
                Value rBeta = bestValue - 2 * PawnValueMg;
                ss->excludedMove = RootMoves[0].pv[0];
                ss->skipNullMove = true;
                Value v = search<NonPV>(pos, ss, rBeta - 1, rBeta, (depth - 3) * ONE_PLY, true);
                ss->skipNullMove = false;
                ss->excludedMove = MOVE_NONE;

                if (v < rBeta)
                    stop = true;
            }

            if (stop)
            {
                // If we are allowed to ponder do not stop the search now but
                // keep pondering until GUI sends "ponderhit" or "stop".
                if (Limits.ponder)
                    Signals.stopOnPonderhit = true;
                else
                    Signals.stop = true;
            }
        }
    }
  }


  // search<>() is the main search function for both PV and non-PV nodes and for
  // normal and SplitPoint nodes. When called just after a split point the search
  // is simpler because we have already probed the hash table, done a null move
  // search, and searched the first move before splitting, we don't have to repeat
  // all this work again. We also don't need to store anything to the hash table
  // here: This is taken care of after we return from the split point.

  template <NodeType NT>
  Value search(Position& pos, Stack* ss, Value alpha, Value beta, Depth depth, bool cutNode) {

    const bool PvNode   = (NT == PV || NT == Root || NT == SplitPointPV || NT == SplitPointRoot);
    const bool SpNode   = (NT == SplitPointPV || NT == SplitPointNonPV || NT == SplitPointRoot);
    const bool RootNode = (NT == Root || NT == SplitPointRoot);

    assert(alpha >= -VALUE_INFINITE && alpha < beta && beta <= VALUE_INFINITE);
    assert(PvNode || (alpha == beta - 1));
    assert(depth > DEPTH_ZERO);

    Move quietsSearched[64];
    StateInfo st;
    const TTEntry *tte;
    SplitPoint* splitPoint;
    Key posKey;
    Move ttMove, move, excludedMove, bestMove, threatMove;
    Depth ext, newDepth;
    Value bestValue, value, ttValue;
    Value eval, nullValue, futilityValue;
    bool inCheck, givesCheck, pvMove, singularExtensionNode;
    bool captureOrPromotion, dangerous, doFullDepthSearch;
    int moveCount, quietCount;

    // Step 1. Initialize node
    Thread* thisThread = pos.this_thread();
    moveCount = quietCount = 0;

#ifdef GPSFISH
    const Value VALUE_DRAW = value_draw(pos);

    if(can_capture_king(pos)){
        return mate_in(0);
    }
#endif

    inCheck = pos.checkers();

    if (SpNode)
    {
        splitPoint = ss->splitPoint;
        bestMove   = splitPoint->bestMove;
        threatMove = splitPoint->threatMove;
        bestValue  = splitPoint->bestValue;
        tte = NULL;
        ttMove = excludedMove = MOVE_NONE;
        ttValue = VALUE_NONE;

        assert(splitPoint->bestValue > -VALUE_INFINITE && splitPoint->moveCount > 0);

        goto moves_loop;
    }

    bestValue = -VALUE_INFINITE;
    ss->currentMove = threatMove = (ss+1)->excludedMove = bestMove = MOVE_NONE;
    ss->ply = (ss-1)->ply + 1;
    ss->futilityMoveCount = 0;
    (ss+1)->skipNullMove = false; (ss+1)->reduction = DEPTH_ZERO;
    (ss+2)->killers[0] = (ss+2)->killers[1] = MOVE_NONE;

    // Used to send selDepth info to GUI
    if (PvNode && thisThread->maxPly < ss->ply)
        thisThread->maxPly = ss->ply;

#ifdef GPSFISH
    // Step X. Check for aborted search and immediate draw
    // Check for an instant draw or maximum ply reached
#if 0
    // XXX : is_draw is NOT implemented
    int repeat_check = 0;
    if (Signals.stop || ss->ply > MAX_PLY || pos.is_draw(repeat_check))
        return VALUE_DRAW;

    if(repeat_check<0)
        return mated_in(ss->ply+1);
    else if(repeat_check>0)
        return mate_in(ss->ply);

    // Step 2. Check for aborted search and immediate draw
    if ((   Signals.stop
         || pos.is_draw()
         || ss->ply > MAX_PLY) && !RootNode)
        return VALUE_DRAW;

    if ( !RootNode ){
        if(repeat_check<0)
            return mated_in(ss->ply);
        else if(repeat_check>0)
            return mate_in(ss->ply);
        else if(osl::EnterKing::canDeclareWin(pos.osl_state))
            return mate_in(ss->ply+1);
    }
#endif

#if 0
    if (!ss->checkmateTested) {
        ss->checkmateTested = true;
        if(!pos.osl_state.inCheck()
                && ImmediateCheckmate::hasCheckmateMove
                (pos.side_to_move(),pos.osl_state,bestMove)) {
            return mate_in(ss->ply);
        }
#  ifdef GPSFISH_CHECKMATE3
        if ((! (ss-1)->currentMove.isNormal()
            || (ss-1)->currentMove.ptype() == osl::KING)) {
            osl::checkmate::King8Info king8=pos.osl_state.king8Info(alt(pos.side_to_move()));
            assert(king8.uint64Value() == osl::checkmate::King8Info::make(pos.side_to_move(), pos.osl_state).uint64Value());
            bool in_danger = king8.dropCandidate() | king8.moveCandidate2();
            if (in_danger) {
                osl::checkmate::FixedDepthSearcher solver(pos.osl_state);
                if (solver.hasCheckmateMoveOfTurn(2,bestMove)
                        .isCheckmateSuccess()) {
                    return mate_in(ss->ply+2);;
                }
            }
        }
#  endif
    }
#endif
#endif

    if (!RootNode)
    {
        // Step 2. Check for aborted search and immediate draw
        if (Signals.stop || pos.is_draw() || ss->ply > MAX_PLY)
            return DrawValue[pos.side_to_move()];

        // Step 3. Mate distance pruning. Even if we mate at the next move our score
        // would be at best mate_in(ss->ply+1), but if alpha is already bigger because
        // a shorter mate was found upward in the tree then there is no need to search
        // further, we will never beat current alpha. Same logic but with reversed signs
        // applies also in the opposite condition of being mated instead of giving mate,
        // in this case return a fail-high score.
        alpha = std::max(mated_in(ss->ply), alpha);
        beta = std::min(mate_in(ss->ply+1), beta);
        if (alpha >= beta)
            return alpha;
    }

    // Step 4. Transposition table lookup
    // We don't want the score of a partial search to overwrite a previous full search
    // TT value, so we use a different position key in case of an excluded move.
    excludedMove = ss->excludedMove;
#ifdef GPSFISH
    posKey = excludedMove!=MOVE_NONE ? pos.exclusion_key() : pos.key();
#else
    posKey = excludedMove ? pos.exclusion_key() : pos.key();
#endif

    tte = TT.probe(posKey);
#ifdef GPSFISH
    ttMove = RootNode ? RootMoves[PVIdx].pv[0] : tte ? tte->move(pos) : MOVE_NONE;
#else
    ttMove = RootNode ? RootMoves[PVIdx].pv[0] : tte ? tte->move() : MOVE_NONE;
#endif
    ttValue = tte ? value_from_tt(tte->value(), ss->ply) : VALUE_NONE;

    // At PV nodes we check for exact scores, while at non-PV nodes we check for
    // a fail high/low. Biggest advantage at probing at PV nodes is to have a
    // smooth experience in analysis mode. We don't probe at Root nodes otherwise
    // we should also update RootMoveList to avoid bogus output.
    if (   !RootNode
        && tte
        && tte->depth() >= depth
        && ttValue != VALUE_NONE // Only in case of TT access race
        && (           PvNode ?  tte->bound() == BOUND_EXACT
            : ttValue >= beta ? (tte->bound() &  BOUND_LOWER)
                              : (tte->bound() &  BOUND_UPPER)))
    {
        TT.refresh(tte);
        ss->currentMove = ttMove; // Can be MOVE_NONE

        if (    ttValue >= beta
            &&  ttMove
            && !pos.is_capture_or_promotion(ttMove)
            &&  ttMove != ss->killers[0])
        {
            ss->killers[1] = ss->killers[0];
            ss->killers[0] = ttMove;
        }
        return ttValue;
    }

    // Step 5. Evaluate the position statically and update parent's gain statistics
    if (inCheck)
    {
        ss->staticEval = ss->evalMargin = eval = VALUE_NONE;
        goto moves_loop;
    }

    else if (tte)
    {
        // Never assume anything on values stored in TT
        if (  (ss->staticEval = eval = tte->eval_value()) == VALUE_NONE
            ||(ss->evalMargin = tte->eval_margin()) == VALUE_NONE)
            eval = ss->staticEval = evaluate(pos, ss->evalMargin);

        // Can ttValue be used as a better position evaluation?
        if (ttValue != VALUE_NONE)
            if (   ((tte->bound() & BOUND_LOWER) && ttValue > eval)
                || ((tte->bound() & BOUND_UPPER) && ttValue < eval))
                eval = ttValue;
    }
    else
    {
        eval = ss->staticEval = evaluate(pos, ss->evalMargin);
        TT.store(posKey, VALUE_NONE, BOUND_NONE, DEPTH_NONE, MOVE_NONE,
                 ss->staticEval, ss->evalMargin);
    }

    // Update gain for the parent non-capture move given the static position
    // evaluation before and after the move.
    if (   !pos.captured_piece_type()
        &&  ss->staticEval != VALUE_NONE
        && (ss-1)->staticEval != VALUE_NONE
#ifdef GPSFISH
        &&!(move = (ss-1)->currentMove).isPass()
#else
        && (move = (ss-1)->currentMove) != MOVE_NULL
#endif
        &&  type_of(move) == NORMAL)
    {
        Square to = to_sq(move);
#ifdef GPSFISH
        Gains.update(move.ptypeO(), to, -(ss-1)->staticEval - ss->staticEval);
#else
        Gains.update(pos.piece_on(to), to, -(ss-1)->staticEval - ss->staticEval);
#endif
    }

    // Step 6. Razoring (is omitted in PV nodes)
    if (   !PvNode
        &&  depth < 4 * ONE_PLY
        &&  eval + razor_margin(depth) < beta
        &&  ttMove == MOVE_NONE
        &&  abs(beta) < VALUE_MATE_IN_MAX_PLY
#ifndef GPSFISH
        && !pos.pawn_on_7th(pos.side_to_move()))
#endif
      )
    {
        Value rbeta = beta - razor_margin(depth);
        Value v = qsearch<NonPV, false>(pos, ss, rbeta-1, rbeta, DEPTH_ZERO);
        if (v < rbeta)
            // Logically we should return (v + razor_margin(depth)), but
            // surprisingly this did slightly weaker in tests.
            return v;
    }

    // Step 7. Static null move pruning (is omitted in PV nodes)
    // We're betting that the opponent doesn't have a move that will reduce
    // the score by more than futility_margin(depth) if we do a null move.
    if (   !PvNode
        && !ss->skipNullMove
        &&  depth < 4 * ONE_PLY
        &&  eval - futility_margin(depth, (ss-1)->futilityMoveCount) >= beta
        &&  abs(beta) < VALUE_MATE_IN_MAX_PLY
        &&  abs(eval) < VALUE_KNOWN_WIN
#ifndef GPSFISH
        &&  pos.non_pawn_material(pos.side_to_move())
#endif
	   )
        return eval - futility_margin(depth, (ss-1)->futilityMoveCount);

    // Step 8. Null move search with verification search (is omitted in PV nodes)
    if (   !PvNode
        && !ss->skipNullMove
        &&  depth > ONE_PLY
        &&  eval >= beta
        &&  abs(beta) < VALUE_MATE_IN_MAX_PLY
#ifdef GPSFISH
      )
#else
        &&  pos.non_pawn_material(pos.side_to_move()))
#endif
    {
#ifdef GPSFISH
        ss->currentMove = Move::PASS(pos.side_to_move());
#else
        ss->currentMove = MOVE_NULL;
#endif

        // Null move dynamic reduction based on depth
        Depth R = 3 * ONE_PLY + depth / 4;

        // Null move dynamic reduction based on value
        if (eval - PawnValueMg > beta)
            R += ONE_PLY;

#ifdef GPSFISH
        pos.do_undo_null_move(st,
                [&](osl::Square){
                *(pos.eval+1)= *(pos.eval);
                pos.eval++;
                pos.eval->update(pos.osl_state,ss->currentMove);
#else
        pos.do_null_move(st);
#endif
        (ss+1)->skipNullMove = true;
        nullValue = depth-R < ONE_PLY ? -qsearch<NonPV, false>(pos, ss+1, -beta, -alpha, DEPTH_ZERO)
                                      : - search<NonPV>(pos, ss+1, -beta, -alpha, depth-R, !cutNode);
        (ss+1)->skipNullMove = false;
#ifdef GPSFISH
	    --pos.eval;
	  }
	  );
#else
        pos.undo_null_move();
#endif

        if (nullValue >= beta)
        {
            // Do not return unproven mate scores
            if (nullValue >= VALUE_MATE_IN_MAX_PLY)
                nullValue = beta;

            if (depth < 12 * ONE_PLY)
                return nullValue;

            // Do verification search at high depths
            ss->skipNullMove = true;
            Value v = search<NonPV>(pos, ss, alpha, beta, depth-R, false);
            ss->skipNullMove = false;

            if (v >= beta)
                return nullValue;
        }
        else
        {
            // The null move failed low, which means that we may be faced with
            // some kind of threat. If the previous move was reduced, check if
            // the move that refuted the null move was somehow connected to the
            // move which was reduced. If a connection is found, return a fail
            // low score (which will cause the reduced move to fail high in the
            // parent node, which will trigger a re-search with full depth).
            threatMove = (ss+1)->currentMove;

            if (   depth < 5 * ONE_PLY
                && (ss-1)->reduction
                && threatMove != MOVE_NONE
                && allows(pos, (ss-1)->currentMove, threatMove))
                return alpha;
        }
    }

    // Step 9. ProbCut (is omitted in PV nodes)
    // If we have a very good capture (i.e. SEE > seeValues[captured_piece_type])
    // and a reduced search returns a value much above beta, we can (almost) safely
    // prune the previous move.
    if (   !PvNode
        &&  depth >= 5 * ONE_PLY
        && !ss->skipNullMove
        &&  abs(beta) < VALUE_MATE_IN_MAX_PLY)
    {
        Value rbeta = beta + 200;
        Depth rdepth = depth - ONE_PLY - 3 * ONE_PLY;

        assert(rdepth >= ONE_PLY);
        assert((ss-1)->currentMove != MOVE_NONE);
        assert((ss-1)->currentMove != MOVE_NULL);

        MovePicker mp(pos, ttMove, History, pos.captured_piece_type());
        CheckInfo ci(pos);

        while ((move = mp.next_move<false>()) != MOVE_NONE)
            if (pos.pl_move_is_legal(move, ci.pinned))
            {
                ss->currentMove = move;
#ifdef GPSFISH
                pos.do_undo_move(move,st,
                        [&](osl::Square){
                        assert(pos.is_ok());
                        *(pos.eval+1)= *(pos.eval);
                        pos.eval++;
                        pos.eval->update(pos.osl_state,move);
#else
                pos.do_move(move, st, ci, pos.move_gives_check(move, ci));
#endif
                value = -search<NonPV>(pos, ss+1, -rbeta, -rbeta+1, rdepth, !cutNode);
#ifdef GPSFISH
                --pos.eval;
                });
#else
                pos.undo_move(move);
#endif
                if (value >= rbeta)
                    return value;
            }
    }

    // Step 10. Internal iterative deepening
    if (   depth >= (PvNode ? 5 * ONE_PLY : 8 * ONE_PLY)
        && ttMove == MOVE_NONE
        && (PvNode || ss->staticEval + Value(256) >= beta))
    {
        Depth d = depth - 2 * ONE_PLY - (PvNode ? DEPTH_ZERO : depth / 4);

        ss->skipNullMove = true;
        search<PvNode ? PV : NonPV>(pos, ss, alpha, beta, d, true);
        ss->skipNullMove = false;

        tte = TT.probe(posKey);
#ifdef GPSFISH
        ttMove = tte ? tte->move(pos) : MOVE_NONE;
#else
        ttMove = tte ? tte->move() : MOVE_NONE;
#endif
    }

moves_loop: // When in check and at SpNode search starts from here

    Square prevMoveSq = to_sq((ss-1)->currentMove);
#ifdef GPSFISH
    Move countermoves[] = { Countermoves[pos.piece_on(prevMoveSq)][prevMoveSq.index()].first,
                            Countermoves[pos.piece_on(prevMoveSq)][prevMoveSq.index()].second };
#else
    Move countermoves[] = { Countermoves[pos.piece_on(prevMoveSq)][prevMoveSq].first,
                            Countermoves[pos.piece_on(prevMoveSq)][prevMoveSq].second };
#endif

    MovePicker mp(pos, ttMove, depth, History, countermoves, ss, PvNode ? -VALUE_INFINITE : beta);
    CheckInfo ci(pos);
    value = bestValue; // Workaround a bogus 'uninitialized' warning under gcc
    singularExtensionNode =   !RootNode
                           && !SpNode
                           &&  depth >= (PvNode ? 6 * ONE_PLY : 8 * ONE_PLY)
                           &&  ttMove != MOVE_NONE
#ifdef GPSFISH
                           && excludedMove==MOVE_NONE // Recursive singular search is not allowed
#else
                           && !excludedMove // Recursive singular search is not allowed
#endif
                           && (tte->bound() & BOUND_LOWER)
                           &&  tte->depth() >= depth - 3 * ONE_PLY;

    // Step 11. Loop through moves
    // Loop through all pseudo-legal moves until no moves remain or a beta cutoff occurs
    while ((move = mp.next_move<SpNode>()) != MOVE_NONE)
    {
      assert(is_ok(move));

      if (move == excludedMove)
          continue;

      // At root obey the "searchmoves" option and skip moves not listed in Root
      // Move List, as a consequence any illegal move is also skipped. In MultiPV
      // mode we also skip PV moves which have been already searched.
      if (RootNode && !std::count(RootMoves.begin() + PVIdx, RootMoves.end(), move))
          continue;

      if (SpNode)
      {
          // Shared counter cannot be decremented later if move turns out to be illegal
          if (!pos.pl_move_is_legal(move, ci.pinned))
              continue;

          moveCount = ++splitPoint->moveCount;
          splitPoint->mutex.unlock();
      }
      else
          moveCount++;
#ifdef MOVE_STACK_REJECTIONS
      if(!Root && move_stack_rejections_probe(move,pos,ss,alpha)) {
          if (SpNode)
              lock_grab(&(sp->lock));
          continue;
      }
#endif

      if (RootNode)
      {
          Signals.firstRootMove = (moveCount == 1);

#if 1 //ndef GPSFISH
          if (thisThread == Threads.main_thread() && Time::now() - SearchTime > 3000)
              sync_cout << "info depth " << depth / ONE_PLY
                        << " currmove " << move_to_uci(move, pos.is_chess960())
                        << " currmovenumber " << moveCount + PVIdx << sync_endl;
#endif
      }

      ext = DEPTH_ZERO;
      captureOrPromotion = pos.is_capture_or_promotion(move);
      givesCheck = pos.move_gives_check(move, ci);
#ifdef GPSFISH
      dangerous =   givesCheck; // XXX : add other condition ?
#else
      dangerous =   givesCheck
                 || pos.is_passed_pawn_push(move)
                 || type_of(move) == CASTLE;
#endif

      // Step 12. Extend checks and, in PV nodes, also dangerous moves
      if (PvNode && dangerous)
          ext = ONE_PLY;

      else if (givesCheck && pos.see_sign(move) >= 0)
          ext = ONE_PLY / 2;

      // Singular extension search. If all moves but one fail low on a search of
      // (alpha-s, beta-s), and just one fails high on (alpha, beta), then that move
      // is singular and should be extended. To verify this we do a reduced search
      // on all the other moves but the ttMove, if result is lower than ttValue minus
      // a margin then we extend ttMove.
      if (    singularExtensionNode
          &&  move == ttMove
          && !ext
          &&  pos.pl_move_is_legal(move, ci.pinned)
          &&  abs(ttValue) < VALUE_KNOWN_WIN)
      {
          assert(ttValue != VALUE_NONE);

          Value rBeta = ttValue - int(depth);
          ss->excludedMove = move;
          ss->skipNullMove = true;
          value = search<NonPV>(pos, ss, rBeta - 1, rBeta, depth / 2, cutNode);
          ss->skipNullMove = false;
          ss->excludedMove = MOVE_NONE;

          if (value < rBeta)
              ext = ONE_PLY;
      }

      // Update current move (this must be done after singular extension search)
      newDepth = depth - ONE_PLY + ext;

      // Step 13. Futility pruning (is omitted in PV nodes)
      if (   !PvNode
          && !captureOrPromotion
          && !inCheck
          && !dangerous
       /* &&  move != ttMove Already implicit in the next condition */
          &&  bestValue > VALUE_MATED_IN_MAX_PLY)
      {
          // Move count based pruning
          if (   depth < 16 * ONE_PLY
              && moveCount >= FutilityMoveCounts[depth]
              && (!threatMove || !refutes(pos, move, threatMove)))
          {
              if (SpNode)
                  splitPoint->mutex.lock();

              continue;
          }

          // Value based pruning
          // We illogically ignore reduction condition depth >= 3*ONE_PLY for predicted depth,
          // but fixing this made program slightly weaker.
          Depth predictedDepth = newDepth - reduction<PvNode>(depth, moveCount);
          futilityValue =  ss->staticEval + ss->evalMargin + futility_margin(predictedDepth, moveCount)
#ifdef GPSFISH
                         + Gains[move.ptypeO()][to_sq(move).index()]; // XXX
#else
                         + Gains[pos.piece_moved(move)][to_sq(move)];
#endif

          if (futilityValue < beta)
          {
              bestValue = std::max(bestValue, futilityValue);

              if (SpNode)
              {
                  splitPoint->mutex.lock();
                  if (bestValue > splitPoint->bestValue)
                      splitPoint->bestValue = bestValue;
              }
              continue;
          }

          // Prune moves with negative SEE at low depths
          if (   predictedDepth < 4 * ONE_PLY
              && pos.see_sign(move) < 0)
          {
              if (SpNode)
                  splitPoint->mutex.lock();

              continue;
          }

          // We have not pruned the move that will be searched, but remember how
          // far in the move list we are to be more aggressive in the child node.
          ss->futilityMoveCount = moveCount;
      }
      else
          ss->futilityMoveCount = 0;

      // Check for legality only before to do the move
      if (!RootNode && !SpNode && !pos.pl_move_is_legal(move, ci.pinned))
      {
          moveCount--;
          continue;
      }

      pvMove = PvNode && moveCount == 1;
      ss->currentMove = move;
      if (!SpNode && !captureOrPromotion && quietCount < 64)
          quietsSearched[quietCount++] = move;

#ifdef GPSFISH
      assert(pos.eval->value()==eval_t(pos.osl_state,false).value());
      (ss+1)->checkmateTested = false;
      pos.do_undo_move(move,st,
              [&](osl::Square){
              *(pos.eval+1)= *(pos.eval);
              pos.eval++;
              pos.eval->update(pos.osl_state,move);
              assert(pos.eval->value()==eval_t(pos.osl_state,false).value());

    const bool PvNode   = (NT == PV || NT == Root || NT == SplitPointPV || NT == SplitPointRoot);
    const bool SpNode   = (NT == SplitPointPV || NT == SplitPointNonPV || NT == SplitPointRoot);
    const bool RootNode = (NT == Root || NT == SplitPointRoot);

#else
      // Step 14. Make the move
      pos.do_move(move, st, ci, givesCheck);
#endif

      // Step 15. Reduced depth search (LMR). If the move fails high will be
      // re-searched at full depth.
      if (    depth > 3 * ONE_PLY
          && !pvMove
          && !captureOrPromotion
          && !dangerous
          &&  move != ttMove
          &&  move != ss->killers[0]
          &&  move != ss->killers[1])
      {
          ss->reduction = reduction<PvNode>(depth, moveCount);

          if (!PvNode && cutNode)
              ss->reduction += ONE_PLY;

          if (move == countermoves[0] || move == countermoves[1])
              ss->reduction = std::max(DEPTH_ZERO, ss->reduction-ONE_PLY);

          Depth d = std::max(newDepth - ss->reduction, ONE_PLY);
          if (SpNode)
              alpha = splitPoint->alpha;

          value = -search<NonPV>(pos, ss+1, -(alpha+1), -alpha, d, true);

          doFullDepthSearch = (value > alpha && ss->reduction != DEPTH_ZERO);
          ss->reduction = DEPTH_ZERO;
      }
      else
          doFullDepthSearch = !pvMove;

      // Step 16. Full depth search, when LMR is skipped or fails high
      if (doFullDepthSearch)
      {
          if (SpNode)
              alpha = splitPoint->alpha;

          value = newDepth < ONE_PLY ?
                          givesCheck ? -qsearch<NonPV,  true>(pos, ss+1, -(alpha+1), -alpha, DEPTH_ZERO)
                                     : -qsearch<NonPV, false>(pos, ss+1, -(alpha+1), -alpha, DEPTH_ZERO)
                                     : - search<NonPV>(pos, ss+1, -(alpha+1), -alpha, newDepth, !cutNode);
      }

      // Only for PV nodes do a full PV search on the first move or after a fail
      // high, in the latter case search only if value < beta, otherwise let the
      // parent node to fail low with value <= alpha and to try another move.
      if (PvNode && (pvMove || (value > alpha && (RootNode || value < beta))))
          value = newDepth < ONE_PLY ?
                          givesCheck ? -qsearch<PV,  true>(pos, ss+1, -beta, -alpha, DEPTH_ZERO)
                                     : -qsearch<PV, false>(pos, ss+1, -beta, -alpha, DEPTH_ZERO)
                                     : - search<PV>(pos, ss+1, -beta, -alpha, newDepth, false);

#ifdef GPSFISH
      --pos.eval;
      } );
#else
      // Step 17. Undo move
      pos.undo_move(move);
#endif

      assert(value > -VALUE_INFINITE && value < VALUE_INFINITE);

      // Step 18. Check for new best move
      if (SpNode)
      {
          splitPoint->mutex.lock();
          bestValue = splitPoint->bestValue;
          alpha = splitPoint->alpha;
      }

      // Finished searching the move. If Signals.stop is true, the search
      // was aborted because the user interrupted the search or because we
      // ran out of time. In this case, the return value of the search cannot
      // be trusted, and we don't update the best move and/or PV.
      if (Signals.stop || thisThread->cutoff_occurred())
          return value; // To avoid returning VALUE_INFINITE

      if (RootNode)
      {
          RootMove& rm = *std::find(RootMoves.begin(), RootMoves.end(), move);

          // PV move or new best move ?
          if (pvMove || value > alpha)
          {
              rm.score = value;
              rm.extract_pv_from_tt(pos);

              // We record how often the best move has been changed in each
              // iteration. This information is used for time management: When
              // the best move changes frequently, we allocate some more time.
              if (!pvMove)
                  BestMoveChanges++;

#if 0 //def GPSFISH
              if (depth >= 5*ONE_PLY
                      && (!isPvMove || current_search_time() >= 5000))
                  cout << "info"
                      << depth_to_uci(depth)
                      << score_to_uci(rm->score, alpha, beta)
                      << speed_to_uci(pos.nodes_searched())
                      << pv_to_uci(&rm->pv[0], 0 + 1, false) << endl;
#endif

          }
          else
              // All other moves but the PV are set to the lowest value, this
              // is not a problem when sorting becuase sort is stable and move
              // position in the list is preserved, just the PV is pushed up.
              rm.score = -VALUE_INFINITE;
      }

      if (value > bestValue)
      {
          bestValue = SpNode ? splitPoint->bestValue = value : value;

          if (value > alpha)
          {
              bestMove = SpNode ? splitPoint->bestMove = move : move;

              if (PvNode && value < beta) // Update alpha! Always alpha < beta
                  alpha = SpNode ? splitPoint->alpha = value : value;
              else
              {
                  assert(value >= beta); // Fail high

                  if (SpNode)
                      splitPoint->cutoff = true;

                  break;
              }
          }
      }

      // Step 19. Check for splitting the search
      if (   !SpNode
          &&  depth >= Threads.minimumSplitDepth
          &&  Threads.available_slave(thisThread)
          &&  thisThread->splitPointsSize < MAX_SPLITPOINTS_PER_THREAD)
      {
          assert(bestValue < beta);

          thisThread->split<FakeSplit>(pos, ss, alpha, beta, &bestValue, &bestMove,
                                       depth, threatMove, moveCount, &mp, NT, cutNode);
          if (bestValue >= beta)
              break;
      }
    }

    if (SpNode)
        return bestValue;

    // Step 20. Check for mate and stalemate
    // All legal moves have been searched and if there are no legal moves, it
    // must be mate or stalemate. Note that we can have a false positive in
    // case of Signals.stop or thread.cutoff_occurred() are set, but this is
    // harmless because return value is discarded anyhow in the parent nodes.
    // If we are in a singular extension search then return a fail low score.
    // A split node has at least one move, the one tried before to be splitted.
    if (!moveCount)
#ifdef GPSFISH
        return  (excludedMove != MOVE_NONE) ? alpha
              : (inCheck ? (move_is_pawn_drop((ss-1)->currentMove) ? mate_in(ss->ply) : mated_in(ss->ply) ) : VALUE_DRAW); // XXX : checking checkmate by pawn drop
#else
        return  excludedMove ? alpha
              : inCheck ? mated_in(ss->ply) : DrawValue[pos.side_to_move()];
#endif

    // If we have pruned all the moves without searching return a fail-low score
    if (bestValue == -VALUE_INFINITE)
        bestValue = alpha;

    TT.store(posKey, value_to_tt(bestValue, ss->ply),
             bestValue >= beta  ? BOUND_LOWER :
             PvNode && bestMove ? BOUND_EXACT : BOUND_UPPER,
             depth, bestMove, ss->staticEval, ss->evalMargin);

    // Quiet best move: update killers, history and countermoves
    if (    bestValue >= beta
        && !pos.is_capture_or_promotion(bestMove)
        && !inCheck)
    {
        if (ss->killers[0] != bestMove)
        {
            ss->killers[1] = ss->killers[0];
            ss->killers[0] = bestMove;
        }

        // Increase history value of the cut-off move and decrease all the other
        // played non-capture moves.
        Value bonus = Value(int(depth) * int(depth));
        History.update(pos.piece_moved(bestMove), to_sq(bestMove), bonus);
        for (int i = 0; i < quietCount - 1; i++)
        {
            Move m = quietsSearched[i];
            History.update(pos.piece_moved(m), to_sq(m), -bonus);
        }

        if (is_ok((ss-1)->currentMove))
            Countermoves.update(pos.piece_on(prevMoveSq), prevMoveSq, bestMove);
    }

    assert(bestValue > -VALUE_INFINITE && bestValue < VALUE_INFINITE);

    return bestValue;
  }


  // qsearch() is the quiescence search function, which is called by the main
  // search function when the remaining depth is zero (or, to be more precise,
  // less than ONE_PLY).

  template <NodeType NT, bool InCheck>
  Value qsearch(Position& pos, Stack* ss, Value alpha, Value beta, Depth depth) {

    const bool PvNode = (NT == PV);

    assert(NT == PV || NT == NonPV);
    assert(InCheck == !!pos.checkers());
    assert(alpha >= -VALUE_INFINITE && alpha < beta && beta <= VALUE_INFINITE);
    assert(PvNode || (alpha == beta - 1));
    assert(depth <= DEPTH_ZERO);

    StateInfo st;
    const TTEntry* tte;
    Key posKey;
    Move ttMove, move, bestMove;
    Value bestValue, value, ttValue, futilityValue, futilityBase, oldAlpha;
#ifdef GPSFISH
    bool givesCheck, evasionPrunable;
#else
    bool givesCheck, enoughMaterial, evasionPrunable;
#endif
    Depth ttDepth;

    // To flag BOUND_EXACT a node with eval above alpha and no available moves
    if (PvNode)
        oldAlpha = alpha;

    ss->currentMove = bestMove = MOVE_NONE;
    ss->ply = (ss-1)->ply + 1;

    // Check for an instant draw or maximum ply reached
    if (pos.is_draw() || ss->ply > MAX_PLY)
        return DrawValue[pos.side_to_move()];

    // Decide whether or not to include checks, this fixes also the type of
    // TT entry depth that we are going to use. Note that in qsearch we use
    // only two types of depth in TT: DEPTH_QS_CHECKS or DEPTH_QS_NO_CHECKS.
    ttDepth = InCheck || depth >= DEPTH_QS_CHECKS ? DEPTH_QS_CHECKS
                                                  : DEPTH_QS_NO_CHECKS;

#ifdef GPSFISH
    if(can_capture_king(pos)){
        return mate_in(0);
    }
    if(!pos.osl_state.inCheck()
            && ImmediateCheckmate::hasCheckmateMove
            (pos.side_to_move(),pos.osl_state,bestMove)) {
        return mate_in(ss->ply);
    }
#endif

    // Transposition table lookup
    posKey = pos.key();
    tte = TT.probe(posKey);
#ifdef GPSFISH
    ttMove = tte ? tte->move(pos) : MOVE_NONE;
#else
    ttMove = tte ? tte->move() : MOVE_NONE;
#endif
    ttValue = tte ? value_from_tt(tte->value(),ss->ply) : VALUE_NONE;

    if (   tte
        && tte->depth() >= ttDepth
        && ttValue != VALUE_NONE // Only in case of TT access race
        && (           PvNode ?  tte->bound() == BOUND_EXACT
            : ttValue >= beta ? (tte->bound() &  BOUND_LOWER)
                              : (tte->bound() &  BOUND_UPPER)))
    {
        ss->currentMove = ttMove; // Can be MOVE_NONE
        return ttValue;
    }

    // Evaluate the position statically
    if (InCheck)
    {
        ss->staticEval = ss->evalMargin = VALUE_NONE;
        bestValue = futilityBase = -VALUE_INFINITE;
#ifndef GPSFISH
        enoughMaterial = false;
#endif
    }
    else
    {
        if (tte)
        {
            // Never assume anything on values stored in TT
            if (  (ss->staticEval = bestValue = tte->eval_value()) == VALUE_NONE
                ||(ss->evalMargin = tte->eval_margin()) == VALUE_NONE)
                ss->staticEval = bestValue = evaluate(pos, ss->evalMargin);
        }
        else
            ss->staticEval = bestValue = evaluate(pos, ss->evalMargin);

        // Stand pat. Return immediately if static value is at least beta
        if (bestValue >= beta)
        {
            if (!tte)
                TT.store(pos.key(), value_to_tt(bestValue, ss->ply), BOUND_LOWER,
                         DEPTH_NONE, MOVE_NONE, ss->staticEval, ss->evalMargin);

            return bestValue;
        }

        if (PvNode && bestValue > alpha)
            alpha = bestValue;

        futilityBase = ss->staticEval + ss->evalMargin + Value(128);
#ifndef GPSFISH
        enoughMaterial = pos.non_pawn_material(pos.side_to_move()) > RookValueMg;
#endif
    }

    // Initialize a MovePicker object for the current position, and prepare
    // to search the moves. Because the depth is <= 0 here, only captures,
    // queen promotions and checks (only if depth >= DEPTH_QS_CHECKS) will
    // be generated.
    MovePicker mp(pos, ttMove, depth, History, to_sq((ss-1)->currentMove));
    CheckInfo ci(pos);

    // Loop through the moves until no moves remain or a beta cutoff occurs
    while ((move = mp.next_move<false>()) != MOVE_NONE)
    {
      assert(is_ok(move));

#ifdef MOVE_STACK_REJECTIONS
      if(move_stack_rejections_probe(move,pos,ss,alpha)) continue;
#endif

      givesCheck = pos.move_gives_check(move, ci);

      // Futility pruning
      if (   !PvNode
          && !InCheck
          && !givesCheck
          &&  move != ttMove
#ifndef GPSFISH
          &&  enoughMaterial
          &&  type_of(move) != PROMOTION
          && !pos.is_passed_pawn_push(move))
#endif
         )
      {
#ifdef GPSFISH
          futilityValue =  futilityBase
                         + PieceValue[EG][pos.piece_on(to_sq(move))]
                         + (type_of(move) == PROMOTION ? promote_value_of_piece_on(pos.piece_on(from_sq(move))) : VALUE_ZERO);
#else
          futilityValue =  futilityBase
                         + PieceValue[EG][pos.piece_on(to_sq(move))]
                         + (type_of(move) == ENPASSANT ? PawnValueEg : VALUE_ZERO);
#endif

          if (futilityValue < beta)
          {
              bestValue = std::max(bestValue, futilityValue);
              continue;
          }

          // Prune moves with negative or equal SEE and also moves with positive
          // SEE where capturing piece loses a tempo and SEE < beta - futilityBase.
          if (   futilityBase < beta
              && pos.see(move, beta - futilityBase) <= 0)
          {
              bestValue = std::max(bestValue, futilityBase);
              continue;
          }
      }

      // Detect non-capture evasions that are candidate to be pruned
      evasionPrunable =   !PvNode
                       &&  InCheck
                       &&  bestValue > VALUE_MATED_IN_MAX_PLY
                       && !pos.is_capture(move)
#ifndef GPSFISH
                       && !pos.can_castle(pos.side_to_move())
#endif
                       ;

      // Don't search moves with negative SEE values
      if (   !PvNode
          && (!InCheck || evasionPrunable)
          &&  move != ttMove
#ifndef GPSFISH
          &&  type_of(move) != PROMOTION
#endif
          &&  pos.see_sign(move) < 0)
          continue;

      // Don't search useless checks
      if (   !PvNode
          && !InCheck
          &&  givesCheck
          &&  move != ttMove
          && !pos.is_capture_or_promotion(move)
          &&  ss->staticEval + PawnValueMg / 4 < beta
          && !check_is_dangerous(pos, move, futilityBase, beta))
          continue;

      // Check for legality only before to do the move
      if (!pos.pl_move_is_legal(move, ci.pinned))
          continue;

      ss->currentMove = move;

      // Make and search the move
#ifdef GPSFISH
      pos.do_undo_move(move,st,
              [&](osl::Square){
              assert(pos.is_ok());
              *(pos.eval+1)= *(pos.eval);
              pos.eval++;
              pos.eval->update(pos.osl_state,move);
              assert(pos.eval_is_ok());
#else
      pos.do_move(move, st, ci, givesCheck);
#endif
      value = givesCheck ? -qsearch<NT,  true>(pos, ss+1, -beta, -alpha, depth - ONE_PLY)
                         : -qsearch<NT, false>(pos, ss+1, -beta, -alpha, depth - ONE_PLY);
#ifdef GPSFISH
      --pos.eval;
      }
      );
#else
      pos.undo_move(move);
#endif

      assert(value > -VALUE_INFINITE && value < VALUE_INFINITE);

      // Check for new best move
      if (value > bestValue)
      {
          bestValue = value;

          if (value > alpha)
          {
              if (PvNode && value < beta) // Update alpha here! Always alpha < beta
              {
                  alpha = value;
                  bestMove = move;
              }
              else // Fail high
              {
                  TT.store(posKey, value_to_tt(value, ss->ply), BOUND_LOWER,
                           ttDepth, move, ss->staticEval, ss->evalMargin);

                  return value;
              }
          }
       }
    }

#ifdef GPSFISH_CHECKMATE3_QUIESCE
    if (bestValue < beta && depth >= DEPTH_QS_CHECKS
            && (!(ss-1)->currentMove.isNormal()
                || (ss-1)->currentMove.ptype() == osl::KING)) {
        osl::checkmate::King8Info king8=pos.osl_state.king8Info(alt(pos.side_to_move()));
        assert(king8.uint64Value() == osl::checkmate::King8Info::make(pos.side_to_move(), pos.osl_state).uint64Value());
        bool in_danger = king8.dropCandidate() | king8.moveCandidate2();
        if (in_danger) {
            osl::checkmate::FixedDepthSearcher solver(pos.osl_state);
            if (solver.hasCheckmateMoveOfTurn(2,bestMove).isCheckmateSuccess()) {
                return mate_in(ss->ply+2);;
            }
        }
    }
#endif

    // All legal moves have been searched. A special case: If we're in check
    // and no legal moves were found, it is checkmate.
    if (InCheck && bestValue == -VALUE_INFINITE)
#ifdef GPSFISH
        return (move_is_pawn_drop((ss-1)->currentMove) ? mate_in(ss->ply) : mated_in(ss->ply)); // Plies to mate from the root
#else
        return mated_in(ss->ply); // Plies to mate from the root
#endif

    TT.store(posKey, value_to_tt(bestValue, ss->ply),
             PvNode && bestValue > oldAlpha ? BOUND_EXACT : BOUND_UPPER,
             ttDepth, bestMove, ss->staticEval, ss->evalMargin);

    assert(bestValue > -VALUE_INFINITE && bestValue < VALUE_INFINITE);

    return bestValue;
  }


  // value_to_tt() adjusts a mate score from "plies to mate from the root" to
  // "plies to mate from the current position". Non-mate scores are unchanged.
  // The function is called before storing a value to the transposition table.

  Value value_to_tt(Value v, int ply) {

    assert(v != VALUE_NONE);

    return  v >= VALUE_MATE_IN_MAX_PLY  ? v + ply
          : v <= VALUE_MATED_IN_MAX_PLY ? v - ply : v;
  }


  // value_from_tt() is the inverse of value_to_tt(): It adjusts a mate score
  // from the transposition table (where refers to the plies to mate/be mated
  // from current position) to "plies to mate/be mated from the root".

  Value value_from_tt(Value v, int ply) {

    return  v == VALUE_NONE             ? VALUE_NONE
          : v >= VALUE_MATE_IN_MAX_PLY  ? v - ply
          : v <= VALUE_MATED_IN_MAX_PLY ? v + ply : v;
  }


  // check_is_dangerous() tests if a checking move can be pruned in qsearch()

  bool check_is_dangerous(const Position& pos, Move move, Value futilityBase, Value beta)
  {
#ifdef GPSFISH
    return false;
#else

    Piece pc = pos.piece_moved(move);
    Square from = from_sq(move);
    Square to = to_sq(move);
    Color them = ~pos.side_to_move();
    Square ksq = pos.king_square(them);
    Bitboard enemies = pos.pieces(them);
    Bitboard kingAtt = pos.attacks_from<KING>(ksq);
    Bitboard occ = pos.pieces() ^ from ^ ksq;
    Bitboard oldAtt = pos.attacks_from(pc, from, occ);
    Bitboard newAtt = pos.attacks_from(pc, to, occ);

    // Checks which give opponent's king at most one escape square are dangerous
    if (!more_than_one(kingAtt & ~(enemies | newAtt | to)))
        return true;

    // Queen contact check is very dangerous
    if (type_of(pc) == QUEEN && (kingAtt & to))
        return true;

    // Creating new double threats with checks is dangerous
    Bitboard b = (enemies ^ ksq) & newAtt & ~oldAtt;
    while (b)
    {
        // Note that here we generate illegal "double move"!
        if (futilityBase + PieceValue[EG][pos.piece_on(pop_lsb(&b))] >= beta)
            return true;
    }

    return false;
#endif
  }


  // allows() tests whether the 'first' move at previous ply somehow makes the
  // 'second' move possible, for instance if the moving piece is the same in
  // both moves. Normally the second move is the threat (the best move returned
  // from a null search that fails low).

  bool allows(const Position& pos, Move first, Move second) {

    assert(is_ok(first));
    assert(is_ok(second));
    assert(color_of(pos.piece_on(from_sq(second))) == ~pos.side_to_move());
    assert(color_of(pos.piece_on(to_sq(first))) == ~pos.side_to_move());

    Square m1from = from_sq(first);
    Square m2from = from_sq(second);
    Square m1to = to_sq(first);
    Square m2to = to_sq(second);

    // The piece is the same or second's destination was vacated by the first move
    if (m1to == m2from || m2to == m1from)
        return true;

    // Second one moves through the square vacated by first one
#ifdef GPSFISH
    if(!m2from.isPieceStand() && !m1from.isPieceStand() &&
       Board_Table.getShortOffset(Offset32(m2from,m2to)) ==
       Board_Table.getShortOffset(Offset32(m2from,m1from)) &&
       abs((m2from-m2to).intValue())>abs((m2from-m1from).intValue()))
        return true;
#else
    if (between_bb(m2from, m2to) & m1from)
      return true;
#endif

    // Second's destination is defended by the first move's piece
#ifdef GPSFISH
    osl::Piece pc = pos.osl_state.pieceAt(m1to);
    if(pos.osl_state.hasEffectByPiece(pc,m2to))
        return true;
#else
    Bitboard m1att = pos.attacks_from(pos.piece_on(m1to), m1to, pos.pieces() ^ m2from);
    if (m1att & m2to)
        return true;
#endif

    // Second move gives a discovered check through the first's checking piece
#ifdef GPSFISH
    pc = pos.osl_state.pieceAt(m2to);
    if(pc.isPiece() && pos.osl_state.hasEffectByPiece(pc,m2from) &&
       Ptype_Table.getEffect(pos.piece_on(m1to),m1to,pos.king_square(pos.side_to_move())).hasBlockableEffect() &&
       Board_Table.isBetweenSafe(m2from,m1to,pos.king_square(pos.side_to_move())) &&
       !Board_Table.isBetweenSafe(m2to,m1to,pos.king_square(pos.side_to_move())) &&
       pos.osl_state.pinOrOpen(pos.side_to_move()).test(pos.osl_state.pieceAt(m1to).number()))
        return true;
#else
    if (m1att & pos.king_square(pos.side_to_move()))
    {
        assert(between_bb(m1to, pos.king_square(pos.side_to_move())) & m2from);
        return true;
    }
#endif

    return false;
  }


  // refutes() tests whether a 'first' move is able to defend against a 'second'
  // opponent's move. In this case will not be pruned. Normally the second move
  // is the threat (the best move returned from a null search that fails low).

  bool refutes(const Position& pos, Move first, Move second) {

    assert(is_ok(first));
    assert(is_ok(second));

    Square m1from = from_sq(first);
    Square m2from = from_sq(second);
    Square m1to = to_sq(first);
    Square m2to = to_sq(second);

    // Don't prune moves of the threatened piece
    if (m1from == m2to)
        return true;

    // If the threatened piece has value less than or equal to the value of the
    // threat piece, don't prune moves which defend it.
    if (    pos.is_capture(second)
        && (   PieceValue[MG][pos.piece_on(m2from)] >= PieceValue[MG][pos.piece_on(m2to)]
#ifdef GPSFISH
            || type_of(pos.piece_on(m2from)) == osl::KING))
#else
            || type_of(pos.piece_on(m2from)) == KING))
#endif
    {
#ifdef GPSFISH
        if( pos.osl_state.hasEffectIf(first.ptypeO(), first.to(), m2to) )
            return true;
#else
        // Update occupancy as if the piece and the threat are moving
        Bitboard occ = pos.pieces() ^ m1from ^ m1to ^ m2from;
        Piece pc = pos.piece_on(m1from);

        // The moved piece attacks the square 'tto' ?
        if (pos.attacks_from(pc, m1to, occ) & m2to)
            return true;

        // Scan for possible X-ray attackers behind the moved piece
        Bitboard xray =  (attacks_bb<  ROOK>(m2to, occ) & pos.pieces(color_of(pc), QUEEN, ROOK))
                       | (attacks_bb<BISHOP>(m2to, occ) & pos.pieces(color_of(pc), QUEEN, BISHOP));

        // Verify attackers are triggered by our move and not already existing
        if (xray && (xray ^ (xray & pos.attacks_from<QUEEN>(m2to))))
            return true;
#endif
    }

    // Don't prune safe moves which block the threat path
#ifdef GPSFISH
    if (   !m2from.isPieceStand() // XXX : should remove this ?
        && Board_Table.isBetweenSafe(m1to,m2from,m2to)
        && pos.see_sign(first) >= 0)
#else
    if ((between_bb(m2from, m2to) & m1to) && pos.see_sign(first) >= 0)
#endif
        return true;

    return false;
  }


  // When playing with strength handicap choose best move among the MultiPV set
  // using a statistical rule dependent on 'level'. Idea by Heinz van Saanen.

  Move Skill::pick_move() {

    static RKISS rk;

    // PRNG sequence should be not deterministic
    for (int i = Time::now() % 50; i > 0; i--)
        rk.rand<unsigned>();

    // RootMoves are already sorted by score in descending order
    int variance = std::min(RootMoves[0].score - RootMoves[PVSize - 1].score, PawnValueMg);
    int weakness = 120 - 2 * level;
    int max_s = -VALUE_INFINITE;
    best = MOVE_NONE;

    // Choose best move. For each move score we add two terms both dependent on
    // weakness, one deterministic and bigger for weaker moves, and one random,
    // then we choose the move with the resulting highest score.
    for (size_t i = 0; i < PVSize; i++)
    {
        int s = RootMoves[i].score;

        // Don't allow crazy blunders even at very low skills
        if (i > 0 && RootMoves[i-1].score > s + 2 * PawnValueMg)
            break;

        // This is our magic formula
        s += (  weakness * int(RootMoves[0].score - s)
              + variance * (rk.rand<unsigned>() % weakness)) / 128;

        if (s > max_s)
        {
            max_s = s;
            best = RootMoves[i].pv[0];
        }
    }
    return best;
  }


  // uci_pv() formats PV information according to UCI protocol. UCI requires
  // to send all the PV lines also if are still to be searched and so refer to
  // the previous search score.

  string uci_pv(const Position& pos, int depth, Value alpha, Value beta) {

    std::stringstream s;
    Time::point elapsed = Time::now() - SearchTime + 1;
    size_t uciPVSize = std::min((size_t)Options["MultiPV"], RootMoves.size());
    int selDepth = 0;

    for (size_t i = 0; i < Threads.size(); i++)
        if (Threads[i]->maxPly > selDepth)
            selDepth = Threads[i]->maxPly;

    for (size_t i = 0; i < uciPVSize; i++)
    {
        bool updated = (i <= PVIdx);

        if (depth == 1 && !updated)
            continue;

        int d   = updated ? depth : depth - 1;
        Value v = updated ? RootMoves[i].score : RootMoves[i].prevScore;

        if (s.rdbuf()->in_avail()) // Not at first line
            s << "\n";

        s << "info depth " << d
          << " seldepth "  << selDepth
          << " score "     << (i == PVIdx ? score_to_uci(v, alpha, beta) : score_to_uci(v))
          << " nodes "     << pos.nodes_searched()
          << " nps "       << pos.nodes_searched() * 1000 / elapsed
          << " time "      << elapsed
#ifdef GPSFISH
          << " hashfull "  << TT.get_hashfull()
#else
          << " multipv "   << i + 1
#endif
          << " pv";

        for (size_t j = 0; RootMoves[i].pv[j] != MOVE_NONE; j++)
            s <<  " " << move_to_uci(RootMoves[i].pv[j], pos.is_chess960());
    }

    return s.str();
  }

} // namespace


/// RootMove::extract_pv_from_tt() builds a PV by adding moves from the TT table.
/// We consider also failing high nodes and not only BOUND_EXACT nodes so to
/// allow to always have a ponder move even when we fail high at root, and a
/// long PV to print that is important for position analysis.

#ifdef GPSFISH
void RootMove::extract_pv_from_tt_rec(Position& pos,int ply)
{
  const TTEntry* tte = TT.probe(pos.key());

  if ( tte != NULL
          && tte->move(pos) != MOVE_NONE
          && pos.is_pseudo_legal(tte->move(pos))
          && pos.pl_move_is_legal(tte->move(pos), pos.pinned_pieces())
          && ply < MAX_PLY
          && (!pos.is_draw() || ply < 2))
  {
      pv.push_back(tte->move(pos));
      StateInfo st;
      pos.do_undo_move(tte->move(pos),st,
              [&](osl::Square){
              assert(pos.is_ok());
              extract_pv_from_tt_rec(pos,ply+1);
      } );
  }

  pv.push_back(MOVE_NONE);
}
#endif

void RootMove::extract_pv_from_tt(Position& pos) {

#ifndef GPSFISH
  StateInfo state[MAX_PLY_PLUS_2], *st = state;
  const TTEntry* tte;
  int ply = 0;
#endif
  Move m = pv[0];

  pv.clear();
#ifdef GPSFISH
  pv.push_back(m);

  StateInfo st;
  pos.do_undo_move(pv[0],st,
          [&](osl::Square){
          assert(pos.is_ok());
          extract_pv_from_tt_rec(pos,1);
          } );
#else

  do {
      pv.push_back(m);

      assert(MoveList<LEGAL>(pos).contains(pv[ply]));

      pos.do_move(pv[ply++], *st++);
      tte = TT.probe(pos.key());

  } while (   tte
           && pos.is_pseudo_legal(m = tte->move()) // Local copy, TT could change
           && pos.pl_move_is_legal(m, pos.pinned_pieces())
           && ply < MAX_PLY
           && (!pos.is_draw() || ply < 2));

  pv.push_back(MOVE_NONE); // Must be zero-terminating

  while (ply) pos.undo_move(pv[--ply]);
#endif
}


/// RootMove::insert_pv_in_tt() is called at the end of a search iteration, and
/// inserts the PV back into the TT. This makes sure the old PV moves are searched
/// first, even if the old TT entries have been overwritten.

#ifdef GPSFISH
void RootMove::insert_pv_in_tt_rec(Position& pos,int ply)
{
  const TTEntry* tte = TT.probe(pos.key());

  if (!tte || tte->move(pos) != pv[ply]) // Don't overwrite correct entries
      TT.store(pos.key(), VALUE_NONE, BOUND_NONE, DEPTH_NONE, pv[ply], VALUE_NONE, VALUE_NONE);

  if (pv[ply+1] != MOVE_NONE) {
      StateInfo st;
      pos.do_undo_move(pv[ply],st,
              [&](osl::Square){
              assert(pos.is_ok());
              *(pos.eval+1)= *(pos.eval);
              pos.eval++;
              pos.eval->update(pos.osl_state,pv[ply]);
              insert_pv_in_tt_rec(pos,ply+1);
              --pos.eval;
      } );
  }
}
#endif

void RootMove::insert_pv_in_tt(Position& pos) {

#ifdef GPSFISH
  insert_pv_in_tt_rec(pos,0);
#else

  StateInfo state[MAX_PLY_PLUS_2], *st = state;
  const TTEntry* tte;
  int ply = 0;

  do {
      tte = TT.probe(pos.key());

      if (!tte || tte->move() != pv[ply]) // Don't overwrite correct entries
          TT.store(pos.key(), VALUE_NONE, BOUND_NONE, DEPTH_NONE, pv[ply], VALUE_NONE, VALUE_NONE);

      assert(MoveList<LEGAL>(pos).contains(pv[ply]));

      pos.do_move(pv[ply++], *st++);

  } while (pv[ply] != MOVE_NONE);

  while (ply) pos.undo_move(pv[--ply]);
#endif
}

#ifdef GPSFISH
inline bool single_bit(uint64_t b) {
  return !(b & (b - 1));
}
#endif

/// Thread::idle_loop() is where the thread is parked when it has no work to do

void Thread::idle_loop() {

  // Pointer 'this_sp' is not null only if we are called from split(), and not
  // at the thread creation. So it means we are the split point's master.
  SplitPoint* this_sp = splitPointsSize ? activeSplitPoint : NULL;

  assert(!this_sp || (this_sp->masterThread == this && searching));

  while (true)
  {
      // If we are not searching, wait for a condition to be signaled instead of
      // wasting CPU time polling for work.
      while ((!searching && Threads.sleepWhileIdle) || exit)
      {
          if (exit)
          {
              assert(!this_sp);
              return;
          }

          // Grab the lock to avoid races with Thread::notify_one()
          mutex.lock();

          // If we are master and all slaves have finished then exit idle_loop
          if (this_sp && !this_sp->slavesMask)
          {
              mutex.unlock();
              break;
          }

          // Do sleep after retesting sleep conditions under lock protection, in
          // particular we need to avoid a deadlock in case a master thread has,
          // in the meanwhile, allocated us and sent the notify_one() call before
          // we had the chance to grab the lock.
          if (!searching && !exit)
              sleepCondition.wait(mutex);

          mutex.unlock();
      }

      // If this thread has been assigned work, launch a search
      if (searching)
      {
          assert(!exit);

          Threads.mutex.lock();

          assert(searching);
<<<<<<< HEAD

          // Copy split point position and search stack and call search()
#ifdef MOVE_STACK_REJECTIONS
          SearchStack ss_base[MAX_PLY_PLUS_2];
          SplitPoint* tsp = threads[threadID].splitPoint;
          Position pos(*tsp->pos, threadID);
          int ply=tsp->ss->ply;
          assert(0< ply && ply+3<MAX_PLY_PLUS_2);
          for(int i=0;i<ply-1;i++)
              ss_base[i].currentMove=(tsp->ss-ply+i)->currentMove;
          SearchStack *ss= &ss_base[ply-1];
#else
=======
          assert(activeSplitPoint);
>>>>>>> 404c4122
          SplitPoint* sp = activeSplitPoint;

          Threads.mutex.unlock();

          Stack stack[MAX_PLY_PLUS_2], *ss = stack+1; // To allow referencing (ss-1)
          Position pos(*sp->pos, this);
#endif

          memcpy(ss-1, sp->ss-1, 4 * sizeof(Stack));
          ss->splitPoint = sp;

#ifdef GPSFISH
          uint64_t es_base[(MAX_PLY_PLUS_2*sizeof(eval_t)+sizeof(uint64_t)-1)/sizeof(uint64_t)];
          eval_t *es=(eval_t *)&es_base[0];
          assert(sp->pos->eval);
          es[0]= *(sp->pos->eval);
          pos.eval= &es[0];
#endif

          sp->mutex.lock();

          assert(activePosition == NULL);

          activePosition = &pos;

          switch (sp->nodeType) {
          case Root:
              search<SplitPointRoot>(pos, ss, sp->alpha, sp->beta, sp->depth, sp->cutNode);
              break;
          case PV:
              search<SplitPointPV>(pos, ss, sp->alpha, sp->beta, sp->depth, sp->cutNode);
              break;
          case NonPV:
              search<SplitPointNonPV>(pos, ss, sp->alpha, sp->beta, sp->depth, sp->cutNode);
              break;
          default:
              assert(false);
          }

          assert(searching);

          searching = false;
          activePosition = NULL;
          sp->slavesMask &= ~(1ULL << idx);
          sp->nodes += pos.nodes_searched();

          // Wake up master thread so to allow it to return from the idle loop
          // in case we are the last slave of the split point.
          if (    Threads.sleepWhileIdle
              &&  this != sp->masterThread
              && !sp->slavesMask)
          {
              assert(!sp->masterThread->searching);
              sp->masterThread->notify_one();
          }

          // After releasing the lock we cannot access anymore any SplitPoint
          // related data in a safe way becuase it could have been released under
          // our feet by the sp master. Also accessing other Thread objects is
          // unsafe because if we are exiting there is a chance are already freed.
          sp->mutex.unlock();
      }

      // If this thread is the master of a split point and all slaves have finished
      // their work at this split point, return from the idle loop.
      if (this_sp && !this_sp->slavesMask)
      {
          this_sp->mutex.lock();
          bool finished = !this_sp->slavesMask; // Retest under lock protection
          this_sp->mutex.unlock();
          if (finished)
              return;
      }
  }
}

#ifdef GPSFISHONE
void do_checkmate(const Position& pos, int mateTime){
    sync_cout << "checkmate notimplemented";
    return;
}
#else
void do_checkmate(const Position& pos, int mateTime){
    Signals.stop=false;
    osl::state::NumEffectState state(pos.osl_state);
#if (! defined ALLOW_KING_ABSENCE)
    if (state.kingSquare(state.turn()).isPieceStand()) {
        sync_cout << "checkmate notimplemented";
        return;
    }
#endif
    osl::checkmate::DfpnTable table(state.turn());
    const osl::PathEncoding path(state.turn());
    osl::Move checkmate_move;
    osl::stl::vector<osl::Move> pv;
    osl::checkmate::ProofDisproof result;
    osl::checkmate::Dfpn dfpn;
    dfpn.setTable(&table);
    double seconds=(double)mateTime/1000.0;
    osl::misc::MilliSeconds start = osl::misc::MilliSeconds::now();
    size_t step = 100000, total = 0;
    double scale = 1.0;
    for (size_t limit = step; true; limit = static_cast<size_t>(step*scale)) {
        result = dfpn.
            hasCheckmateMove(state, osl::hash::HashKey(state), path, limit, checkmate_move, Move(), &pv);
        double elapsed = start.elapsedSeconds();
        double memory = osl::OslConfig::memoryUseRatio();
        uint64_t node_count = dfpn.nodeCount();
        sync_cout << "info time " << static_cast<int>(elapsed*1000) << "nodes " << total+node_count
                  << "nps %d " << static_cast<int>(node_count/elapsed) << "hashfull " << static_cast<int>(memory*1000) << sync_endl;
        //poll(pos);
        if (result.isFinal() || elapsed >= seconds || memory > 0.9 || Signals.stop)
            break;
        total += limit;
        // estimate: total * std::min(seconds/elapsed, 1.0/memory)
        // next: (estimate - total) / 2 + total
        scale = (total * std::min(seconds/elapsed, 1.0/memory) - total) / 2.0 / step;
        scale = std::max(std::min(16.0, scale), 0.1);
    }
    if (! result.isFinal()) {
        sync_cout << "checkmate timeout\n";
        return;
    }
    if (! result.isCheckmateSuccess()) {
        sync_cout << "checkmate nomate\n";
        return;
    }
    std::string msg = "checkmate";
    for (size_t i=0; i<pv.size(); ++i)
        msg += " " + move_to_uci(pv[i],false);
    sync_cout << msg << sync_endl;
}
#endif

#ifdef GPSFISH
void show_tree(Position &pos){
    show_tree_rec(pos);
}
#endif

/// check_time() is called by the timer thread when the timer triggers. It is
/// used to print debug info and, more important, to detect when we are out of
/// available time and so stop the search.

void check_time() {

  static Time::point lastInfoTime = Time::now();
  int64_t nodes = 0; // Workaround silly 'uninitialized' gcc warning

  if (Time::now() - lastInfoTime >= 1000)
  {
      lastInfoTime = Time::now();
      dbg_print();
  }

  if (Limits.ponder)
      return;

  if (Limits.nodes)
  {
      Threads.mutex.lock();

      nodes = RootPos.nodes_searched();

      // Loop across all split points and sum accumulated SplitPoint nodes plus
      // all the currently active positions nodes.
      for (size_t i = 0; i < Threads.size(); i++)
          for (int j = 0; j < Threads[i]->splitPointsSize; j++)
          {
              SplitPoint& sp = Threads[i]->splitPoints[j];

              sp.mutex.lock();

              nodes += sp.nodes;
              Bitboard sm = sp.slavesMask;
              while (sm)
              {
                  Position* pos = Threads[pop_lsb(&sm)]->activePosition;
                  if (pos)
                      nodes += pos->nodes_searched();
              }

              sp.mutex.unlock();
          }

      Threads.mutex.unlock();
  }

  Time::point elapsed = Time::now() - SearchTime;
  bool stillAtFirstMove =    Signals.firstRootMove
                         && !Signals.failedLowAtRoot
                         &&  elapsed > TimeMgr.available_time();

  bool noMoreTime =   elapsed > TimeMgr.maximum_time() - 2 * TimerResolution
                   || stillAtFirstMove;

  if (   (Limits.use_time_management() && noMoreTime)
      || (Limits.movetime && elapsed >= Limits.movetime)
      || (Limits.nodes && nodes >= Limits.nodes))
      Signals.stop = true;
}<|MERGE_RESOLUTION|>--- conflicted
+++ resolved
@@ -2332,7 +2332,7 @@
           Threads.mutex.lock();
 
           assert(searching);
-<<<<<<< HEAD
+          assert(activeSplitPoint);
 
           // Copy split point position and search stack and call search()
 #ifdef MOVE_STACK_REJECTIONS
@@ -2345,9 +2345,6 @@
               ss_base[i].currentMove=(tsp->ss-ply+i)->currentMove;
           SearchStack *ss= &ss_base[ply-1];
 #else
-=======
-          assert(activeSplitPoint);
->>>>>>> 404c4122
           SplitPoint* sp = activeSplitPoint;
 
           Threads.mutex.unlock();
