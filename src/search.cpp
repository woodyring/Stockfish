/*
  Stockfish, a UCI chess playing engine derived from Glaurung 2.1
  Copyright (C) 2004-2008 Tord Romstad (Glaurung author)
  Copyright (C) 2008-2010 Marco Costalba, Joona Kiiski, Tord Romstad

  Stockfish is free software: you can redistribute it and/or modify
  it under the terms of the GNU General Public License as published by
  the Free Software Foundation, either version 3 of the License, or
  (at your option) any later version.

  Stockfish is distributed in the hope that it will be useful,
  but WITHOUT ANY WARRANTY; without even the implied warranty of
  MERCHANTABILITY or FITNESS FOR A PARTICULAR PURPOSE.  See the
  GNU General Public License for more details.

  You should have received a copy of the GNU General Public License
  along with this program.  If not, see <http://www.gnu.org/licenses/>.
*/

#include <cassert>
#include <cmath>
#include <cstring>
#include <fstream>
#include <iostream>
#include <sstream>
#include <vector>

#include "book.h"
#include "evaluate.h"
#include "history.h"
#include "misc.h"
#include "move.h"
#include "movegen.h"
#include "movepick.h"
#include "search.h"
#include "timeman.h"
#include "thread.h"
#include "tt.h"
#include "ucioption.h"

#ifdef GPSFISH
#include "position.tcc"
#include "osl/boardTable.h"
using osl::Board_Table;
#include "osl/ptypeTable.h"
using osl::Ptype_Table;
#include "osl/offset32.h"
using osl::Offset32;
#include "osl/checkmate/immediateCheckmate.h"
#include "osl/checkmate/fixedDepthSearcher.h"
#include "osl/checkmate/dfpn.h"
using osl::checkmate::ImmediateCheckmate;
using std::string;
#include "osl/enter_king/enterKing.h"
#include "osl/misc/milliSeconds.h"
#include "osl/checkmate/dfpn.h"
#include "osl/checkmate/dfpnParallel.h"
#include "osl/hash/hashKey.h"
#endif
#ifdef MOVE_STACK_REJECTIONS
#include "osl/search/moveStackRejections.h"
#endif

#ifdef GPSFISH
# define GPSFISH_CHECKMATE3
# define GPSFISH_CHECKMATE3_QUIESCE
# define GPSFISH_DFPN
#endif

using std::cout;
using std::endl;

namespace {

  // Set to true to force running with one thread. Used for debugging
  const bool FakeSplit = false;

  // Different node types, used as template parameter
  enum NodeType { Root, PV, NonPV, SplitPointPV, SplitPointNonPV };

  // RootMove struct is used for moves at the root of the tree. For each root
  // move, we store two scores, a node count, and a PV (really a refutation
  // in the case of moves which fail low). Value pv_score is normally set at
  // -VALUE_INFINITE for all non-pv moves, while non_pv_score is computed
  // according to the order in which moves are returned by MovePicker.
  struct RootMove {

    RootMove();
    RootMove(const RootMove& rm) { *this = rm; }
    RootMove& operator=(const RootMove& rm);

    // RootMove::operator<() is the comparison function used when
    // sorting the moves. A move m1 is considered to be better
    // than a move m2 if it has an higher pv_score, or if it has
    // equal pv_score but m1 has the higher non_pv_score. In this way
    // we are guaranteed that PV moves are always sorted as first.
    bool operator<(const RootMove& m) const {
      return pv_score != m.pv_score ? pv_score < m.pv_score
                                    : non_pv_score < m.non_pv_score;
    }

#ifdef GPSFISH
    void extract_pv_from_tt_rec(Position& pos,int ply);
#endif
    void extract_pv_from_tt(Position& pos);
#ifdef GPSFISH
    void insert_pv_in_tt_rec(Position& pos,int ply);
#endif
    void insert_pv_in_tt(Position& pos);

    int64_t nodes;
    Value pv_score;
    Value non_pv_score;
    Move pv[PLY_MAX_PLUS_2];
  };

  // RootMoveList struct is mainly a std::vector of RootMove objects
  struct RootMoveList : public std::vector<RootMove> {
    void init(Position& pos, Move searchMoves[]);
    int bestMoveChanges;
  };


  /// Constants

  // Lookup table to check if a Piece is a slider and its access function
#ifndef GPSFISH
  const bool Slidings[18] = { 0, 0, 0, 1, 1, 1, 0, 0, 0, 0, 0, 1, 1, 1 };
  inline bool piece_is_slider(Piece p) { return Slidings[p]; }
#endif

  // Step 6. Razoring

  // Maximum depth for razoring
  const Depth RazorDepth = 4 * ONE_PLY;

  // Dynamic razoring margin based on depth
  inline Value razor_margin(Depth d) { return Value(0x200 + 0x10 * int(d)); }

  // Maximum depth for use of dynamic threat detection when null move fails low
  const Depth ThreatDepth = 5 * ONE_PLY;

  // Step 9. Internal iterative deepening

  // Minimum depth for use of internal iterative deepening
  const Depth IIDDepth[] = { 8 * ONE_PLY, 5 * ONE_PLY };

  // At Non-PV nodes we do an internal iterative deepening search
  // when the static evaluation is bigger then beta - IIDMargin.
  const Value IIDMargin = Value(0x100);

  // Step 11. Decide the new search depth

  // Extensions. Array index 0 is used for non-PV nodes, index 1 for PV nodes
  const Depth CheckExtension[]         = { ONE_PLY / 2, ONE_PLY / 1 };
#ifndef GPSFISH
  const Depth PawnEndgameExtension[]   = { ONE_PLY / 1, ONE_PLY / 1 };
  const Depth PawnPushTo7thExtension[] = { ONE_PLY / 2, ONE_PLY / 2 };
  const Depth PassedPawnExtension[]    = {  DEPTH_ZERO, ONE_PLY / 2 };
#endif

  // Minimum depth for use of singular extension
  const Depth SingularExtensionDepth[] = { 8 * ONE_PLY, 6 * ONE_PLY };

  // Step 12. Futility pruning

  // Futility margin for quiescence search
  const Value FutilityMarginQS = Value(0x80);

  // Futility lookup tables (initialized at startup) and their access functions
  Value FutilityMargins[16][64]; // [depth][moveNumber]
  int FutilityMoveCounts[32];    // [depth]

  inline Value futility_margin(Depth d, int mn) {

    return d < 7 * ONE_PLY ? FutilityMargins[Max(d, 1)][Min(mn, 63)]
                           : 2 * VALUE_INFINITE;
  }

  inline int futility_move_count(Depth d) {

    return d < 16 * ONE_PLY ? FutilityMoveCounts[d] : MAX_MOVES;
  }

  // Step 14. Reduced search

  // Reduction lookup tables (initialized at startup) and their access function
  int8_t Reductions[2][64][64]; // [pv][depth][moveNumber]

  template <bool PvNode> inline Depth reduction(Depth d, int mn) {

    return (Depth) Reductions[PvNode][Min(d / ONE_PLY, 63)][Min(mn, 63)];
  }

  // Easy move margin. An easy move candidate must be at least this much
  // better than the second best move.
  const Value EasyMoveMargin = Value(0x200);


  /// Namespace variables

  // Root move list
  RootMoveList Rml;

  // MultiPV mode
  int MultiPV, UCIMultiPV;

#ifdef GPSFISH
  Value DrawValue;
#endif
  // Time management variables
  bool StopOnPonderhit, FirstRootMove, StopRequest, QuitRequest, AspirationFailLow;
  TimeManager TimeMgr;
  SearchLimits Limits;

  // Log file
  std::ofstream LogFile;

  // Skill level adjustment
  int SkillLevel;
  bool SkillLevelEnabled;

  // Node counters, used only by thread[0] but try to keep in different cache
  // lines (64 bytes each) from the heavy multi-thread read accessed variables.
  bool SendSearchedNodes;
  int NodesSincePoll;
  int NodesBetweenPolls = 30000;

  // History table
  History H;


  /// Local functions

  Move id_loop(Position& pos, Move searchMoves[], Move* ponderMove);

  template <NodeType NT>
  Value search(Position& pos, SearchStack* ss, Value alpha, Value beta, Depth depth);

  template <NodeType NT>
  Value qsearch(Position& pos, SearchStack* ss, Value alpha, Value beta, Depth depth);

  bool check_is_dangerous(Position &pos, Move move, Value futilityBase, Value beta, Value *bValue);
  bool connected_moves(const Position& pos, Move m1, Move m2);
  Value value_to_tt(Value v, int ply);
  Value value_from_tt(Value v, int ply);
  bool ok_to_use_TT(const TTEntry* tte, Depth depth, Value beta, int ply);
  bool connected_threat(const Position& pos, Move m, Move threat);
  Value refine_eval(const TTEntry* tte, Value defaultEval, int ply);
  void update_history(const Position& pos, Move move, Depth depth, Move movesSearched[], int moveCount);
  void update_gains(const Position& pos, Move move, Value before, Value after);
  void do_skill_level(Move* best, Move* ponder);

  int current_search_time(int set = 0);
  std::string score_to_uci(Value v, Value alpha, Value beta);
  std::string speed_to_uci(int64_t nodes);
  std::string pv_to_uci(Move pv[], int pvNum);
  std::string depth_to_uci(Depth depth);
  void poll(const Position& pos);
  void wait_for_stop_or_ponderhit();

  // MovePickerExt template class extends MovePicker and allows to choose at compile
  // time the proper moves source according to the type of node. In the default case
  // we simply create and use a standard MovePicker object.
  template<NodeType> struct MovePickerExt : public MovePicker {

    MovePickerExt(const Position& p, Move ttm, Depth d, const History& h, SearchStack* ss, Value b)
                  : MovePicker(p, ttm, d, h, ss, b) {}

    RootMove& current() { assert(false); return Rml[0]; } // Dummy, needed to compile
  };

  // In case of a SpNode we use split point's shared MovePicker object as moves source
  template<> struct MovePickerExt<SplitPointNonPV> : public MovePickerExt<NonPV> {

    MovePickerExt(const Position& p, Move ttm, Depth d, const History& h, SearchStack* ss, Value b)
                  : MovePickerExt<NonPV>(p, ttm, d, h, ss, b), mp(ss->sp->mp) {}

    Move get_next_move() { return mp->get_next_move(); }
    MovePicker* mp;
  };

  template<> struct MovePickerExt<SplitPointPV> : public MovePickerExt<SplitPointNonPV> {

    MovePickerExt(const Position& p, Move ttm, Depth d, const History& h, SearchStack* ss, Value b)
                  : MovePickerExt<SplitPointNonPV>(p, ttm, d, h, ss, b) {}
  };

  // In case of a Root node we use RootMoveList as moves source
  template<> struct MovePickerExt<Root> : public MovePicker {

    MovePickerExt(const Position&, Move, Depth, const History&, SearchStack*, Value);
    RootMove& current() { return Rml[cur]; }
    Move get_next_move() { return ++cur < (int)Rml.size() ? Rml[cur].pv[0] : MOVE_NONE; }

    int cur;
  };

#ifndef GPSFISH
  // Overload operator<<() to make it easier to print moves in a coordinate
  // notation compatible with UCI protocol.
  std::ostream& operator<<(std::ostream& os, Move m) {

    bool chess960 = (os.iword(0) != 0); // See set960()
    return os << move_to_uci(m, chess960);
  }

  // When formatting a move for std::cout we must know if we are in Chess960
  // or not. To keep using the handy operator<<() on the move the trick is to
  // embed this flag in the stream itself. Function-like named enum set960 is
  // used as a custom manipulator and the stream internal general-purpose array,
  // accessed through ios_base::iword(), is used to pass the flag to the move's
  // operator<<() that will read it to properly format castling moves.
  enum set960 {};

  std::ostream& operator<< (std::ostream& os, const set960& f) {

    os.iword(0) = int(f);
    return os;
  }
#endif

  // extension() decides whether a move should be searched with normal depth,
  // or with extended depth. Certain classes of moves (checking moves, in
  // particular) are searched with bigger depth than ordinary moves and in
  // any case are marked as 'dangerous'. Note that also if a move is not
  // extended, as example because the corresponding UCI option is set to zero,
  // the move is marked as 'dangerous' so, at least, we avoid to prune it.
  template <bool PvNode>
  FORCE_INLINE Depth extension(const Position& pos, Move m, bool captureOrPromotion,
                               bool moveIsCheck, bool* dangerous) {
    assert(m != MOVE_NONE);

    Depth result = DEPTH_ZERO;
    *dangerous = moveIsCheck;

    if (moveIsCheck && pos.see_sign(m) >= 0)
        result += CheckExtension[PvNode];

#ifndef GPSFISH
    if (piece_type(pos.piece_on(move_from(m))) == PAWN)
    {
        Color c = pos.side_to_move();
        if (relative_rank(c, move_to(m)) == RANK_7)
        {
            result += PawnPushTo7thExtension[PvNode];
            *dangerous = true;
        }
        if (pos.pawn_is_passed(c, move_to(m)))
        {
            result += PassedPawnExtension[PvNode];
            *dangerous = true;
        }
    }

    if (   captureOrPromotion
        && piece_type(pos.piece_on(move_to(m))) != PAWN
        && (  pos.non_pawn_material(WHITE) + pos.non_pawn_material(BLACK)
            - piece_value_midgame(pos.piece_on(move_to(m))) == VALUE_ZERO)
        && !move_is_special(m))
    {
        result += PawnEndgameExtension[PvNode];
        *dangerous = true;
    }
#endif

    return Min(result, ONE_PLY);
  }

#ifdef GPSFISH
  void show_tree_rec(Position &pos){
    TTEntry* tte;
    StateInfo st;
    if ((tte = TT.probe(pos.get_key())) != NULL){
      std::cerr << "tte->value=" << tte->value() << std::endl;
      std::cerr << "tte->type=" << tte->type() << std::endl;
      std::cerr << "tte->generation=" << tte->generation() << std::endl;
      std::cerr << "tte->depth=" << tte->depth() << std::endl;
      std::cerr << "tte->static_value=" << tte->static_value() << std::endl;
      Move m=tte->move(pos);
      int dummy;
      if(m != MOVE_NONE
              && pos.move_is_pl(m)
              && !pos.is_draw(dummy)) {
          std::cerr << "move=" << m << std::endl;
          pos.do_undo_move(m,st,
                  [&](osl::Square){ show_tree_rec(pos); }
                  );
      }
    }
  }
#endif
#ifdef GPSFISH
  Value value_draw(Position const& pos){
    if(pos.side_to_move()==osl::BLACK) return DrawValue;
    else return -DrawValue;
  }
#endif  
#ifdef MOVE_STACK_REJECTIONS
  osl::container::MoveStack moveStacks[MAX_THREADS];
  bool move_stack_rejections_probe(osl::Move m, Position const &pos,SearchStack* ss,Value alpha){
    if(DrawValue!=0) return false;
    int i=std::min(7,std::min(ss->ply,pos.pliesFromNull()+1));
    if(i<3) return false;
    osl::state::NumEffectState const& state=pos.osl_state;
    osl::container::MoveStack &moveStack=moveStacks[pos.thread()];
    moveStack.clear();
    while(--i>0) moveStack.push((ss-i)->currentMove);
    osl::Player player=m.player();
    int checkCountOfAltP=pos.continuous_check[osl::alt(player)];
    bool ret=false;
    if(m.player()==osl::BLACK){
      ret=osl::search::MoveStackRejections::probe<osl::BLACK>(state,moveStack,ss->ply,m,alpha,checkCountOfAltP);
    }
    else {
      ret=osl::search::MoveStackRejections::probe<osl::WHITE>(state,moveStack,ss->ply,m,-alpha,checkCountOfAltP);
    }
    return ret;
  }
#endif  
#ifdef GPSFISH
  bool can_capture_king(Position const& pos){
    Color us=pos.side_to_move();
    Color them=opposite_color(us);
    const osl::Square king = pos.king_square(them);
    return pos.osl_state.hasEffectAt(us, king);
  }
#endif  
} // namespace


/// init_search() is called during startup to initialize various lookup tables

void init_search() {

  int d;  // depth (ONE_PLY == 2)
  int hd; // half depth (ONE_PLY == 1)
  int mc; // moveCount

  // Init reductions array
  for (hd = 1; hd < 64; hd++) for (mc = 1; mc < 64; mc++)
  {
      double    pvRed = log(double(hd)) * log(double(mc)) / 3.0;
      double nonPVRed = 0.33 + log(double(hd)) * log(double(mc)) / 2.25;
      Reductions[1][hd][mc] = (int8_t) (   pvRed >= 1.0 ? floor(   pvRed * int(ONE_PLY)) : 0);
      Reductions[0][hd][mc] = (int8_t) (nonPVRed >= 1.0 ? floor(nonPVRed * int(ONE_PLY)) : 0);
  }

  // Init futility margins array
  for (d = 1; d < 16; d++) for (mc = 0; mc < 64; mc++)
      FutilityMargins[d][mc] = Value(112 * int(log(double(d * d) / 2) / log(2.0) + 1.001) - 8 * mc + 45);

  // Init futility move count array
  for (d = 0; d < 32; d++)
      FutilityMoveCounts[d] = int(3.001 + 0.25 * pow(d, 2.0));
}

/// perft() is our utility to verify move generation. All the leaf nodes up to
/// the given depth are generated and counted and the sum returned.

int64_t perft(Position& pos, Depth depth) {

  StateInfo st;
  int64_t sum = 0;

  // Generate all legal moves
  MoveList<MV_LEGAL> ml(pos);

  // If we are at the last ply we don't need to do and undo
  // the moves, just to count them.
  if (depth <= ONE_PLY)
      return ml.size();

  // Loop through all legal moves
#ifndef GPSFISH
  CheckInfo ci(pos);
#endif
  for ( ; !ml.end(); ++ml)
  {
#ifdef GPSFISH
      pos.do_undo_move(ml.move(),st,
              [&](osl::Square){
              assert(pos.is_ok());
#else
      pos.do_move(ml.move(), st, ci, pos.move_gives_check(ml.move(), ci));
#endif
      sum += perft(pos, depth - ONE_PLY);
#ifdef GPSFISH
      }
      );
#else
      pos.undo_move(ml.move());
#endif
  }
  return sum;
}

/// think() is the external interface to Stockfish's search, and is called when
/// the program receives the UCI 'go' command. It initializes various global
/// variables, and calls id_loop(). It returns false when a "quit" command is
/// received during the search.

bool think(Position& pos, const SearchLimits& limits, Move searchMoves[]) {

  static Book book;

  // Initialize global search-related variables
  StopOnPonderhit = StopRequest = QuitRequest = AspirationFailLow = SendSearchedNodes = false;
  NodesSincePoll = 0;
  current_search_time(get_system_time());
  Limits = limits;
  TimeMgr.init(Limits, pos.startpos_ply_counter());

#ifndef GPSFISH
  // Set output steram in normal or chess960 mode
  cout << set960(pos.is_chess960());
#endif

  // Set best NodesBetweenPolls interval to avoid lagging under time pressure
  if (Limits.maxNodes)
      NodesBetweenPolls = Min(Limits.maxNodes, 30000);
  else if (Limits.time && Limits.time < 1000)
      NodesBetweenPolls = 1000;
  else if (Limits.time && Limits.time < 5000)
      NodesBetweenPolls = 5000;
  else
      NodesBetweenPolls = 30000;
#ifdef GPSFISH
  NodesBetweenPolls = Min(NodesBetweenPolls, 1000);
#endif

  // Look for a book move
  if (Options["OwnBook"].value<bool>())
  {
#ifndef GPSFISH
      if (Options["Book File"].value<std::string>() != book.name())
          book.open(Options["Book File"].value<std::string>());
#endif

      Move bookMove = book.get_move(pos, Options["Best Book Move"].value<bool>());
      if (bookMove != MOVE_NONE)
      {
          if (Limits.ponder)
              wait_for_stop_or_ponderhit();

#ifdef GPSFISH
          cout << "bestmove " << move_to_uci(bookMove,false) << endl;
#else
          cout << "bestmove " << bookMove << endl;
#endif
          return !QuitRequest;
      }
  }

  // Read UCI options
  UCIMultiPV = Options["MultiPV"].value<int>();
  SkillLevel = Options["Skill Level"].value<int>();
#ifdef GPSFISH
  if(pos.side_to_move()==osl::BLACK)
    DrawValue = (Value)(Options["DrawValue"].value<int>()*2);
  else
    DrawValue = -(Value)(Options["DrawValue"].value<int>()*2);
#endif

  read_evaluation_uci_options(pos.side_to_move());
  Threads.read_uci_options();

  // If needed allocate pawn and material hash tables and adjust TT size
  Threads.init_hash_tables();
  TT.set_size(Options["Hash"].value<int>());

  if (Options["Clear Hash"].value<bool>())
  {
      Options["Clear Hash"].set_value("false");
      TT.clear();
  }

  // Do we have to play with skill handicap? In this case enable MultiPV that
  // we will use behind the scenes to retrieve a set of possible moves.
  SkillLevelEnabled = (SkillLevel < 20);
  MultiPV = (SkillLevelEnabled ? Max(UCIMultiPV, 4) : UCIMultiPV);

  // Wake up needed threads and reset maxPly counter
  for (int i = 0; i < Threads.size(); i++)
  {
      Threads[i].wake_up();
      Threads[i].maxPly = 0;
  }

  // Write to log file and keep it open to be accessed during the search
  if (Options["Use Search Log"].value<bool>())
  {
      std::string name = Options["Search Log Filename"].value<std::string>();
      LogFile.open(name.c_str(), std::ios::out | std::ios::app);

      if (LogFile.is_open())
          LogFile << "\nSearching: "  << pos.to_fen()
                  << "\ninfinite: "   << Limits.infinite
                  << " ponder: "      << Limits.ponder
                  << " time: "        << Limits.time
                  << " increment: "   << Limits.increment
                  << " moves to go: " << Limits.movesToGo
                  << endl;
  }

  // We're ready to start thinking. Call the iterative deepening loop function
  Move ponderMove = MOVE_NONE;
  Move bestMove = id_loop(pos, searchMoves, &ponderMove);

  // Write final search statistics and close log file
  if (LogFile.is_open())
  {
      int t = current_search_time();

      LogFile << "Nodes: "          << pos.nodes_searched()
              << "\nNodes/second: " << (t > 0 ? pos.nodes_searched() * 1000 / t : 0)
              << "\nBest move: "    << move_to_san(pos, bestMove);

      StateInfo st;
#ifdef GPSFISH
      if(bestMove.isNormal())
          pos.do_undo_move(bestMove,st,
                  [&](osl::Square){
                  assert(pos.is_ok());
#else
      pos.do_move(bestMove, st);
#endif
      LogFile << "\nPonder move: " << move_to_san(pos, ponderMove) << endl;
#ifdef GPSFISH
                  }
                  );
#else
      pos.undo_move(bestMove); // Return from think() with unchanged position
#endif
      LogFile.close();
  }

  // This makes all the threads to go to sleep
  Threads.set_size(1);

  // If we are pondering or in infinite search, we shouldn't print the
  // best move before we are told to do so.
  if (!StopRequest && (Limits.ponder || Limits.infinite))
      wait_for_stop_or_ponderhit();

  // Could be MOVE_NONE when searching on a stalemate position
#ifdef GPSFISH
  cout << "bestmove " << move_to_uci(bestMove,false);
#else
  cout << "bestmove " << bestMove;
#endif

  // UCI protol is not clear on allowing sending an empty ponder move, instead
  // it is clear that ponder move is optional. So skip it if empty.
#ifdef GPSFISH
  if (ponderMove != MOVE_NONE && Options["Ponder"].value<bool>())
      cout << " ponder " << move_to_uci(ponderMove,false);
#else
  if (ponderMove != MOVE_NONE)
      cout << " ponder " << ponderMove;
#endif

  cout << endl;

  return !QuitRequest;
}

#ifdef GPSFISH_DFPN
struct CheckmateSolver
{
    osl::checkmate::DfpnTable table_black;
    osl::checkmate::DfpnTable table_white;
    osl::checkmate::Dfpn dfpn[2];
    CheckmateSolver() 
    {
        table_black.setAttack(osl::BLACK);
        table_white.setAttack(osl::WHITE);
        dfpn[playerToIndex(osl::BLACK)].setTable(&table_black);
        dfpn[playerToIndex(osl::WHITE)].setTable(&table_white);
    }
    Move hasCheckmate(Position& pos, size_t nodes) 
    {
        const Depth CheckmateDepth = ONE_PLY*100;
        TTEntry* tte = TT.probe(pos.get_key());
        if (tte && tte->type() == VALUE_TYPE_EXACT
                && tte->depth() >= CheckmateDepth) {
            Value v = value_from_tt(tte->value(), 0);
            if (v >= VALUE_MATE_IN_PLY_MAX || v < VALUE_MATED_IN_PLY_MAX)
                return Move();		// mate or mated
        }

        osl::PathEncoding path(pos.osl_state.turn());
        osl::Move checkmate_move;
        osl::NumEffectState& state = pos.osl_state;
        osl::stl::vector<osl::Move> pv;
        osl::checkmate::ProofDisproof result
            = dfpn[playerToIndex(state.turn())].
            hasCheckmateMove(state, osl::HashKey(state), path, nodes,
                    checkmate_move, Move(), &pv);
        if (result.isCheckmateSuccess()) {
            TT.store(pos.get_key(), value_mate_in(pv.size()),
                    VALUE_TYPE_EXACT, CheckmateDepth, checkmate_move,
                    VALUE_NONE, VALUE_NONE);
            return checkmate_move;
        }
        return Move();
    }
    void clear()
    {
        dfpn[0].clear();
        dfpn[1].clear();
        table_black.clear();
        table_white.clear();
    }
};
struct TestCheckmate
{
    CheckmateSolver *solver;
    Position *pos;
    osl::Move *result;
    uint64_t nodes;
    const Move *moves;
    int first, last;
    TestCheckmate(CheckmateSolver& s, Position& p, osl::Move& r, uint64_t n,
            const Move *pv, int f, int l)
        : solver(&s), pos(&p), result(&r), nodes(n),
        moves(pv), first(f), last(l)
    {
    }
    void operator()(osl::Square) const
    {
        *result = Move();
        if (nodes < (1<<18))
            *result = solver->hasCheckmate(*pos, nodes);
        if (result->isNormal()) {
            if (first > 0)
                std::cout << "info string checkmate in future (" << first
                    << ") " << move_to_uci(moves[first],false)
                    << " by " << move_to_uci(*result,false) << '\n';
        }
        else if (! StopRequest) {
            Move move;
            TestCheckmate next = *this;
            next.first++;
            next.nodes /= 2;
            next.result = &move;
            if (next.first < last && pos->move_is_pl(moves[next.first])
                    && next.nodes >= 1024) {
                StateInfo st;
                pos->do_undo_move(moves[next.first], st, next);
            }
        }	
    }
};

void run_checkmate(int depth, uint64_t nodes, Position& pos) 
{
    static boost::scoped_ptr<CheckmateSolver> solver(new CheckmateSolver);
    StateInfo st;
    nodes /= 16;
    int mated = 0;
    for (size_t i=0; i<Rml.size() && nodes >= 1024 && !StopRequest; ++i) {
        osl::Move win_move;
        TestCheckmate function(*solver, pos, win_move, nodes,
                Rml[i].pv, 0, (i==0) ? depth/2 : 1);
        pos.do_undo_move(Rml[i].pv[0], st, function);
        if (! win_move.isNormal())
            nodes /= 4;
        else {
            ++mated;
            Rml[i].pv_score = -VALUE_INFINITE;
            Rml[i].non_pv_score = VALUE_MATED_IN_PLY_MAX;
            std::cout << "info string losing move " << i << "th "
                << move_to_uci(Rml[i].pv[0],false)
                << " by " << move_to_uci(win_move,false) << '\n';
        }
    }
    solver->clear();
}
#endif

namespace {

  // id_loop() is the main iterative deepening loop. It calls search() repeatedly
  // with increasing depth until the allocated thinking time has been consumed,
  // user stops the search, or the maximum search depth is reached.

  Move id_loop(Position& pos, Move searchMoves[], Move* ponderMove) {

    SearchStack ss[PLY_MAX_PLUS_2];
    Value bestValues[PLY_MAX_PLUS_2];
    int bestMoveChanges[PLY_MAX_PLUS_2];
#ifdef GPSFISH
    uint64_t es_base[(PLY_MAX_PLUS_2*sizeof(eval_t)+sizeof(uint64_t)-1)/sizeof(uint64_t)]
#ifdef __GNUC__
      __attribute__((aligned(16)))
#endif
	;
    eval_t *es=(eval_t *)&es_base[0];
#endif
    int depth, aspirationDelta;
    Value value, alpha, beta;
    Move bestMove, easyMove, skillBest, skillPonder;

    // Initialize stuff before a new search
    memset(ss, 0, 4 * sizeof(SearchStack));
    TT.new_search();
    H.clear();
    *ponderMove = bestMove = easyMove = skillBest = skillPonder = MOVE_NONE;
    depth = aspirationDelta = 0;
    alpha = -VALUE_INFINITE, beta = VALUE_INFINITE;
#ifdef GPSFISH
    ss->currentMove = osl::Move::PASS(pos.side_to_move()); // Hack to skip update_gains()
#else
    ss->currentMove = MOVE_NULL; // Hack to skip update_gains()
#endif
    pos.eval= &es[0];
    *(pos.eval)=eval_t(pos.osl_state,false);

    // Moves to search are verified and copied
    Rml.init(pos, searchMoves);

    // Handle special case of searching on a mate/stalemate position
    if (!Rml.size())
    {
        cout << "info" << depth_to_uci(DEPTH_ZERO)
#ifdef GPSFISH
             << score_to_uci(pos.in_check() ? value_mated_in(1) : VALUE_DRAW, alpha, beta) << endl;
#else
             << score_to_uci(pos.in_check() ? -VALUE_MATE : VALUE_DRAW, alpha, beta) << endl;
#endif

        return MOVE_NONE;
    }
#ifdef GPSFISH_DFPN
    uint64_t next_checkmate = 1<<18;
#endif
    // Iterative deepening loop until requested to stop or target depth reached
    while (!StopRequest && ++depth <= PLY_MAX && (!Limits.maxDepth || depth <= Limits.maxDepth))
    {
        Rml.bestMoveChanges = 0;

        // Calculate dynamic aspiration window based on previous iterations
        if (MultiPV == 1 && depth >= 5 && abs(bestValues[depth - 1]) < VALUE_KNOWN_WIN)
        {
            int prevDelta1 = bestValues[depth - 1] - bestValues[depth - 2];
            int prevDelta2 = bestValues[depth - 2] - bestValues[depth - 3];

            aspirationDelta = Min(Max(abs(prevDelta1) + abs(prevDelta2) / 2, 16), 24);
            aspirationDelta = (aspirationDelta + 7) / 8 * 8; // Round to match grainSize

            alpha = Max(bestValues[depth - 1] - aspirationDelta, -VALUE_INFINITE);
            beta  = Min(bestValues[depth - 1] + aspirationDelta,  VALUE_INFINITE);
        }

#ifdef GPSFISH_DFPN
	if (pos.nodes_searched() > next_checkmate
	    && current_search_time()+1000
	    < std::max(Limits.maxTime,TimeMgr.maximum_time())*4/5) {
	    run_checkmate(depth, next_checkmate, pos);
	    next_checkmate *= 2;
	    if (Rml[0].pv_score <= VALUE_MATED_IN_PLY_MAX) {
		depth -= std::min(4, (int)depth/2);
		alpha = Max(alpha - aspirationDelta*63, -VALUE_INFINITE);
		beta  = Min(beta  + aspirationDelta*63,  VALUE_INFINITE);
	    }
	}
#endif

        // Start with a small aspiration window and, in case of fail high/low,
        // research with bigger window until not failing high/low anymore.
        do {
            // Search starting from ss+1 to allow calling update_gains()
            value = search<Root>(pos, ss+1, alpha, beta, depth * ONE_PLY);

            // Write PV back to transposition table in case the relevant entries
            // have been overwritten during the search.
            for (int i = 0; i < Min(MultiPV, (int)Rml.size()); i++)
                Rml[i].insert_pv_in_tt(pos);

            // Value cannot be trusted. Break out immediately!
            if (StopRequest)
                break;

            // Send full PV info to GUI if we are going to leave the loop or
            // if we have a fail high/low and we are deep in the search.
            if ((value > alpha && value < beta) || current_search_time() > 2000)
                for (int i = 0; i < Min(UCIMultiPV, (int)Rml.size()); i++)
                    cout << "info"
                         << depth_to_uci(depth * ONE_PLY)
                         << score_to_uci(Rml[i].pv_score, alpha, beta)
                         << speed_to_uci(pos.nodes_searched())
                         << pv_to_uci(Rml[i].pv, i + 1) << endl;

            // In case of failing high/low increase aspiration window and research,
            // otherwise exit the fail high/low loop.
            if (value >= beta)
            {
                beta = Min(beta + aspirationDelta, VALUE_INFINITE);
                aspirationDelta += aspirationDelta / 2;
            }
            else if (value <= alpha)
            {
                AspirationFailLow = true;
                StopOnPonderhit = false;

                alpha = Max(alpha - aspirationDelta, -VALUE_INFINITE);
                aspirationDelta += aspirationDelta / 2;
            }
            else
                break;

        } while (abs(value) < VALUE_KNOWN_WIN);

        // Collect info about search result
        bestMove = Rml[0].pv[0];
        *ponderMove = Rml[0].pv[1];
        bestValues[depth] = value;
        bestMoveChanges[depth] = Rml.bestMoveChanges;

        // Do we need to pick now the best and the ponder moves ?
        if (SkillLevelEnabled && depth == 1 + SkillLevel)
            do_skill_level(&skillBest, &skillPonder);

        if (LogFile.is_open())
            LogFile << pretty_pv(pos, depth, value, current_search_time(), Rml[0].pv) << endl;

        // Init easyMove after first iteration or drop if differs from the best move
        if (depth == 1 && (Rml.size() == 1 || Rml[0].pv_score > Rml[1].pv_score + EasyMoveMargin))
            easyMove = bestMove;
        else if (bestMove != easyMove)
            easyMove = MOVE_NONE;

#ifdef GPSFISH
	if (! Limits.ponder
	    && !StopRequest
	    && depth >= 5
	    && abs(bestValues[depth])     >= VALUE_MATE_IN_PLY_MAX
	    && abs(bestValues[depth - 1]) >= VALUE_MATE_IN_PLY_MAX)
	{
	    StopRequest = true;
	}
#endif
        // Check for some early stop condition
        if (!StopRequest && Limits.useTimeManagement())
        {
#ifndef GPSFISH
            // Stop search early when the last two iterations returned a mate score
            if (   depth >= 5
                && abs(bestValues[depth])     >= VALUE_MATE_IN_PLY_MAX
                && abs(bestValues[depth - 1]) >= VALUE_MATE_IN_PLY_MAX)
                StopRequest = true;
#endif
            // Stop search early if one move seems to be much better than the
            // others or if there is only a single legal move. Also in the latter
            // case we search up to some depth anyway to get a proper score.
            if (   depth >= 7
                && easyMove == bestMove
                && (   Rml.size() == 1
                    ||(   Rml[0].nodes > (pos.nodes_searched() * 85) / 100
                       && current_search_time() > TimeMgr.available_time() / 16)
                    ||(   Rml[0].nodes > (pos.nodes_searched() * 98) / 100
                       && current_search_time() > TimeMgr.available_time() / 32)))
                StopRequest = true;

            // Take in account some extra time if the best move has changed
            if (depth > 4 && depth < 50)
                TimeMgr.pv_instability(bestMoveChanges[depth], bestMoveChanges[depth - 1]);

            // Stop search if most of available time is already consumed. We probably don't
            // have enough time to search the first move at the next iteration anyway.
            if (current_search_time() > (TimeMgr.available_time() * 62) / 100)
                StopRequest = true;

            // If we are allowed to ponder do not stop the search now but keep pondering
            if (StopRequest && Limits.ponder)
            {
                StopRequest = false;
                StopOnPonderhit = true;
            }
        }
    }

    // When using skills overwrite best and ponder moves with the sub-optimal ones
    if (SkillLevelEnabled)
    {
        if (skillBest == MOVE_NONE) // Still unassigned ?
            do_skill_level(&skillBest, &skillPonder);

        bestMove = skillBest;
        *ponderMove = skillPonder;
    }

    return bestMove;
  }

  // search<>() is the main search function for both PV and non-PV nodes and for
  // normal and SplitPoint nodes. When called just after a split point the search
  // is simpler because we have already probed the hash table, done a null move
  // search, and searched the first move before splitting, we don't have to repeat
  // all this work again. We also don't need to store anything to the hash table
  // here: This is taken care of after we return from the split point.

  template <NodeType NT>
  Value search(Position& pos, SearchStack* ss, Value alpha, Value beta, Depth depth) {

    const bool PvNode   = (NT == PV || NT == Root || NT == SplitPointPV);
    const bool SpNode   = (NT == SplitPointPV || NT == SplitPointNonPV);
    const bool RootNode = (NT == Root);

    assert(alpha >= -VALUE_INFINITE && alpha <= VALUE_INFINITE);
    assert(beta > alpha && beta <= VALUE_INFINITE);
    assert(PvNode || alpha == beta - 1);
    assert(pos.thread() >= 0 && pos.thread() < Threads.size());

    Move movesSearched[MAX_MOVES];
    int64_t nodes;
    StateInfo st;
    const TTEntry *tte;
    Key posKey;
    Move ttMove, move, excludedMove, threatMove;
    Depth ext, newDepth;
    ValueType vt;
    Value bestValue, value, oldAlpha;
    Value refinedValue, nullValue, futilityBase, futilityValueScaled; // Non-PV specific
    bool isPvMove, inCheck, singularExtensionNode, givesCheck, captureOrPromotion, dangerous;
    int moveCount = 0, playedMoveCount = 0;
    Thread& thread = Threads[pos.thread()];
    SplitPoint* sp = NULL;
#ifdef GPSFISH
    int repeat_check=0;
#endif

#ifdef GPSFISH
    if(can_capture_king(pos)){
      return value_mate_in(0);
    }
#endif
    refinedValue = bestValue = value = -VALUE_INFINITE;
    oldAlpha = alpha;
    inCheck = pos.in_check();
    ss->ply = (ss-1)->ply + 1;

    // Used to send selDepth info to GUI
    if (PvNode && thread.maxPly < ss->ply)
        thread.maxPly = ss->ply;

    // Step 1. Initialize node.
    if (!SpNode)
    {
        ss->currentMove = ss->bestMove = threatMove = (ss+1)->excludedMove = MOVE_NONE;
        (ss+1)->skipNullMove = false; (ss+1)->reduction = DEPTH_ZERO;
        (ss+2)->killers[0] = (ss+2)->killers[1] = MOVE_NONE;
    }
    else
    {
        sp = ss->sp;
        tte = NULL;
        ttMove = excludedMove = MOVE_NONE;
        threatMove = sp->threatMove;
        goto split_point_start;
    }

#ifdef GPSFISH
    if ( !Root ){
        if(repeat_check<0) 
            return value_mated_in(ss->ply);
        else if(repeat_check>0) 
            return value_mate_in(ss->ply);
        else if(osl::EnterKing::canDeclareWin(pos.osl_state)) 
            return value_mate_in(ss->ply+1);
    }
    if (!ss->checkmateTested) {
        ss->checkmateTested = true;
        if(!pos.osl_state.inCheck()
                && ImmediateCheckmate::hasCheckmateMove
                (pos.side_to_move(),pos.osl_state,ss->bestMove)) {
            return value_mate_in(ss->ply);
        }
#  ifdef GPSFISH_CHECKMATE3
        if ((! (ss-1)->currentMove.isNormal()
                    || (ss-1)->currentMove.ptype() == osl::KING)) {
            osl::checkmate::King8Info king8=pos.osl_state.king8Info(alt(pos.side_to_move()));
            assert(king8.uint64Value() == osl::checkmate::King8Info::make(pos.side_to_move(), pos.osl_state).uint64Value());
            bool in_danger = king8.dropCandidate() | king8.moveCandidate2();
            if (in_danger) {
                osl::checkmate::FixedDepthSearcher solver(pos.osl_state);
                if (solver.hasCheckmateMoveOfTurn(2,ss->bestMove)
                        .isCheckmateSuccess()) {
                    return value_mate_in(ss->ply+2);;
                }
            }
        }
#  endif
    }
#endif

    // Step 3. Mate distance pruning
    if (!RootNode)
    {
        alpha = Max(value_mated_in(ss->ply), alpha);
        beta = Min(value_mate_in(ss->ply+1), beta);
        if (alpha >= beta)
            return alpha;
    }

    // Step 4. Transposition table lookup
    // We don't want the score of a partial search to overwrite a previous full search
    // TT value, so we use a different position key in case of an excluded move.
    excludedMove = ss->excludedMove;
#ifdef GPSFISH
    posKey = excludedMove!=MOVE_NONE ? pos.get_exclusion_key() : pos.get_key();
#else
    posKey = excludedMove ? pos.get_exclusion_key() : pos.get_key();
#endif

    tte = TT.probe(posKey);
#ifdef GPSFISH
    ttMove = tte ? tte->move(pos) : MOVE_NONE;
#else
    ttMove = tte ? tte->move() : MOVE_NONE;
#endif

    // At PV nodes we check for exact scores, while at non-PV nodes we check for
    // a fail high/low. Biggest advantage at probing at PV nodes is to have a
    // smooth experience in analysis mode.
    if (tte && (PvNode ? tte->depth() >= depth && tte->type() == VALUE_TYPE_EXACT
                       : ok_to_use_TT(tte, depth, beta, ss->ply)))
    {
        TT.refresh(tte);
        ss->bestMove = ttMove; // Can be MOVE_NONE
        return value_from_tt(tte->value(), ss->ply);
    }

    // Step 5. Evaluate the position statically and update parent's gain statistics
    if (inCheck)
        ss->eval = ss->evalMargin = VALUE_NONE;
    else if (tte)
    {
        assert(tte->static_value() != VALUE_NONE);

        ss->eval = tte->static_value();
        ss->evalMargin = tte->static_value_margin();
        refinedValue = refine_eval(tte, ss->eval, ss->ply);
    }
    else
    {
        refinedValue = ss->eval = evaluate(pos, ss->evalMargin);
        TT.store(posKey, VALUE_NONE, VALUE_TYPE_NONE, DEPTH_NONE, MOVE_NONE, ss->eval, ss->evalMargin);
    }

    // Save gain for the parent non-capture move
    update_gains(pos, (ss-1)->currentMove, (ss-1)->eval, ss->eval);

    // Step 6. Razoring (is omitted in PV nodes)
    if (   !PvNode
        &&  depth < RazorDepth
        && !inCheck
        &&  refinedValue + razor_margin(depth) < beta
        &&  ttMove == MOVE_NONE
        &&  abs(beta) < VALUE_MATE_IN_PLY_MAX
#ifndef GPSFISH
        && !pos.has_pawn_on_7th(pos.side_to_move())
#endif
      )
    {
        Value rbeta = beta - razor_margin(depth);
        Value v = qsearch<NonPV>(pos, ss, rbeta-1, rbeta, DEPTH_ZERO);
        if (v < rbeta)
            // Logically we should return (v + razor_margin(depth)), but
            // surprisingly this did slightly weaker in tests.
            return v;
    }

    // Step 7. Static null move pruning (is omitted in PV nodes)
    // We're betting that the opponent doesn't have a move that will reduce
    // the score by more than futility_margin(depth) if we do a null move.
    if (   !PvNode
        && !ss->skipNullMove
        &&  depth < RazorDepth
        && !inCheck
        &&  refinedValue - futility_margin(depth, 0) >= beta
        &&  abs(beta) < VALUE_MATE_IN_PLY_MAX
#ifndef GPSFISH
        &&  pos.non_pawn_material(pos.side_to_move())
#endif
	   )
        return refinedValue - futility_margin(depth, 0);

    // Step 8. Null move search with verification search (is omitted in PV nodes)
    if (   !PvNode
        && !ss->skipNullMove
        &&  depth > ONE_PLY
        && !inCheck
        &&  refinedValue >= beta
        &&  abs(beta) < VALUE_MATE_IN_PLY_MAX
#ifdef GPSFISH
      )
#else
        &&  pos.non_pawn_material(pos.side_to_move()))
#endif
    {
#ifdef GPSFISH
        ss->currentMove = Move::PASS(pos.side_to_move());
#else
        ss->currentMove = MOVE_NULL;
#endif

        // Null move dynamic reduction based on depth
        int R = 3 + (depth >= 5 * ONE_PLY ? depth / 8 : 0);

        // Null move dynamic reduction based on value
        if (refinedValue - PawnValueMidgame > beta)
            R++;

#ifdef GPSFISH
        pos.do_undo_null_move(st,
                [&](osl::Square){
                *(pos.eval+1)= *(pos.eval);
                pos.eval++;
                pos.eval->update(pos.osl_state,ss->currentMove);
#else
        pos.do_null_move(st);
#endif
        (ss+1)->skipNullMove = true;
        nullValue = depth-R*ONE_PLY < ONE_PLY ? -qsearch<NonPV>(pos, ss+1, -beta, -alpha, DEPTH_ZERO)
                                              : - search<NonPV>(pos, ss+1, -beta, -alpha, depth-R*ONE_PLY);
        (ss+1)->skipNullMove = false;
#ifdef GPSFISH
	    --pos.eval;
	  }
	  );
#else
        pos.undo_null_move();
#endif

        if (nullValue >= beta)
        {
            // Do not return unproven mate scores
            if (nullValue >= VALUE_MATE_IN_PLY_MAX)
                nullValue = beta;

            if (depth < 6 * ONE_PLY)
                return nullValue;

            // Do verification search at high depths
            ss->skipNullMove = true;
            Value v = search<NonPV>(pos, ss, alpha, beta, depth-R*ONE_PLY);
            ss->skipNullMove = false;

            if (v >= beta)
                return nullValue;
        }
        else
        {
            // The null move failed low, which means that we may be faced with
            // some kind of threat. If the previous move was reduced, check if
            // the move that refuted the null move was somehow connected to the
            // move which was reduced. If a connection is found, return a fail
            // low score (which will cause the reduced move to fail high in the
            // parent node, which will trigger a re-search with full depth).
            threatMove = (ss+1)->bestMove;

            if (   depth < ThreatDepth
                && (ss-1)->reduction
                && threatMove != MOVE_NONE
                && connected_moves(pos, (ss-1)->currentMove, threatMove))
                return beta - 1;
        }
    }

    // Step 9. ProbCut (is omitted in PV nodes)
    // If we have a very good capture (i.e. SEE > seeValues[captured_piece_type])
    // and a reduced search returns a value much above beta, we can (almost) safely
    // prune the previous move.
    if (   !PvNode
        &&  depth >= RazorDepth + ONE_PLY
        && !inCheck
        && !ss->skipNullMove
        &&  excludedMove == MOVE_NONE
        &&  abs(beta) < VALUE_MATE_IN_PLY_MAX)
    {
        Value rbeta = beta + 200;
        Depth rdepth = depth - ONE_PLY - 3 * ONE_PLY;

        assert(rdepth >= ONE_PLY);

        MovePicker mp(pos, ttMove, H, pos.captured_piece_type());
        CheckInfo ci(pos);

        while ((move = mp.get_next_move()) != MOVE_NONE)
            if (pos.pl_move_is_legal(move, ci.pinned))
            {
#ifdef GPSFISH
                pos.do_undo_move(move,st,
                        [&](osl::Square){
                        assert(pos.is_ok());
                        *(pos.eval+1)= *(pos.eval);
                        pos.eval++;
                        pos.eval->update(pos.osl_state,move);
#else
                pos.do_move(move, st, ci, pos.move_gives_check(move, ci));
#endif
                if (pos.is_draw<false>() || ss->ply + 1 > PLY_MAX)
                    value = VALUE_DRAW;
                else
                    value = -search<NonPV>(pos, ss+1, -rbeta, -rbeta+1, rdepth);
#ifdef GPSFISH
                --pos.eval;
                });
#else
                pos.undo_move(move);
#endif
                if (value >= rbeta)
                    return value;
            }
    }

    // Step 10. Internal iterative deepening
    if (   depth >= IIDDepth[PvNode]
        && ttMove == MOVE_NONE
        && (PvNode || (!inCheck && ss->eval + IIDMargin >= beta)))
    {
        Depth d = (PvNode ? depth - 2 * ONE_PLY : depth / 2);

        ss->skipNullMove = true;
        search<PvNode ? PV : NonPV>(pos, ss, alpha, beta, d);
        ss->skipNullMove = false;

        tte = TT.probe(posKey);
#ifdef GPSFISH
        ttMove = tte ? tte->move(pos) : MOVE_NONE;
#else
        ttMove = tte ? tte->move() : MOVE_NONE;
#endif
    }

split_point_start: // At split points actual search starts from here

    // Initialize a MovePicker object for the current position
    MovePickerExt<NT> mp(pos, ttMove, depth, H, ss, PvNode ? -VALUE_INFINITE : beta);
    CheckInfo ci(pos);
    ss->bestMove = MOVE_NONE;
    futilityBase = ss->eval + ss->evalMargin;
    singularExtensionNode =   !RootNode
                           && !SpNode
                           && depth >= SingularExtensionDepth[PvNode]
                           && ttMove != MOVE_NONE
#ifdef GPSFISH
                           && excludedMove==MOVE_NONE // Do not allow recursive singular extension search
#else
                           && !excludedMove // Do not allow recursive singular extension search
#endif
                           && (tte->type() & VALUE_TYPE_LOWER)
                           && tte->depth() >= depth - 3 * ONE_PLY;
    if (SpNode)
    {
        lock_grab(&(sp->lock));
        bestValue = sp->bestValue;
    }

    // Step 11. Loop through moves
    // Loop through all pseudo-legal moves until no moves remain or a beta cutoff occurs
    while (   bestValue < beta
           && (move = mp.get_next_move()) != MOVE_NONE
           && !thread.cutoff_occurred())
    {
      assert(move_is_ok(move));

      if (move == excludedMove)
          continue;

      // At PV and SpNode nodes we want all moves to be legal since the beginning
      if ((PvNode || SpNode) && !pos.pl_move_is_legal(move, ci.pinned))
          continue;

      if (SpNode)
      {
          moveCount = ++sp->moveCount;
          lock_release(&(sp->lock));
      }
      else
          moveCount++;
#ifdef MOVE_STACK_REJECTIONS
      if(!Root && move_stack_rejections_probe(move,pos,ss,alpha)) {
	if (SpNode)
	  lock_grab(&(sp->lock));
	continue;
      }
#endif      

      if (RootNode)
      {
          // This is used by time management
          FirstRootMove = (moveCount == 1);

          // Save the current node count before the move is searched
          nodes = pos.nodes_searched();

          // If it's time to send nodes info, do it here where we have the
          // correct accumulated node counts searched by each thread.
          if (SendSearchedNodes)
          {
              SendSearchedNodes = false;
              cout << "info" << speed_to_uci(pos.nodes_searched()) << endl;
          }

          // For long searches send current move info to GUI
#ifndef GPSFISH
          if (current_search_time() > 2000)
              cout << "info" << depth_to_uci(depth)
                   << " currmove " << move << " currmovenumber " << moveCount << endl;
#endif
      }

      // At Root and at first iteration do a PV search on all the moves to score root moves
      isPvMove = (PvNode && moveCount <= (!RootNode ? 1 : depth <= ONE_PLY ? MAX_MOVES : MultiPV));
      givesCheck = pos.move_gives_check(move, ci);
      captureOrPromotion = pos.move_is_capture_or_promotion(move);

      // Step 12. Decide the new search depth
      ext = extension<PvNode>(pos, move, captureOrPromotion, givesCheck, &dangerous);

      // Singular extension search. If all moves but one fail low on a search of
      // (alpha-s, beta-s), and just one fails high on (alpha, beta), then that move
      // is singular and should be extended. To verify this we do a reduced search
      // on all the other moves but the ttMove, if result is lower than ttValue minus
      // a margin then we extend ttMove.
      if (   singularExtensionNode
          && move == ttMove
          && pos.pl_move_is_legal(move, ci.pinned)
          && ext < ONE_PLY)
      {
          Value ttValue = value_from_tt(tte->value(), ss->ply);

          if (abs(ttValue) < VALUE_KNOWN_WIN)
          {
              Value rBeta = ttValue - int(depth);
              ss->excludedMove = move;
              ss->skipNullMove = true;
              Value v = search<NonPV>(pos, ss, rBeta - 1, rBeta, depth / 2);
              ss->skipNullMove = false;
              ss->excludedMove = MOVE_NONE;
              ss->bestMove = MOVE_NONE;
              if (v < rBeta)
                  ext = ONE_PLY;
          }
      }

      // Update current move (this must be done after singular extension search)
      newDepth = depth - ONE_PLY + ext;

      // Step 13. Futility pruning (is omitted in PV nodes)
      if (   !PvNode
          && !captureOrPromotion
          && !inCheck
          && !dangerous
          &&  move != ttMove
          && !move_is_castle(move))
      {
          // Move count based pruning
          if (   moveCount >= futility_move_count(depth)
#ifdef GPSFISH
              && (threatMove==MOVE_NONE || !connected_threat(pos, move, threatMove))
#else
              && (!threatMove || !connected_threat(pos, move, threatMove))
#endif
              && bestValue > VALUE_MATED_IN_PLY_MAX) // FIXME bestValue is racy
          {
              if (SpNode)
                  lock_grab(&(sp->lock));

              continue;
          }

          // Value based pruning
          // We illogically ignore reduction condition depth >= 3*ONE_PLY for predicted depth,
          // but fixing this made program slightly weaker.
          Depth predictedDepth = newDepth - reduction<PvNode>(depth, moveCount);
#ifdef GPSFISH
          futilityValueScaled =  futilityBase + futility_margin(predictedDepth, moveCount)
                               + H.gain(move.ptypeO(), move_to(move));
#else
          futilityValueScaled =  futilityBase + futility_margin(predictedDepth, moveCount)
                               + H.gain(pos.piece_on(move_from(move)), move_to(move));
#endif

          if (futilityValueScaled < beta)
          {
              if (SpNode)
              {
                  lock_grab(&(sp->lock));
                  if (futilityValueScaled > sp->bestValue)
                      sp->bestValue = bestValue = futilityValueScaled;
              }
              else if (futilityValueScaled > bestValue)
                  bestValue = futilityValueScaled;

              continue;
          }

          // Prune moves with negative SEE at low depths
          if (   predictedDepth < 2 * ONE_PLY
              && bestValue > VALUE_MATED_IN_PLY_MAX
              && pos.see_sign(move) < 0)
          {
              if (SpNode)
                  lock_grab(&(sp->lock));

              continue;
          }
      }

      // Check for legality only before to do the move
      if (!pos.pl_move_is_legal(move, ci.pinned))
      {
          moveCount--;
          continue;
      }

      ss->currentMove = move;
      if (!SpNode && !captureOrPromotion)
          movesSearched[playedMoveCount++] = move;

#ifdef GPSFISH
      assert(pos.eval->value()==eval_t(pos.osl_state,false).value());
      (ss+1)->checkmateTested = false;
      pos.do_undo_move(move,st,
              [&](osl::Square){
              *(pos.eval+1)= *(pos.eval);
              pos.eval++;
              pos.eval->update(pos.osl_state,move);
              assert(pos.eval->value()==eval_t(pos.osl_state,false).value());

    const bool PvNode   = (NT == PV || NT == Root || NT == SplitPointPV);
    const bool SpNode   = (NT == SplitPointPV || NT == SplitPointNonPV);
    const bool RootNode = (NT == Root);

#else
      // Step 14. Make the move
      pos.do_move(move, st, ci, givesCheck);
#endif

      // Step XX. Poll. Check if search should be aborted.
      if (pos.thread() == 0 && ++NodesSincePoll > NodesBetweenPolls)
      {
          NodesSincePoll = 0;
          poll(pos);
      }

      // Step XX. Check for aborted search and immediate draw
      if (   StopRequest
          || pos.is_draw<false>()
          || ss->ply + 1 > PLY_MAX)
      {
          value = VALUE_DRAW;
          goto undo;
      }

      // Step extra. pv search (only in PV nodes)
      // The first move in list is the expected PV
      if (isPvMove)
          value = newDepth < ONE_PLY ? -qsearch<PV>(pos, ss+1, -beta, -alpha, DEPTH_ZERO)
                                     : - search<PV>(pos, ss+1, -beta, -alpha, newDepth);
      else
      {
          // Step 15. Reduced depth search
          // If the move fails high will be re-searched at full depth.
          bool doFullDepthSearch = true;

          if (    depth > 3 * ONE_PLY
              && !captureOrPromotion
              && !dangerous
              && !move_is_castle(move)
              &&  ss->killers[0] != move
              &&  ss->killers[1] != move
              && (ss->reduction = reduction<PvNode>(depth, moveCount)) != DEPTH_ZERO)
          {
              Depth d = newDepth - ss->reduction;
              alpha = SpNode ? sp->alpha : alpha;

              value = d < ONE_PLY ? -qsearch<NonPV>(pos, ss+1, -(alpha+1), -alpha, DEPTH_ZERO)
                                  : - search<NonPV>(pos, ss+1, -(alpha+1), -alpha, d);

              ss->reduction = DEPTH_ZERO;
              doFullDepthSearch = (value > alpha);
          }

          // Step 16. Full depth search
          if (doFullDepthSearch)
          {
              alpha = SpNode ? sp->alpha : alpha;
              value = newDepth < ONE_PLY ? -qsearch<NonPV>(pos, ss+1, -(alpha+1), -alpha, DEPTH_ZERO)
                                         : - search<NonPV>(pos, ss+1, -(alpha+1), -alpha, newDepth);

              // Step extra. pv search (only in PV nodes)
              // Search only for possible new PV nodes, if instead value >= beta then
              // parent node fails low with value <= alpha and tries another move.
              if (PvNode && value > alpha && (RootNode || value < beta))
                  value = newDepth < ONE_PLY ? -qsearch<PV>(pos, ss+1, -beta, -alpha, DEPTH_ZERO)
                                             : - search<PV>(pos, ss+1, -beta, -alpha, newDepth);
          }
      }
#ifdef GPSFISH
undo:
      --pos.eval;
	}
	);
#else
      // Step 17. Undo move
undo:
      pos.undo_move(move);
#endif

      assert(value > -VALUE_INFINITE && value < VALUE_INFINITE);

      // Step 18. Check for new best move
      if (SpNode)
      {
          lock_grab(&(sp->lock));
          bestValue = sp->bestValue;
          alpha = sp->alpha;
      }

      if (value > bestValue)
      {
          bestValue = value;
          ss->bestMove = move;

          if (  !RootNode
              && PvNode
              && value > alpha
              && value < beta) // We want always alpha < beta
              alpha = value;

          if (SpNode && !thread.cutoff_occurred())
          {
              sp->bestValue = value;
              sp->ss->bestMove = move;
              sp->alpha = alpha;
              sp->is_betaCutoff = (value >= beta);
          }
      }

      if (RootNode)
      {
          // Finished searching the move. If StopRequest is true, the search
          // was aborted because the user interrupted the search or because we
          // ran out of time. In this case, the return value of the search cannot
          // be trusted, and we break out of the loop without updating the best
          // move and/or PV.
          if (StopRequest)
              break;

          // Remember searched nodes counts for this move
          mp.current().nodes += pos.nodes_searched() - nodes;

          // PV move or new best move ?
          if (isPvMove || value > alpha)
          {
              // Update PV
              mp.current().pv_score = value;
              mp.current().extract_pv_from_tt(pos);

              // We record how often the best move has been changed in each
              // iteration. This information is used for time management: When
              // the best move changes frequently, we allocate some more time.
              if (!isPvMove && MultiPV == 1)
                  Rml.bestMoveChanges++;

              // It is critical that sorting is done with a stable algorithm
              // because all the values but the first are usually set to
              // -VALUE_INFINITE and we want to keep the same order for all
              // the moves but the new PV that goes to head.
              sort<RootMove>(Rml.begin(), Rml.begin() + moveCount);

#ifdef GPSFISH
              if (depth >= 5*ONE_PLY
                      && (!isPvMove || current_search_time() >= 5000))
#if 0
                  cout << Rml[0].pv_info_to_uci(pos, depth/ONE_PLY,
                          thread.maxPly,
                          alpha, beta, 0)
                      << endl;
#endif
                  cout << "info"
                      << depth_to_uci(depth)
                      << score_to_uci(Rml[0].pv_score, alpha, beta)
                      << speed_to_uci(pos.nodes_searched())
                      << pv_to_uci(Rml[0].pv, 0 + 1) << endl;
#endif

              // Update alpha. In multi-pv we don't use aspiration window, so set
              // alpha equal to minimum score among the PV lines searched so far.
              if (MultiPV > 1)
                  alpha = Rml[Min(moveCount, MultiPV) - 1].pv_score;
              else if (value > alpha)
                  alpha = value;
          }
          else
              // All other moves but the PV are set to the lowest value, this
              // is not a problem when sorting becuase sort is stable and move
              // position in the list is preserved, just the PV is pushed up.
              mp.current().pv_score = -VALUE_INFINITE;

      } // RootNode

      // Step 19. Check for split
      if (   !RootNode
          && !SpNode
          && depth >= Threads.min_split_depth()
          && bestValue < beta
          && Threads.available_slave_exists(pos.thread())
          && !StopRequest
          && !thread.cutoff_occurred())
          Threads.split<FakeSplit>(pos, ss, &alpha, beta, &bestValue, depth,
                                   threatMove, moveCount, &mp, PvNode);
    }

    // Step 20. Check for mate and stalemate
    // All legal moves have been searched and if there are
    // no legal moves, it must be mate or stalemate.
    // If one move was excluded return fail low score.
    if (!SpNode && !moveCount)
#ifdef GPSFISH
      return excludedMove!=MOVE_NONE ? oldAlpha : (inCheck ? (move_is_pawn_drop((ss-1)->currentMove) ? value_mate_in(ss->ply) : value_mated_in(ss->ply) ): VALUE_DRAW);
#else
        return excludedMove ? oldAlpha : inCheck ? value_mated_in(ss->ply) : VALUE_DRAW;
#endif

    // Step 21. Update tables
    // If the search is not aborted, update the transposition table,
    // history counters, and killer moves.
    if (!SpNode && !StopRequest && !thread.cutoff_occurred())
    {
        move = bestValue <= oldAlpha ? MOVE_NONE : ss->bestMove;
        vt   = bestValue <= oldAlpha ? VALUE_TYPE_UPPER
             : bestValue >= beta ? VALUE_TYPE_LOWER : VALUE_TYPE_EXACT;

        TT.store(posKey, value_to_tt(bestValue, ss->ply), vt, depth, move, ss->eval, ss->evalMargin);

        // Update killers and history only for non capture moves that fails high
        if (    bestValue >= beta
            && !pos.move_is_capture_or_promotion(move))
        {
            if (move != ss->killers[0])
            {
                ss->killers[1] = ss->killers[0];
                ss->killers[0] = move;
            }
            update_history(pos, move, depth, movesSearched, playedMoveCount);
        }
    }

    if (SpNode)
    {
        // Here we have the lock still grabbed
        sp->is_slave[pos.thread()] = false;
        sp->nodes += pos.nodes_searched();
        lock_release(&(sp->lock));
    }

    assert(bestValue > -VALUE_INFINITE && bestValue < VALUE_INFINITE);

    return bestValue;
  }

  // qsearch() is the quiescence search function, which is called by the main
  // search function when the remaining depth is zero (or, to be more precise,
  // less than ONE_PLY).

  template <NodeType NT>
  Value qsearch(Position& pos, SearchStack* ss, Value alpha, Value beta, Depth depth) {

    const bool PvNode = (NT == PV);

    assert(NT == PV || NT == NonPV);
    assert(alpha >= -VALUE_INFINITE && alpha <= VALUE_INFINITE);
    assert(beta >= -VALUE_INFINITE && beta <= VALUE_INFINITE);
    assert(PvNode || alpha == beta - 1);
    assert(depth <= 0);
    assert(pos.thread() >= 0 && pos.thread() < Threads.size());

    StateInfo st;
    Move ttMove, move;
    Value bestValue, value, evalMargin, futilityValue, futilityBase;
#ifdef GPSFISH
    bool inCheck, givesCheck, evasionPrunable;
#else
    bool inCheck, enoughMaterial, givesCheck, evasionPrunable;
#endif
    const TTEntry* tte;
    Depth ttDepth;
    Value oldAlpha = alpha;

    ss->bestMove = ss->currentMove = MOVE_NONE;
    ss->ply = (ss-1)->ply + 1;

<<<<<<< HEAD
#ifdef GPSFISH
    if(can_capture_king(pos)){
        return value_mate_in(0);
    }
    if(!pos.osl_state.inCheck()
            && ImmediateCheckmate::hasCheckmateMove
            (pos.side_to_move(),pos.osl_state,ss->bestMove)) {
        return value_mate_in(ss->ply); 
    }
#endif

    // Check for an instant draw or maximum ply reached
#ifdef GPSFISH
    int threadID = pos.thread();
    if (threadID == 0 && ++NodesSincePoll > NodesBetweenPolls)
    {
        NodesSincePoll = 0;
        poll(pos);
    }

    int repeat_check=0;
    if (StopRequest || ss->ply > PLY_MAX || pos.is_draw(repeat_check))
        return value_draw(pos);

    if(repeat_check<0) 
        return value_mated_in(ss->ply+1);
    else if(repeat_check>0) 
        return value_mate_in(ss->ply);
#else
    if (pos.is_draw<true>() || ss->ply > PLY_MAX)
        return VALUE_DRAW;
#endif

=======
>>>>>>> 4ad6a349
    // Decide whether or not to include checks, this fixes also the type of
    // TT entry depth that we are going to use. Note that in qsearch we use
    // only two types of depth in TT: DEPTH_QS_CHECKS or DEPTH_QS_NO_CHECKS.
    inCheck = pos.in_check();
    ttDepth = (inCheck || depth >= DEPTH_QS_CHECKS ? DEPTH_QS_CHECKS : DEPTH_QS_NO_CHECKS);

    // Transposition table lookup. At PV nodes, we don't use the TT for
    // pruning, but only for move ordering.
    tte = TT.probe(pos.get_key());
#ifdef GPSFISH
    ttMove = (tte ? tte->move(pos) : MOVE_NONE);
#else
    ttMove = (tte ? tte->move() : MOVE_NONE);
#endif

    if (!PvNode && tte && ok_to_use_TT(tte, ttDepth, beta, ss->ply))
    {
        ss->bestMove = ttMove; // Can be MOVE_NONE
        return value_from_tt(tte->value(), ss->ply);
    }

    // Evaluate the position statically
    if (inCheck)
    {
        bestValue = futilityBase = -VALUE_INFINITE;
        ss->eval = evalMargin = VALUE_NONE;
#ifndef GPSFISH
        enoughMaterial = false;
#endif
    }
    else
    {
        if (tte)
        {
            assert(tte->static_value() != VALUE_NONE);

            evalMargin = tte->static_value_margin();
            ss->eval = bestValue = tte->static_value();
        }
        else
            ss->eval = bestValue = evaluate(pos, evalMargin);

        // Stand pat. Return immediately if static value is at least beta
        if (bestValue >= beta)
        {
            if (!tte)
                TT.store(pos.get_key(), value_to_tt(bestValue, ss->ply), VALUE_TYPE_LOWER, DEPTH_NONE, MOVE_NONE, ss->eval, evalMargin);

            return bestValue;
        }

        if (PvNode && bestValue > alpha)
            alpha = bestValue;

        // Futility pruning parameters, not needed when in check
        futilityBase = ss->eval + evalMargin + FutilityMarginQS;
#ifndef GPSFISH
        enoughMaterial = pos.non_pawn_material(pos.side_to_move()) > RookValueMidgame;
#endif
    }

    // Initialize a MovePicker object for the current position, and prepare
    // to search the moves. Because the depth is <= 0 here, only captures,
    // queen promotions and checks (only if depth >= DEPTH_QS_CHECKS) will
    // be generated.
    MovePicker mp(pos, ttMove, depth, H, move_to((ss-1)->currentMove));
    CheckInfo ci(pos);

    // Loop through the moves until no moves remain or a beta cutoff occurs
    while (   alpha < beta
           && (move = mp.get_next_move()) != MOVE_NONE)
    {
      assert(move_is_ok(move));

#ifdef MOVE_STACK_REJECTIONS
      if(move_stack_rejections_probe(move,pos,ss,alpha)) continue;
#endif      

      givesCheck = pos.move_gives_check(move, ci);

      // Futility pruning
      if (   !PvNode
          && !inCheck
          && !givesCheck
          &&  move != ttMove
#ifndef GPSFISH
          &&  enoughMaterial
          && !move_is_promotion(move)
          && !pos.move_is_passed_pawn_push(move)
#endif
         )
      {
#ifdef GPSFISH
          futilityValue =  futilityBase
                         + piece_value_endgame(pos.piece_on(move_to(move)))
                         + (move_is_promotion(move) ? promote_value_of_piece_on(pos.piece_on(move_from(move))) : VALUE_ZERO);
#else
          futilityValue =  futilityBase
                         + piece_value_endgame(pos.piece_on(move_to(move)))
                         + (move_is_ep(move) ? PawnValueEndgame : VALUE_ZERO);
#endif

          if (futilityValue < alpha)
          {
              if (futilityValue > bestValue)
                  bestValue = futilityValue;
              continue;
          }

          // Prune moves with negative or equal SEE
          if (   futilityBase < beta
              && depth < DEPTH_ZERO
              && pos.see(move) <= 0)
              continue;
      }

      // Detect non-capture evasions that are candidate to be pruned
      evasionPrunable =   !PvNode
                       && inCheck
                       && bestValue > VALUE_MATED_IN_PLY_MAX
                       && !pos.move_is_capture(move)
#ifndef GPSFISH
                       && !pos.can_castle(pos.side_to_move())
#endif
                       ;

      // Don't search moves with negative SEE values
      if (   !PvNode
          && (!inCheck || evasionPrunable)
          &&  move != ttMove
#ifndef GPSFISH
          && !move_is_promotion(move)
#endif
          &&  pos.see_sign(move) < 0)
          continue;

      // Don't search useless checks
      if (   !PvNode
          && !inCheck
          &&  givesCheck
          &&  move != ttMove
          && !pos.move_is_capture_or_promotion(move)
          &&  ss->eval + PawnValueMidgame / 4 < beta
          && !check_is_dangerous(pos, move, futilityBase, beta, &bestValue))
      {
          if (ss->eval + PawnValueMidgame / 4 > bestValue)
              bestValue = ss->eval + PawnValueMidgame / 4;

          continue;
      }

      // Check for legality only before to do the move
      if (!pos.pl_move_is_legal(move, ci.pinned))
          continue;

      // Update current move
      ss->currentMove = move;

      // Make and search the move
#ifdef GPSFISH
      pos.do_undo_move(move,st,
              [&](osl::Square){
              assert(pos.is_ok());
              *(pos.eval+1)= *(pos.eval);
              pos.eval++;
              pos.eval->update(pos.osl_state,move);
              assert(pos.eval_is_ok());
#else
      pos.do_move(move, st, ci, givesCheck);
<<<<<<< HEAD
#endif
      value = -qsearch<NT>(pos, ss+1, -beta, -alpha, depth-ONE_PLY);
#ifdef GPSFISH
              --pos.eval;
              }
              );
#else
=======

      if (pos.is_draw<true>() || ss->ply+1 > PLY_MAX)
          value = VALUE_DRAW;
      else
          value = -qsearch<NT>(pos, ss+1, -beta, -alpha, depth-ONE_PLY);

>>>>>>> 4ad6a349
      pos.undo_move(move);
#endif

      assert(value > -VALUE_INFINITE && value < VALUE_INFINITE);

      // New best move?
      if (value > bestValue)
      {
          bestValue = value;
          if (value > alpha)
          {
              alpha = value;
              ss->bestMove = move;
          }
       }
    }

#ifdef GPSFISH_CHECKMATE3_QUIESCE
    if (bestValue < beta && depth >= DEPTH_QS_CHECKS
            && (!(ss-1)->currentMove.isNormal()
                || (ss-1)->currentMove.ptype() == osl::KING)) {
        osl::checkmate::King8Info king8=pos.osl_state.king8Info(alt(pos.side_to_move()));
        assert(king8.uint64Value() == osl::checkmate::King8Info::make(pos.side_to_move(), pos.osl_state).uint64Value());
        bool in_danger = king8.dropCandidate() | king8.moveCandidate2();
        if (in_danger) {
            osl::checkmate::FixedDepthSearcher solver(pos.osl_state);
            if (solver.hasCheckmateMoveOfTurn(2,(ss)->bestMove).isCheckmateSuccess()) {
                return value_mate_in(ss->ply+2);;
            }
        }
    }
#endif

    // All legal moves have been searched. A special case: If we're in check
    // and no legal moves were found, it is checkmate.
    if (inCheck && bestValue == -VALUE_INFINITE)
#ifdef GPSFISH
        return (move_is_pawn_drop((ss-1)->currentMove) ? value_mate_in(ss->ply) : value_mated_in(ss->ply));
#else
        return value_mated_in(ss->ply);
#endif

    // Update transposition table
    ValueType vt = (bestValue <= oldAlpha ? VALUE_TYPE_UPPER : bestValue >= beta ? VALUE_TYPE_LOWER : VALUE_TYPE_EXACT);
    TT.store(pos.get_key(), value_to_tt(bestValue, ss->ply), vt, ttDepth, ss->bestMove, ss->eval, evalMargin);

    assert(bestValue > -VALUE_INFINITE && bestValue < VALUE_INFINITE);

    return bestValue;
  }


  // check_is_dangerous() tests if a checking move can be pruned in qsearch().
  // bestValue is updated only when returning false because in that case move
  // will be pruned.

  bool check_is_dangerous(Position &pos, Move move, Value futilityBase, Value beta, Value *bestValue)
  {
#ifdef GPSFISH
    return false;
#else
    Bitboard b, occ, oldAtt, newAtt, kingAtt;
    Square from, to, ksq, victimSq;
    Piece pc;
    Color them;
    Value futilityValue, bv = *bestValue;

    from = move_from(move);
    to = move_to(move);
    them = opposite_color(pos.side_to_move());
    ksq = pos.king_square(them);
    kingAtt = pos.attacks_from<KING>(ksq);
    pc = pos.piece_on(from);

    occ = pos.occupied_squares() & ~(1ULL << from) & ~(1ULL << ksq);
    oldAtt = pos.attacks_from(pc, from, occ);
    newAtt = pos.attacks_from(pc,   to, occ);

    // Rule 1. Checks which give opponent's king at most one escape square are dangerous
    b = kingAtt & ~pos.pieces(them) & ~newAtt & ~(1ULL << to);

    if (!(b && (b & (b - 1))))
        return true;

    // Rule 2. Queen contact check is very dangerous
    if (   piece_type(pc) == QUEEN
        && bit_is_set(kingAtt, to))
        return true;

    // Rule 3. Creating new double threats with checks
    b = pos.pieces(them) & newAtt & ~oldAtt & ~(1ULL << ksq);

    while (b)
    {
        victimSq = pop_1st_bit(&b);
        futilityValue = futilityBase + piece_value_endgame(pos.piece_on(victimSq));

        // Note that here we generate illegal "double move"!
        if (   futilityValue >= beta
            && pos.see_sign(make_move(from, victimSq)) >= 0)
            return true;

        if (futilityValue > bv)
            bv = futilityValue;
    }

    // Update bestValue only if check is not dangerous (because we will prune the move)
    *bestValue = bv;
    return false;
#endif
  }


  // connected_moves() tests whether two moves are 'connected' in the sense
  // that the first move somehow made the second move possible (for instance
  // if the moving piece is the same in both moves). The first move is assumed
  // to be the move that was made to reach the current position, while the
  // second move is assumed to be a move from the current position.

  bool connected_moves(const Position& pos, Move m1, Move m2) {

    Square f1, t1, f2, t2;
    Piece p1; //, p2;
    Square ksq;

#ifdef GPSFISH
    assert(m1 != MOVE_NONE && move_is_ok(m1));
    assert(m2 != MOVE_NONE && move_is_ok(m2));
#else
    assert(m1 && move_is_ok(m1));
    assert(m2 && move_is_ok(m2));
#endif

    // Case 1: The moving piece is the same in both moves
    f2 = move_from(m2);
    t1 = move_to(m1);
    if (f2 == t1)
        return true;

    // Case 2: The destination square for m2 was vacated by m1
    t2 = move_to(m2);
    f1 = move_from(m1);
    if (t2 == f1)
        return true;

    // Case 3: Moving through the vacated square
#ifdef GPSFISH
    if(!f2.isPieceStand() && !f1.isPieceStand() &&
       Board_Table.getShortOffset(Offset32(f2,t2)) ==
       Board_Table.getShortOffset(Offset32(f2,f1)) &&
       abs((f2-t2).intValue())>abs((f2-f1).intValue())) return true;
#else
    p2 = pos.piece_on(f2);
    if (   piece_is_slider(p2)
        && bit_is_set(squares_between(f2, t2), f1))
      return true;
#endif

    // Case 4: The destination square for m2 is defended by the moving piece in m1
    p1 = pos.piece_on(t1);
#ifdef GPSFISH
    osl::Piece pc=pos.osl_state.pieceAt(t1);
    if(pos.osl_state.hasEffectByPiece(pc,t2)) return true;
#else
    if (bit_is_set(pos.attacks_from(p1, t1), t2))
        return true;
#endif

    // Case 5: Discovered check, checking piece is the piece moved in m1
#ifdef GPSFISH
    pc=pos.osl_state.pieceAt(t2);
    if(pc.isPiece() && pos.osl_state.hasEffectByPiece(pc,f2) &&
       Ptype_Table.getEffect(p1,t1,pos.king_square(pos.side_to_move())).hasBlockableEffect() &&
       Board_Table.isBetweenSafe(f2,t1,pos.king_square(pos.side_to_move())) &&
       !Board_Table.isBetweenSafe(t2,t1,pos.king_square(pos.side_to_move())) &&
       pos.osl_state.pinOrOpen(pos.side_to_move()).test(pos.osl_state.pieceAt(t1).number()))
        return true;
#else
    ksq = pos.king_square(pos.side_to_move());
    if (    piece_is_slider(p1)
        &&  bit_is_set(squares_between(t1, ksq), f2))
    {
        Bitboard occ = pos.occupied_squares();
        clear_bit(&occ, f2);
        if (bit_is_set(pos.attacks_from(p1, t1, occ), ksq))
            return true;
    }
#endif
    return false;
  }


  // value_to_tt() adjusts a mate score from "plies to mate from the root" to
  // "plies to mate from the current ply".  Non-mate scores are unchanged.
  // The function is called before storing a value to the transposition table.

  Value value_to_tt(Value v, int ply) {

    if (v >= VALUE_MATE_IN_PLY_MAX)
      return v + ply;

    if (v <= VALUE_MATED_IN_PLY_MAX)
      return v - ply;

    return v;
  }


  // value_from_tt() is the inverse of value_to_tt(): It adjusts a mate score from
  // the transposition table to a mate score corrected for the current ply.

  Value value_from_tt(Value v, int ply) {

    if (v >= VALUE_MATE_IN_PLY_MAX)
      return v - ply;

    if (v <= VALUE_MATED_IN_PLY_MAX)
      return v + ply;

    return v;
  }


  // connected_threat() tests whether it is safe to forward prune a move or if
  // is somehow connected to the threat move returned by null search.

  bool connected_threat(const Position& pos, Move m, Move threat) {

    assert(move_is_ok(m));
#ifdef GPSFISH
    assert(threat!=MOVE_NONE && move_is_ok(threat));
#else
    assert(threat && move_is_ok(threat));
#endif
    assert(!pos.move_is_capture_or_promotion(m));
#ifndef GPSFISH
    assert(!pos.move_is_passed_pawn_push(m));
#endif

    Square mfrom, mto, tfrom, tto;

    mfrom = move_from(m);
    mto = move_to(m);
    tfrom = move_from(threat);
    tto = move_to(threat);

    // Case 1: Don't prune moves which move the threatened piece
    if (mfrom == tto)
        return true;

    // Case 2: If the threatened piece has value less than or equal to the
    // value of the threatening piece, don't prune moves which defend it.
    if (   pos.move_is_capture(threat)
        && (   piece_value_midgame(pos.piece_on(tfrom)) >= piece_value_midgame(pos.piece_on(tto))
#ifdef GPSFISH
            || piece_type(pos.piece_on(tfrom)) == osl::KING)
        && pos.osl_state.hasEffectIf(m.ptypeO(), m.to(), tto))
#else
            || piece_type(pos.piece_on(tfrom)) == KING)
        && pos.move_attacks_square(m, tto))
#endif
        return true;

    // Case 3: If the moving piece in the threatened move is a slider, don't
    // prune safe moves which block its ray.
#ifdef GPSFISH
    if (   !tfrom.isPieceStand()
        && Board_Table.isBetweenSafe(mto,tfrom,tto)
        && pos.see_sign(m) >= 0)
        return true;
#else
    if (   piece_is_slider(pos.piece_on(tfrom))
        && bit_is_set(squares_between(tfrom, tto), mto)
        && pos.see_sign(m) >= 0)
        return true;
#endif

    return false;
  }


  // ok_to_use_TT() returns true if a transposition table score
  // can be used at a given point in search.

  bool ok_to_use_TT(const TTEntry* tte, Depth depth, Value beta, int ply) {

    Value v = value_from_tt(tte->value(), ply);

    return   (   tte->depth() >= depth
              || v >= Max(VALUE_MATE_IN_PLY_MAX, beta)
              || v < Min(VALUE_MATED_IN_PLY_MAX, beta))

          && (   ((tte->type() & VALUE_TYPE_LOWER) && v >= beta)
              || ((tte->type() & VALUE_TYPE_UPPER) && v < beta));
  }


  // refine_eval() returns the transposition table score if
  // possible otherwise falls back on static position evaluation.

  Value refine_eval(const TTEntry* tte, Value defaultEval, int ply) {

      assert(tte);

      Value v = value_from_tt(tte->value(), ply);

      if (   ((tte->type() & VALUE_TYPE_LOWER) && v >= defaultEval)
          || ((tte->type() & VALUE_TYPE_UPPER) && v < defaultEval))
          return v;

      return defaultEval;
  }


  // update_history() registers a good move that produced a beta-cutoff
  // in history and marks as failures all the other moves of that ply.

  void update_history(const Position& pos, Move move, Depth depth,
                      Move movesSearched[], int moveCount) {
    Move m;
    Value bonus = Value(int(depth) * int(depth));

#ifdef GPSFISH
    H.update(move.ptypeO(), move_to(move), bonus);
#else
    H.update(pos.piece_on(move_from(move)), move_to(move), bonus);
#endif

    for (int i = 0; i < moveCount - 1; i++)
    {
        m = movesSearched[i];

        assert(m != move);

#ifdef GPSFISH
        H.update(m.ptypeO(), move_to(m), -bonus);
#else
        H.update(pos.piece_on(move_from(m)), move_to(m), -bonus);
#endif
    }
  }


  // update_gains() updates the gains table of a non-capture move given
  // the static position evaluation before and after the move.

  void update_gains(const Position& pos, Move m, Value before, Value after) {

#ifdef GPSFISH
    if (   !m.isPass()
#else
    if (   m != MOVE_NULL
#endif
        && before != VALUE_NONE
        && after != VALUE_NONE
        && pos.captured_piece_type() == PIECE_TYPE_NONE
        && !move_is_special(m))
#ifdef GPSFISH
        H.update_gain(m.ptypeO(), move_to(m), -(before + after));
#else
        H.update_gain(pos.piece_on(move_to(m)), move_to(m), -(before + after));
#endif
  }


  // current_search_time() returns the number of milliseconds which have passed
  // since the beginning of the current search.

  int current_search_time(int set) {

    static int searchStartTime;

    if (set)
        searchStartTime = set;

    return get_system_time() - searchStartTime;
  }


  // score_to_uci() converts a value to a string suitable for use with the UCI
  // protocol specifications:
  //
  // cp <x>     The score from the engine's point of view in centipawns.
  // mate <y>   Mate in y moves, not plies. If the engine is getting mated
  //            use negative values for y.

  std::string score_to_uci(Value v, Value alpha, Value beta) {

    std::stringstream s;

#ifdef GPSFISH
    if (abs(v) < VALUE_MATE - PLY_MAX * ONE_PLY)
        s << " score cp " << int(v) * 100 / 200;
    else
        s << " score mate " << int(v);
#else
    if (abs(v) < VALUE_MATE - PLY_MAX * ONE_PLY)
        s << " score cp " << int(v) * 100 / int(PawnValueMidgame); // Scale to centipawns
    else
        s << " score mate " << (v > 0 ? VALUE_MATE - v + 1 : -VALUE_MATE - v) / 2;

    s << (v >= beta ? " lowerbound" : v <= alpha ? " upperbound" : "");
#endif

    return s.str();
  }


  // speed_to_uci() returns a string with time stats of current search suitable
  // to be sent to UCI gui.

  std::string speed_to_uci(int64_t nodes) {

    std::stringstream s;
    int t = current_search_time();

    s << " nodes " << nodes
      << " nps " << (t > 0 ? int(nodes * 1000 / t) : 0)
#ifdef GPSFISH
      << " time "  << (t > 0 ? t : 1);
#else
      << " time "  << t;
#endif

    return s.str();
  }

  // pv_to_uci() returns a string with information on the current PV line
  // formatted according to UCI specification.

  std::string pv_to_uci(Move pv[], int pvNum) {

    std::stringstream s;

#ifdef GPSFISH
    s << " pv ";
#else
    s << " multipv " << pvNum << " pv ";
#endif

    for ( ; *pv != MOVE_NONE; pv++)
#ifdef GPSFISH
        s << move_to_uci(*pv,false) << " ";
#else
        s << *pv << " ";
#endif

    return s.str();
  }

  // depth_to_uci() returns a string with information on the current depth and
  // seldepth formatted according to UCI specification.

  std::string depth_to_uci(Depth depth) {

    std::stringstream s;

    // Retrieve max searched depth among threads
    int selDepth = 0;
    for (int i = 0; i < Threads.size(); i++)
        if (Threads[i].maxPly > selDepth)
            selDepth = Threads[i].maxPly;

     s << " depth " << depth / ONE_PLY << " seldepth " << selDepth;

    return s.str();
  }


  // poll() performs two different functions: It polls for user input, and it
  // looks at the time consumed so far and decides if it's time to abort the
  // search.

  void poll(const Position& pos) {

    static int lastInfoTime;
    int t = current_search_time();

    //  Poll for input
    if (input_available())
    {
        // We are line oriented, don't read single chars
        std::string command;

        if (!std::getline(std::cin, command) || command == "quit")
        {
            // Quit the program as soon as possible
            Limits.ponder = false;
            QuitRequest = StopRequest = true;
            return;
        }
#ifdef GPSFISH
        else if (command.size() >= 5 && string(command,0,5) == "echo "){
            cout << string(command,5) << endl;
        }
        else if (command == "stop" || command.find("gameover")==0)
#else
        else if (command == "stop")
#endif
        {
            // Stop calculating as soon as possible, but still send the "bestmove"
            // and possibly the "ponder" token when finishing the search.
            Limits.ponder = false;
            StopRequest = true;
        }
        else if (command == "ponderhit")
        {
            // The opponent has played the expected move. GUI sends "ponderhit" if
            // we were told to ponder on the same move the opponent has played. We
            // should continue searching but switching from pondering to normal search.
            Limits.ponder = false;

            if (StopOnPonderhit)
                StopRequest = true;
        }
    }

    // Print search information
    if (t < 1000)
        lastInfoTime = 0;

    else if (lastInfoTime > t)
        // HACK: Must be a new search where we searched less than
        // NodesBetweenPolls nodes during the first second of search.
        lastInfoTime = 0;

    else if (t - lastInfoTime >= 1000)
    {
        lastInfoTime = t;

        dbg_print_mean();
        dbg_print_hit_rate();

        // Send info on searched nodes as soon as we return to root
        SendSearchedNodes = true;
    }

    // Should we stop the search?
    if (Limits.ponder)
        return;

    bool stillAtFirstMove =    FirstRootMove
                           && !AspirationFailLow
                           &&  t > TimeMgr.available_time();

    bool noMoreTime =   t > TimeMgr.maximum_time()
                     || stillAtFirstMove;

    if (   (Limits.useTimeManagement() && noMoreTime)
        || (Limits.maxTime && t >= Limits.maxTime)
        || (Limits.maxNodes && pos.nodes_searched() >= Limits.maxNodes)) // FIXME
        StopRequest = true;
  }


  // wait_for_stop_or_ponderhit() is called when the maximum depth is reached
  // while the program is pondering. The point is to work around a wrinkle in
  // the UCI protocol: When pondering, the engine is not allowed to give a
  // "bestmove" before the GUI sends it a "stop" or "ponderhit" command.
  // We simply wait here until one of these commands is sent, and return,
  // after which the bestmove and pondermove will be printed.

  void wait_for_stop_or_ponderhit() {

    std::string command;

    // Wait for a command from stdin
    while (   std::getline(std::cin, command)
	      && command.find("gameover") != 0
	      && command != "ponderhit" && command != "stop" && command != "quit")
#ifdef GPSFISH
    {
        if (command.size() >= 5 && string(command,0,5) == "echo ")
            cout << string(command,5) << endl;
    }
#else
    {};
#endif

    if (command != "ponderhit" && command != "stop" && command.find("gameover")!=0)
        QuitRequest = true; // Must be "quit" or getline() returned false
  }


  // When playing with strength handicap choose best move among the MultiPV set
  // using a statistical rule dependent on SkillLevel. Idea by Heinz van Saanen.
  void do_skill_level(Move* best, Move* ponder) {

    assert(MultiPV > 1);

    static RKISS rk;

    // Rml list is already sorted by pv_score in descending order
    int s;
    int max_s = -VALUE_INFINITE;
    int size = Min(MultiPV, (int)Rml.size());
    int max = Rml[0].pv_score;
    int var = Min(max - Rml[size - 1].pv_score, PawnValueMidgame);
    int wk = 120 - 2 * SkillLevel;

    // PRNG sequence should be non deterministic
    for (int i = abs(get_system_time() % 50); i > 0; i--)
        rk.rand<unsigned>();

    // Choose best move. For each move's score we add two terms both dependent
    // on wk, one deterministic and bigger for weaker moves, and one random,
    // then we choose the move with the resulting highest score.
    for (int i = 0; i < size; i++)
    {
        s = Rml[i].pv_score;

        // Don't allow crazy blunders even at very low skills
        if (i > 0 && Rml[i-1].pv_score > s + EasyMoveMargin)
            break;

        // This is our magical formula
        s += ((max - s) * wk + var * (rk.rand<unsigned>() % wk)) / 128;

        if (s > max_s)
        {
            max_s = s;
            *best = Rml[i].pv[0];
            *ponder = Rml[i].pv[1];
        }
    }
  }


  /// RootMove and RootMoveList method's definitions

  RootMove::RootMove() {

    nodes = 0;
    pv_score = non_pv_score = -VALUE_INFINITE;
    pv[0] = MOVE_NONE;
  }

  RootMove& RootMove::operator=(const RootMove& rm) {

    const Move* src = rm.pv;
    Move* dst = pv;

    // Avoid a costly full rm.pv[] copy
    do *dst++ = *src; while (*src++ != MOVE_NONE);

    nodes = rm.nodes;
    pv_score = rm.pv_score;
    non_pv_score = rm.non_pv_score;
    return *this;
  }

  void RootMoveList::init(Position& pos, Move searchMoves[]) {

    Move* sm;
    bestMoveChanges = 0;
    clear();

    // Generate all legal moves and add them to RootMoveList
    for (MoveList<MV_LEGAL> ml(pos); !ml.end(); ++ml)
    {
        // If we have a searchMoves[] list then verify the move
        // is in the list before to add it.
#ifdef GPSFISH
        for (sm = searchMoves; *sm!=MOVE_NONE && *sm != ml.move(); sm++) {}
#else
        for (sm = searchMoves; *sm && *sm != ml.move(); sm++) {}
#endif

        if (sm != searchMoves && *sm != ml.move())
            continue;

        RootMove rm;
        rm.pv[0] = ml.move();
        rm.pv[1] = MOVE_NONE;
        rm.pv_score = -VALUE_INFINITE;
        push_back(rm);
    }
  }

#ifdef GPSFISH
  void RootMove::extract_pv_from_tt_rec(Position& pos,int ply) {
    TTEntry* tte;
#ifdef GPSFISH
    int dummy=0;
#endif
    if (   (tte = TT.probe(pos.get_key())) != NULL
           && tte->move(pos) != MOVE_NONE
           && pos.move_is_pl(tte->move(pos))
           && ply < PLY_MAX
#ifdef GPSFISH
           && (!pos.is_draw(dummy) || ply < 2))
#else
           && (!pos.is_draw() || ply < 2))
#endif
    {
        pv[ply] = tte->move(pos);
        StateInfo st;
        pos.do_undo_move(pv[ply],st,
                [&](osl::Square){
                assert(pos.is_ok());
                extract_pv_from_tt_rec(pos,ply+1);
                }
                );
    }
    else
      pv[ply] = MOVE_NONE;
  }
#endif
  // extract_pv_from_tt() builds a PV by adding moves from the transposition table.
  // We consider also failing high nodes and not only VALUE_TYPE_EXACT nodes. This
  // allow to always have a ponder move even when we fail high at root and also a
  // long PV to print that is important for position analysis.

  void RootMove::extract_pv_from_tt(Position& pos) {

#ifndef GPSFISH
    StateInfo state[PLY_MAX_PLUS_2], *st = state;
    TTEntry* tte;
    int ply = 1;
#endif

    assert(pv[0] != MOVE_NONE && pos.move_is_pl(pv[0]));

#ifdef GPSFISH
    StateInfo st;
    pos.do_undo_move(pv[0],st,
		     [&](osl::Square){
         assert(pos.is_ok());
         extract_pv_from_tt_rec(pos,1);
         }
         );
#else
    pos.do_move(pv[0], *st++);

#ifdef GPSFISH
    int dummy=0;
#endif

    while (   (tte = TT.probe(pos.get_key())) != NULL
           && tte->move() != MOVE_NONE
           && pos.move_is_pl(tte->move())
           && pos.pl_move_is_legal(tte->move(), pos.pinned_pieces())
           && ply < PLY_MAX
#ifdef GPSFISH
           && (!pos.is_draw(dummy) || ply < 2))
#else
           && (!pos.is_draw<false>() || ply < 2))
#endif
    {
        pv[ply] = tte->move();
        pos.do_move(pv[ply++], *st++);
    }
    pv[ply] = MOVE_NONE;

    do pos.undo_move(pv[--ply]); while (ply);
#endif
  }

#ifdef GPSFISH
  void RootMove::insert_pv_in_tt_rec(Position& pos,int ply) {
    TTEntry* tte;
    Key k;
    Value v, m = VALUE_NONE;
    k = pos.get_key();
    tte = TT.probe(k);

    // Don't overwrite existing correct entries
    if (!tte || tte->move(pos) != pv[ply])
    {
      v = (pos.in_check() ? VALUE_NONE : evaluate(pos, m));
      TT.store(k, VALUE_NONE, VALUE_TYPE_NONE, DEPTH_NONE, pv[ply], v, m);
    }
    if(pv[ply+1]!=MOVE_NONE){
        StateInfo st;
        pos.do_undo_move(pv[ply],st,
		       [&](osl::Square){
           assert(pos.is_ok());
           *(pos.eval+1)= *(pos.eval);
           pos.eval++;
           pos.eval->update(pos.osl_state,pv[ply]);
           insert_pv_in_tt_rec(pos,ply+1);
           --pos.eval;
           }
           );
    }
  }
#endif
  // insert_pv_in_tt() is called at the end of a search iteration, and inserts
  // the PV back into the TT. This makes sure the old PV moves are searched
  // first, even if the old TT entries have been overwritten.

  void RootMove::insert_pv_in_tt(Position& pos) {

#ifndef GPSFISH
    StateInfo state[PLY_MAX_PLUS_2], *st = state;
    TTEntry* tte;
    Key k;
    Value v, m = VALUE_NONE;
    int ply = 0;
#endif

    assert(pv[0] != MOVE_NONE && pos.move_is_pl(pv[0]));

#ifdef GPSFISH
    insert_pv_in_tt_rec(pos,0);
#else
    do {
        k = pos.get_key();
        tte = TT.probe(k);

        // Don't overwrite existing correct entries
        if (!tte || tte->move() != pv[ply])
        {
            v = (pos.in_check() ? VALUE_NONE : evaluate(pos, m));
            TT.store(k, VALUE_NONE, VALUE_TYPE_NONE, DEPTH_NONE, pv[ply], v, m);
        }
        pos.do_move(pv[ply], *st++);

    } while (pv[++ply] != MOVE_NONE);

    do pos.undo_move(pv[--ply]); while (ply);
#endif
  }

  // Specializations for MovePickerExt in case of Root node
  MovePickerExt<Root>::MovePickerExt(const Position& p, Move ttm, Depth d,
                                     const History& h, SearchStack* ss, Value b)
                     : MovePicker(p, ttm, d, h, ss, b), cur(-1) {
    Move move;
    Value score = VALUE_ZERO;

    // Score root moves using standard ordering used in main search, the moves
    // are scored according to the order in which they are returned by MovePicker.
    // This is the second order score that is used to compare the moves when
    // the first orders pv_score of both moves are equal.
    while ((move = MovePicker::get_next_move()) != MOVE_NONE)
        for (RootMoveList::iterator rm = Rml.begin(); rm != Rml.end(); ++rm)
            if (rm->pv[0] == move)
            {
                rm->non_pv_score = score--;
                break;
            }

    sort<RootMove>(Rml.begin(), Rml.end());
  }

} // namespace


// ThreadsManager::idle_loop() is where the threads are parked when they have no work
// to do. The parameter 'sp', if non-NULL, is a pointer to an active SplitPoint
// object for which the current thread is the master.

void ThreadsManager::idle_loop(int threadID, SplitPoint* sp) {

  assert(threadID >= 0 && threadID < MAX_THREADS);

  int i;
  bool allFinished;

  while (true)
  {
      // Slave threads can exit as soon as AllThreadsShouldExit raises,
      // master should exit as last one.
      if (allThreadsShouldExit)
      {
          assert(!sp);
          threads[threadID].state = Thread::TERMINATED;
          return;
      }

      // If we are not thinking, wait for a condition to be signaled
      // instead of wasting CPU time polling for work.
      while (   threadID >= activeThreads
             || threads[threadID].state == Thread::INITIALIZING
             || (useSleepingThreads && threads[threadID].state == Thread::AVAILABLE))
      {
          assert(!sp || useSleepingThreads);
          assert(threadID != 0 || useSleepingThreads);

          if (threads[threadID].state == Thread::INITIALIZING)
              threads[threadID].state = Thread::AVAILABLE;

          // Grab the lock to avoid races with Thread::wake_up()
          lock_grab(&threads[threadID].sleepLock);

          // If we are master and all slaves have finished do not go to sleep
          for (i = 0; sp && i < activeThreads && !sp->is_slave[i]; i++) {}
          allFinished = (i == activeThreads);

          if (allFinished || allThreadsShouldExit)
          {
              lock_release(&threads[threadID].sleepLock);
              break;
          }

          // Do sleep here after retesting sleep conditions
          if (threadID >= activeThreads || threads[threadID].state == Thread::AVAILABLE)
              cond_wait(&threads[threadID].sleepCond, &threads[threadID].sleepLock);

          lock_release(&threads[threadID].sleepLock);
      }

      // If this thread has been assigned work, launch a search
      if (threads[threadID].state == Thread::WORKISWAITING)
      {
          assert(!allThreadsShouldExit);

          threads[threadID].state = Thread::SEARCHING;

          // Copy split point position and search stack and call search()
          // with SplitPoint template parameter set to true.
#ifdef MOVE_STACK_REJECTIONS
          SearchStack ss_base[PLY_MAX_PLUS_2];
	  SplitPoint* tsp = threads[threadID].splitPoint;
          Position pos(*tsp->pos, threadID);
	  int ply=tsp->ss->ply;
	  assert(0< ply && ply+3<PLY_MAX_PLUS_2);
	  for(int i=0;i<ply-1;i++)
	    ss_base[i].currentMove=(tsp->ss-ply+i)->currentMove;
	  SearchStack *ss= &ss_base[ply-1];
          memcpy(ss, tsp->ss - 1, 4 * sizeof(SearchStack));
          (ss+1)->sp = tsp;
#else
          SearchStack ss[PLY_MAX_PLUS_2];
          SplitPoint* tsp = threads[threadID].splitPoint;
          Position pos(*tsp->pos, threadID);

          memcpy(ss, tsp->ss - 1, 4 * sizeof(SearchStack));
          (ss+1)->sp = tsp;
#endif
	  uint64_t es_base[(PLY_MAX_PLUS_2*sizeof(eval_t)+sizeof(uint64_t)-1)/sizeof(uint64_t)];
	  eval_t *es=(eval_t *)&es_base[0];
	  assert(tsp->pos->eval);
	  es[0]= *(tsp->pos->eval);
	  pos.eval= &es[0];

          if (tsp->pvNode)
              search<SplitPointPV>(pos, ss+1, tsp->alpha, tsp->beta, tsp->depth);
          else
              search<SplitPointNonPV>(pos, ss+1, tsp->alpha, tsp->beta, tsp->depth);

          assert(threads[threadID].state == Thread::SEARCHING);

          threads[threadID].state = Thread::AVAILABLE;

          // Wake up master thread so to allow it to return from the idle loop in
          // case we are the last slave of the split point.
          if (   useSleepingThreads
              && threadID != tsp->master
              && threads[tsp->master].state == Thread::AVAILABLE)
              threads[tsp->master].wake_up();
      }

      // If this thread is the master of a split point and all slaves have
      // finished their work at this split point, return from the idle loop.
      for (i = 0; sp && i < activeThreads && !sp->is_slave[i]; i++) {}
      allFinished = (i == activeThreads);

      if (allFinished)
      {
          // Because sp->slaves[] is reset under lock protection,
          // be sure sp->lock has been released before to return.
          lock_grab(&(sp->lock));
          lock_release(&(sp->lock));

          // In helpful master concept a master can help only a sub-tree, and
          // because here is all finished is not possible master is booked.
          assert(threads[threadID].state == Thread::AVAILABLE);

          threads[threadID].state = Thread::SEARCHING;
          return;
      }
  }
}

#ifdef GPSFISHONE
void do_checkmate(Position& pos, int mateTime){
  cout << "checkmate notimplemented";
  return;
}
#else
void do_checkmate(Position& pos, int mateTime){
  QuitRequest=false;
  osl::state::NumEffectState state(pos.osl_state);
#if (! defined ALLOW_KING_ABSENCE)
  if (state.kingSquare(state.turn()).isPieceStand()) {
    cout << "checkmate notimplemented";
    return;
  }
#endif
  osl::checkmate::DfpnTable table(state.turn());
  const osl::PathEncoding path(state.turn());
  osl::Move checkmate_move;
  osl::stl::vector<osl::Move> pv;
  osl::checkmate::ProofDisproof result;
  osl::checkmate::Dfpn dfpn;
  dfpn.setTable(&table);
  double seconds=(double)mateTime/1000.0;
  osl::misc::MilliSeconds start = osl::misc::MilliSeconds::now();
  size_t step = 100000, total = 0;
  double scale = 1.0; 
  for (size_t limit = step; true; limit = static_cast<size_t>(step*scale)) {
    result = dfpn.
      hasCheckmateMove(state, osl::hash::HashKey(state), path, limit, checkmate_move, Move(), &pv);
    double elapsed = start.elapsedSeconds();
    double memory = osl::OslConfig::memoryUseRatio();
    uint64_t node_count = dfpn.nodeCount();
    cout << "info time " << static_cast<int>(elapsed*1000)
       << " nodes " << total+node_count << " nps " << static_cast<int>(node_count/elapsed)
       << " hashfull " << static_cast<int>(memory*1000) << "\n";
    poll(pos);
    if (result.isFinal() || elapsed >= seconds || memory > 0.9 || QuitRequest || StopRequest)
      break;
    total += limit;
    // estimate: total * std::min(seconds/elapsed, 1.0/memory)
    // next: (estimate - total) / 2 + total
    scale = (total * std::min(seconds/elapsed, 1.0/memory) - total) / 2.0 / step;
    scale = std::max(std::min(16.0, scale), 0.1);
  }
  if (! result.isFinal()) {
    cout << "checkmate timeout\n";
    return;
  }
  if (! result.isCheckmateSuccess()) {
    cout << "checkmate nomate\n";
    return;
  }
  std::string msg = "checkmate";
  for (size_t i=0; i<pv.size(); ++i)
    msg += " " + move_to_uci(pv[i],false);
  cout << msg << "\n" << std::flush;
}
#endif

void show_tree(Position &pos){
  show_tree_rec(pos);
}<|MERGE_RESOLUTION|>--- conflicted
+++ resolved
@@ -1796,7 +1796,6 @@
     ss->bestMove = ss->currentMove = MOVE_NONE;
     ss->ply = (ss-1)->ply + 1;
 
-<<<<<<< HEAD
 #ifdef GPSFISH
     if(can_capture_king(pos)){
         return value_mate_in(0);
@@ -1825,13 +1824,8 @@
         return value_mated_in(ss->ply+1);
     else if(repeat_check>0) 
         return value_mate_in(ss->ply);
-#else
-    if (pos.is_draw<true>() || ss->ply > PLY_MAX)
-        return VALUE_DRAW;
-#endif
-
-=======
->>>>>>> 4ad6a349
+#endif
+
     // Decide whether or not to include checks, this fixes also the type of
     // TT entry depth that we are going to use. Note that in qsearch we use
     // only two types of depth in TT: DEPTH_QS_CHECKS or DEPTH_QS_NO_CHECKS.
@@ -2001,22 +1995,16 @@
               assert(pos.eval_is_ok());
 #else
       pos.do_move(move, st, ci, givesCheck);
-<<<<<<< HEAD
-#endif
-      value = -qsearch<NT>(pos, ss+1, -beta, -alpha, depth-ONE_PLY);
-#ifdef GPSFISH
-              --pos.eval;
-              }
-              );
-#else
-=======
-
+#endif
       if (pos.is_draw<true>() || ss->ply+1 > PLY_MAX)
           value = VALUE_DRAW;
       else
           value = -qsearch<NT>(pos, ss+1, -beta, -alpha, depth-ONE_PLY);
-
->>>>>>> 4ad6a349
+#ifdef GPSFISH
+              --pos.eval;
+              }
+              );
+#else
       pos.undo_move(move);
 #endif
 
