--- conflicted
+++ resolved
@@ -784,7 +784,6 @@
     // Step 1. Initialize node
     Thread* thisThread = pos.this_thread();
     moveCount = playedMoveCount = 0;
-<<<<<<< HEAD
 
 #ifdef GPSFISH
     int repeat_check = 0;
@@ -794,10 +793,6 @@
     }
 #endif
 
-
-    oldAlpha = alpha;
-=======
->>>>>>> d471c497
     inCheck = pos.in_check();
 
     if (SpNode)
@@ -1474,14 +1469,10 @@
     // harmless because return value is discarded anyhow in the parent nodes.
     // If we are in a singular extension search then return a fail low score.
     // A split node has at least one move, the one tried before to be splitted.
-<<<<<<< HEAD
-    if (!SpNode && !moveCount)
+    if (!moveCount)
 #ifdef GPSFISH
         return excludedMove!=MOVE_NONE ? alpha : (inCheck ? (move_is_pawn_drop((ss-1)->currentMove) ? mate_in(ss->ply) : mated_in(ss->ply) ): VALUE_DRAW);
 #else
-=======
-    if (!moveCount)
->>>>>>> d471c497
         return excludedMove ? alpha : inCheck ? mated_in(ss->ply) : VALUE_DRAW;
 #endif
 
