--- conflicted
+++ resolved
@@ -1275,11 +1275,9 @@
     MovePickerExt<SpNode, Root> mp(pos, ttMove, depth, H, ss, (PvNode ? -VALUE_INFINITE : beta));
 #ifndef GPSFISH
     CheckInfo ci(pos);
-<<<<<<< HEAD
-#endif
-=======
+#endif
     Bitboard pinned = pos.pinned_pieces(pos.side_to_move());
->>>>>>> 4b232f5d
+
     ss->bestMove = MOVE_NONE;
     futilityBase = ss->eval + ss->evalMargin;
     singularExtensionNode =   !Root
@@ -1829,11 +1827,8 @@
     MovePicker mp(pos, ttMove, depth, H);
 #ifndef GPSFISH
     CheckInfo ci(pos);
-<<<<<<< HEAD
-#endif
-=======
+#endif
     Bitboard pinned = pos.pinned_pieces(pos.side_to_move());
->>>>>>> 4b232f5d
 
     // Loop through the moves until no moves remain or a beta cutoff occurs
     while (   alpha < beta
@@ -1841,7 +1836,9 @@
     {
       assert(move_is_ok(move));
 
-<<<<<<< HEAD
+      if (!pos.pl_move_is_legal(move, pinned))
+          continue;
+
 #ifdef MOVE_STACK_REJECTIONS
       if(move_stack_rejections_probe(move,pos,ss,alpha)) continue;
 #endif      
@@ -1849,11 +1846,6 @@
 #ifdef GPSFISH
       givesCheck = pos.move_gives_check(move);
 #else
-=======
-      if (!pos.pl_move_is_legal(move, pinned))
-          continue;
-
->>>>>>> 4b232f5d
       givesCheck = pos.move_gives_check(move, ci);
 #endif
 
