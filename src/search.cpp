/*
  Stockfish, a UCI chess playing engine derived from Glaurung 2.1
  Copyright (C) 2004-2008 Tord Romstad (Glaurung author)
  Copyright (C) 2008-2014 Marco Costalba, Joona Kiiski, Tord Romstad

  Stockfish is free software: you can redistribute it and/or modify
  it under the terms of the GNU General Public License as published by
  the Free Software Foundation, either version 3 of the License, or
  (at your option) any later version.

  Stockfish is distributed in the hope that it will be useful,
  but WITHOUT ANY WARRANTY; without even the implied warranty of
  MERCHANTABILITY or FITNESS FOR A PARTICULAR PURPOSE.  See the
  GNU General Public License for more details.

  You should have received a copy of the GNU General Public License
  along with this program.  If not, see <http://www.gnu.org/licenses/>.
*/

#include <algorithm>
#include <cassert>
#include <cfloat>
#include <cmath>
#include <cstring>
#include <iostream>
#include <sstream>

#include "book.h"
#include "evaluate.h"
#include "movegen.h"
#include "movepick.h"
#include "notation.h"
#include "search.h"
#include "timeman.h"
#include "thread.h"
#include "tt.h"
#include "ucioption.h"

#ifdef GPSFISH
#include "bitops.h"
#include "position.tcc"
#include "osl/bits/boardTable.h"
using osl::Board_Table;
#include "osl/bits/ptypeTable.h"
using osl::Ptype_Table;
#include "osl/bits/offset32.h"
using osl::Offset32;
#include "osl/checkmate/immediateCheckmate.h"
#include "osl/checkmate/immediateCheckmate.tcc"
#include "osl/checkmate/fixedDepthSearcher.h"
#include "osl/checkmate/fixedDepthSearcher.tcc"
//#include "osl/checkmate/dfpn.h"
using osl::checkmate::ImmediateCheckmate;
using std::string;
#include "osl/enterKing.h"
#include "osl/hashKey.h"
#endif
#ifdef MOVE_STACK_REJECTIONS
#include "osl/search/moveStackRejections.h"
#endif

#ifdef GPSFISH
# define GPSFISH_CHECKMATE3
# define GPSFISH_CHECKMATE3_QUIESCE
# define GPSFISH_DFPN
# define GPSFISH_FIX // some commit from sf_4 to sf_dd prevent to find checkmate move
#endif

#ifdef GPSFISH_DFPN
#include <boost/scoped_ptr.hpp>
#include "osl/misc/milliSeconds.h"
#include "osl/checkmate/dfpn.h"
#include "osl/checkmate/dfpnParallel.h"
#endif

namespace Search {

  volatile SignalsType Signals;
  LimitsType Limits;
  std::vector<RootMove> RootMoves;
  Position RootPos;
  Color RootColor;
  Time::point SearchTime;
  StateStackPtr SetupStates;
}

using std::string;
using Eval::evaluate;
using namespace Search;

namespace {

  // Set to true to force running with one thread. Used for debugging
  const bool FakeSplit = false;

  // Different node types, used as template parameter
  enum NodeType { Root, PV, NonPV, SplitPointRoot, SplitPointPV, SplitPointNonPV };

  // Dynamic razoring margin based on depth
  inline Value razor_margin(Depth d) { return Value(512 + 16 * int(d)); }

  // Futility lookup tables (initialized at startup) and their access functions
  int FutilityMoveCounts[2][32]; // [improving][depth]

  inline Value futility_margin(Depth d) {
    return Value(100 * int(d));
  }

  // Reduction lookup tables (initialized at startup) and their access function
  int8_t Reductions[2][2][64][64]; // [pv][improving][depth][moveNumber]

  template <bool PvNode> inline Depth reduction(bool i, Depth d, int mn) {

    return (Depth) Reductions[PvNode][i][std::min(int(d) / ONE_PLY, 63)][std::min(mn, 63)];
  }

  size_t MultiPV, PVIdx;
  TimeManager TimeMgr;
  double BestMoveChanges;
#ifdef GPSFISH
  osl::CArray<Value,COLOR_NB> DrawValue;
#else
  Value DrawValue[COLOR_NB];
#endif
  HistoryStats History;
  GainsStats Gains;
  MovesStats Countermoves, Followupmoves;

  template <NodeType NT>
  Value search(Position& pos, Stack* ss, Value alpha, Value beta, Depth depth, bool cutNode);

  template <NodeType NT, bool InCheck>
  Value qsearch(Position& pos, Stack* ss, Value alpha, Value beta, Depth depth);

  void id_loop(Position& pos);
  Value value_to_tt(Value v, int ply);
  Value value_from_tt(Value v, int ply);
  void update_stats(Position& pos, Stack* ss, Move move, Depth depth, Move* quiets, int quietsCnt);
  string uci_pv(const Position& pos, int depth, Value alpha, Value beta);

  struct Skill {
    Skill(int l) : level(l), best(MOVE_NONE) {}
   ~Skill() {
      if (enabled()) // Swap best PV line with the sub-optimal one
          std::swap(RootMoves[0], *std::find(RootMoves.begin(),
                    RootMoves.end(), best ? best : pick_move()));
    }

    bool enabled() const { return level < 20; }
    bool time_to_pick(int depth) const { return depth == 1 + level; }
    Move pick_move();

    int level;
    Move best;
  };

#ifdef GPSFISH
  void show_tree_rec(Position &pos){
    const TTEntry* tte = TT.probe(pos.key());
    StateInfo st;
    if ( tte != NULL ) {
      std::cerr << "tte->value=" << tte->value() << std::endl;
      std::cerr << "tte->bound=" << tte->bound() << std::endl;
      std::cerr << "tte->depth=" << tte->depth() << std::endl;
      Move m=tte->move(pos);
      int dummy;
      if(m != MOVE_NONE
              && pos.pseudo_legal(m)
              && !pos.is_draw(dummy)) {
          std::cerr << "move=" << m << std::endl;
          pos.do_undo_move(m,st,
                  [&](osl::Square){ show_tree_rec(pos); }
                  );
      }
    }
  }

  inline Value value_draw(Position const& pos) {
    return DrawValue[pos.side_to_move()];
  }

  bool can_capture_king(Position const& pos){
    Color us=pos.side_to_move();
    Color them=~us;
    const osl::Square king = pos.king_square(them);
    return pos.osl_state.hasEffectAt(us, king);
  }

#endif
#ifdef MOVE_STACK_REJECTIONS
  osl::container::MoveStack moveStacks[MAX_THREADS];
  bool move_stack_rejections_probe(osl::Move m, Position const &pos,SearchStack* ss,Value alpha){
    if(DrawValue!=0) return false;
    int i=std::min(7,std::min(ss->ply,pos.pliesFromNull()+1));
    if(i<3) return false;
    osl::state::NumEffectState const& state=pos.osl_state;
    osl::container::MoveStack &moveStack=moveStacks[pos.thread()];
    moveStack.clear();
    while(--i>0) moveStack.push((ss-i)->currentMove);
    osl::Player player=m.player();
    int checkCountOfAltP=pos.continuous_check[osl::alt(player)];
    bool ret=false;
    if(m.player()==osl::BLACK){
      ret=osl::search::MoveStackRejections::probe<osl::BLACK>(state,moveStack,ss->ply,m,alpha,checkCountOfAltP);
    }
    else {
      ret=osl::search::MoveStackRejections::probe<osl::WHITE>(state,moveStack,ss->ply,m,-alpha,checkCountOfAltP);
    }
    return ret;
  }
#endif
} // namespace


/// Search::init() is called during startup to initialize various lookup tables

void Search::init() {

  int d;  // depth (ONE_PLY == 2)
  int hd; // half depth (ONE_PLY == 1)
  int mc; // moveCount

  // Init reductions array
  for (hd = 1; hd < 64; ++hd) for (mc = 1; mc < 64; ++mc)
  {
      double    pvRed = 0.00 + log(double(hd)) * log(double(mc)) / 3.00;
      double nonPVRed = 0.33 + log(double(hd)) * log(double(mc)) / 2.25;
      Reductions[1][1][hd][mc] = (int8_t) (   pvRed >= 1.0 ? floor(   pvRed * int(ONE_PLY)) : 0);
      Reductions[0][1][hd][mc] = (int8_t) (nonPVRed >= 1.0 ? floor(nonPVRed * int(ONE_PLY)) : 0);

      Reductions[1][0][hd][mc] = Reductions[1][1][hd][mc];
      Reductions[0][0][hd][mc] = Reductions[0][1][hd][mc];

      if (Reductions[0][0][hd][mc] > 2 * ONE_PLY)
          Reductions[0][0][hd][mc] += ONE_PLY;

      else if (Reductions[0][0][hd][mc] > 1 * ONE_PLY)
          Reductions[0][0][hd][mc] += ONE_PLY / 2;
  }

  // Init futility move count array
  for (d = 0; d < 32; ++d)
  {
      FutilityMoveCounts[0][d] = int(2.4 + 0.222 * pow(d + 0.00, 1.8));
      FutilityMoveCounts[1][d] = int(3.0 + 0.300 * pow(d + 0.98, 1.8));
  }
}


/// Search::perft() is our utility to verify move generation. All the leaf nodes
/// up to the given depth are generated and counted and the sum returned.

static uint64_t perft(Position& pos, Depth depth) {

  StateInfo st;
  uint64_t cnt = 0;
  CheckInfo ci(pos);
  const bool leaf = depth == 2 * ONE_PLY;

#ifdef GPSFISH
  for (MoveList<LEGAL> it(pos); *it!=MOVE_NONE; ++it)
#else
  for (MoveList<LEGAL> it(pos); *it; ++it)
#endif
  {
#ifdef GPSFISH
      pos.do_undo_move(*it,st,
              [&](osl::Square){
              assert(pos.is_ok());
#else
      pos.do_move(*it, st, ci, pos.gives_check(*it, ci));
#endif
      cnt += leaf ? MoveList<LEGAL>(pos).size() : ::perft(pos, depth - ONE_PLY);
#ifdef GPSFISH
      } );
#else
      pos.undo_move(*it);
#endif
  }
  return cnt;
}

uint64_t Search::perft(Position& pos, Depth depth) {
  return depth > ONE_PLY ? ::perft(pos, depth) : MoveList<LEGAL>(pos).size();
}

/// Search::think() is the external interface to Stockfish's search, and is
/// called by the main thread when the program receives the UCI 'go' command. It
/// searches from RootPos and at the end prints the "bestmove" to output.

void Search::think() {

  static PolyglotBook book; // Defined static to initialize the PRNG only once

  RootColor = RootPos.side_to_move();
  TimeMgr.init(Limits, RootPos.game_ply(), RootColor);

<<<<<<< HEAD
  // Dynamic draw value: try to avoid repetition draws at early midgame
#ifdef GPSFISH
  const Value VALUE_DRAW = value_draw(RootPos); // XXX : need check value
  DrawValue[ RootColor] = VALUE_DRAW; // XXX : should fix black/white
  DrawValue[~RootColor] = -VALUE_DRAW;
#else
  int cf = Options["Contempt Factor"] * PawnValueMg / 100; // From centipawns
=======
  int cf = Options["Contempt Factor"] * PawnValueEg / 100; // From centipawns
>>>>>>> 0d8a4c75
  DrawValue[ RootColor] = VALUE_DRAW - Value(cf);
  DrawValue[~RootColor] = VALUE_DRAW + Value(cf);
#endif

  if (RootMoves.empty())
  {
      RootMoves.push_back(MOVE_NONE);
      sync_cout << "info depth 0 score "
                << score_to_uci(RootPos.checkers() ? -VALUE_MATE : VALUE_DRAW)
                << sync_endl;

      goto finalize;
  }

  if (Options["OwnBook"] && !Limits.infinite && !Limits.mate)
  {
      Move bookMove = book.probe(RootPos, Options["Book File"], Options["Best Book Move"]);

      if (bookMove && std::count(RootMoves.begin(), RootMoves.end(), bookMove))
      {
          std::swap(RootMoves[0], *std::find(RootMoves.begin(), RootMoves.end(), bookMove));
#ifdef GPSFISH
          RootMoves[0].score = (Value)0;
#endif
          goto finalize;
      }
  }

  if (Options["Write Search Log"])
  {
      Log log(Options["Search Log Filename"]);
      log << "\nSearching: "  << RootPos.fen()
          << "\ninfinite: "   << Limits.infinite
          << " ponder: "      << Limits.ponder
          << " time: "        << Limits.time[RootColor]
          << " increment: "   << Limits.inc[RootColor]
          << " moves to go: " << Limits.movestogo
          << "\n" << std::endl;
  }

  // Reset the threads, still sleeping: will wake up at split time
  for (size_t i = 0; i < Threads.size(); ++i)
      Threads[i]->maxPly = 0;

  Threads.sleepWhileIdle = Options["Idle Threads Sleep"];
  Threads.timer->run = true;
  Threads.timer->notify_one(); // Wake up the recurring timer

  id_loop(RootPos); // Let's start searching !

  Threads.timer->run = false; // Stop the timer
  Threads.sleepWhileIdle = true; // Send idle threads to sleep

  if (Options["Write Search Log"])
  {
      Time::point elapsed = Time::now() - SearchTime + 1;

      Log log(Options["Search Log Filename"]);
      log << "Nodes: "          << RootPos.nodes_searched()
          << "\nNodes/second: " << RootPos.nodes_searched() * 1000 / elapsed
          << "\nBest move: "    << move_to_san(RootPos, RootMoves[0].pv[0]);

      StateInfo st;
#ifdef GPSFISH
      if(RootMoves[0].pv[0].isNormal())
          RootPos.do_undo_move(RootMoves[0].pv[0],st,
                  [&](osl::Square){
                  assert(pos.is_ok());
#else
      RootPos.do_move(RootMoves[0].pv[0], st);
#endif
      log << "\nPonder move: " << move_to_san(RootPos, RootMoves[0].pv[1]) << std::endl;
#ifdef GPSFISH
      } );
#else
      RootPos.undo_move(RootMoves[0].pv[0]);
#endif
  }

finalize:

  // When search is stopped this info is not printed
  sync_cout << "info nodes " << RootPos.nodes_searched()
            << " time " << Time::now() - SearchTime + 1 << sync_endl;

  // When we reach the maximum depth, we can arrive here without a raise of
  // Signals.stop. However, if we are pondering or in an infinite search,
  // the UCI protocol states that we shouldn't print the best move before the
  // GUI sends a "stop" or "ponderhit" command. We therefore simply wait here
  // until the GUI sends one of those commands (which also raises Signals.stop).
  if (!Signals.stop && (Limits.ponder || Limits.infinite))
  {
      Signals.stopOnPonderhit = true;
      RootPos.this_thread()->wait_for(Signals.stop);
  }

  //if( Options["Resign"] )
  {
      //sync_cout << "info string score " << RootMoves[0].score << " resign " <<  -Options["Resign"] << sync_endl;
      if( RootMoves[0].score/2 <= -Options["Resign"] ) {
          RootMoves[0].pv[0] = MOVE_NONE;
      }
  }

  // Best move could be MOVE_NONE when searching on a stalemate position
  sync_cout << "bestmove " << move_to_uci(RootMoves[0].pv[0], RootPos.is_chess960())
#ifdef GPSFISH
            << (RootMoves[0].pv[1].isNormal() ? " ponder " + move_to_uci(RootMoves[0].pv[1], RootPos.is_chess960()) : "" )
#else
            << " ponder "  << move_to_uci(RootMoves[0].pv[1], RootPos.is_chess960())
#endif
            << sync_endl;
}

#ifdef GPSFISH_DFPN
struct CheckmateSolver
{
    osl::checkmate::DfpnTable table_black;
    osl::checkmate::DfpnTable table_white;
    osl::checkmate::Dfpn dfpn[2];
    CheckmateSolver()
    {
        table_black.setAttack(osl::BLACK);
        table_white.setAttack(osl::WHITE);
        dfpn[playerToIndex(osl::BLACK)].setTable(&table_black);
        dfpn[playerToIndex(osl::WHITE)].setTable(&table_white);
    }
    Move hasCheckmate(Position& pos, size_t nodes)
    {
        const Depth CheckmateDepth = ONE_PLY*100;
        const TTEntry* tte = TT.probe(pos.key());
        if (tte && tte->bound() == BOUND_EXACT
                && tte->depth() >= CheckmateDepth) {
            Value v = value_from_tt(tte->value(), 0);
            if (v >= VALUE_MATE_IN_MAX_PLY || v < VALUE_MATED_IN_MAX_PLY)
                return Move();		// mate or mated
        }

        osl::PathEncoding path(pos.osl_state.turn());
        osl::Move checkmate_move;
        osl::NumEffectState& state = pos.osl_state;
        std::vector<osl::Move> pv;
        osl::checkmate::ProofDisproof result
            = dfpn[playerToIndex(state.turn())].
            hasCheckmateMove(state, osl::HashKey(state), path, nodes,
                    checkmate_move, Move(), &pv);
        if (result.isCheckmateSuccess()) {
            TT.store(pos.key(), mate_in(pv.size()),
                    BOUND_EXACT, CheckmateDepth, checkmate_move, VALUE_NONE);
            return checkmate_move;
        }
        return Move();
    }
    void clear()
    {
        dfpn[0].clear();
        dfpn[1].clear();
        table_black.clear();
        table_white.clear();
    }
};
struct TestCheckmate
{
    CheckmateSolver *solver;
    Position *pos;
    osl::Move *result;
    uint64_t nodes;
    const Move *moves;
    int first, last;
    TestCheckmate(CheckmateSolver& s, Position& p, osl::Move& r, uint64_t n,
            const Move *pv, int f, int l)
        : solver(&s), pos(&p), result(&r), nodes(n),
        moves(pv), first(f), last(l)
    {
    }
    void operator()(osl::Square) const
    {
        *result = Move();
        if (nodes < (1<<18))
            *result = solver->hasCheckmate(*pos, nodes);
        if (result->isNormal()) {
            if (first > 0)
                sync_cout << "info string checkmate in future (" << first
                    << ") " << move_to_uci(moves[first],false)
                    << " by " << move_to_uci(*result,false) << sync_endl;
        }
        else if (! Signals.stop) {
            Move move;
            TestCheckmate next = *this;
            next.first++;
            next.nodes /= 2;
            next.result = &move;
            if (next.first < last && pos->pl_move_is_legal(moves[next.first])
                    && next.nodes >= 1024) {
                StateInfo st;
                pos->do_undo_move(moves[next.first], st, next);
            }
        }
    }
};

void run_checkmate(int depth, uint64_t nodes, Position& pos)
{
    static boost::scoped_ptr<CheckmateSolver> solver(new CheckmateSolver);
    StateInfo st;
    nodes /= 16;
    int mated = 0;
    for (size_t i=0; i<RootMoves.size() && nodes >= 1024 && !Signals.stop; ++i) {
        osl::Move win_move;
        TestCheckmate function(*solver, pos, win_move, nodes,
                &RootMoves[i].pv[0], 0, (i==0) ? depth/2 : 1);
        pos.do_undo_move(RootMoves[i].pv[0], st, function);
        if (! win_move.isNormal())
            nodes /= 4;
        else {
            ++mated;
            RootMoves[i].score = -VALUE_INFINITE;
            //RootMoves[i].non_pv_score = VALUE_MATED_IN_MAX_PLY;
            sync_cout << "info string losing move " << i << "th "
                << move_to_uci(RootMoves[i].pv[0],false)
                << " by " << move_to_uci(win_move,false) << sync_endl;
        }
    }
    solver->clear();
}
#endif

namespace {

  // id_loop() is the main iterative deepening loop. It calls search() repeatedly
  // with increasing depth until the allocated thinking time has been consumed,
  // user stops the search, or the maximum search depth is reached.

  void id_loop(Position& pos) {

    Stack stack[MAX_PLY_PLUS_6], *ss = stack+2; // To allow referencing (ss-2)
    int depth;
    Value bestValue, alpha, beta, delta;

#ifdef GPSFISH
    uint64_t es_base[(MAX_PLY_PLUS_6*sizeof(eval_t)+sizeof(uint64_t)-1)/sizeof(uint64_t)]
#ifdef __GNUC__
      __attribute__((aligned(16)))
#endif
	;
    eval_t *es=(eval_t *)&es_base[0];
#endif

    std::memset(ss-2, 0, 5 * sizeof(Stack));
#ifdef GPSFISH
    (ss-1)->currentMove = osl::Move::PASS(pos.side_to_move()); // Hack to skip update_gains
#else
    (ss-1)->currentMove = MOVE_NULL; // Hack to skip update gains
#endif

    depth = 0;
    BestMoveChanges = 0;
    bestValue = delta = alpha = -VALUE_INFINITE;
    beta = VALUE_INFINITE;

    TT.new_search();
    History.clear();
    Gains.clear();
    Countermoves.clear();
    Followupmoves.clear();

    MultiPV = Options["MultiPV"];
    Skill skill(Options["Skill Level"]);

    // Do we have to play with skill handicap? In this case enable MultiPV search
    // that we will use behind the scenes to retrieve a set of possible moves.
    if (skill.enabled() && MultiPV < 4)
        MultiPV = 4;

    MultiPV = std::min(MultiPV, RootMoves.size());

#ifdef GPSFISH
    pos.eval= &es[0];
    *(pos.eval)=eval_t(pos.osl_state,false);
#endif

#ifdef GPSFISH_DFPN
    uint64_t next_checkmate = 1<<18;
#endif

    // Iterative deepening loop until requested to stop or target depth reached
    while (++depth <= MAX_PLY && !Signals.stop && (!Limits.depth || depth <= Limits.depth))
    {
        // Age out PV variability metric
        BestMoveChanges *= 0.5;

        // Save the last iteration's scores before first PV line is searched and
        // all the move scores except the (new) PV are set to -VALUE_INFINITE.
        for (size_t i = 0; i < RootMoves.size(); ++i)
            RootMoves[i].prevScore = RootMoves[i].score;

#ifdef GPSFISH_DFPN
        if ((uint64_t)pos.nodes_searched() > next_checkmate
                && ((Time::now() - SearchTime + 1000)
                   < std::max(Limits.movetime,TimeMgr.maximum_time())*4/5) ) {
            run_checkmate(depth, next_checkmate, pos);
            next_checkmate *= 2;
            if (RootMoves[0].score <= VALUE_MATED_IN_MAX_PLY) {
                depth -= std::min(4, (int)depth/2);
                alpha = std::max(alpha - delta*63, -VALUE_INFINITE);
                beta  = std::min(beta  + delta*63,  VALUE_INFINITE);
            }
        }
#endif

        // MultiPV loop. We perform a full root search for each PV line
        for (PVIdx = 0; PVIdx < MultiPV && !Signals.stop; ++PVIdx)
        {
            // Reset aspiration window starting size
            if (depth >= 5)
            {
                delta = Value(16);
                alpha = std::max(RootMoves[PVIdx].prevScore - delta,-VALUE_INFINITE);
                beta  = std::min(RootMoves[PVIdx].prevScore + delta, VALUE_INFINITE);
            }

            // Start with a small aspiration window and, in the case of a fail
            // high/low, re-search with a bigger window until we're not failing
            // high/low anymore.
            while (true)
            {
                bestValue = search<Root>(pos, ss, alpha, beta, depth * ONE_PLY, false);

                // Bring the best move to the front. It is critical that sorting
                // is done with a stable algorithm because all the values but the
                // first and eventually the new best one are set to -VALUE_INFINITE
                // and we want to keep the same order for all the moves except the
                // new PV that goes to the front. Note that in case of MultiPV
                // search the already searched PV lines are preserved.
                std::stable_sort(RootMoves.begin() + PVIdx, RootMoves.end());

                // Write PV back to transposition table in case the relevant
                // entries have been overwritten during the search.
                for (size_t i = 0; i <= PVIdx; ++i)
                    RootMoves[i].insert_pv_in_tt(pos);

                // If search has been stopped break immediately. Sorting and
                // writing PV back to TT is safe because RootMoves is still
                // valid, although it refers to previous iteration.
                if (Signals.stop)
                    break;

                // When failing high/low give some update (without cluttering
                // the UI) before a re-search.
                if (  (bestValue <= alpha || bestValue >= beta)
                    && Time::now() - SearchTime > 3000)
                    sync_cout << uci_pv(pos, depth, alpha, beta) << sync_endl;

                // In case of failing low/high increase aspiration window and
                // re-search, otherwise exit the loop.
                if (bestValue <= alpha)
                {
                    alpha = std::max(bestValue - delta, -VALUE_INFINITE);

                    Signals.failedLowAtRoot = true;
                    Signals.stopOnPonderhit = false;
                }
                else if (bestValue >= beta)
                    beta = std::min(bestValue + delta, VALUE_INFINITE);

                else
                    break;

                delta += delta / 2;

                assert(alpha >= -VALUE_INFINITE && beta <= VALUE_INFINITE);
            }

            // Sort the PV lines searched so far and update the GUI
            std::stable_sort(RootMoves.begin(), RootMoves.begin() + PVIdx + 1);

            if (PVIdx + 1 == MultiPV || Time::now() - SearchTime > 3000)
                sync_cout << uci_pv(pos, depth, alpha, beta) << sync_endl;
        }

        // If skill levels are enabled and time is up, pick a sub-optimal best move
        if (skill.enabled() && skill.time_to_pick(depth))
            skill.pick_move();

        if (Options["Write Search Log"])
        {
            RootMove& rm = RootMoves[0];
            if (skill.best != MOVE_NONE)
                rm = *std::find(RootMoves.begin(), RootMoves.end(), skill.best);

            Log log(Options["Search Log Filename"]);
            log << pretty_pv(pos, depth, rm.score, Time::now() - SearchTime, &rm.pv[0])
                << std::endl;
        }

        // Have we found a "mate in x"?
        if (   Limits.mate
            && bestValue >= VALUE_MATE_IN_MAX_PLY
            && VALUE_MATE - bestValue <= 2 * Limits.mate)
            Signals.stop = true;

        // Do we have time for the next iteration? Can we stop searching now?
        if (Limits.use_time_management() && !Signals.stop && !Signals.stopOnPonderhit)
        {
            // Take some extra time if the best move has changed
            if (depth > 4 && depth < 50 &&  MultiPV == 1)
                TimeMgr.pv_instability(BestMoveChanges);

            // Stop the search if only one legal move is available or all
            // of the available time has been used.
            if (   RootMoves.size() == 1
                || Time::now() - SearchTime > TimeMgr.available_time())
            {
                // If we are allowed to ponder do not stop the search now but
                // keep pondering until the GUI sends "ponderhit" or "stop".
                if (Limits.ponder)
                    Signals.stopOnPonderhit = true;
                else
                    Signals.stop = true;
            }
        }
    }
  }


  // search<>() is the main search function for both PV and non-PV nodes and for
  // normal and SplitPoint nodes. When called just after a split point the search
  // is simpler because we have already probed the hash table, done a null move
  // search, and searched the first move before splitting, so we don't have to
  // repeat all this work again. We also don't need to store anything to the hash
  // table here: This is taken care of after we return from the split point.

  template <NodeType NT>
  Value search(Position& pos, Stack* ss, Value alpha, Value beta, Depth depth, bool cutNode) {

    const bool PvNode   = (NT == PV || NT == Root || NT == SplitPointPV || NT == SplitPointRoot);
    const bool SpNode   = (NT == SplitPointPV || NT == SplitPointNonPV || NT == SplitPointRoot);
    const bool RootNode = (NT == Root || NT == SplitPointRoot);

    assert(-VALUE_INFINITE <= alpha && alpha < beta && beta <= VALUE_INFINITE);
    assert(PvNode || (alpha == beta - 1));
    assert(depth > DEPTH_ZERO);

    Move quietsSearched[64];
    StateInfo st;
    const TTEntry *tte;
    SplitPoint* splitPoint;
    Key posKey;
    Move ttMove, move, excludedMove, bestMove;
    Depth ext, newDepth, predictedDepth;
    Value bestValue, value, ttValue, eval, nullValue, futilityValue;
    bool inCheck, givesCheck, pvMove, singularExtensionNode, improving;
    bool captureOrPromotion, dangerous, doFullDepthSearch;
    int moveCount, quietCount;

    // Step 1. Initialize node
    Thread* thisThread = pos.this_thread();

#ifdef GPSFISH
    const Value VALUE_DRAW = value_draw(pos);
    int repeat_check = 0;

    if(can_capture_king(pos)){
        return mate_in(0);
    }
#endif

    inCheck = pos.checkers();

    if (SpNode)
    {
        splitPoint = ss->splitPoint;
        bestMove   = splitPoint->bestMove;
        bestValue  = splitPoint->bestValue;
        tte = NULL;
        ttMove = excludedMove = MOVE_NONE;
        ttValue = VALUE_NONE;

        assert(splitPoint->bestValue > -VALUE_INFINITE && splitPoint->moveCount > 0);

        goto moves_loop;
    }

    moveCount = quietCount = 0;
    bestValue = -VALUE_INFINITE;
    ss->currentMove = ss->ttMove = (ss+1)->excludedMove = bestMove = MOVE_NONE;
    ss->ply = (ss-1)->ply + 1;
    (ss+1)->skipNullMove = false; (ss+1)->reduction = DEPTH_ZERO;
    (ss+2)->killers[0] = (ss+2)->killers[1] = MOVE_NONE;

    // Used to send selDepth info to GUI
    if (PvNode && thisThread->maxPly < ss->ply)
        thisThread->maxPly = ss->ply;

    if (!RootNode)
    {
        // Step 2. Check for aborted search and immediate draw
#ifdef GPSFISH
        if (Signals.stop || pos.is_draw(repeat_check) || ss->ply > MAX_PLY)
#else
        if (Signals.stop || pos.is_draw() || ss->ply > MAX_PLY)
#endif
            return ss->ply > MAX_PLY && !inCheck ? evaluate(pos) : DrawValue[pos.side_to_move()];

#ifdef GPSFISH
        if(repeat_check<0)
            return mated_in(ss->ply);
        else if(repeat_check>0)
            return mate_in(ss->ply);
        else if(osl::EnterKing::canDeclareWin(pos.osl_state))
            return mate_in(ss->ply+1);

        if (!ss->checkmateTested) {
            ss->checkmateTested = true;
            if(!pos.osl_state.inCheck()
                    && ImmediateCheckmate::hasCheckmateMove(pos.side_to_move(),pos.osl_state,bestMove)) {
                return mate_in(ss->ply);
            }
#  ifdef GPSFISH_CHECKMATE3
            if ((! (ss-1)->currentMove.isNormal()
                        || (ss-1)->currentMove.ptype() == osl::KING)) {
                osl::checkmate::King8Info king8=pos.osl_state.king8Info(alt(pos.side_to_move()));
                assert(king8.uint64Value() == osl::checkmate::King8Info::make(pos.side_to_move(), pos.osl_state).uint64Value());
                bool in_danger = king8.dropCandidate() | king8.moveCandidate2();
                if (in_danger) {
                    osl::checkmate::FixedDepthSearcher solver(pos.osl_state);
                    if (solver.hasCheckmateMoveOfTurn(2,bestMove).isCheckmateSuccess()) {
                        return mate_in(ss->ply+2);
                    }
                }
            }
#  endif
        }
#endif // GPSFISH

        // Step 3. Mate distance pruning. Even if we mate at the next move our score
        // would be at best mate_in(ss->ply+1), but if alpha is already bigger because
        // a shorter mate was found upward in the tree then there is no need to search
        // because we will never beat the current alpha. Same logic but with reversed
        // signs applies also in the opposite condition of being mated instead of giving
        // mate. In this case return a fail-high score.
        alpha = std::max(mated_in(ss->ply), alpha);
        beta = std::min(mate_in(ss->ply+1), beta);
        if (alpha >= beta)
            return alpha;
    }

    // Step 4. Transposition table lookup
    // We don't want the score of a partial search to overwrite a previous full search
    // TT value, so we use a different position key in case of an excluded move.
    excludedMove = ss->excludedMove;
#ifdef GPSFISH
    posKey = excludedMove!=MOVE_NONE ? pos.exclusion_key() : pos.key();
#else
    posKey = excludedMove ? pos.exclusion_key() : pos.key();
#endif

    tte = TT.probe(posKey);
#ifdef GPSFISH
    ss->ttMove = ttMove = RootNode ? RootMoves[PVIdx].pv[0] : tte ? tte->move(pos) : MOVE_NONE;
#else
    ss->ttMove = ttMove = RootNode ? RootMoves[PVIdx].pv[0] : tte ? tte->move() : MOVE_NONE;
#endif
    ttValue = tte ? value_from_tt(tte->value(), ss->ply) : VALUE_NONE;

    // At PV nodes we check for exact scores, whilst at non-PV nodes we check for
    // a fail high/low. The biggest advantage to probing at PV nodes is to have a
    // smooth experience in analysis mode. We don't probe at Root nodes otherwise
    // we should also update RootMoveList to avoid bogus output.
    if (   !RootNode
        && tte
        && tte->depth() >= depth
        && ttValue != VALUE_NONE // Only in case of TT access race
        && (           PvNode ?  tte->bound() == BOUND_EXACT
            : ttValue >= beta ? (tte->bound() &  BOUND_LOWER)
                              : (tte->bound() &  BOUND_UPPER)))
    {
        ss->currentMove = ttMove; // Can be MOVE_NONE

        // If ttMove is quiet, update killers, history, counter move and followup move on TT hit
        if (ttValue >= beta && ttMove && !pos.capture_or_promotion(ttMove) && !inCheck)
            update_stats(pos, ss, ttMove, depth, NULL, 0);

        return ttValue;
    }

    // Step 5. Evaluate the position statically and update parent's gain statistics
    if (inCheck)
    {
        ss->staticEval = eval = VALUE_NONE;
        goto moves_loop;
    }

    else if (tte)
    {
        // Never assume anything on values stored in TT
        if ((ss->staticEval = eval = tte->eval_value()) == VALUE_NONE)
            eval = ss->staticEval = evaluate(pos);

        // Can ttValue be used as a better position evaluation?
        if (ttValue != VALUE_NONE)
            if (tte->bound() & (ttValue > eval ? BOUND_LOWER : BOUND_UPPER))
                eval = ttValue;
    }
    else
    {
        eval = ss->staticEval = evaluate(pos);
        TT.store(posKey, VALUE_NONE, BOUND_NONE, DEPTH_NONE, MOVE_NONE, ss->staticEval);
    }

    if (   !pos.captured_piece_type()
        &&  ss->staticEval != VALUE_NONE
        && (ss-1)->staticEval != VALUE_NONE
#ifdef GPSFISH
        &&!(move = (ss-1)->currentMove).isPass()
#else
        && (move = (ss-1)->currentMove) != MOVE_NULL
#endif
        &&  type_of(move) == NORMAL)
    {
        Square to = to_sq(move);
#ifdef GPSFISH
        Gains.update(move.ptypeO(), to, -(ss-1)->staticEval - ss->staticEval);
#else
        Gains.update(pos.piece_on(to), to, -(ss-1)->staticEval - ss->staticEval);
#endif
    }

    // Step 6. Razoring (skipped when in check)
    if (   !PvNode
        &&  depth < 4 * ONE_PLY
        &&  eval + razor_margin(depth) <= alpha
        &&  ttMove == MOVE_NONE
        &&  abs(beta) < VALUE_MATE_IN_MAX_PLY
#ifndef GPSFISH
        && !pos.pawn_on_7th(pos.side_to_move()))
#endif
      )
    {
        Value ralpha = alpha - razor_margin(depth);
        Value v = qsearch<NonPV, false>(pos, ss, ralpha, ralpha+1, DEPTH_ZERO);
        if (v <= ralpha)
            return v;
    }

    // Step 7. Futility pruning: child node (skipped when in check)
    if (   !PvNode
        && !ss->skipNullMove
        &&  depth < 7 * ONE_PLY
        &&  eval - futility_margin(depth) >= beta
        &&  abs(beta) < VALUE_MATE_IN_MAX_PLY
        &&  abs(eval) < VALUE_KNOWN_WIN
#ifndef GPSFISH
        &&  pos.non_pawn_material(pos.side_to_move())
#endif
	   )
        return eval - futility_margin(depth);

    // Step 8. Null move search with verification search (is omitted in PV nodes)
    if (   !PvNode
        && !ss->skipNullMove
        &&  depth >= 2 * ONE_PLY
        &&  eval >= beta
        &&  abs(beta) < VALUE_MATE_IN_MAX_PLY
#ifdef GPSFISH
      )
#else
        &&  pos.non_pawn_material(pos.side_to_move()))
#endif
    {
#ifdef GPSFISH
        ss->currentMove = Move::PASS(pos.side_to_move());
#else
        ss->currentMove = MOVE_NULL;
#endif

        assert(eval - beta >= 0);

        // Null move dynamic reduction based on depth and value
        Depth R =  3 * ONE_PLY
                 + depth / 4
                 + int(eval - beta) / PawnValueMg * ONE_PLY;

#ifdef GPSFISH
        pos.do_undo_null_move(st,
                [&](osl::Square){
                *(pos.eval+1)= *(pos.eval);
                pos.eval++;
                pos.eval->update(pos.osl_state,ss->currentMove);
#else
        pos.do_null_move(st);
#endif
        (ss+1)->skipNullMove = true;
        nullValue = depth-R < ONE_PLY ? -qsearch<NonPV, false>(pos, ss+1, -beta, -beta+1, DEPTH_ZERO)
                                      : - search<NonPV>(pos, ss+1, -beta, -beta+1, depth-R, !cutNode);
        (ss+1)->skipNullMove = false;
#ifdef GPSFISH
	    --pos.eval;
	  }
	  );
#else
        pos.undo_null_move();
#endif

        if (nullValue >= beta)
        {
            // Do not return unproven mate scores
            if (nullValue >= VALUE_MATE_IN_MAX_PLY)
                nullValue = beta;

            if (depth < 12 * ONE_PLY)
                return nullValue;

            // Do verification search at high depths
            ss->skipNullMove = true;
            Value v = depth-R < ONE_PLY ? qsearch<NonPV, false>(pos, ss, beta-1, beta, DEPTH_ZERO)
                                        :  search<NonPV>(pos, ss, beta-1, beta, depth-R, false);
            ss->skipNullMove = false;

            if (v >= beta)
                return nullValue;
        }
    }

    // Step 9. ProbCut (skipped when in check)
    // If we have a very good capture (i.e. SEE > seeValues[captured_piece_type])
    // and a reduced search returns a value much above beta, we can (almost) safely
    // prune the previous move.
    if (   !PvNode
        &&  depth >= 5 * ONE_PLY
        && !ss->skipNullMove
        &&  abs(beta) < VALUE_MATE_IN_MAX_PLY)
    {
        Value rbeta = std::min(beta + 200, VALUE_INFINITE);
        Depth rdepth = depth - 4 * ONE_PLY;

        assert(rdepth >= ONE_PLY);
        assert((ss-1)->currentMove != MOVE_NONE);
        assert((ss-1)->currentMove != MOVE_NULL);

        MovePicker mp(pos, ttMove, History, pos.captured_piece_type());
        CheckInfo ci(pos);

        while ((move = mp.next_move<false>()) != MOVE_NONE)
            if (pos.legal(move, ci.pinned))
            {
                ss->currentMove = move;
#ifdef GPSFISH
                pos.do_undo_move(move,st,
                        [&](osl::Square){
                        assert(pos.is_ok());
                        *(pos.eval+1)= *(pos.eval);
                        pos.eval++;
                        pos.eval->update(pos.osl_state,move);
#else
                pos.do_move(move, st, ci, pos.gives_check(move, ci));
#endif
                value = -search<NonPV>(pos, ss+1, -rbeta, -rbeta+1, rdepth, !cutNode);
#ifdef GPSFISH
                --pos.eval;
                });
#else
                pos.undo_move(move);
#endif
                if (value >= rbeta)
                    return value;
            }
    }

    // Step 10. Internal iterative deepening (skipped when in check)
    if (    depth >= (PvNode ? 5 * ONE_PLY : 8 * ONE_PLY)
        && !ttMove
        && (PvNode || ss->staticEval + Value(256) >= beta))
    {
        Depth d = depth - 2 * ONE_PLY - (PvNode ? DEPTH_ZERO : depth / 4);

        ss->skipNullMove = true;
        search<PvNode ? PV : NonPV>(pos, ss, alpha, beta, d, true);
        ss->skipNullMove = false;

        tte = TT.probe(posKey);
#ifdef GPSFISH
        ttMove = tte ? tte->move(pos) : MOVE_NONE;
#else
        ttMove = tte ? tte->move() : MOVE_NONE;
#endif
    }

moves_loop: // When in check and at SpNode search starts from here

    Square prevMoveSq = to_sq((ss-1)->currentMove);
#ifdef GPSFISH
    Move countermoves[] = { Countermoves[pos.piece_on(prevMoveSq)][prevMoveSq.index()].first,
                            Countermoves[pos.piece_on(prevMoveSq)][prevMoveSq.index()].second };
#else
    Move countermoves[] = { Countermoves[pos.piece_on(prevMoveSq)][prevMoveSq].first,
                            Countermoves[pos.piece_on(prevMoveSq)][prevMoveSq].second };
#endif

    Square prevOwnMoveSq = to_sq((ss-2)->currentMove);
#ifdef GPSFISH
    Move followupmoves[] = { Followupmoves[pos.piece_on(prevOwnMoveSq)][prevOwnMoveSq.index()].first,
                             Followupmoves[pos.piece_on(prevOwnMoveSq)][prevOwnMoveSq.index()].second };
#else
    Move followupmoves[] = { Followupmoves[pos.piece_on(prevOwnMoveSq)][prevOwnMoveSq].first,
                             Followupmoves[pos.piece_on(prevOwnMoveSq)][prevOwnMoveSq].second };
#endif

    MovePicker mp(pos, ttMove, depth, History, countermoves, followupmoves, ss);
    CheckInfo ci(pos);
    value = bestValue; // Workaround a bogus 'uninitialized' warning under gcc
    improving =   ss->staticEval >= (ss-2)->staticEval
               || ss->staticEval == VALUE_NONE
               ||(ss-2)->staticEval == VALUE_NONE;

    singularExtensionNode =   !RootNode
                           && !SpNode
#ifdef GPSFISH_FIX
                           &&  depth >= (PvNode ? 6 * ONE_PLY : 8 * ONE_PLY)
#else
                           &&  depth >= 8 * ONE_PLY
#endif
                           &&  ttMove != MOVE_NONE
#ifdef GPSFISH
                           && excludedMove==MOVE_NONE // Recursive singular search is not allowed
#else
                           && !excludedMove // Recursive singular search is not allowed
#endif
                           && (tte->bound() & BOUND_LOWER)
                           &&  tte->depth() >= depth - 3 * ONE_PLY;

    // Step 11. Loop through moves
    // Loop through all pseudo-legal moves until no moves remain or a beta cutoff occurs
    while ((move = mp.next_move<SpNode>()) != MOVE_NONE)
    {
      assert(is_ok(move));

      if (move == excludedMove)
          continue;

      // At root obey the "searchmoves" option and skip moves not listed in Root
      // Move List. As a consequence any illegal move is also skipped. In MultiPV
      // mode we also skip PV moves which have been already searched.
      if (RootNode && !std::count(RootMoves.begin() + PVIdx, RootMoves.end(), move))
          continue;

      if (SpNode)
      {
          // Shared counter cannot be decremented later if the move turns out to be illegal
          if (!pos.legal(move, ci.pinned))
              continue;

          moveCount = ++splitPoint->moveCount;
          splitPoint->mutex.unlock();
      }
      else
          ++moveCount;
#ifdef MOVE_STACK_REJECTIONS
      if(!Root && move_stack_rejections_probe(move,pos,ss,alpha)) {
          if (SpNode)
              lock_grab(&(sp->lock));
          continue;
      }
#endif

      if (RootNode)
      {
          Signals.firstRootMove = (moveCount == 1);

#ifndef GPSFISH
          if (thisThread == Threads.main() && Time::now() - SearchTime > 3000)
              sync_cout << "info depth " << depth / ONE_PLY
                        << " currmove " << move_to_uci(move, pos.is_chess960())
                        << " currmovenumber " << moveCount + PVIdx << sync_endl;
#endif
      }

      ext = DEPTH_ZERO;
      captureOrPromotion = pos.capture_or_promotion(move);
#ifdef GPSFISH
      givesCheck = pos.gives_check(move, ci);
      dangerous =   givesCheck; // XXX : add other condition ?
#else
      givesCheck =  type_of(move) == NORMAL && !ci.dcCandidates
                  ? ci.checkSq[type_of(pos.piece_on(from_sq(move)))] & to_sq(move)
                  : pos.gives_check(move, ci);

      dangerous =   givesCheck
                 || type_of(move) != NORMAL
                 || pos.advanced_pawn_push(move);
#endif

#ifdef GPSFISH_FIX
      // Step 12. Extend checks and, in PV nodes, also dangerous moves
      if (PvNode && dangerous)
          ext = ONE_PLY;

      else if (givesCheck && pos.see_sign(move) >= 0)
          ext = inCheck || ss->staticEval <= alpha ? ONE_PLY : ONE_PLY / 2;
#else
      // Step 12. Extend checks
      if (givesCheck && pos.see_sign(move) >= VALUE_ZERO)
          ext = ONE_PLY;
#endif

      // Singular extension search. If all moves but one fail low on a search of
      // (alpha-s, beta-s), and just one fails high on (alpha, beta), then that move
      // is singular and should be extended. To verify this we do a reduced search
      // on all the other moves but the ttMove and if the result is lower than
      // ttValue minus a margin then we extend the ttMove.
      if (    singularExtensionNode
          &&  move == ttMove
          && !ext
          &&  pos.legal(move, ci.pinned)
          &&  abs(ttValue) < VALUE_KNOWN_WIN)
      {
          assert(ttValue != VALUE_NONE);

          Value rBeta = ttValue - int(depth);
          ss->excludedMove = move;
          ss->skipNullMove = true;
          value = search<NonPV>(pos, ss, rBeta - 1, rBeta, depth / 2, cutNode);
          ss->skipNullMove = false;
          ss->excludedMove = MOVE_NONE;

          if (value < rBeta)
              ext = ONE_PLY;
      }

      // Update the current move (this must be done after singular extension search)
      newDepth = depth - ONE_PLY + ext;

      // Step 13. Pruning at shallow depth (exclude PV nodes)
      if (   !PvNode
          && !captureOrPromotion
          && !inCheck
          && !dangerous
       /* &&  move != ttMove Already implicit in the next condition */
          &&  bestValue > VALUE_MATED_IN_MAX_PLY)
      {
          // Move count based pruning
          if (   depth < 16 * ONE_PLY
              && moveCount >= FutilityMoveCounts[improving][depth] )
          {
              if (SpNode)
                  splitPoint->mutex.lock();

              continue;
          }

          predictedDepth = newDepth - reduction<PvNode>(improving, depth, moveCount);

          // Futility pruning: parent node
          if (predictedDepth < 7 * ONE_PLY)
          {
              futilityValue = ss->staticEval + futility_margin(predictedDepth)
#ifdef GPSFISH
                            + Value(128) + Gains[pos.moved_piece(move)][to_sq(move).index()];
#else
                            + Value(128) + Gains[pos.moved_piece(move)][to_sq(move)];
#endif

              if (futilityValue <= alpha)
              {
                  bestValue = std::max(bestValue, futilityValue);

                  if (SpNode)
                  {
                      splitPoint->mutex.lock();
                      if (bestValue > splitPoint->bestValue)
                          splitPoint->bestValue = bestValue;
                  }
                  continue;
              }
          }

          // Prune moves with negative SEE at low depths
          if (predictedDepth < 4 * ONE_PLY && pos.see_sign(move) < VALUE_ZERO)
          {
              if (SpNode)
                  splitPoint->mutex.lock();

              continue;
          }
      }

      // Check for legality just before making the move
      if (!RootNode && !SpNode && !pos.legal(move, ci.pinned))
      {
          moveCount--;
          continue;
      }

      pvMove = PvNode && moveCount == 1;
      ss->currentMove = move;
      if (!SpNode && !captureOrPromotion && quietCount < 64)
          quietsSearched[quietCount++] = move;

#ifdef GPSFISH
      assert(pos.eval->value()==eval_t(pos.osl_state,false).value());
      (ss+1)->checkmateTested = false;
      pos.do_undo_move(move,st,
              [&](osl::Square){
              *(pos.eval+1)= *(pos.eval);
              pos.eval++;
              pos.eval->update(pos.osl_state,move);
              assert(pos.eval->value()==eval_t(pos.osl_state,false).value());

    const bool PvNode   = (NT == PV || NT == Root || NT == SplitPointPV || NT == SplitPointRoot);
    const bool SpNode   = (NT == SplitPointPV || NT == SplitPointNonPV || NT == SplitPointRoot);
    const bool RootNode = (NT == Root || NT == SplitPointRoot);

#else
      // Step 14. Make the move
      pos.do_move(move, st, ci, givesCheck);
#endif

      // Step 15. Reduced depth search (LMR). If the move fails high it will be
      // re-searched at full depth.
      if (    depth >= 3 * ONE_PLY
          && !pvMove
          && !captureOrPromotion
#ifdef GPSFISH_FIX
          && !dangerous
#endif
          &&  move != ttMove
          &&  move != ss->killers[0]
          &&  move != ss->killers[1])
      {
          ss->reduction = reduction<PvNode>(improving, depth, moveCount);

          if (!PvNode && cutNode)
              ss->reduction += ONE_PLY;

#ifdef GPSFISH
          else if (History[pos.piece_on(to_sq(move))][to_sq(move).index()] < 0)
#else
          else if (History[pos.piece_on(to_sq(move))][to_sq(move)] < 0)
#endif
              ss->reduction += ONE_PLY / 2;

          if (move == countermoves[0] || move == countermoves[1])
              ss->reduction = std::max(DEPTH_ZERO, ss->reduction - ONE_PLY);

          Depth d = std::max(newDepth - ss->reduction, ONE_PLY);
          if (SpNode)
              alpha = splitPoint->alpha;

          value = -search<NonPV>(pos, ss+1, -(alpha+1), -alpha, d, true);

          // Research at intermediate depth if reduction is very high
          if (value > alpha && ss->reduction >= 4 * ONE_PLY)
          {
              Depth d2 = std::max(newDepth - 2 * ONE_PLY, ONE_PLY);
              value = -search<NonPV>(pos, ss+1, -(alpha+1), -alpha, d2, true);
          }

          doFullDepthSearch = (value > alpha && ss->reduction != DEPTH_ZERO);
          ss->reduction = DEPTH_ZERO;
      }
      else
          doFullDepthSearch = !pvMove;

      // Step 16. Full depth search, when LMR is skipped or fails high
      if (doFullDepthSearch)
      {
          if (SpNode)
              alpha = splitPoint->alpha;

          value = newDepth < ONE_PLY ?
                          givesCheck ? -qsearch<NonPV,  true>(pos, ss+1, -(alpha+1), -alpha, DEPTH_ZERO)
                                     : -qsearch<NonPV, false>(pos, ss+1, -(alpha+1), -alpha, DEPTH_ZERO)
                                     : - search<NonPV>(pos, ss+1, -(alpha+1), -alpha, newDepth, !cutNode);
      }

      // For PV nodes only, do a full PV search on the first move or after a fail
      // high (in the latter case search only if value < beta), otherwise let the
      // parent node fail low with value <= alpha and to try another move.
      if (PvNode && (pvMove || (value > alpha && (RootNode || value < beta))))
          value = newDepth < ONE_PLY ?
                          givesCheck ? -qsearch<PV,  true>(pos, ss+1, -beta, -alpha, DEPTH_ZERO)
                                     : -qsearch<PV, false>(pos, ss+1, -beta, -alpha, DEPTH_ZERO)
                                     : - search<PV>(pos, ss+1, -beta, -alpha, newDepth, false);

#ifdef GPSFISH
      --pos.eval;
      } );
#else
      // Step 17. Undo move
      pos.undo_move(move);
#endif

      assert(value > -VALUE_INFINITE && value < VALUE_INFINITE);

      // Step 18. Check for new best move
      if (SpNode)
      {
          splitPoint->mutex.lock();
          bestValue = splitPoint->bestValue;
          alpha = splitPoint->alpha;
      }

      // Finished searching the move. If Signals.stop is true, the search
      // was aborted because the user interrupted the search or because we
      // ran out of time. In this case, the return value of the search cannot
      // be trusted, and we don't update the best move and/or PV.
      if (Signals.stop || thisThread->cutoff_occurred())
          return value; // To avoid returning VALUE_INFINITE

      if (RootNode)
      {
          RootMove& rm = *std::find(RootMoves.begin(), RootMoves.end(), move);

          // PV move or new best move ?
          if (pvMove || value > alpha)
          {
              rm.score = value;
              rm.extract_pv_from_tt(pos);

              // We record how often the best move has been changed in each
              // iteration. This information is used for time management: When
              // the best move changes frequently, we allocate some more time.
              if (!pvMove)
                  ++BestMoveChanges;

#if 0 //def GPSFISH
              if (depth >= 5*ONE_PLY
                      && (!isPvMove || current_search_time() >= 5000))
                  cout << "info"
                      << depth_to_uci(depth)
                      << score_to_uci(rm->score, alpha, beta)
                      << speed_to_uci(pos.nodes_searched())
                      << pv_to_uci(&rm->pv[0], 0 + 1, false) << endl;
#endif

          }
          else
              // All other moves but the PV are set to the lowest value: this is
              // not a problem when sorting because the sort is stable and the
              // move position in the list is preserved - just the PV is pushed up.
              rm.score = -VALUE_INFINITE;
      }

      if (value > bestValue)
      {
          bestValue = SpNode ? splitPoint->bestValue = value : value;

          if (value > alpha)
          {
              bestMove = SpNode ? splitPoint->bestMove = move : move;

              if (PvNode && value < beta) // Update alpha! Always alpha < beta
                  alpha = SpNode ? splitPoint->alpha = value : value;
              else
              {
                  assert(value >= beta); // Fail high

                  if (SpNode)
                      splitPoint->cutoff = true;

                  break;
              }
          }
      }

      // Step 19. Check for splitting the search
      if (   !SpNode
          &&  depth >= Threads.minimumSplitDepth
          &&  Threads.available_slave(thisThread)
          &&  thisThread->splitPointsSize < MAX_SPLITPOINTS_PER_THREAD)
      {
          assert(bestValue < beta);

          thisThread->split<FakeSplit>(pos, ss, alpha, beta, &bestValue, &bestMove,
                                       depth, moveCount, &mp, NT, cutNode);
          if (bestValue >= beta)
              break;
      }
    }

    if (SpNode)
        return bestValue;

    // Step 20. Check for mate and stalemate
    // All legal moves have been searched and if there are no legal moves, it
    // must be mate or stalemate. Note that we can have a false positive in
    // case of Signals.stop or thread.cutoff_occurred() are set, but this is
    // harmless because return value is discarded anyhow in the parent nodes.
    // If we are in a singular extension search then return a fail low score.
    // A split node has at least one move - the one tried before to be split.
    if (!moveCount)
#ifdef GPSFISH
        return  (excludedMove != MOVE_NONE) ? alpha
              : (inCheck ? (move_is_pawn_drop((ss-1)->currentMove) ? mate_in(ss->ply) : mated_in(ss->ply) ) : VALUE_DRAW); // XXX : checking checkmate by pawn drop
#else
        return  excludedMove ? alpha
              : inCheck ? mated_in(ss->ply) : DrawValue[pos.side_to_move()];
#endif

    // If we have pruned all the moves without searching return a fail-low score
    if (bestValue == -VALUE_INFINITE)
        bestValue = alpha;

    TT.store(posKey, value_to_tt(bestValue, ss->ply),
             bestValue >= beta  ? BOUND_LOWER :
#ifdef GPSFISH
             PvNode && (bestMove != MOVE_NONE) ? BOUND_EXACT : BOUND_UPPER,
#else
             PvNode && bestMove ? BOUND_EXACT : BOUND_UPPER,
#endif
             depth, bestMove, ss->staticEval);

    // Quiet best move: update killers, history, countermoves and followupmoves
    if (bestValue >= beta && !pos.capture_or_promotion(bestMove) && !inCheck)
        update_stats(pos, ss, bestMove, depth, quietsSearched, quietCount - 1);

    assert(bestValue > -VALUE_INFINITE && bestValue < VALUE_INFINITE);

    return bestValue;
  }


  // qsearch() is the quiescence search function, which is called by the main
  // search function when the remaining depth is zero (or, to be more precise,
  // less than ONE_PLY).

  template <NodeType NT, bool InCheck>
  Value qsearch(Position& pos, Stack* ss, Value alpha, Value beta, Depth depth) {

    const bool PvNode = (NT == PV);

    assert(NT == PV || NT == NonPV);
    assert(InCheck == !!pos.checkers());
    assert(alpha >= -VALUE_INFINITE && alpha < beta && beta <= VALUE_INFINITE);
    assert(PvNode || (alpha == beta - 1));
    assert(depth <= DEPTH_ZERO);

    StateInfo st;
    const TTEntry* tte;
    Key posKey;
    Move ttMove, move, bestMove;
    Value bestValue, value, ttValue, futilityValue, futilityBase, oldAlpha;
    bool givesCheck, evasionPrunable;
    Depth ttDepth;

    // To flag BOUND_EXACT a node with eval above alpha and no available moves
    if (PvNode)
        oldAlpha = alpha;

    ss->currentMove = bestMove = MOVE_NONE;
    ss->ply = (ss-1)->ply + 1;

    // Check for an instant draw or if the maximum ply has been reached
    if (pos.is_draw() || ss->ply > MAX_PLY)
        return ss->ply > MAX_PLY && !InCheck ? evaluate(pos) : DrawValue[pos.side_to_move()];

    // Decide whether or not to include checks: this fixes also the type of
    // TT entry depth that we are going to use. Note that in qsearch we use
    // only two types of depth in TT: DEPTH_QS_CHECKS or DEPTH_QS_NO_CHECKS.
    ttDepth = InCheck || depth >= DEPTH_QS_CHECKS ? DEPTH_QS_CHECKS
                                                  : DEPTH_QS_NO_CHECKS;

#ifdef GPSFISH
    if(can_capture_king(pos)){
        return mate_in(0);
    }
    if(!pos.osl_state.inCheck()
            && ImmediateCheckmate::hasCheckmateMove
            (pos.side_to_move(),pos.osl_state,bestMove)) {
        return mate_in(ss->ply);
    }
#endif

    // Transposition table lookup
    posKey = pos.key();
    tte = TT.probe(posKey);
#ifdef GPSFISH
    ttMove = tte ? tte->move(pos) : MOVE_NONE;
#else
    ttMove = tte ? tte->move() : MOVE_NONE;
#endif
    ttValue = tte ? value_from_tt(tte->value(),ss->ply) : VALUE_NONE;

    if (   tte
        && tte->depth() >= ttDepth
        && ttValue != VALUE_NONE // Only in case of TT access race
        && (           PvNode ?  tte->bound() == BOUND_EXACT
            : ttValue >= beta ? (tte->bound() &  BOUND_LOWER)
                              : (tte->bound() &  BOUND_UPPER)))
    {
        ss->currentMove = ttMove; // Can be MOVE_NONE
        return ttValue;
    }

    // Evaluate the position statically
    if (InCheck)
    {
        ss->staticEval = VALUE_NONE;
        bestValue = futilityBase = -VALUE_INFINITE;
    }
    else
    {
        if (tte)
        {
            // Never assume anything on values stored in TT
            if ((ss->staticEval = bestValue = tte->eval_value()) == VALUE_NONE)
                ss->staticEval = bestValue = evaluate(pos);

            // Can ttValue be used as a better position evaluation?
            if (ttValue != VALUE_NONE)
                if (tte->bound() & (ttValue > bestValue ? BOUND_LOWER : BOUND_UPPER))
                    bestValue = ttValue;
        }
        else
            ss->staticEval = bestValue = evaluate(pos);

        // Stand pat. Return immediately if static value is at least beta
        if (bestValue >= beta)
        {
            if (!tte)
                TT.store(pos.key(), value_to_tt(bestValue, ss->ply), BOUND_LOWER,
                         DEPTH_NONE, MOVE_NONE, ss->staticEval);

            return bestValue;
        }

        if (PvNode && bestValue > alpha)
            alpha = bestValue;

        futilityBase = bestValue + Value(128);
    }

    // Initialize a MovePicker object for the current position, and prepare
    // to search the moves. Because the depth is <= 0 here, only captures,
    // queen promotions and checks (only if depth >= DEPTH_QS_CHECKS) will
    // be generated.
    MovePicker mp(pos, ttMove, depth, History, to_sq((ss-1)->currentMove));
    CheckInfo ci(pos);

    // Loop through the moves until no moves remain or a beta cutoff occurs
    while ((move = mp.next_move<false>()) != MOVE_NONE)
    {
      assert(is_ok(move));

#ifdef MOVE_STACK_REJECTIONS
      if(move_stack_rejections_probe(move,pos,ss,alpha)) continue;
#endif

#ifdef GPSFISH
      givesCheck = pos.gives_check(move, ci);
#else
      givesCheck =  type_of(move) == NORMAL && !ci.dcCandidates
                  ? ci.checkSq[type_of(pos.piece_on(from_sq(move)))] & to_sq(move)
                  : pos.gives_check(move, ci);
#endif

      // Futility pruning
      if (   !PvNode
          && !InCheck
          && !givesCheck
          &&  move != ttMove
          &&  futilityBase > -VALUE_KNOWN_WIN
#ifndef GPSFISH
          && !pos.advanced_pawn_push(move)
#endif
         )
      {
#ifdef GPSFISH
          futilityValue =  futilityBase
                         + PieceValue[EG][pos.piece_on(to_sq(move))]
                         + (type_of(move) == PROMOTION ? promote_value_of_piece_on(pos.piece_on(from_sq(move))) : VALUE_ZERO); // XXX : need condition ?
#else
          assert(type_of(move) != ENPASSANT); // Due to !pos.advanced_pawn_push

          futilityValue = futilityBase + PieceValue[EG][pos.piece_on(to_sq(move))];
#endif

          if (futilityValue < beta)
          {
              bestValue = std::max(bestValue, futilityValue);
              continue;
          }

          if (futilityBase < beta && pos.see(move) <= VALUE_ZERO)
          {
              bestValue = std::max(bestValue, futilityBase);
              continue;
          }
      }

      // Detect non-capture evasions that are candidates to be pruned
      evasionPrunable =    InCheck
                       &&  bestValue > VALUE_MATED_IN_MAX_PLY
                       && !pos.capture(move)
#ifndef GPSFISH
                       && !pos.can_castle(pos.side_to_move())
#endif
                       ;

      // Don't search moves with negative SEE values
      if (   !PvNode
          && (!InCheck || evasionPrunable)
          &&  move != ttMove
#ifndef GPSFISH
          &&  type_of(move) != PROMOTION
#endif
          &&  pos.see_sign(move) < VALUE_ZERO)
          continue;

      // Check for legality just before making the move
      if (!pos.legal(move, ci.pinned))
          continue;

      ss->currentMove = move;

      // Make and search the move
#ifdef GPSFISH
      pos.do_undo_move(move,st,
              [&](osl::Square){
              assert(pos.is_ok());
              *(pos.eval+1)= *(pos.eval);
              pos.eval++;
              pos.eval->update(pos.osl_state,move);
              assert(pos.eval_is_ok());
#else
      pos.do_move(move, st, ci, givesCheck);
#endif
      value = givesCheck ? -qsearch<NT,  true>(pos, ss+1, -beta, -alpha, depth - ONE_PLY)
                         : -qsearch<NT, false>(pos, ss+1, -beta, -alpha, depth - ONE_PLY);
#ifdef GPSFISH
      --pos.eval;
      }
      );
#else
      pos.undo_move(move);
#endif

      assert(value > -VALUE_INFINITE && value < VALUE_INFINITE);

      // Check for new best move
      if (value > bestValue)
      {
          bestValue = value;

          if (value > alpha)
          {
              if (PvNode && value < beta) // Update alpha here! Always alpha < beta
              {
                  alpha = value;
                  bestMove = move;
              }
              else // Fail high
              {
                  TT.store(posKey, value_to_tt(value, ss->ply), BOUND_LOWER,
                           ttDepth, move, ss->staticEval);

                  return value;
              }
          }
       }
    }

#ifdef GPSFISH_CHECKMATE3_QUIESCE
    if (bestValue < beta && depth >= DEPTH_QS_CHECKS
            && (!(ss-1)->currentMove.isNormal()
            || (ss-1)->currentMove.ptype() == osl::KING)) {
        osl::checkmate::King8Info king8=pos.osl_state.king8Info(alt(pos.side_to_move()));
        assert(king8.uint64Value() == osl::checkmate::King8Info::make(pos.side_to_move(), pos.osl_state).uint64Value());
        bool in_danger = king8.dropCandidate() | king8.moveCandidate2();
        if (in_danger) {
            osl::checkmate::FixedDepthSearcher solver(pos.osl_state);
            if (solver.hasCheckmateMoveOfTurn(2,bestMove).isCheckmateSuccess()) {
                return mate_in(ss->ply+2);
            }
        }
    }
#endif

    // All legal moves have been searched. A special case: If we're in check
    // and no legal moves were found, it is checkmate.
    if (InCheck && bestValue == -VALUE_INFINITE)
#ifdef GPSFISH
        return (move_is_pawn_drop((ss-1)->currentMove) ? mate_in(ss->ply) : mated_in(ss->ply)); // Plies to mate from the root
#else
        return mated_in(ss->ply); // Plies to mate from the root
#endif

    TT.store(posKey, value_to_tt(bestValue, ss->ply),
             PvNode && bestValue > oldAlpha ? BOUND_EXACT : BOUND_UPPER,
             ttDepth, bestMove, ss->staticEval);

    assert(bestValue > -VALUE_INFINITE && bestValue < VALUE_INFINITE);

    return bestValue;
  }


  // value_to_tt() adjusts a mate score from "plies to mate from the root" to
  // "plies to mate from the current position". Non-mate scores are unchanged.
  // The function is called before storing a value in the transposition table.

  Value value_to_tt(Value v, int ply) {

    assert(v != VALUE_NONE);

    return  v >= VALUE_MATE_IN_MAX_PLY  ? v + ply
          : v <= VALUE_MATED_IN_MAX_PLY ? v - ply : v;
  }


  // value_from_tt() is the inverse of value_to_tt(): It adjusts a mate score
  // from the transposition table (which refers to the plies to mate/be mated
  // from current position) to "plies to mate/be mated from the root".

  Value value_from_tt(Value v, int ply) {

    return  v == VALUE_NONE             ? VALUE_NONE
          : v >= VALUE_MATE_IN_MAX_PLY  ? v - ply
          : v <= VALUE_MATED_IN_MAX_PLY ? v + ply : v;
  }


  // update_stats() updates killers, history, countermoves and followupmoves stats after a fail-high
  // of a quiet move.

  void update_stats(Position& pos, Stack* ss, Move move, Depth depth, Move* quiets, int quietsCnt) {

    if (ss->killers[0] != move)
    {
        ss->killers[1] = ss->killers[0];
        ss->killers[0] = move;
    }

    // Increase history value of the cut-off move and decrease all the other
    // played quiet moves.
    Value bonus = Value(int(depth) * int(depth));
    History.update(pos.moved_piece(move), to_sq(move), bonus);
    for (int i = 0; i < quietsCnt; ++i)
    {
        Move m = quiets[i];
        History.update(pos.moved_piece(m), to_sq(m), -bonus);
    }

    if (is_ok((ss-1)->currentMove))
    {
        Square prevMoveSq = to_sq((ss-1)->currentMove);
        Countermoves.update(pos.piece_on(prevMoveSq), prevMoveSq, move);
    }

    if (is_ok((ss-2)->currentMove) && (ss-1)->currentMove == (ss-1)->ttMove)
    {
        Square prevOwnMoveSq = to_sq((ss-2)->currentMove);
        Followupmoves.update(pos.piece_on(prevOwnMoveSq), prevOwnMoveSq, move);
    }
  }


  // When playing with a strength handicap, choose best move among the MultiPV
  // set using a statistical rule dependent on 'level'. Idea by Heinz van Saanen.

  Move Skill::pick_move() {

    static RKISS rk;

    // PRNG sequence should be not deterministic
    for (int i = Time::now() % 50; i > 0; --i)
        rk.rand<unsigned>();

    // RootMoves are already sorted by score in descending order
    int variance = std::min(RootMoves[0].score - RootMoves[MultiPV - 1].score, PawnValueMg);
    int weakness = 120 - 2 * level;
    int max_s = -VALUE_INFINITE;
    best = MOVE_NONE;

    // Choose best move. For each move score we add two terms both dependent on
    // weakness. One deterministic and bigger for weaker moves, and one random,
    // then we choose the move with the resulting highest score.
    for (size_t i = 0; i < MultiPV; ++i)
    {
        int s = RootMoves[i].score;

        // Don't allow crazy blunders even at very low skills
        if (i > 0 && RootMoves[i-1].score > s + 2 * PawnValueMg)
            break;

        // This is our magic formula
        s += (  weakness * int(RootMoves[0].score - s)
              + variance * (rk.rand<unsigned>() % weakness)) / 128;

        if (s > max_s)
        {
            max_s = s;
            best = RootMoves[i].pv[0];
        }
    }
    return best;
  }


  // uci_pv() formats PV information according to the UCI protocol. UCI
  // requires that all (if any) unsearched PV lines are sent using a previous
  // search score.

  string uci_pv(const Position& pos, int depth, Value alpha, Value beta) {

    std::stringstream ss;
    Time::point elapsed = Time::now() - SearchTime + 1;
    size_t uciPVSize = std::min((size_t)Options["MultiPV"], RootMoves.size());
    int selDepth = 0;

    for (size_t i = 0; i < Threads.size(); ++i)
        if (Threads[i]->maxPly > selDepth)
            selDepth = Threads[i]->maxPly;

    for (size_t i = 0; i < uciPVSize; ++i)
    {
        bool updated = (i <= PVIdx);

        if (depth == 1 && !updated)
            continue;

        int d   = updated ? depth : depth - 1;
        Value v = updated ? RootMoves[i].score : RootMoves[i].prevScore;

        if (ss.rdbuf()->in_avail()) // Not at first line
            ss << "\n";

        ss << "info depth " << d
           << " seldepth "  << selDepth
           << " score "     << (i == PVIdx ? score_to_uci(v, alpha, beta) : score_to_uci(v))
           << " nodes "     << pos.nodes_searched()
           << " nps "       << pos.nodes_searched() * 1000 / elapsed
           << " time "      << elapsed
#ifdef GPSFISH
           << " hashfull "  << TT.get_hashfull()
#endif
           << " multipv "   << i + 1
           << " pv";

        for (size_t j = 0; RootMoves[i].pv[j] != MOVE_NONE; ++j)
            ss << " " << move_to_uci(RootMoves[i].pv[j], pos.is_chess960());
    }

    return ss.str();
  }

} // namespace


/// RootMove::extract_pv_from_tt() builds a PV by adding moves from the TT table.
/// We also consider both failing high nodes and BOUND_EXACT nodes here to
/// ensure that we have a ponder move even when we fail high at root. This
/// results in a long PV to print that is important for position analysis.

#ifdef GPSFISH
void RootMove::extract_pv_from_tt_rec(Position& pos,int ply)
{
  const TTEntry* tte = TT.probe(pos.key());

  if ( tte != NULL
          && tte->move(pos) != MOVE_NONE
          && pos.pseudo_legal(tte->move(pos))
          && pos.legal(tte->move(pos), pos.pinned_pieces(pos.side_to_move()))
          && ply < MAX_PLY
          && (!pos.is_draw() || ply < 2))
  {
      pv.push_back(tte->move(pos));
      StateInfo st;
      pos.do_undo_move(tte->move(pos),st,
              [&](osl::Square){
              assert(pos.is_ok());
              extract_pv_from_tt_rec(pos,ply+1);
      } );
  }

  pv.push_back(MOVE_NONE);
}
#endif

void RootMove::extract_pv_from_tt(Position& pos) {

#ifndef GPSFISH
  StateInfo state[MAX_PLY_PLUS_6], *st = state;
  const TTEntry* tte;
  int ply = 0;
#endif
  Move m = pv[0];

  pv.clear();
#ifdef GPSFISH
  pv.push_back(m);

  StateInfo st;
  pos.do_undo_move(pv[0],st,
          [&](osl::Square){
          assert(pos.is_ok());
          extract_pv_from_tt_rec(pos,1);
          } );
#else

  do {
      pv.push_back(m);

      assert(MoveList<LEGAL>(pos).contains(pv[ply]));

      pos.do_move(pv[ply++], *st++);
      tte = TT.probe(pos.key());

  } while (   tte
           && pos.pseudo_legal(m = tte->move()) // Local copy, TT could change
           && pos.legal(m, pos.pinned_pieces(pos.side_to_move()))
           && ply < MAX_PLY
           && (!pos.is_draw() || ply < 2));

  pv.push_back(MOVE_NONE); // Must be zero-terminating

  while (ply) pos.undo_move(pv[--ply]);
#endif
}


/// RootMove::insert_pv_in_tt() is called at the end of a search iteration, and
/// inserts the PV back into the TT. This makes sure the old PV moves are searched
/// first, even if the old TT entries have been overwritten.

#ifdef GPSFISH
void RootMove::insert_pv_in_tt_rec(Position& pos,int ply)
{
  const TTEntry* tte = TT.probe(pos.key());

  if (!tte || tte->move(pos) != pv[ply]) // Don't overwrite correct entries
      TT.store(pos.key(), VALUE_NONE, BOUND_NONE, DEPTH_NONE, pv[ply], VALUE_NONE);

  if (pv[ply+1] != MOVE_NONE) {
      StateInfo st;
      pos.do_undo_move(pv[ply],st,
              [&](osl::Square){
              assert(pos.is_ok());
              *(pos.eval+1)= *(pos.eval);
              pos.eval++;
              pos.eval->update(pos.osl_state,pv[ply]);
              insert_pv_in_tt_rec(pos,ply+1);
              --pos.eval;
      } );
  }
}
#endif

void RootMove::insert_pv_in_tt(Position& pos) {

#ifdef GPSFISH
  insert_pv_in_tt_rec(pos,0);
#else

  StateInfo state[MAX_PLY_PLUS_6], *st = state;
  const TTEntry* tte;
  int ply = 0;

  do {
      tte = TT.probe(pos.key());

      if (!tte || tte->move() != pv[ply]) // Don't overwrite correct entries
          TT.store(pos.key(), VALUE_NONE, BOUND_NONE, DEPTH_NONE, pv[ply], VALUE_NONE);

      assert(MoveList<LEGAL>(pos).contains(pv[ply]));

      pos.do_move(pv[ply++], *st++);

  } while (pv[ply] != MOVE_NONE);

  while (ply) pos.undo_move(pv[--ply]);
#endif
}

#ifdef GPSFISH
inline bool single_bit(uint64_t b) {
  return !(b & (b - 1));
}
#endif

/// Thread::idle_loop() is where the thread is parked when it has no work to do

void Thread::idle_loop() {

  // Pointer 'this_sp' is not null only if we are called from split(), and not
  // at the thread creation. This means we are the split point's master.
  SplitPoint* this_sp = splitPointsSize ? activeSplitPoint : NULL;

  assert(!this_sp || (this_sp->masterThread == this && searching));

  while (true)
  {
      // If we are not searching, wait for a condition to be signaled instead of
      // wasting CPU time polling for work.
      while ((!searching && Threads.sleepWhileIdle) || exit)
      {
          if (exit)
          {
              assert(!this_sp);
              return;
          }

          // Grab the lock to avoid races with Thread::notify_one()
          mutex.lock();

          // If we are master and all slaves have finished then exit idle_loop
          if (this_sp && this_sp->slavesMask.none())
          {
              mutex.unlock();
              break;
          }

          // Do sleep after retesting sleep conditions under lock protection. In
          // particular we need to avoid a deadlock in case a master thread has,
          // in the meanwhile, allocated us and sent the notify_one() call before
          // we had the chance to grab the lock.
          if (!searching && !exit)
              sleepCondition.wait(mutex);

          mutex.unlock();
      }

      // If this thread has been assigned work, launch a search
      if (searching)
      {
          assert(!exit);

          Threads.mutex.lock();

          assert(searching);
          assert(activeSplitPoint);

          // Copy split point position and search stack and call search()
#ifdef MOVE_STACK_REJECTIONS
          SearchStack ss_base[MAX_PLY_PLUS_6];
          SplitPoint* tsp = threads[threadID].splitPoint;
          Position pos(*tsp->pos, threadID);
          int ply=tsp->ss->ply;
          assert(0< ply && ply+3<MAX_PLY_PLUS_6);
          for(int i=0;i<ply-1;i++)
              ss_base[i].currentMove=(tsp->ss-ply+i)->currentMove;
          SearchStack *ss= &ss_base[ply-1];
#else
          SplitPoint* sp = activeSplitPoint;

          Threads.mutex.unlock();

          Stack stack[MAX_PLY_PLUS_6], *ss = stack+2; // To allow referencing (ss-2)
          Position pos(*sp->pos, this);
#endif

          std::memcpy(ss-2, sp->ss-2, 5 * sizeof(Stack));
          ss->splitPoint = sp;

#ifdef GPSFISH
          uint64_t es_base[(MAX_PLY_PLUS_6*sizeof(eval_t)+sizeof(uint64_t)-1)/sizeof(uint64_t)];
          eval_t *es=(eval_t *)&es_base[0];
          assert(sp->pos->eval);
          es[0]= *(sp->pos->eval);
          pos.eval= &es[0];
#endif

          sp->mutex.lock();

          assert(activePosition == NULL);

          activePosition = &pos;

          switch (sp->nodeType) {
          case Root:
              search<SplitPointRoot>(pos, ss, sp->alpha, sp->beta, sp->depth, sp->cutNode);
              break;
          case PV:
              search<SplitPointPV>(pos, ss, sp->alpha, sp->beta, sp->depth, sp->cutNode);
              break;
          case NonPV:
              search<SplitPointNonPV>(pos, ss, sp->alpha, sp->beta, sp->depth, sp->cutNode);
              break;
          default:
              assert(false);
          }

          assert(searching);

          searching = false;
          activePosition = NULL;
          sp->slavesMask.reset(idx);
          sp->nodes += pos.nodes_searched();

          // Wake up the master thread so to allow it to return from the idle
          // loop in case we are the last slave of the split point.
          if (    Threads.sleepWhileIdle
              &&  this != sp->masterThread
              &&  sp->slavesMask.none())
          {
              assert(!sp->masterThread->searching);
              sp->masterThread->notify_one();
          }

          // After releasing the lock we can't access any SplitPoint related data
          // in a safe way because it could have been released under our feet by
          // the sp master. Also accessing other Thread objects is unsafe because
          // if we are exiting there is a chance that they are already freed.
          sp->mutex.unlock();
      }

      // If this thread is the master of a split point and all slaves have finished
      // their work at this split point, return from the idle loop.
      if (this_sp && this_sp->slavesMask.none())
      {
          this_sp->mutex.lock();
          bool finished = this_sp->slavesMask.none(); // Retest under lock protection
          this_sp->mutex.unlock();
          if (finished)
              return;
      }
  }
}

#ifndef GPSFISH_DFPN
void do_checkmate(const Position& pos, int mateTime){
    sync_cout << "checkmate notimplemented";
    return;
}
#else
void do_checkmate(const Position& pos, int mateTime){
    Signals.stop=false;
    osl::NumEffectState state(pos.osl_state);
#if (! defined ALLOW_KING_ABSENCE)
    if (state.kingSquare(state.turn()).isPieceStand()) {
        sync_cout << "checkmate notimplemented";
        return;
    }
#endif
    osl::checkmate::DfpnTable table(state.turn());
    const osl::PathEncoding path(state.turn());
    osl::Move checkmate_move;
    std::vector<osl::Move> pv;
    osl::checkmate::ProofDisproof result;
    osl::checkmate::Dfpn dfpn;
    dfpn.setTable(&table);
    double seconds=(double)mateTime/1000.0;
    osl::misc::time_point start = osl::misc::clock::now();
    size_t step = 100000, total = 0;
    double scale = 1.0;
    for (size_t limit = step; true; limit = static_cast<size_t>(step*scale)) {
        result = dfpn.
            hasCheckmateMove(state, osl::hash::HashKey(state), path, limit, checkmate_move, Move(), &pv);
        double elapsed = osl::misc::elapsedSeconds(start) + 1;
        double memory = osl::OslConfig::memoryUseRatio();
        uint64_t node_count = dfpn.nodeCount();
        sync_cout << "info time " << static_cast<int>(elapsed*1000) << " nodes " << total+node_count
                  << " nps " << static_cast<int>(node_count/elapsed) << " hashfull " << static_cast<int>(memory*1000) << sync_endl;
        //poll(pos);
        if (result.isFinal() || elapsed >= seconds || memory > 0.9 || Signals.stop)
            break;
        total += limit;
        // estimate: total * std::min(seconds/elapsed, 1.0/memory)
        // next: (estimate - total) / 2 + total
        scale = (total * std::min(seconds/elapsed, 1.0/memory) - total) / 2.0 / step;
        scale = std::max(std::min(16.0, scale), 0.1);
    }
    if (! result.isFinal()) {
        sync_cout << "checkmate timeout\n";
        return;
    }
    if (! result.isCheckmateSuccess()) {
        sync_cout << "checkmate nomate\n";
        return;
    }
    std::string msg = "checkmate";
    for (size_t i=0; i<pv.size(); ++i)
        msg += " " + move_to_uci(pv[i],false);
    sync_cout << msg << sync_endl;
}
#endif

#ifdef GPSFISH
void show_tree(Position &pos){
    show_tree_rec(pos);
}
#endif

/// check_time() is called by the timer thread when the timer triggers. It is
/// used to print debug info and, more importantly, to detect when we are out of
/// available time and thus stop the search.

void check_time() {

  static Time::point lastInfoTime = Time::now();
  int64_t nodes = 0; // Workaround silly 'uninitialized' gcc warning

  if (Time::now() - lastInfoTime >= 1000)
  {
      lastInfoTime = Time::now();
      dbg_print();
  }

  if (Limits.ponder)
      return;

  if (Limits.nodes)
  {
      Threads.mutex.lock();

      nodes = RootPos.nodes_searched();

      // Loop across all split points and sum accumulated SplitPoint nodes plus
      // all the currently active positions nodes.
      for (size_t i = 0; i < Threads.size(); ++i)
          for (int j = 0; j < Threads[i]->splitPointsSize; ++j)
          {
              SplitPoint& sp = Threads[i]->splitPoints[j];

              sp.mutex.lock();

              nodes += sp.nodes;

              for (size_t idx = 0; idx < Threads.size(); ++idx)
                  if (sp.slavesMask.test(idx) && Threads[idx]->activePosition)
                      nodes += Threads[idx]->activePosition->nodes_searched();

              sp.mutex.unlock();
          }

      Threads.mutex.unlock();
  }

  Time::point elapsed = Time::now() - SearchTime;
  bool stillAtFirstMove =    Signals.firstRootMove
                         && !Signals.failedLowAtRoot
                         &&  elapsed > TimeMgr.available_time() * 75 / 100;

  bool noMoreTime =   elapsed > TimeMgr.maximum_time() - 2 * TimerThread::Resolution
                   || stillAtFirstMove;

  if (   (Limits.use_time_management() && noMoreTime)
      || (Limits.movetime && elapsed >= Limits.movetime)
      || (Limits.nodes && nodes >= Limits.nodes))
      Signals.stop = true;
}<|MERGE_RESOLUTION|>--- conflicted
+++ resolved
@@ -295,17 +295,13 @@
   RootColor = RootPos.side_to_move();
   TimeMgr.init(Limits, RootPos.game_ply(), RootColor);
 
-<<<<<<< HEAD
   // Dynamic draw value: try to avoid repetition draws at early midgame
 #ifdef GPSFISH
   const Value VALUE_DRAW = value_draw(RootPos); // XXX : need check value
   DrawValue[ RootColor] = VALUE_DRAW; // XXX : should fix black/white
   DrawValue[~RootColor] = -VALUE_DRAW;
 #else
-  int cf = Options["Contempt Factor"] * PawnValueMg / 100; // From centipawns
-=======
   int cf = Options["Contempt Factor"] * PawnValueEg / 100; // From centipawns
->>>>>>> 0d8a4c75
   DrawValue[ RootColor] = VALUE_DRAW - Value(cf);
   DrawValue[~RootColor] = VALUE_DRAW + Value(cf);
 #endif
