/*
  Stockfish, a UCI chess playing engine derived from Glaurung 2.1
  Copyright (C) 2004-2008 Tord Romstad (Glaurung author)
  Copyright (C) 2008-2010 Marco Costalba, Joona Kiiski, Tord Romstad

  Stockfish is free software: you can redistribute it and/or modify
  it under the terms of the GNU General Public License as published by
  the Free Software Foundation, either version 3 of the License, or
  (at your option) any later version.

  Stockfish is distributed in the hope that it will be useful,
  but WITHOUT ANY WARRANTY; without even the implied warranty of
  MERCHANTABILITY or FITNESS FOR A PARTICULAR PURPOSE.  See the
  GNU General Public License for more details.

  You should have received a copy of the GNU General Public License
  along with this program.  If not, see <http://www.gnu.org/licenses/>.
*/

#include <cassert>
#include <cmath>
#include <cstring>
#include <fstream>
#include <iostream>
#include <sstream>
#include <vector>

#include "book.h"
#include "evaluate.h"
#include "history.h"
#include "misc.h"
#include "move.h"
#include "movegen.h"
#include "movepick.h"
#include "search.h"
#include "timeman.h"
#include "thread.h"
#include "tt.h"
#include "ucioption.h"

#ifdef GPSFISH
#include "position.tcc"
#include "osl/boardTable.h"
using osl::Board_Table;
#include "osl/ptypeTable.h"
using osl::Ptype_Table;
#include "osl/offset32.h"
using osl::Offset32;
#include "osl/checkmate/immediateCheckmate.h"
#include "osl/checkmate/fixedDepthSearcher.h"
#include "osl/checkmate/dfpn.h"
using osl::checkmate::ImmediateCheckmate;
using std::string;
#include "osl/enter_king/enterKing.h"
#include "osl/misc/milliSeconds.h"
#include "osl/checkmate/dfpn.h"
#include "osl/checkmate/dfpnParallel.h"
#include "osl/hash/hashKey.h"
#endif
#ifdef MOVE_STACK_REJECTIONS
#include "osl/search/moveStackRejections.h"
#endif

#ifdef GPSFISH
# define GPSFISH_CHECKMATE3
# define GPSFISH_CHECKMATE3_QUIESCE
# define GPSFISH_DFPN
#endif

using std::cout;
using std::endl;

namespace {

  // Set to true to force running with one thread. Used for debugging
  const bool FakeSplit = false;

  // Different node types, used as template parameter
  enum NodeType { Root, PV, NonPV, SplitPointPV, SplitPointNonPV };

  // RootMove struct is used for moves at the root of the tree. For each root
  // move, we store two scores, a node count, and a PV (really a refutation
  // in the case of moves which fail low). Value pv_score is normally set at
  // -VALUE_INFINITE for all non-pv moves, while non_pv_score is computed
  // according to the order in which moves are returned by MovePicker.
  struct RootMove {

    RootMove();
    RootMove(const RootMove& rm) { *this = rm; }
    RootMove& operator=(const RootMove& rm);

    // RootMove::operator<() is the comparison function used when
    // sorting the moves. A move m1 is considered to be better
    // than a move m2 if it has an higher pv_score, or if it has
    // equal pv_score but m1 has the higher non_pv_score. In this way
    // we are guaranteed that PV moves are always sorted as first.
    bool operator<(const RootMove& m) const {
      return pv_score != m.pv_score ? pv_score < m.pv_score
                                    : non_pv_score < m.non_pv_score;
    }

#ifdef GPSFISH
    void extract_pv_from_tt_rec(Position& pos,int ply);
#endif
    void extract_pv_from_tt(Position& pos);
#ifdef GPSFISH
    void insert_pv_in_tt_rec(Position& pos,int ply);
#endif
    void insert_pv_in_tt(Position& pos);

    int64_t nodes;
    Value pv_score;
    Value non_pv_score;
    Move pv[PLY_MAX_PLUS_2];
  };

  // RootMoveList struct is just a vector of RootMove objects,
  // with an handful of methods above the standard ones.
  struct RootMoveList : public std::vector<RootMove> {

    typedef std::vector<RootMove> Base;

    void init(Position& pos, Move searchMoves[]);
    void sort() { insertion_sort<RootMove, Base::iterator>(begin(), end()); }
    void sort_first(int n) { insertion_sort<RootMove, Base::iterator>(begin(), begin() + n); }

    int bestMoveChanges;
  };


  /// Constants

  // Lookup table to check if a Piece is a slider and its access function
#ifndef GPSFISH
  const bool Slidings[18] = { 0, 0, 0, 1, 1, 1, 0, 0, 0, 0, 0, 1, 1, 1 };
  inline bool piece_is_slider(Piece p) { return Slidings[p]; }
#endif

  // Step 6. Razoring

  // Maximum depth for razoring
  const Depth RazorDepth = 4 * ONE_PLY;

  // Dynamic razoring margin based on depth
  inline Value razor_margin(Depth d) { return Value(0x200 + 0x10 * int(d)); }

  // Maximum depth for use of dynamic threat detection when null move fails low
  const Depth ThreatDepth = 5 * ONE_PLY;

  // Step 9. Internal iterative deepening

  // Minimum depth for use of internal iterative deepening
  const Depth IIDDepth[] = { 8 * ONE_PLY, 5 * ONE_PLY };

  // At Non-PV nodes we do an internal iterative deepening search
  // when the static evaluation is bigger then beta - IIDMargin.
  const Value IIDMargin = Value(0x100);

  // Step 11. Decide the new search depth

  // Extensions. Array index 0 is used for non-PV nodes, index 1 for PV nodes
  const Depth CheckExtension[]         = { ONE_PLY / 2, ONE_PLY / 1 };
#ifndef GPSFISH
  const Depth PawnEndgameExtension[]   = { ONE_PLY / 1, ONE_PLY / 1 };
  const Depth PawnPushTo7thExtension[] = { ONE_PLY / 2, ONE_PLY / 2 };
  const Depth PassedPawnExtension[]    = {  DEPTH_ZERO, ONE_PLY / 2 };
#endif

  // Minimum depth for use of singular extension
  const Depth SingularExtensionDepth[] = { 8 * ONE_PLY, 6 * ONE_PLY };

  // Step 12. Futility pruning

  // Futility margin for quiescence search
  const Value FutilityMarginQS = Value(0x80);

  // Futility lookup tables (initialized at startup) and their access functions
  Value FutilityMargins[16][64]; // [depth][moveNumber]
  int FutilityMoveCounts[32];    // [depth]

  inline Value futility_margin(Depth d, int mn) {

    return d < 7 * ONE_PLY ? FutilityMargins[Max(d, 1)][Min(mn, 63)]
                           : 2 * VALUE_INFINITE;
  }

  inline int futility_move_count(Depth d) {

    return d < 16 * ONE_PLY ? FutilityMoveCounts[d] : MAX_MOVES;
  }

  // Step 14. Reduced search

  // Reduction lookup tables (initialized at startup) and their access function
  int8_t Reductions[2][64][64]; // [pv][depth][moveNumber]

  template <bool PvNode> inline Depth reduction(Depth d, int mn) {

    return (Depth) Reductions[PvNode][Min(d / ONE_PLY, 63)][Min(mn, 63)];
  }

  // Easy move margin. An easy move candidate must be at least this much
  // better than the second best move.
  const Value EasyMoveMargin = Value(0x200);


  /// Namespace variables

  // Root move list
  RootMoveList Rml;

  // MultiPV mode
  int MultiPV, UCIMultiPV;

#ifdef GPSFISH
  Value DrawValue;
#endif
  // Time management variables
  bool StopOnPonderhit, FirstRootMove, StopRequest, QuitRequest, AspirationFailLow;
  TimeManager TimeMgr;
  SearchLimits Limits;

  // Log file
  std::ofstream LogFile;

  // Skill level adjustment
  int SkillLevel;
  bool SkillLevelEnabled;

  // Node counters, used only by thread[0] but try to keep in different cache
  // lines (64 bytes each) from the heavy multi-thread read accessed variables.
  bool SendSearchedNodes;
  int NodesSincePoll;
  int NodesBetweenPolls = 30000;

  // History table
  History H;


  /// Local functions

  Move id_loop(Position& pos, Move searchMoves[], Move* ponderMove);

  template <NodeType NT>
  Value search(Position& pos, SearchStack* ss, Value alpha, Value beta, Depth depth);

  template <NodeType NT>
  Value qsearch(Position& pos, SearchStack* ss, Value alpha, Value beta, Depth depth);

  bool check_is_dangerous(Position &pos, Move move, Value futilityBase, Value beta, Value *bValue);
  bool connected_moves(const Position& pos, Move m1, Move m2);
  Value value_to_tt(Value v, int ply);
  Value value_from_tt(Value v, int ply);
  bool ok_to_use_TT(const TTEntry* tte, Depth depth, Value beta, int ply);
  bool connected_threat(const Position& pos, Move m, Move threat);
  Value refine_eval(const TTEntry* tte, Value defaultEval, int ply);
  void update_history(const Position& pos, Move move, Depth depth, Move movesSearched[], int moveCount);
  void update_gains(const Position& pos, Move move, Value before, Value after);
  void do_skill_level(Move* best, Move* ponder);

  int current_search_time(int set = 0);
  std::string score_to_uci(Value v, Value alpha, Value beta);
  std::string speed_to_uci(int64_t nodes);
  std::string pv_to_uci(Move pv[], int pvNum);
  std::string depth_to_uci(Depth depth);
  void poll(const Position& pos);
  void wait_for_stop_or_ponderhit();

  // MovePickerExt template class extends MovePicker and allows to choose at compile
  // time the proper moves source according to the type of node. In the default case
  // we simply create and use a standard MovePicker object.
  template<NodeType> struct MovePickerExt : public MovePicker {

    MovePickerExt(const Position& p, Move ttm, Depth d, const History& h, SearchStack* ss, Value b)
                  : MovePicker(p, ttm, d, h, ss, b) {}

    RootMove& current() { assert(false); return Rml[0]; } // Dummy, needed to compile
  };

  // In case of a SpNode we use split point's shared MovePicker object as moves source
  template<> struct MovePickerExt<SplitPointNonPV> : public MovePickerExt<NonPV> {

    MovePickerExt(const Position& p, Move ttm, Depth d, const History& h, SearchStack* ss, Value b)
                  : MovePickerExt<NonPV>(p, ttm, d, h, ss, b), mp(ss->sp->mp) {}

    Move get_next_move() { return mp->get_next_move(); }
    MovePicker* mp;
  };

  template<> struct MovePickerExt<SplitPointPV> : public MovePickerExt<SplitPointNonPV> {

    MovePickerExt(const Position& p, Move ttm, Depth d, const History& h, SearchStack* ss, Value b)
                  : MovePickerExt<SplitPointNonPV>(p, ttm, d, h, ss, b) {}
  };

  // In case of a Root node we use RootMoveList as moves source
  template<> struct MovePickerExt<Root> : public MovePicker {

    MovePickerExt(const Position&, Move, Depth, const History&, SearchStack*, Value);
    RootMove& current() { return Rml[cur]; }
    Move get_next_move() { return ++cur < (int)Rml.size() ? Rml[cur].pv[0] : MOVE_NONE; }

    int cur;
  };

#ifndef GPSFISH
  // Overload operator<<() to make it easier to print moves in a coordinate
  // notation compatible with UCI protocol.
  std::ostream& operator<<(std::ostream& os, Move m) {

    bool chess960 = (os.iword(0) != 0); // See set960()
    return os << move_to_uci(m, chess960);
  }

  // When formatting a move for std::cout we must know if we are in Chess960
  // or not. To keep using the handy operator<<() on the move the trick is to
  // embed this flag in the stream itself. Function-like named enum set960 is
  // used as a custom manipulator and the stream internal general-purpose array,
  // accessed through ios_base::iword(), is used to pass the flag to the move's
  // operator<<() that will read it to properly format castling moves.
  enum set960 {};

  std::ostream& operator<< (std::ostream& os, const set960& f) {

    os.iword(0) = int(f);
    return os;
  }
#endif

  // extension() decides whether a move should be searched with normal depth,
  // or with extended depth. Certain classes of moves (checking moves, in
  // particular) are searched with bigger depth than ordinary moves and in
  // any case are marked as 'dangerous'. Note that also if a move is not
  // extended, as example because the corresponding UCI option is set to zero,
  // the move is marked as 'dangerous' so, at least, we avoid to prune it.
  template <bool PvNode>
  FORCE_INLINE Depth extension(const Position& pos, Move m, bool captureOrPromotion,
                               bool moveIsCheck, bool* dangerous) {
    assert(m != MOVE_NONE);

    Depth result = DEPTH_ZERO;
    *dangerous = moveIsCheck;

    if (moveIsCheck && pos.see_sign(m) >= 0)
        result += CheckExtension[PvNode];

#ifndef GPSFISH
    if (piece_type(pos.piece_on(move_from(m))) == PAWN)
    {
        Color c = pos.side_to_move();
        if (relative_rank(c, move_to(m)) == RANK_7)
        {
            result += PawnPushTo7thExtension[PvNode];
            *dangerous = true;
        }
        if (pos.pawn_is_passed(c, move_to(m)))
        {
            result += PassedPawnExtension[PvNode];
            *dangerous = true;
        }
    }

    if (   captureOrPromotion
        && piece_type(pos.piece_on(move_to(m))) != PAWN
        && (  pos.non_pawn_material(WHITE) + pos.non_pawn_material(BLACK)
            - piece_value_midgame(pos.piece_on(move_to(m))) == VALUE_ZERO)
        && !move_is_special(m))
    {
        result += PawnEndgameExtension[PvNode];
        *dangerous = true;
    }
#endif

    return Min(result, ONE_PLY);
  }

#ifdef GPSFISH
  void show_tree_rec(Position &pos){
    TTEntry* tte;
    StateInfo st;
    if ((tte = TT.probe(pos.get_key())) != NULL){
      std::cerr << "tte->value=" << tte->value() << std::endl;
      std::cerr << "tte->type=" << tte->type() << std::endl;
      std::cerr << "tte->generation=" << tte->generation() << std::endl;
      std::cerr << "tte->depth=" << tte->depth() << std::endl;
      std::cerr << "tte->static_value=" << tte->static_value() << std::endl;
      Move m=tte->move(pos);
      int dummy;
      if(m != MOVE_NONE
              && pos.move_is_pl(m)
              && !pos.is_draw(dummy)) {
          std::cerr << "move=" << m << std::endl;
          pos.do_undo_move(m,st,
                  [&](osl::Square){ show_tree_rec(pos); }
                  );
      }
    }
  }
#endif
#ifdef GPSFISH
  Value value_draw(Position const& pos){
    if(pos.side_to_move()==osl::BLACK) return DrawValue;
    else return -DrawValue;
  }
#endif  
#ifdef MOVE_STACK_REJECTIONS
  osl::container::MoveStack moveStacks[MAX_THREADS];
  bool move_stack_rejections_probe(osl::Move m, Position const &pos,SearchStack* ss,Value alpha){
    if(DrawValue!=0) return false;
    int i=std::min(7,std::min(ss->ply,pos.pliesFromNull()+1));
    if(i<3) return false;
    osl::state::NumEffectState const& state=pos.osl_state;
    osl::container::MoveStack &moveStack=moveStacks[pos.thread()];
    moveStack.clear();
    while(--i>0) moveStack.push((ss-i)->currentMove);
    osl::Player player=m.player();
    int checkCountOfAltP=pos.continuous_check[osl::alt(player)];
    bool ret=false;
    if(m.player()==osl::BLACK){
      ret=osl::search::MoveStackRejections::probe<osl::BLACK>(state,moveStack,ss->ply,m,alpha,checkCountOfAltP);
    }
    else {
      ret=osl::search::MoveStackRejections::probe<osl::WHITE>(state,moveStack,ss->ply,m,-alpha,checkCountOfAltP);
    }
    return ret;
  }
#endif  
#ifdef GPSFISH
  bool can_capture_king(Position const& pos){
    Color us=pos.side_to_move();
    Color them=opposite_color(us);
    const osl::Square king = pos.king_square(them);
    return pos.osl_state.hasEffectAt(us, king);
  }
#endif  
} // namespace


/// init_search() is called during startup to initialize various lookup tables

void init_search() {

  int d;  // depth (ONE_PLY == 2)
  int hd; // half depth (ONE_PLY == 1)
  int mc; // moveCount

  // Init reductions array
  for (hd = 1; hd < 64; hd++) for (mc = 1; mc < 64; mc++)
  {
      double    pvRed = log(double(hd)) * log(double(mc)) / 3.0;
      double nonPVRed = 0.33 + log(double(hd)) * log(double(mc)) / 2.25;
      Reductions[1][hd][mc] = (int8_t) (   pvRed >= 1.0 ? floor(   pvRed * int(ONE_PLY)) : 0);
      Reductions[0][hd][mc] = (int8_t) (nonPVRed >= 1.0 ? floor(nonPVRed * int(ONE_PLY)) : 0);
  }

  // Init futility margins array
  for (d = 1; d < 16; d++) for (mc = 0; mc < 64; mc++)
      FutilityMargins[d][mc] = Value(112 * int(log(double(d * d) / 2) / log(2.0) + 1.001) - 8 * mc + 45);

  // Init futility move count array
  for (d = 0; d < 32; d++)
      FutilityMoveCounts[d] = int(3.001 + 0.25 * pow(d, 2.0));
}

/// perft() is our utility to verify move generation. All the leaf nodes up to
/// the given depth are generated and counted and the sum returned.

int64_t perft(Position& pos, Depth depth) {

  StateInfo st;
  int64_t sum = 0;

  // Generate all legal moves
  MoveList<MV_LEGAL> ml(pos);

  // If we are at the last ply we don't need to do and undo
  // the moves, just to count them.
  if (depth <= ONE_PLY)
      return ml.size();

  // Loop through all legal moves
#ifndef GPSFISH
  CheckInfo ci(pos);
<<<<<<< HEAD
#endif
  for (MoveStack* cur = mlist; cur != last; cur++)
  {
      m = cur->move;
#ifdef GPSFISH
      pos.do_undo_move(m,st,
              [&](osl::Square){
              assert(pos.is_ok());
#else
      pos.do_move(m, st, ci, pos.move_gives_check(m, ci));
#endif
      sum += perft(pos, depth - ONE_PLY);
#ifdef GPSFISH
      }
      );
#else
      pos.undo_move(m);
#endif
=======
  for ( ; !ml.end(); ++ml)
  {
      pos.do_move(ml.move(), st, ci, pos.move_gives_check(ml.move(), ci));
      sum += perft(pos, depth - ONE_PLY);
      pos.undo_move(ml.move());
>>>>>>> 53ccba84
  }
  return sum;
}

/// think() is the external interface to Stockfish's search, and is called when
/// the program receives the UCI 'go' command. It initializes various global
/// variables, and calls id_loop(). It returns false when a "quit" command is
/// received during the search.

bool think(Position& pos, const SearchLimits& limits, Move searchMoves[]) {

  static Book book;

  // Initialize global search-related variables
  StopOnPonderhit = StopRequest = QuitRequest = AspirationFailLow = SendSearchedNodes = false;
  NodesSincePoll = 0;
  current_search_time(get_system_time());
  Limits = limits;
  TimeMgr.init(Limits, pos.full_moves());

#ifndef GPSFISH
  // Set output steram in normal or chess960 mode
  cout << set960(pos.is_chess960());
#endif

  // Set best NodesBetweenPolls interval to avoid lagging under time pressure
  if (Limits.maxNodes)
      NodesBetweenPolls = Min(Limits.maxNodes, 30000);
  else if (Limits.time && Limits.time < 1000)
      NodesBetweenPolls = 1000;
  else if (Limits.time && Limits.time < 5000)
      NodesBetweenPolls = 5000;
  else
      NodesBetweenPolls = 30000;
#ifdef GPSFISH
  NodesBetweenPolls = Min(NodesBetweenPolls, 1000);
#endif

  // Look for a book move
  if (Options["OwnBook"].value<bool>())
  {
#ifndef GPSFISH
      if (Options["Book File"].value<std::string>() != book.name())
          book.open(Options["Book File"].value<std::string>());
#endif

      Move bookMove = book.get_move(pos, Options["Best Book Move"].value<bool>());
      if (bookMove != MOVE_NONE)
      {
          if (Limits.ponder)
              wait_for_stop_or_ponderhit();

#ifdef GPSFISH
          cout << "bestmove " << move_to_uci(bookMove,false) << endl;
#else
          cout << "bestmove " << bookMove << endl;
#endif
          return !QuitRequest;
      }
  }

  // Read UCI options
  UCIMultiPV = Options["MultiPV"].value<int>();
  SkillLevel = Options["Skill Level"].value<int>();
#ifdef GPSFISH
  if(pos.side_to_move()==osl::BLACK)
    DrawValue = (Value)(Options["DrawValue"].value<int>()*2);
  else
    DrawValue = -(Value)(Options["DrawValue"].value<int>()*2);
#endif

  read_evaluation_uci_options(pos.side_to_move());
  Threads.read_uci_options();

  // If needed allocate pawn and material hash tables and adjust TT size
  Threads.init_hash_tables();
  TT.set_size(Options["Hash"].value<int>());

  if (Options["Clear Hash"].value<bool>())
  {
      Options["Clear Hash"].set_value("false");
      TT.clear();
  }

  // Do we have to play with skill handicap? In this case enable MultiPV that
  // we will use behind the scenes to retrieve a set of possible moves.
  SkillLevelEnabled = (SkillLevel < 20);
  MultiPV = (SkillLevelEnabled ? Max(UCIMultiPV, 4) : UCIMultiPV);

  // Wake up needed threads and reset maxPly counter
  for (int i = 0; i < Threads.size(); i++)
  {
      Threads[i].wake_up();
      Threads[i].maxPly = 0;
  }

  // Write to log file and keep it open to be accessed during the search
  if (Options["Use Search Log"].value<bool>())
  {
      std::string name = Options["Search Log Filename"].value<std::string>();
      LogFile.open(name.c_str(), std::ios::out | std::ios::app);

      if (LogFile.is_open())
          LogFile << "\nSearching: "  << pos.to_fen()
                  << "\ninfinite: "   << Limits.infinite
                  << " ponder: "      << Limits.ponder
                  << " time: "        << Limits.time
                  << " increment: "   << Limits.increment
                  << " moves to go: " << Limits.movesToGo
                  << endl;
  }

  // We're ready to start thinking. Call the iterative deepening loop function
  Move ponderMove = MOVE_NONE;
  Move bestMove = id_loop(pos, searchMoves, &ponderMove);

  // Write final search statistics and close log file
  if (LogFile.is_open())
  {
      int t = current_search_time();

      LogFile << "Nodes: "          << pos.nodes_searched()
              << "\nNodes/second: " << (t > 0 ? pos.nodes_searched() * 1000 / t : 0)
              << "\nBest move: "    << move_to_san(pos, bestMove);

      StateInfo st;
#ifdef GPSFISH
      if(bestMove.isNormal())
          pos.do_undo_move(bestMove,st,
                  [&](osl::Square){
                  assert(pos.is_ok());
#else
      pos.do_move(bestMove, st);
#endif
      LogFile << "\nPonder move: " << move_to_san(pos, ponderMove) << endl;
#ifdef GPSFISH
                  }
                  );
#else
      pos.undo_move(bestMove); // Return from think() with unchanged position
#endif
      LogFile.close();
  }

  // This makes all the threads to go to sleep
  Threads.set_size(1);

  // If we are pondering or in infinite search, we shouldn't print the
  // best move before we are told to do so.
  if (!StopRequest && (Limits.ponder || Limits.infinite))
      wait_for_stop_or_ponderhit();

  // Could be MOVE_NONE when searching on a stalemate position
#ifdef GPSFISH
  cout << "bestmove " << move_to_uci(bestMove,false);
#else
  cout << "bestmove " << bestMove;
#endif

  // UCI protol is not clear on allowing sending an empty ponder move, instead
  // it is clear that ponder move is optional. So skip it if empty.
#ifdef GPSFISH
  if (ponderMove != MOVE_NONE && Options["Ponder"].value<bool>())
      cout << " ponder " << move_to_uci(ponderMove,false);
#else
  if (ponderMove != MOVE_NONE)
      cout << " ponder " << ponderMove;
#endif

  cout << endl;

  return !QuitRequest;
}

#ifdef GPSFISH_DFPN
struct CheckmateSolver
{
    osl::checkmate::DfpnTable table_black;
    osl::checkmate::DfpnTable table_white;
    osl::checkmate::Dfpn dfpn[2];
    CheckmateSolver() 
    {
        table_black.setAttack(osl::BLACK);
        table_white.setAttack(osl::WHITE);
        dfpn[playerToIndex(osl::BLACK)].setTable(&table_black);
        dfpn[playerToIndex(osl::WHITE)].setTable(&table_white);
    }
    Move hasCheckmate(Position& pos, size_t nodes) 
    {
        const Depth CheckmateDepth = ONE_PLY*100;
        TTEntry* tte = TT.probe(pos.get_key());
        if (tte && tte->type() == VALUE_TYPE_EXACT
                && tte->depth() >= CheckmateDepth) {
            Value v = value_from_tt(tte->value(), 0);
            if (v >= VALUE_MATE_IN_PLY_MAX || v < VALUE_MATED_IN_PLY_MAX)
                return Move();		// mate or mated
        }

        osl::PathEncoding path(pos.osl_state.turn());
        osl::Move checkmate_move;
        osl::NumEffectState& state = pos.osl_state;
        osl::stl::vector<osl::Move> pv;
        osl::checkmate::ProofDisproof result
            = dfpn[playerToIndex(state.turn())].
            hasCheckmateMove(state, osl::HashKey(state), path, nodes,
                    checkmate_move, Move(), &pv);
        if (result.isCheckmateSuccess()) {
            TT.store(pos.get_key(), value_mate_in(pv.size()),
                    VALUE_TYPE_EXACT, CheckmateDepth, checkmate_move,
                    VALUE_NONE, VALUE_NONE);
            return checkmate_move;
        }
        return Move();
    }
    void clear()
    {
        dfpn[0].clear();
        dfpn[1].clear();
        table_black.clear();
        table_white.clear();
    }
};
struct TestCheckmate
{
    CheckmateSolver *solver;
    Position *pos;
    osl::Move *result;
    uint64_t nodes;
    const Move *moves;
    int first, last;
    TestCheckmate(CheckmateSolver& s, Position& p, osl::Move& r, uint64_t n,
            const Move *pv, int f, int l)
        : solver(&s), pos(&p), result(&r), nodes(n),
        moves(pv), first(f), last(l)
    {
    }
    void operator()(osl::Square) const
    {
        *result = Move();
        if (nodes < (1<<18))
            *result = solver->hasCheckmate(*pos, nodes);
        if (result->isNormal()) {
            if (first > 0)
                std::cout << "info string checkmate in future (" << first
                    << ") " << move_to_uci(moves[first],false)
                    << " by " << move_to_uci(*result,false) << '\n';
        }
        else if (! StopRequest) {
            Move move;
            TestCheckmate next = *this;
            next.first++;
            next.nodes /= 2;
            next.result = &move;
            if (next.first < last && pos->move_is_pl(moves[next.first])
                    && next.nodes >= 1024) {
                StateInfo st;
                pos->do_undo_move(moves[next.first], st, next);
            }
        }	
    }
};

void run_checkmate(int depth, uint64_t nodes, Position& pos) 
{
    static boost::scoped_ptr<CheckmateSolver> solver(new CheckmateSolver);
    StateInfo st;
    nodes /= 16;
    int mated = 0;
    for (size_t i=0; i<Rml.size() && nodes >= 1024 && !StopRequest; ++i) {
        osl::Move win_move;
        TestCheckmate function(*solver, pos, win_move, nodes,
                Rml[i].pv, 0, (i==0) ? depth/2 : 1);
        pos.do_undo_move(Rml[i].pv[0], st, function);
        if (! win_move.isNormal())
            nodes /= 4;
        else {
            ++mated;
            Rml[i].pv_score = -VALUE_INFINITE;
            Rml[i].non_pv_score = VALUE_MATED_IN_PLY_MAX;
            std::cout << "info string losing move " << i << "th "
                << move_to_uci(Rml[i].pv[0],false)
                << " by " << move_to_uci(win_move,false) << '\n';
        }
    }
    solver->clear();
}
#endif

namespace {

  // id_loop() is the main iterative deepening loop. It calls search() repeatedly
  // with increasing depth until the allocated thinking time has been consumed,
  // user stops the search, or the maximum search depth is reached.

  Move id_loop(Position& pos, Move searchMoves[], Move* ponderMove) {

    SearchStack ss[PLY_MAX_PLUS_2];
    Value bestValues[PLY_MAX_PLUS_2];
    int bestMoveChanges[PLY_MAX_PLUS_2];
#ifdef GPSFISH
    uint64_t es_base[(PLY_MAX_PLUS_2*sizeof(eval_t)+sizeof(uint64_t)-1)/sizeof(uint64_t)]
#ifdef __GNUC__
      __attribute__((aligned(16)))
#endif
	;
    eval_t *es=(eval_t *)&es_base[0];
#endif
    int depth, aspirationDelta;
    Value value, alpha, beta;
    Move bestMove, easyMove, skillBest, skillPonder;

    // Initialize stuff before a new search
    memset(ss, 0, 4 * sizeof(SearchStack));
    TT.new_search();
    H.clear();
    *ponderMove = bestMove = easyMove = skillBest = skillPonder = MOVE_NONE;
    depth = aspirationDelta = 0;
    alpha = -VALUE_INFINITE, beta = VALUE_INFINITE;
#ifdef GPSFISH
    ss->currentMove = osl::Move::PASS(pos.side_to_move()); // Hack to skip update_gains()
#else
    ss->currentMove = MOVE_NULL; // Hack to skip update_gains()
#endif
    pos.eval= &es[0];
    *(pos.eval)=eval_t(pos.osl_state,false);

    // Moves to search are verified and copied
    Rml.init(pos, searchMoves);

    // Handle special case of searching on a mate/stalemate position
    if (!Rml.size())
    {
        cout << "info" << depth_to_uci(DEPTH_ZERO)
#ifdef GPSFISH
             << score_to_uci(pos.in_check() ? value_mated_in(1) : VALUE_DRAW, alpha, beta) << endl;
#else
             << score_to_uci(pos.in_check() ? -VALUE_MATE : VALUE_DRAW, alpha, beta) << endl;
#endif

        return MOVE_NONE;
    }
#ifdef GPSFISH_DFPN
    uint64_t next_checkmate = 1<<18;
#endif
    // Iterative deepening loop until requested to stop or target depth reached
    while (!StopRequest && ++depth <= PLY_MAX && (!Limits.maxDepth || depth <= Limits.maxDepth))
    {
        Rml.bestMoveChanges = 0;

        // Calculate dynamic aspiration window based on previous iterations
        if (MultiPV == 1 && depth >= 5 && abs(bestValues[depth - 1]) < VALUE_KNOWN_WIN)
        {
            int prevDelta1 = bestValues[depth - 1] - bestValues[depth - 2];
            int prevDelta2 = bestValues[depth - 2] - bestValues[depth - 3];

            aspirationDelta = Min(Max(abs(prevDelta1) + abs(prevDelta2) / 2, 16), 24);
            aspirationDelta = (aspirationDelta + 7) / 8 * 8; // Round to match grainSize

            alpha = Max(bestValues[depth - 1] - aspirationDelta, -VALUE_INFINITE);
            beta  = Min(bestValues[depth - 1] + aspirationDelta,  VALUE_INFINITE);
        }

#ifdef GPSFISH_DFPN
	if (pos.nodes_searched() > next_checkmate
	    && current_search_time()+1000
	    < std::max(Limits.maxTime,TimeMgr.maximum_time())*4/5) {
	    run_checkmate(depth, next_checkmate, pos);
	    next_checkmate *= 2;
	    if (Rml[0].pv_score <= VALUE_MATED_IN_PLY_MAX) {
		depth -= std::min(4, (int)depth/2);
		alpha = Max(alpha - aspirationDelta*63, -VALUE_INFINITE);
		beta  = Min(beta  + aspirationDelta*63,  VALUE_INFINITE);
	    }
	}
#endif

        // Start with a small aspiration window and, in case of fail high/low,
        // research with bigger window until not failing high/low anymore.
        do {
            // Search starting from ss+1 to allow calling update_gains()
            value = search<Root>(pos, ss+1, alpha, beta, depth * ONE_PLY);

            // Write PV back to transposition table in case the relevant entries
            // have been overwritten during the search.
            for (int i = 0; i < Min(MultiPV, (int)Rml.size()); i++)
                Rml[i].insert_pv_in_tt(pos);

            // Value cannot be trusted. Break out immediately!
            if (StopRequest)
                break;

            // Send full PV info to GUI if we are going to leave the loop or
            // if we have a fail high/low and we are deep in the search.
            if ((value > alpha && value < beta) || current_search_time() > 2000)
                for (int i = 0; i < Min(UCIMultiPV, (int)Rml.size()); i++)
                    cout << "info"
                         << depth_to_uci(depth * ONE_PLY)
                         << score_to_uci(Rml[i].pv_score, alpha, beta)
                         << speed_to_uci(pos.nodes_searched())
                         << pv_to_uci(Rml[i].pv, i + 1) << endl;

            // In case of failing high/low increase aspiration window and research,
            // otherwise exit the fail high/low loop.
            if (value >= beta)
            {
                beta = Min(beta + aspirationDelta, VALUE_INFINITE);
                aspirationDelta += aspirationDelta / 2;
            }
            else if (value <= alpha)
            {
                AspirationFailLow = true;
                StopOnPonderhit = false;

                alpha = Max(alpha - aspirationDelta, -VALUE_INFINITE);
                aspirationDelta += aspirationDelta / 2;
            }
            else
                break;

        } while (abs(value) < VALUE_KNOWN_WIN);

        // Collect info about search result
        bestMove = Rml[0].pv[0];
        *ponderMove = Rml[0].pv[1];
        bestValues[depth] = value;
        bestMoveChanges[depth] = Rml.bestMoveChanges;

        // Do we need to pick now the best and the ponder moves ?
        if (SkillLevelEnabled && depth == 1 + SkillLevel)
            do_skill_level(&skillBest, &skillPonder);

        if (LogFile.is_open())
            LogFile << pretty_pv(pos, depth, value, current_search_time(), Rml[0].pv) << endl;

        // Init easyMove after first iteration or drop if differs from the best move
        if (depth == 1 && (Rml.size() == 1 || Rml[0].pv_score > Rml[1].pv_score + EasyMoveMargin))
            easyMove = bestMove;
        else if (bestMove != easyMove)
            easyMove = MOVE_NONE;

#ifdef GPSFISH
	if (! Limits.ponder
	    && !StopRequest
	    && depth >= 5
	    && abs(bestValues[depth])     >= VALUE_MATE_IN_PLY_MAX
	    && abs(bestValues[depth - 1]) >= VALUE_MATE_IN_PLY_MAX)
	{
	    StopRequest = true;
	}
#endif
        // Check for some early stop condition
        if (!StopRequest && Limits.useTimeManagement())
        {
#ifndef GPSFISH
            // Stop search early when the last two iterations returned a mate score
            if (   depth >= 5
                && abs(bestValues[depth])     >= VALUE_MATE_IN_PLY_MAX
                && abs(bestValues[depth - 1]) >= VALUE_MATE_IN_PLY_MAX)
                StopRequest = true;
#endif
            // Stop search early if one move seems to be much better than the
            // others or if there is only a single legal move. Also in the latter
            // case we search up to some depth anyway to get a proper score.
            if (   depth >= 7
                && easyMove == bestMove
                && (   Rml.size() == 1
                    ||(   Rml[0].nodes > (pos.nodes_searched() * 85) / 100
                       && current_search_time() > TimeMgr.available_time() / 16)
                    ||(   Rml[0].nodes > (pos.nodes_searched() * 98) / 100
                       && current_search_time() > TimeMgr.available_time() / 32)))
                StopRequest = true;

            // Take in account some extra time if the best move has changed
            if (depth > 4 && depth < 50)
                TimeMgr.pv_instability(bestMoveChanges[depth], bestMoveChanges[depth - 1]);

            // Stop search if most of available time is already consumed. We probably don't
            // have enough time to search the first move at the next iteration anyway.
            if (current_search_time() > (TimeMgr.available_time() * 62) / 100)
                StopRequest = true;

            // If we are allowed to ponder do not stop the search now but keep pondering
            if (StopRequest && Limits.ponder)
            {
                StopRequest = false;
                StopOnPonderhit = true;
            }
        }
    }

    // When using skills overwrite best and ponder moves with the sub-optimal ones
    if (SkillLevelEnabled)
    {
        if (skillBest == MOVE_NONE) // Still unassigned ?
            do_skill_level(&skillBest, &skillPonder);

        bestMove = skillBest;
        *ponderMove = skillPonder;
    }

    return bestMove;
  }

  // search<>() is the main search function for both PV and non-PV nodes and for
  // normal and SplitPoint nodes. When called just after a split point the search
  // is simpler because we have already probed the hash table, done a null move
  // search, and searched the first move before splitting, we don't have to repeat
  // all this work again. We also don't need to store anything to the hash table
  // here: This is taken care of after we return from the split point.

  template <NodeType NT>
  Value search(Position& pos, SearchStack* ss, Value alpha, Value beta, Depth depth) {

    const bool PvNode   = (NT == PV || NT == Root || NT == SplitPointPV);
    const bool SpNode   = (NT == SplitPointPV || NT == SplitPointNonPV);
    const bool RootNode = (NT == Root);

    assert(alpha >= -VALUE_INFINITE && alpha <= VALUE_INFINITE);
    assert(beta > alpha && beta <= VALUE_INFINITE);
    assert(PvNode || alpha == beta - 1);
    assert(pos.thread() >= 0 && pos.thread() < Threads.size());

    Move movesSearched[MAX_MOVES];
    int64_t nodes;
    StateInfo st;
    const TTEntry *tte;
    Key posKey;
    Move ttMove, move, excludedMove, threatMove;
    Depth ext, newDepth;
    ValueType vt;
    Value bestValue, value, oldAlpha;
    Value refinedValue, nullValue, futilityBase, futilityValueScaled; // Non-PV specific
    bool isPvMove, inCheck, singularExtensionNode, givesCheck, captureOrPromotion, dangerous;
    int moveCount = 0, playedMoveCount = 0;
    Thread& thread = Threads[pos.thread()];
    SplitPoint* sp = NULL;
#ifdef GPSFISH
    int repeat_check=0;
#endif

#ifdef GPSFISH
    if(can_capture_king(pos)){
      return value_mate_in(0);
    }
#endif
    refinedValue = bestValue = value = -VALUE_INFINITE;
    oldAlpha = alpha;
    inCheck = pos.in_check();
    ss->ply = (ss-1)->ply + 1;

    // Used to send selDepth info to GUI
    if (PvNode && thread.maxPly < ss->ply)
        thread.maxPly = ss->ply;

    if (SpNode)
    {
        sp = ss->sp;
        tte = NULL;
        ttMove = excludedMove = MOVE_NONE;
        threatMove = sp->threatMove;
        goto split_point_start;
    }

    // Step 1. Initialize node and poll. Polling can abort search
    ss->currentMove = ss->bestMove = threatMove = (ss+1)->excludedMove = MOVE_NONE;
    (ss+1)->skipNullMove = false; (ss+1)->reduction = DEPTH_ZERO;
    (ss+2)->killers[0] = (ss+2)->killers[1] = MOVE_NONE;

    if (pos.thread() == 0 && ++NodesSincePoll > NodesBetweenPolls)
    {
        NodesSincePoll = 0;
        poll(pos);
    }

    // Step 2. Check for aborted search and immediate draw
    if ((   StopRequest
#ifdef GPSFISH
         || pos.is_draw(repeat_check)
#else
         || pos.is_draw<false>()
#endif
         || ss->ply > PLY_MAX) && !RootNode)
#ifdef GPSFISH
        return value_draw(pos);
#else
        return VALUE_DRAW;
#endif
#ifdef GPSFISH
    if ( !Root ){
      if(repeat_check<0) 
        return value_mated_in(ss->ply);
      else if(repeat_check>0) 
        return value_mate_in(ss->ply);
      else if(osl::EnterKing::canDeclareWin(pos.osl_state)) 
	return value_mate_in(ss->ply+1);
    }
    if (!ss->checkmateTested) {
      ss->checkmateTested = true;
      if(!pos.osl_state.inCheck()
	 && ImmediateCheckmate::hasCheckmateMove
	 (pos.side_to_move(),pos.osl_state,ss->bestMove)) {
	  return value_mate_in(ss->ply);
      }
#  ifdef GPSFISH_CHECKMATE3
      if ((! (ss-1)->currentMove.isNormal()
	   || (ss-1)->currentMove.ptype() == osl::KING)) {
	  osl::checkmate::King8Info king8=pos.osl_state.king8Info(alt(pos.side_to_move()));
	  assert(king8.uint64Value() == osl::checkmate::King8Info::make(pos.side_to_move(), pos.osl_state).uint64Value());
	  bool in_danger = king8.dropCandidate() | king8.moveCandidate2();
	  if (in_danger) {
	      osl::checkmate::FixedDepthSearcher solver(pos.osl_state);
	      if (solver.hasCheckmateMoveOfTurn(2,ss->bestMove)
		  .isCheckmateSuccess()) {
		  return value_mate_in(ss->ply+2);;
	      }
	  }
      }
#  endif
    }
#endif

    // Step 3. Mate distance pruning
    if (!RootNode)
    {
        alpha = Max(value_mated_in(ss->ply), alpha);
        beta = Min(value_mate_in(ss->ply+1), beta);
        if (alpha >= beta)
            return alpha;
    }

    // Step 4. Transposition table lookup
    // We don't want the score of a partial search to overwrite a previous full search
    // TT value, so we use a different position key in case of an excluded move.
    excludedMove = ss->excludedMove;
#ifdef GPSFISH
    posKey = excludedMove!=MOVE_NONE ? pos.get_exclusion_key() : pos.get_key();
#else
    posKey = excludedMove ? pos.get_exclusion_key() : pos.get_key();
#endif

    tte = TT.probe(posKey);
#ifdef GPSFISH
    ttMove = tte ? tte->move(pos) : MOVE_NONE;
#else
    ttMove = tte ? tte->move() : MOVE_NONE;
#endif

    // At PV nodes we check for exact scores, while at non-PV nodes we check for
    // a fail high/low. Biggest advantage at probing at PV nodes is to have a
    // smooth experience in analysis mode.
    if (tte && (PvNode ? tte->depth() >= depth && tte->type() == VALUE_TYPE_EXACT
                       : ok_to_use_TT(tte, depth, beta, ss->ply)))
    {
        TT.refresh(tte);
        ss->bestMove = ttMove; // Can be MOVE_NONE
        return value_from_tt(tte->value(), ss->ply);
    }

    // Step 5. Evaluate the position statically and update parent's gain statistics
    if (inCheck)
        ss->eval = ss->evalMargin = VALUE_NONE;
    else if (tte)
    {
        assert(tte->static_value() != VALUE_NONE);

        ss->eval = tte->static_value();
        ss->evalMargin = tte->static_value_margin();
        refinedValue = refine_eval(tte, ss->eval, ss->ply);
    }
    else
    {
        refinedValue = ss->eval = evaluate(pos, ss->evalMargin);
        TT.store(posKey, VALUE_NONE, VALUE_TYPE_NONE, DEPTH_NONE, MOVE_NONE, ss->eval, ss->evalMargin);
    }

    // Save gain for the parent non-capture move
    update_gains(pos, (ss-1)->currentMove, (ss-1)->eval, ss->eval);

    // Step 6. Razoring (is omitted in PV nodes)
    if (   !PvNode
        &&  depth < RazorDepth
        && !inCheck
        &&  refinedValue + razor_margin(depth) < beta
        &&  ttMove == MOVE_NONE
        &&  abs(beta) < VALUE_MATE_IN_PLY_MAX
#ifndef GPSFISH
        && !pos.has_pawn_on_7th(pos.side_to_move())
#endif
      )
    {
        Value rbeta = beta - razor_margin(depth);
        Value v = qsearch<NonPV>(pos, ss, rbeta-1, rbeta, DEPTH_ZERO);
        if (v < rbeta)
            // Logically we should return (v + razor_margin(depth)), but
            // surprisingly this did slightly weaker in tests.
            return v;
    }

    // Step 7. Static null move pruning (is omitted in PV nodes)
    // We're betting that the opponent doesn't have a move that will reduce
    // the score by more than futility_margin(depth) if we do a null move.
    if (   !PvNode
        && !ss->skipNullMove
        &&  depth < RazorDepth
        && !inCheck
        &&  refinedValue - futility_margin(depth, 0) >= beta
        &&  abs(beta) < VALUE_MATE_IN_PLY_MAX
#ifndef GPSFISH
        &&  pos.non_pawn_material(pos.side_to_move())
#endif
	   )
        return refinedValue - futility_margin(depth, 0);

    // Step 8. Null move search with verification search (is omitted in PV nodes)
    if (   !PvNode
        && !ss->skipNullMove
        &&  depth > ONE_PLY
        && !inCheck
        &&  refinedValue >= beta
        &&  abs(beta) < VALUE_MATE_IN_PLY_MAX
#ifdef GPSFISH
      )
#else
        &&  pos.non_pawn_material(pos.side_to_move()))
#endif
    {
#ifdef GPSFISH
        ss->currentMove = Move::PASS(pos.side_to_move());
#else
        ss->currentMove = MOVE_NULL;
#endif

        // Null move dynamic reduction based on depth
        int R = 3 + (depth >= 5 * ONE_PLY ? depth / 8 : 0);

        // Null move dynamic reduction based on value
        if (refinedValue - PawnValueMidgame > beta)
            R++;

#ifdef GPSFISH
        pos.do_undo_null_move(st,
                [&](osl::Square){
                *(pos.eval+1)= *(pos.eval);
                pos.eval++;
                pos.eval->update(pos.osl_state,ss->currentMove);
#else
        pos.do_null_move(st);
#endif
        (ss+1)->skipNullMove = true;
        nullValue = depth-R*ONE_PLY < ONE_PLY ? -qsearch<NonPV>(pos, ss+1, -beta, -alpha, DEPTH_ZERO)
                                              : - search<NonPV>(pos, ss+1, -beta, -alpha, depth-R*ONE_PLY);
        (ss+1)->skipNullMove = false;
#ifdef GPSFISH
	    --pos.eval;
	  }
	  );
#else
        pos.undo_null_move();
#endif

        if (nullValue >= beta)
        {
            // Do not return unproven mate scores
            if (nullValue >= VALUE_MATE_IN_PLY_MAX)
                nullValue = beta;

            if (depth < 6 * ONE_PLY)
                return nullValue;

            // Do verification search at high depths
            ss->skipNullMove = true;
            Value v = search<NonPV>(pos, ss, alpha, beta, depth-R*ONE_PLY);
            ss->skipNullMove = false;

            if (v >= beta)
                return nullValue;
        }
        else
        {
            // The null move failed low, which means that we may be faced with
            // some kind of threat. If the previous move was reduced, check if
            // the move that refuted the null move was somehow connected to the
            // move which was reduced. If a connection is found, return a fail
            // low score (which will cause the reduced move to fail high in the
            // parent node, which will trigger a re-search with full depth).
            threatMove = (ss+1)->bestMove;

            if (   depth < ThreatDepth
                && (ss-1)->reduction
                && threatMove != MOVE_NONE
                && connected_moves(pos, (ss-1)->currentMove, threatMove))
                return beta - 1;
        }
    }

    // Step 9. ProbCut (is omitted in PV nodes)
    // If we have a very good capture (i.e. SEE > seeValues[captured_piece_type])
    // and a reduced search returns a value much above beta, we can (almost) safely
    // prune the previous move.
    if (   !PvNode
        &&  depth >= RazorDepth + ONE_PLY
        && !inCheck
        && !ss->skipNullMove
        &&  excludedMove == MOVE_NONE
        &&  abs(beta) < VALUE_MATE_IN_PLY_MAX)
    {
        Value rbeta = beta + 200;
        Depth rdepth = depth - ONE_PLY - 3 * ONE_PLY;

        assert(rdepth >= ONE_PLY);

        MovePicker mp(pos, ttMove, H, pos.captured_piece_type());
        CheckInfo ci(pos);

        while ((move = mp.get_next_move()) != MOVE_NONE)
            if (pos.pl_move_is_legal(move, ci.pinned))
            {
#ifdef GPSFISH
                pos.do_undo_move(move,st,
                        [&](osl::Square){
                        assert(pos.is_ok());
                        *(pos.eval+1)= *(pos.eval);
                        pos.eval++;
                        pos.eval->update(pos.osl_state,move);
#else
                pos.do_move(move, st, ci, pos.move_gives_check(move, ci));
#endif
                value = -search<NonPV>(pos, ss+1, -rbeta, -rbeta+1, rdepth);
#ifdef GPSFISH
                --pos.eval;
                });
#else
                pos.undo_move(move);
#endif
                if (value >= rbeta)
                    return value;
            }
    }

    // Step 10. Internal iterative deepening
    if (   depth >= IIDDepth[PvNode]
        && ttMove == MOVE_NONE
        && (PvNode || (!inCheck && ss->eval + IIDMargin >= beta)))
    {
        Depth d = (PvNode ? depth - 2 * ONE_PLY : depth / 2);

        ss->skipNullMove = true;
        search<PvNode ? PV : NonPV>(pos, ss, alpha, beta, d);
        ss->skipNullMove = false;

        tte = TT.probe(posKey);
#ifdef GPSFISH
        ttMove = tte ? tte->move(pos) : MOVE_NONE;
#else
        ttMove = tte ? tte->move() : MOVE_NONE;
#endif
    }

split_point_start: // At split points actual search starts from here

    // Initialize a MovePicker object for the current position
    MovePickerExt<NT> mp(pos, ttMove, depth, H, ss, PvNode ? -VALUE_INFINITE : beta);
    CheckInfo ci(pos);
    ss->bestMove = MOVE_NONE;
    futilityBase = ss->eval + ss->evalMargin;
    singularExtensionNode =   !RootNode
                           && !SpNode
                           && depth >= SingularExtensionDepth[PvNode]
                           && ttMove != MOVE_NONE
#ifdef GPSFISH
                           && excludedMove==MOVE_NONE // Do not allow recursive singular extension search
#else
                           && !excludedMove // Do not allow recursive singular extension search
#endif
                           && (tte->type() & VALUE_TYPE_LOWER)
                           && tte->depth() >= depth - 3 * ONE_PLY;
    if (SpNode)
    {
        lock_grab(&(sp->lock));
        bestValue = sp->bestValue;
    }

    // Step 11. Loop through moves
    // Loop through all pseudo-legal moves until no moves remain or a beta cutoff occurs
    while (   bestValue < beta
           && (move = mp.get_next_move()) != MOVE_NONE
           && !thread.cutoff_occurred())
    {
      assert(move_is_ok(move));

      if (move == excludedMove)
          continue;

      // At PV and SpNode nodes we want all moves to be legal since the beginning
      if ((PvNode || SpNode) && !pos.pl_move_is_legal(move, ci.pinned))
          continue;

      if (SpNode)
      {
          moveCount = ++sp->moveCount;
          lock_release(&(sp->lock));
      }
      else
          moveCount++;
#ifdef MOVE_STACK_REJECTIONS
      if(!Root && move_stack_rejections_probe(move,pos,ss,alpha)) {
	if (SpNode)
	  lock_grab(&(sp->lock));
	continue;
      }
#endif      

      if (RootNode)
      {
          // This is used by time management
          FirstRootMove = (moveCount == 1);

          // Save the current node count before the move is searched
          nodes = pos.nodes_searched();

          // If it's time to send nodes info, do it here where we have the
          // correct accumulated node counts searched by each thread.
          if (SendSearchedNodes)
          {
              SendSearchedNodes = false;
              cout << "info" << speed_to_uci(pos.nodes_searched()) << endl;
          }

          // For long searches send current move info to GUI
#ifndef GPSFISH
          if (current_search_time() > 2000)
              cout << "info" << depth_to_uci(depth)
                   << " currmove " << move << " currmovenumber " << moveCount << endl;
#endif
      }

      // At Root and at first iteration do a PV search on all the moves to score root moves
      isPvMove = (PvNode && moveCount <= (!RootNode ? 1 : depth <= ONE_PLY ? MAX_MOVES : MultiPV));
      givesCheck = pos.move_gives_check(move, ci);
      captureOrPromotion = pos.move_is_capture_or_promotion(move);

      // Step 12. Decide the new search depth
      ext = extension<PvNode>(pos, move, captureOrPromotion, givesCheck, &dangerous);

      // Singular extension search. If all moves but one fail low on a search of
      // (alpha-s, beta-s), and just one fails high on (alpha, beta), then that move
      // is singular and should be extended. To verify this we do a reduced search
      // on all the other moves but the ttMove, if result is lower than ttValue minus
      // a margin then we extend ttMove.
      if (   singularExtensionNode
          && move == ttMove
          && pos.pl_move_is_legal(move, ci.pinned)
          && ext < ONE_PLY)
      {
          Value ttValue = value_from_tt(tte->value(), ss->ply);

          if (abs(ttValue) < VALUE_KNOWN_WIN)
          {
              Value rBeta = ttValue - int(depth);
              ss->excludedMove = move;
              ss->skipNullMove = true;
              Value v = search<NonPV>(pos, ss, rBeta - 1, rBeta, depth / 2);
              ss->skipNullMove = false;
              ss->excludedMove = MOVE_NONE;
              ss->bestMove = MOVE_NONE;
              if (v < rBeta)
                  ext = ONE_PLY;
          }
      }

      // Update current move (this must be done after singular extension search)
      newDepth = depth - ONE_PLY + ext;

      // Step 13. Futility pruning (is omitted in PV nodes)
      if (   !PvNode
          && !captureOrPromotion
          && !inCheck
          && !dangerous
          &&  move != ttMove
          && !move_is_castle(move))
      {
          // Move count based pruning
          if (   moveCount >= futility_move_count(depth)
#ifdef GPSFISH
              && (threatMove==MOVE_NONE || !connected_threat(pos, move, threatMove))
#else
              && (!threatMove || !connected_threat(pos, move, threatMove))
#endif
              && bestValue > VALUE_MATED_IN_PLY_MAX) // FIXME bestValue is racy
          {
              if (SpNode)
                  lock_grab(&(sp->lock));

              continue;
          }

          // Value based pruning
          // We illogically ignore reduction condition depth >= 3*ONE_PLY for predicted depth,
          // but fixing this made program slightly weaker.
          Depth predictedDepth = newDepth - reduction<PvNode>(depth, moveCount);
#ifdef GPSFISH
          futilityValueScaled =  futilityBase + futility_margin(predictedDepth, moveCount)
                               + H.gain(move.ptypeO(), move_to(move));
#else
          futilityValueScaled =  futilityBase + futility_margin(predictedDepth, moveCount)
                               + H.gain(pos.piece_on(move_from(move)), move_to(move));
#endif

          if (futilityValueScaled < beta)
          {
              if (SpNode)
              {
                  lock_grab(&(sp->lock));
                  if (futilityValueScaled > sp->bestValue)
                      sp->bestValue = bestValue = futilityValueScaled;
              }
              else if (futilityValueScaled > bestValue)
                  bestValue = futilityValueScaled;

              continue;
          }

          // Prune moves with negative SEE at low depths
          if (   predictedDepth < 2 * ONE_PLY
              && bestValue > VALUE_MATED_IN_PLY_MAX
              && pos.see_sign(move) < 0)
          {
              if (SpNode)
                  lock_grab(&(sp->lock));

              continue;
          }
      }

      // Check for legality only before to do the move
      if (!pos.pl_move_is_legal(move, ci.pinned))
      {
          moveCount--;
          continue;
      }

      ss->currentMove = move;
      if (!SpNode && !captureOrPromotion)
          movesSearched[playedMoveCount++] = move;

#ifdef GPSFISH
      assert(pos.eval->value()==eval_t(pos.osl_state,false).value());
      (ss+1)->checkmateTested = false;
      pos.do_undo_move(move,st,
              [&](osl::Square){
              *(pos.eval+1)= *(pos.eval);
              pos.eval++;
              pos.eval->update(pos.osl_state,move);
              assert(pos.eval->value()==eval_t(pos.osl_state,false).value());

    const bool PvNode   = (NT == PV || NT == Root || NT == SplitPointPV);
    const bool SpNode   = (NT == SplitPointPV || NT == SplitPointNonPV);
    const bool RootNode = (NT == Root);

#else
      // Step 14. Make the move
      pos.do_move(move, st, ci, givesCheck);
#endif

      // Step extra. pv search (only in PV nodes)
      // The first move in list is the expected PV
      if (isPvMove)
          value = newDepth < ONE_PLY ? -qsearch<PV>(pos, ss+1, -beta, -alpha, DEPTH_ZERO)
                                     : - search<PV>(pos, ss+1, -beta, -alpha, newDepth);
      else
      {
          // Step 15. Reduced depth search
          // If the move fails high will be re-searched at full depth.
          bool doFullDepthSearch = true;

          if (    depth > 3 * ONE_PLY
              && !captureOrPromotion
              && !dangerous
              && !move_is_castle(move)
              &&  ss->killers[0] != move
              &&  ss->killers[1] != move
              && (ss->reduction = reduction<PvNode>(depth, moveCount)) != DEPTH_ZERO)
          {
              Depth d = newDepth - ss->reduction;
              alpha = SpNode ? sp->alpha : alpha;

              value = d < ONE_PLY ? -qsearch<NonPV>(pos, ss+1, -(alpha+1), -alpha, DEPTH_ZERO)
                                  : - search<NonPV>(pos, ss+1, -(alpha+1), -alpha, d);

              ss->reduction = DEPTH_ZERO;
              doFullDepthSearch = (value > alpha);
          }

          // Step 16. Full depth search
          if (doFullDepthSearch)
          {
              alpha = SpNode ? sp->alpha : alpha;
              value = newDepth < ONE_PLY ? -qsearch<NonPV>(pos, ss+1, -(alpha+1), -alpha, DEPTH_ZERO)
                                         : - search<NonPV>(pos, ss+1, -(alpha+1), -alpha, newDepth);

              // Step extra. pv search (only in PV nodes)
              // Search only for possible new PV nodes, if instead value >= beta then
              // parent node fails low with value <= alpha and tries another move.
              if (PvNode && value > alpha && (RootNode || value < beta))
                  value = newDepth < ONE_PLY ? -qsearch<PV>(pos, ss+1, -beta, -alpha, DEPTH_ZERO)
                                             : - search<PV>(pos, ss+1, -beta, -alpha, newDepth);
          }
      }
#ifdef GPSFISH
      --pos.eval;
	}
	);
#else
      // Step 17. Undo move
      pos.undo_move(move);
#endif

      assert(value > -VALUE_INFINITE && value < VALUE_INFINITE);

      // Step 18. Check for new best move
      if (SpNode)
      {
          lock_grab(&(sp->lock));
          bestValue = sp->bestValue;
          alpha = sp->alpha;
      }

      if (value > bestValue)
      {
          bestValue = value;
          ss->bestMove = move;

          if (  !RootNode
              && PvNode
              && value > alpha
              && value < beta) // We want always alpha < beta
              alpha = value;

          if (SpNode && !thread.cutoff_occurred())
          {
              sp->bestValue = value;
              sp->ss->bestMove = move;
              sp->alpha = alpha;
              sp->is_betaCutoff = (value >= beta);
          }
      }

      if (RootNode)
      {
          // Finished searching the move. If StopRequest is true, the search
          // was aborted because the user interrupted the search or because we
          // ran out of time. In this case, the return value of the search cannot
          // be trusted, and we break out of the loop without updating the best
          // move and/or PV.
          if (StopRequest)
              break;

          // Remember searched nodes counts for this move
          mp.current().nodes += pos.nodes_searched() - nodes;

          // PV move or new best move ?
          if (isPvMove || value > alpha)
          {
              // Update PV
              mp.current().pv_score = value;
              mp.current().extract_pv_from_tt(pos);

              // We record how often the best move has been changed in each
              // iteration. This information is used for time management: When
              // the best move changes frequently, we allocate some more time.
              if (!isPvMove && MultiPV == 1)
                  Rml.bestMoveChanges++;

              // It is critical that sorting is done with a stable algorithm
              // because all the values but the first are usually set to
              // -VALUE_INFINITE and we want to keep the same order for all
              // the moves but the new PV that goes to head.
              Rml.sort_first(moveCount);

#ifdef GPSFISH
              if (depth >= 5*ONE_PLY
                      && (!isPvMove || current_search_time() >= 5000))
#if 0
                  cout << Rml[0].pv_info_to_uci(pos, depth/ONE_PLY,
                          thread.maxPly,
                          alpha, beta, 0)
                      << endl;
#endif
                  cout << "info"
                      << depth_to_uci(depth)
                      << score_to_uci(Rml[0].pv_score, alpha, beta)
                      << speed_to_uci(pos.nodes_searched())
                      << pv_to_uci(Rml[0].pv, 0 + 1) << endl;
#endif

              // Update alpha. In multi-pv we don't use aspiration window, so set
              // alpha equal to minimum score among the PV lines searched so far.
              if (MultiPV > 1)
                  alpha = Rml[Min(moveCount, MultiPV) - 1].pv_score;
              else if (value > alpha)
                  alpha = value;
          }
          else
              // All other moves but the PV are set to the lowest value, this
              // is not a problem when sorting becuase sort is stable and move
              // position in the list is preserved, just the PV is pushed up.
              mp.current().pv_score = -VALUE_INFINITE;

      } // RootNode

      // Step 19. Check for split
      if (   !RootNode
          && !SpNode
          && depth >= Threads.min_split_depth()
          && bestValue < beta
          && Threads.available_slave_exists(pos.thread())
          && !StopRequest
          && !thread.cutoff_occurred())
          Threads.split<FakeSplit>(pos, ss, &alpha, beta, &bestValue, depth,
                                   threatMove, moveCount, &mp, PvNode);
    }

    // Step 20. Check for mate and stalemate
    // All legal moves have been searched and if there are
    // no legal moves, it must be mate or stalemate.
    // If one move was excluded return fail low score.
    if (!SpNode && !moveCount)
#ifdef GPSFISH
      return excludedMove!=MOVE_NONE ? oldAlpha : (inCheck ? (move_is_pawn_drop((ss-1)->currentMove) ? value_mate_in(ss->ply) : value_mated_in(ss->ply) ): VALUE_DRAW);
#else
        return excludedMove ? oldAlpha : inCheck ? value_mated_in(ss->ply) : VALUE_DRAW;
#endif

    // Step 21. Update tables
    // If the search is not aborted, update the transposition table,
    // history counters, and killer moves.
    if (!SpNode && !StopRequest && !thread.cutoff_occurred())
    {
        move = bestValue <= oldAlpha ? MOVE_NONE : ss->bestMove;
        vt   = bestValue <= oldAlpha ? VALUE_TYPE_UPPER
             : bestValue >= beta ? VALUE_TYPE_LOWER : VALUE_TYPE_EXACT;

        TT.store(posKey, value_to_tt(bestValue, ss->ply), vt, depth, move, ss->eval, ss->evalMargin);

        // Update killers and history only for non capture moves that fails high
        if (    bestValue >= beta
            && !pos.move_is_capture_or_promotion(move))
        {
            if (move != ss->killers[0])
            {
                ss->killers[1] = ss->killers[0];
                ss->killers[0] = move;
            }
            update_history(pos, move, depth, movesSearched, playedMoveCount);
        }
    }

    if (SpNode)
    {
        // Here we have the lock still grabbed
        sp->is_slave[pos.thread()] = false;
        sp->nodes += pos.nodes_searched();
        lock_release(&(sp->lock));
    }

    assert(bestValue > -VALUE_INFINITE && bestValue < VALUE_INFINITE);

    return bestValue;
  }

  // qsearch() is the quiescence search function, which is called by the main
  // search function when the remaining depth is zero (or, to be more precise,
  // less than ONE_PLY).

  template <NodeType NT>
  Value qsearch(Position& pos, SearchStack* ss, Value alpha, Value beta, Depth depth) {

    const bool PvNode = (NT == PV);

    assert(NT == PV || NT == NonPV);
    assert(alpha >= -VALUE_INFINITE && alpha <= VALUE_INFINITE);
    assert(beta >= -VALUE_INFINITE && beta <= VALUE_INFINITE);
    assert(PvNode || alpha == beta - 1);
    assert(depth <= 0);
    assert(pos.thread() >= 0 && pos.thread() < Threads.size());

    StateInfo st;
    Move ttMove, move;
    Value bestValue, value, evalMargin, futilityValue, futilityBase;
#ifdef GPSFISH
    bool inCheck, givesCheck, evasionPrunable;
#else
    bool inCheck, enoughMaterial, givesCheck, evasionPrunable;
#endif
    const TTEntry* tte;
    Depth ttDepth;
    Value oldAlpha = alpha;

    ss->bestMove = ss->currentMove = MOVE_NONE;
    ss->ply = (ss-1)->ply + 1;

#ifdef GPSFISH
    if(can_capture_king(pos)){
        return value_mate_in(0);
    }
    if(!pos.osl_state.inCheck()
            && ImmediateCheckmate::hasCheckmateMove
            (pos.side_to_move(),pos.osl_state,ss->bestMove)) {
        return value_mate_in(ss->ply); 
    }
#endif

    // Check for an instant draw or maximum ply reached
#ifdef GPSFISH
    int threadID = pos.thread();
    if (threadID == 0 && ++NodesSincePoll > NodesBetweenPolls)
    {
        NodesSincePoll = 0;
        poll(pos);
    }

    int repeat_check=0;
    if (StopRequest || ss->ply > PLY_MAX || pos.is_draw(repeat_check))
        return value_draw(pos);

    if(repeat_check<0) 
        return value_mated_in(ss->ply+1);
    else if(repeat_check>0) 
        return value_mate_in(ss->ply);
#else
    if (pos.is_draw<true>() || ss->ply > PLY_MAX)
        return VALUE_DRAW;
#endif

    // Decide whether or not to include checks, this fixes also the type of
    // TT entry depth that we are going to use. Note that in qsearch we use
    // only two types of depth in TT: DEPTH_QS_CHECKS or DEPTH_QS_NO_CHECKS.
    inCheck = pos.in_check();
    ttDepth = (inCheck || depth >= DEPTH_QS_CHECKS ? DEPTH_QS_CHECKS : DEPTH_QS_NO_CHECKS);

    // Transposition table lookup. At PV nodes, we don't use the TT for
    // pruning, but only for move ordering.
    tte = TT.probe(pos.get_key());
#ifdef GPSFISH
    ttMove = (tte ? tte->move(pos) : MOVE_NONE);
#else
    ttMove = (tte ? tte->move() : MOVE_NONE);
#endif

    if (!PvNode && tte && ok_to_use_TT(tte, ttDepth, beta, ss->ply))
    {
        ss->bestMove = ttMove; // Can be MOVE_NONE
        return value_from_tt(tte->value(), ss->ply);
    }

    // Evaluate the position statically
    if (inCheck)
    {
        bestValue = futilityBase = -VALUE_INFINITE;
        ss->eval = evalMargin = VALUE_NONE;
#ifndef GPSFISH
        enoughMaterial = false;
#endif
    }
    else
    {
        if (tte)
        {
            assert(tte->static_value() != VALUE_NONE);

            evalMargin = tte->static_value_margin();
            ss->eval = bestValue = tte->static_value();
        }
        else
            ss->eval = bestValue = evaluate(pos, evalMargin);

        // Stand pat. Return immediately if static value is at least beta
        if (bestValue >= beta)
        {
            if (!tte)
                TT.store(pos.get_key(), value_to_tt(bestValue, ss->ply), VALUE_TYPE_LOWER, DEPTH_NONE, MOVE_NONE, ss->eval, evalMargin);

            return bestValue;
        }

        if (PvNode && bestValue > alpha)
            alpha = bestValue;

        // Futility pruning parameters, not needed when in check
        futilityBase = ss->eval + evalMargin + FutilityMarginQS;
#ifndef GPSFISH
        enoughMaterial = pos.non_pawn_material(pos.side_to_move()) > RookValueMidgame;
#endif
    }

    // Initialize a MovePicker object for the current position, and prepare
    // to search the moves. Because the depth is <= 0 here, only captures,
    // queen promotions and checks (only if depth >= DEPTH_QS_CHECKS) will
    // be generated.
    MovePicker mp(pos, ttMove, depth, H, move_to((ss-1)->currentMove));
    CheckInfo ci(pos);

    // Loop through the moves until no moves remain or a beta cutoff occurs
    while (   alpha < beta
           && (move = mp.get_next_move()) != MOVE_NONE)
    {
      assert(move_is_ok(move));

#ifdef MOVE_STACK_REJECTIONS
      if(move_stack_rejections_probe(move,pos,ss,alpha)) continue;
#endif      

      givesCheck = pos.move_gives_check(move, ci);

      // Futility pruning
      if (   !PvNode
          && !inCheck
          && !givesCheck
          &&  move != ttMove
#ifndef GPSFISH
          &&  enoughMaterial
          && !move_is_promotion(move)
          && !pos.move_is_passed_pawn_push(move)
#endif
         )
      {
#ifdef GPSFISH
          futilityValue =  futilityBase
                         + piece_value_endgame(pos.piece_on(move_to(move)))
                         + (move_is_promotion(move) ? promote_value_of_piece_on(pos.piece_on(move_from(move))) : VALUE_ZERO);
#else
          futilityValue =  futilityBase
                         + piece_value_endgame(pos.piece_on(move_to(move)))
                         + (move_is_ep(move) ? PawnValueEndgame : VALUE_ZERO);
#endif

          if (futilityValue < alpha)
          {
              if (futilityValue > bestValue)
                  bestValue = futilityValue;
              continue;
          }

          // Prune moves with negative or equal SEE
          if (   futilityBase < beta
              && depth < DEPTH_ZERO
              && pos.see(move) <= 0)
              continue;
      }

      // Detect non-capture evasions that are candidate to be pruned
      evasionPrunable =   !PvNode
                       && inCheck
                       && bestValue > VALUE_MATED_IN_PLY_MAX
                       && !pos.move_is_capture(move)
#ifndef GPSFISH
                       && !pos.can_castle(pos.side_to_move())
#endif
                       ;

      // Don't search moves with negative SEE values
      if (   !PvNode
          && (!inCheck || evasionPrunable)
          &&  move != ttMove
#ifndef GPSFISH
          && !move_is_promotion(move)
#endif
          &&  pos.see_sign(move) < 0)
          continue;

      // Don't search useless checks
      if (   !PvNode
          && !inCheck
          &&  givesCheck
          &&  move != ttMove
          && !pos.move_is_capture_or_promotion(move)
          &&  ss->eval + PawnValueMidgame / 4 < beta
          && !check_is_dangerous(pos, move, futilityBase, beta, &bestValue))
      {
          if (ss->eval + PawnValueMidgame / 4 > bestValue)
              bestValue = ss->eval + PawnValueMidgame / 4;

          continue;
      }

      // Check for legality only before to do the move
      if (!pos.pl_move_is_legal(move, ci.pinned))
          continue;

      // Update current move
      ss->currentMove = move;

      // Make and search the move
#ifdef GPSFISH
      pos.do_undo_move(move,st,
              [&](osl::Square){
              assert(pos.is_ok());
              *(pos.eval+1)= *(pos.eval);
              pos.eval++;
              pos.eval->update(pos.osl_state,move);
              assert(pos.eval_is_ok());
#else
      pos.do_move(move, st, ci, givesCheck);
#endif
      value = -qsearch<NT>(pos, ss+1, -beta, -alpha, depth-ONE_PLY);
#ifdef GPSFISH
              --pos.eval;
              }
              );
#else
      pos.undo_move(move);
#endif

      assert(value > -VALUE_INFINITE && value < VALUE_INFINITE);

      // New best move?
      if (value > bestValue)
      {
          bestValue = value;
          if (value > alpha)
          {
              alpha = value;
              ss->bestMove = move;
          }
       }
    }

#ifdef GPSFISH_CHECKMATE3_QUIESCE
    if (bestValue < beta && depth >= DEPTH_QS_CHECKS
            && (!(ss-1)->currentMove.isNormal()
                || (ss-1)->currentMove.ptype() == osl::KING)) {
        osl::checkmate::King8Info king8=pos.osl_state.king8Info(alt(pos.side_to_move()));
        assert(king8.uint64Value() == osl::checkmate::King8Info::make(pos.side_to_move(), pos.osl_state).uint64Value());
        bool in_danger = king8.dropCandidate() | king8.moveCandidate2();
        if (in_danger) {
            osl::checkmate::FixedDepthSearcher solver(pos.osl_state);
            if (solver.hasCheckmateMoveOfTurn(2,(ss)->bestMove).isCheckmateSuccess()) {
                return value_mate_in(ss->ply+2);;
            }
        }
    }
#endif

    // All legal moves have been searched. A special case: If we're in check
    // and no legal moves were found, it is checkmate.
    if (inCheck && bestValue == -VALUE_INFINITE)
#ifdef GPSFISH
        return (move_is_pawn_drop((ss-1)->currentMove) ? value_mate_in(ss->ply) : value_mated_in(ss->ply));
#else
        return value_mated_in(ss->ply);
#endif

    // Update transposition table
    ValueType vt = (bestValue <= oldAlpha ? VALUE_TYPE_UPPER : bestValue >= beta ? VALUE_TYPE_LOWER : VALUE_TYPE_EXACT);
    TT.store(pos.get_key(), value_to_tt(bestValue, ss->ply), vt, ttDepth, ss->bestMove, ss->eval, evalMargin);

    assert(bestValue > -VALUE_INFINITE && bestValue < VALUE_INFINITE);

    return bestValue;
  }


  // check_is_dangerous() tests if a checking move can be pruned in qsearch().
  // bestValue is updated only when returning false because in that case move
  // will be pruned.

  bool check_is_dangerous(Position &pos, Move move, Value futilityBase, Value beta, Value *bestValue)
  {
#ifdef GPSFISH
    return false;
#else
    Bitboard b, occ, oldAtt, newAtt, kingAtt;
    Square from, to, ksq, victimSq;
    Piece pc;
    Color them;
    Value futilityValue, bv = *bestValue;

    from = move_from(move);
    to = move_to(move);
    them = opposite_color(pos.side_to_move());
    ksq = pos.king_square(them);
    kingAtt = pos.attacks_from<KING>(ksq);
    pc = pos.piece_on(from);

    occ = pos.occupied_squares() & ~(1ULL << from) & ~(1ULL << ksq);
    oldAtt = pos.attacks_from(pc, from, occ);
    newAtt = pos.attacks_from(pc,   to, occ);

    // Rule 1. Checks which give opponent's king at most one escape square are dangerous
    b = kingAtt & ~pos.pieces(them) & ~newAtt & ~(1ULL << to);

    if (!(b && (b & (b - 1))))
        return true;

    // Rule 2. Queen contact check is very dangerous
    if (   piece_type(pc) == QUEEN
        && bit_is_set(kingAtt, to))
        return true;

    // Rule 3. Creating new double threats with checks
    b = pos.pieces(them) & newAtt & ~oldAtt & ~(1ULL << ksq);

    while (b)
    {
        victimSq = pop_1st_bit(&b);
        futilityValue = futilityBase + piece_value_endgame(pos.piece_on(victimSq));

        // Note that here we generate illegal "double move"!
        if (   futilityValue >= beta
            && pos.see_sign(make_move(from, victimSq)) >= 0)
            return true;

        if (futilityValue > bv)
            bv = futilityValue;
    }

    // Update bestValue only if check is not dangerous (because we will prune the move)
    *bestValue = bv;
    return false;
#endif
  }


  // connected_moves() tests whether two moves are 'connected' in the sense
  // that the first move somehow made the second move possible (for instance
  // if the moving piece is the same in both moves). The first move is assumed
  // to be the move that was made to reach the current position, while the
  // second move is assumed to be a move from the current position.

  bool connected_moves(const Position& pos, Move m1, Move m2) {

    Square f1, t1, f2, t2;
    Piece p;

#ifdef GPSFISH
    assert(m1 != MOVE_NONE && move_is_ok(m1));
    assert(m2 != MOVE_NONE && move_is_ok(m2));
#else
    assert(m1 && move_is_ok(m1));
    assert(m2 && move_is_ok(m2));
#endif

    // Case 1: The moving piece is the same in both moves
    f2 = move_from(m2);
    t1 = move_to(m1);
    if (f2 == t1)
        return true;

    // Case 2: The destination square for m2 was vacated by m1
    t2 = move_to(m2);
    f1 = move_from(m1);
    if (t2 == f1)
        return true;

    // Case 3: Moving through the vacated square
#ifdef GPSFISH
    if(!f2.isPieceStand() && !f1.isPieceStand() &&
       Board_Table.getShortOffset(Offset32(f2,t2)) ==
       Board_Table.getShortOffset(Offset32(f2,f1)) &&
       abs((f2-t2).intValue())>abs((f2-f1).intValue())) return true;
#else
    if (   piece_is_slider(pos.piece_on(f2))
        && bit_is_set(squares_between(f2, t2), f1))
      return true;
#endif

    // Case 4: The destination square for m2 is defended by the moving piece in m1
    p = pos.piece_on(t1);
#ifdef GPSFISH
    osl::Piece pc=pos.osl_state.pieceAt(t1);
    if(pos.osl_state.hasEffectByPiece(pc,t2)) return true;
#else
    if (bit_is_set(pos.attacks_from(p, t1), t2))
        return true;
#endif

    // Case 5: Discovered check, checking piece is the piece moved in m1
#ifdef GPSFISH
    pc=pos.osl_state.pieceAt(t2);
    if(pc.isPiece() && pos.osl_state.hasEffectByPiece(pc,f2) &&
       Ptype_Table.getEffect(p,t1,pos.king_square(pos.side_to_move())).hasBlockableEffect() &&
       Board_Table.isBetweenSafe(f2,t1,pos.king_square(pos.side_to_move())) &&
       !Board_Table.isBetweenSafe(t2,t1,pos.king_square(pos.side_to_move())) &&
       pos.osl_state.pinOrOpen(pos.side_to_move()).test(pos.osl_state.pieceAt(t1).number()))
        return true;
#else
    if (    piece_is_slider(p)
        &&  bit_is_set(squares_between(t1, pos.king_square(pos.side_to_move())), f2)
        && !bit_is_set(squares_between(t1, pos.king_square(pos.side_to_move())), t2))
    {
        // discovered_check_candidates() works also if the Position's side to
        // move is the opposite of the checking piece.
        Color them = opposite_color(pos.side_to_move());
        Bitboard dcCandidates = pos.discovered_check_candidates(them);

        if (bit_is_set(dcCandidates, f2))
            return true;
    }
#endif
    return false;
  }


  // value_to_tt() adjusts a mate score from "plies to mate from the root" to
  // "plies to mate from the current ply".  Non-mate scores are unchanged.
  // The function is called before storing a value to the transposition table.

  Value value_to_tt(Value v, int ply) {

    if (v >= VALUE_MATE_IN_PLY_MAX)
      return v + ply;

    if (v <= VALUE_MATED_IN_PLY_MAX)
      return v - ply;

    return v;
  }


  // value_from_tt() is the inverse of value_to_tt(): It adjusts a mate score from
  // the transposition table to a mate score corrected for the current ply.

  Value value_from_tt(Value v, int ply) {

    if (v >= VALUE_MATE_IN_PLY_MAX)
      return v - ply;

    if (v <= VALUE_MATED_IN_PLY_MAX)
      return v + ply;

    return v;
  }


  // connected_threat() tests whether it is safe to forward prune a move or if
  // is somehow connected to the threat move returned by null search.

  bool connected_threat(const Position& pos, Move m, Move threat) {

    assert(move_is_ok(m));
#ifdef GPSFISH
    assert(threat!=MOVE_NONE && move_is_ok(threat));
#else
    assert(threat && move_is_ok(threat));
#endif
    assert(!pos.move_is_capture_or_promotion(m));
#ifndef GPSFISH
    assert(!pos.move_is_passed_pawn_push(m));
#endif

    Square mfrom, mto, tfrom, tto;

    mfrom = move_from(m);
    mto = move_to(m);
    tfrom = move_from(threat);
    tto = move_to(threat);

    // Case 1: Don't prune moves which move the threatened piece
    if (mfrom == tto)
        return true;

    // Case 2: If the threatened piece has value less than or equal to the
    // value of the threatening piece, don't prune moves which defend it.
    if (   pos.move_is_capture(threat)
        && (   piece_value_midgame(pos.piece_on(tfrom)) >= piece_value_midgame(pos.piece_on(tto))
#ifdef GPSFISH
            || piece_type(pos.piece_on(tfrom)) == osl::KING)
        && pos.osl_state.hasEffectIf(m.ptypeO(), m.to(), tto))
#else
            || piece_type(pos.piece_on(tfrom)) == KING)
        && pos.move_attacks_square(m, tto))
#endif
        return true;

    // Case 3: If the moving piece in the threatened move is a slider, don't
    // prune safe moves which block its ray.
#ifdef GPSFISH
    if (   !tfrom.isPieceStand()
        && Board_Table.isBetweenSafe(mto,tfrom,tto)
        && pos.see_sign(m) >= 0)
        return true;
#else
    if (   piece_is_slider(pos.piece_on(tfrom))
        && bit_is_set(squares_between(tfrom, tto), mto)
        && pos.see_sign(m) >= 0)
        return true;
#endif

    return false;
  }


  // ok_to_use_TT() returns true if a transposition table score
  // can be used at a given point in search.

  bool ok_to_use_TT(const TTEntry* tte, Depth depth, Value beta, int ply) {

    Value v = value_from_tt(tte->value(), ply);

    return   (   tte->depth() >= depth
              || v >= Max(VALUE_MATE_IN_PLY_MAX, beta)
              || v < Min(VALUE_MATED_IN_PLY_MAX, beta))

          && (   ((tte->type() & VALUE_TYPE_LOWER) && v >= beta)
              || ((tte->type() & VALUE_TYPE_UPPER) && v < beta));
  }


  // refine_eval() returns the transposition table score if
  // possible otherwise falls back on static position evaluation.

  Value refine_eval(const TTEntry* tte, Value defaultEval, int ply) {

      assert(tte);

      Value v = value_from_tt(tte->value(), ply);

      if (   ((tte->type() & VALUE_TYPE_LOWER) && v >= defaultEval)
          || ((tte->type() & VALUE_TYPE_UPPER) && v < defaultEval))
          return v;

      return defaultEval;
  }


  // update_history() registers a good move that produced a beta-cutoff
  // in history and marks as failures all the other moves of that ply.

  void update_history(const Position& pos, Move move, Depth depth,
                      Move movesSearched[], int moveCount) {
    Move m;
    Value bonus = Value(int(depth) * int(depth));

#ifdef GPSFISH
    H.update(move.ptypeO(), move_to(move), bonus);
#else
    H.update(pos.piece_on(move_from(move)), move_to(move), bonus);
#endif

    for (int i = 0; i < moveCount - 1; i++)
    {
        m = movesSearched[i];

        assert(m != move);

#ifdef GPSFISH
        H.update(m.ptypeO(), move_to(m), -bonus);
#else
        H.update(pos.piece_on(move_from(m)), move_to(m), -bonus);
#endif
    }
  }


  // update_gains() updates the gains table of a non-capture move given
  // the static position evaluation before and after the move.

  void update_gains(const Position& pos, Move m, Value before, Value after) {

#ifdef GPSFISH
    if (   !m.isPass()
#else
    if (   m != MOVE_NULL
#endif
        && before != VALUE_NONE
        && after != VALUE_NONE
        && pos.captured_piece_type() == PIECE_TYPE_NONE
        && !move_is_special(m))
#ifdef GPSFISH
        H.update_gain(m.ptypeO(), move_to(m), -(before + after));
#else
        H.update_gain(pos.piece_on(move_to(m)), move_to(m), -(before + after));
#endif
  }


  // current_search_time() returns the number of milliseconds which have passed
  // since the beginning of the current search.

  int current_search_time(int set) {

    static int searchStartTime;

    if (set)
        searchStartTime = set;

    return get_system_time() - searchStartTime;
  }


  // score_to_uci() converts a value to a string suitable for use with the UCI
  // protocol specifications:
  //
  // cp <x>     The score from the engine's point of view in centipawns.
  // mate <y>   Mate in y moves, not plies. If the engine is getting mated
  //            use negative values for y.

  std::string score_to_uci(Value v, Value alpha, Value beta) {

    std::stringstream s;

#ifdef GPSFISH
    if (abs(v) < VALUE_MATE - PLY_MAX * ONE_PLY)
        s << " score cp " << int(v) * 100 / 200;
    else
        s << " score mate " << int(v);
#else
    if (abs(v) < VALUE_MATE - PLY_MAX * ONE_PLY)
        s << " score cp " << int(v) * 100 / int(PawnValueMidgame); // Scale to centipawns
    else
        s << " score mate " << (v > 0 ? VALUE_MATE - v + 1 : -VALUE_MATE - v) / 2;

    s << (v >= beta ? " lowerbound" : v <= alpha ? " upperbound" : "");
#endif

    return s.str();
  }


  // speed_to_uci() returns a string with time stats of current search suitable
  // to be sent to UCI gui.

  std::string speed_to_uci(int64_t nodes) {

    std::stringstream s;
    int t = current_search_time();

    s << " nodes " << nodes
      << " nps " << (t > 0 ? int(nodes * 1000 / t) : 0)
#ifdef GPSFISH
      << " time "  << (t > 0 ? t : 1);
#else
      << " time "  << t;
#endif

    return s.str();
  }

  // pv_to_uci() returns a string with information on the current PV line
  // formatted according to UCI specification.

  std::string pv_to_uci(Move pv[], int pvNum) {

    std::stringstream s;

#ifdef GPSFISH
    s << " pv ";
#else
    s << " multipv " << pvNum << " pv ";
#endif

    for ( ; *pv != MOVE_NONE; pv++)
#ifdef GPSFISH
        s << move_to_uci(*pv,false) << " ";
#else
        s << *pv << " ";
#endif

    return s.str();
  }

  // depth_to_uci() returns a string with information on the current depth and
  // seldepth formatted according to UCI specification.

  std::string depth_to_uci(Depth depth) {

    std::stringstream s;

    // Retrieve max searched depth among threads
    int selDepth = 0;
    for (int i = 0; i < Threads.size(); i++)
        if (Threads[i].maxPly > selDepth)
            selDepth = Threads[i].maxPly;

     s << " depth " << depth / ONE_PLY << " seldepth " << selDepth;

    return s.str();
  }


  // poll() performs two different functions: It polls for user input, and it
  // looks at the time consumed so far and decides if it's time to abort the
  // search.

  void poll(const Position& pos) {

    static int lastInfoTime;
    int t = current_search_time();

    //  Poll for input
    if (input_available())
    {
        // We are line oriented, don't read single chars
        std::string command;

        if (!std::getline(std::cin, command) || command == "quit")
        {
            // Quit the program as soon as possible
            Limits.ponder = false;
            QuitRequest = StopRequest = true;
            return;
        }
#ifdef GPSFISH
        else if (command.size() >= 5 && string(command,0,5) == "echo "){
            cout << string(command,5) << endl;
        }
        else if (command == "stop" || command.find("gameover")==0)
#else
        else if (command == "stop")
#endif
        {
            // Stop calculating as soon as possible, but still send the "bestmove"
            // and possibly the "ponder" token when finishing the search.
            Limits.ponder = false;
            StopRequest = true;
        }
        else if (command == "ponderhit")
        {
            // The opponent has played the expected move. GUI sends "ponderhit" if
            // we were told to ponder on the same move the opponent has played. We
            // should continue searching but switching from pondering to normal search.
            Limits.ponder = false;

            if (StopOnPonderhit)
                StopRequest = true;
        }
    }

    // Print search information
    if (t < 1000)
        lastInfoTime = 0;

    else if (lastInfoTime > t)
        // HACK: Must be a new search where we searched less than
        // NodesBetweenPolls nodes during the first second of search.
        lastInfoTime = 0;

    else if (t - lastInfoTime >= 1000)
    {
        lastInfoTime = t;

        dbg_print_mean();
        dbg_print_hit_rate();

        // Send info on searched nodes as soon as we return to root
        SendSearchedNodes = true;
    }

    // Should we stop the search?
    if (Limits.ponder)
        return;

    bool stillAtFirstMove =    FirstRootMove
                           && !AspirationFailLow
                           &&  t > TimeMgr.available_time();

    bool noMoreTime =   t > TimeMgr.maximum_time()
                     || stillAtFirstMove;

    if (   (Limits.useTimeManagement() && noMoreTime)
        || (Limits.maxTime && t >= Limits.maxTime)
        || (Limits.maxNodes && pos.nodes_searched() >= Limits.maxNodes)) // FIXME
        StopRequest = true;
  }


  // wait_for_stop_or_ponderhit() is called when the maximum depth is reached
  // while the program is pondering. The point is to work around a wrinkle in
  // the UCI protocol: When pondering, the engine is not allowed to give a
  // "bestmove" before the GUI sends it a "stop" or "ponderhit" command.
  // We simply wait here until one of these commands is sent, and return,
  // after which the bestmove and pondermove will be printed.

  void wait_for_stop_or_ponderhit() {

    std::string command;

    // Wait for a command from stdin
    while (   std::getline(std::cin, command)
	      && command.find("gameover") != 0
	      && command != "ponderhit" && command != "stop" && command != "quit")
#ifdef GPSFISH
    {
        if (command.size() >= 5 && string(command,0,5) == "echo ")
            cout << string(command,5) << endl;
    }
#else
    {};
#endif

    if (command != "ponderhit" && command != "stop" && command.find("gameover")!=0)
        QuitRequest = true; // Must be "quit" or getline() returned false
  }


  // When playing with strength handicap choose best move among the MultiPV set
  // using a statistical rule dependent on SkillLevel. Idea by Heinz van Saanen.
  void do_skill_level(Move* best, Move* ponder) {

    assert(MultiPV > 1);

    static RKISS rk;

    // Rml list is already sorted by pv_score in descending order
    int s;
    int max_s = -VALUE_INFINITE;
    int size = Min(MultiPV, (int)Rml.size());
    int max = Rml[0].pv_score;
    int var = Min(max - Rml[size - 1].pv_score, PawnValueMidgame);
    int wk = 120 - 2 * SkillLevel;

    // PRNG sequence should be non deterministic
    for (int i = abs(get_system_time() % 50); i > 0; i--)
        rk.rand<unsigned>();

    // Choose best move. For each move's score we add two terms both dependent
    // on wk, one deterministic and bigger for weaker moves, and one random,
    // then we choose the move with the resulting highest score.
    for (int i = 0; i < size; i++)
    {
        s = Rml[i].pv_score;

        // Don't allow crazy blunders even at very low skills
        if (i > 0 && Rml[i-1].pv_score > s + EasyMoveMargin)
            break;

        // This is our magical formula
        s += ((max - s) * wk + var * (rk.rand<unsigned>() % wk)) / 128;

        if (s > max_s)
        {
            max_s = s;
            *best = Rml[i].pv[0];
            *ponder = Rml[i].pv[1];
        }
    }
  }


  /// RootMove and RootMoveList method's definitions

  RootMove::RootMove() {

    nodes = 0;
    pv_score = non_pv_score = -VALUE_INFINITE;
    pv[0] = MOVE_NONE;
  }

  RootMove& RootMove::operator=(const RootMove& rm) {

    const Move* src = rm.pv;
    Move* dst = pv;

    // Avoid a costly full rm.pv[] copy
    do *dst++ = *src; while (*src++ != MOVE_NONE);

    nodes = rm.nodes;
    pv_score = rm.pv_score;
    non_pv_score = rm.non_pv_score;
    return *this;
  }

  void RootMoveList::init(Position& pos, Move searchMoves[]) {

    Move* sm;
    bestMoveChanges = 0;
    clear();

    // Generate all legal moves and add them to RootMoveList
    for (MoveList<MV_LEGAL> ml(pos); !ml.end(); ++ml)
    {
        // If we have a searchMoves[] list then verify the move
        // is in the list before to add it.
<<<<<<< HEAD
#ifdef GPSFISH
        for (sm = searchMoves; *sm!=MOVE_NONE && *sm != cur->move; sm++) {}
#else
        for (sm = searchMoves; *sm && *sm != cur->move; sm++) {}
#endif

#ifdef GPSFISH
        if (searchMoves[0]!=MOVE_NONE && *sm != cur->move)
            continue;
#else
        if (searchMoves[0] && *sm != cur->move)
=======
        for (sm = searchMoves; *sm && *sm != ml.move(); sm++) {}

        if (sm != searchMoves && *sm != ml.move())
>>>>>>> 53ccba84
            continue;
#endif

        RootMove rm;
        rm.pv[0] = ml.move();
        rm.pv[1] = MOVE_NONE;
        rm.pv_score = -VALUE_INFINITE;
        push_back(rm);
    }
  }

#ifdef GPSFISH
  void RootMove::extract_pv_from_tt_rec(Position& pos,int ply) {
    TTEntry* tte;
#ifdef GPSFISH
    int dummy=0;
#endif
    if (   (tte = TT.probe(pos.get_key())) != NULL
           && tte->move(pos) != MOVE_NONE
           && pos.move_is_pl(tte->move(pos))
           && ply < PLY_MAX
#ifdef GPSFISH
           && (!pos.is_draw(dummy) || ply < 2))
#else
           && (!pos.is_draw() || ply < 2))
#endif
    {
        pv[ply] = tte->move(pos);
        StateInfo st;
        pos.do_undo_move(pv[ply],st,
                [&](osl::Square){
                assert(pos.is_ok());
                extract_pv_from_tt_rec(pos,ply+1);
                }
                );
    }
    else
      pv[ply] = MOVE_NONE;
  }
#endif
  // extract_pv_from_tt() builds a PV by adding moves from the transposition table.
  // We consider also failing high nodes and not only VALUE_TYPE_EXACT nodes. This
  // allow to always have a ponder move even when we fail high at root and also a
  // long PV to print that is important for position analysis.

  void RootMove::extract_pv_from_tt(Position& pos) {

#ifndef GPSFISH
    StateInfo state[PLY_MAX_PLUS_2], *st = state;
    TTEntry* tte;
    int ply = 1;
#endif

    assert(pv[0] != MOVE_NONE && pos.move_is_pl(pv[0]));

#ifdef GPSFISH
    StateInfo st;
    pos.do_undo_move(pv[0],st,
		     [&](osl::Square){
         assert(pos.is_ok());
         extract_pv_from_tt_rec(pos,1);
         }
         );
#else
    pos.do_move(pv[0], *st++);

#ifdef GPSFISH
    int dummy=0;
#endif

    while (   (tte = TT.probe(pos.get_key())) != NULL
           && tte->move() != MOVE_NONE
           && pos.move_is_pl(tte->move())
           && pos.pl_move_is_legal(tte->move(), pos.pinned_pieces(pos.side_to_move()))
           && ply < PLY_MAX
#ifdef GPSFISH
           && (!pos.is_draw(dummy) || ply < 2))
#else
           && (!pos.is_draw<false>() || ply < 2))
#endif
    {
        pv[ply] = tte->move();
        pos.do_move(pv[ply++], *st++);
    }
    pv[ply] = MOVE_NONE;

    do pos.undo_move(pv[--ply]); while (ply);
#endif
  }

#ifdef GPSFISH
  void RootMove::insert_pv_in_tt_rec(Position& pos,int ply) {
    TTEntry* tte;
    Key k;
    Value v, m = VALUE_NONE;
    k = pos.get_key();
    tte = TT.probe(k);

    // Don't overwrite existing correct entries
    if (!tte || tte->move(pos) != pv[ply])
    {
      v = (pos.in_check() ? VALUE_NONE : evaluate(pos, m));
      TT.store(k, VALUE_NONE, VALUE_TYPE_NONE, DEPTH_NONE, pv[ply], v, m);
    }
    if(pv[ply+1]!=MOVE_NONE){
        StateInfo st;
        pos.do_undo_move(pv[ply],st,
		       [&](osl::Square){
           assert(pos.is_ok());
           *(pos.eval+1)= *(pos.eval);
           pos.eval++;
           pos.eval->update(pos.osl_state,pv[ply]);
           insert_pv_in_tt_rec(pos,ply+1);
           --pos.eval;
           }
           );
    }
  }
#endif
  // insert_pv_in_tt() is called at the end of a search iteration, and inserts
  // the PV back into the TT. This makes sure the old PV moves are searched
  // first, even if the old TT entries have been overwritten.

  void RootMove::insert_pv_in_tt(Position& pos) {

#ifndef GPSFISH
    StateInfo state[PLY_MAX_PLUS_2], *st = state;
    TTEntry* tte;
    Key k;
    Value v, m = VALUE_NONE;
    int ply = 0;
#endif

    assert(pv[0] != MOVE_NONE && pos.move_is_pl(pv[0]));

#ifdef GPSFISH
    insert_pv_in_tt_rec(pos,0);
#else
    do {
        k = pos.get_key();
        tte = TT.probe(k);

        // Don't overwrite existing correct entries
        if (!tte || tte->move() != pv[ply])
        {
            v = (pos.in_check() ? VALUE_NONE : evaluate(pos, m));
            TT.store(k, VALUE_NONE, VALUE_TYPE_NONE, DEPTH_NONE, pv[ply], v, m);
        }
        pos.do_move(pv[ply], *st++);

    } while (pv[++ply] != MOVE_NONE);

    do pos.undo_move(pv[--ply]); while (ply);
#endif
  }

  // Specializations for MovePickerExt in case of Root node
  MovePickerExt<Root>::MovePickerExt(const Position& p, Move ttm, Depth d,
                                     const History& h, SearchStack* ss, Value b)
                     : MovePicker(p, ttm, d, h, ss, b), cur(-1) {
    Move move;
    Value score = VALUE_ZERO;

    // Score root moves using standard ordering used in main search, the moves
    // are scored according to the order in which they are returned by MovePicker.
    // This is the second order score that is used to compare the moves when
    // the first orders pv_score of both moves are equal.
    while ((move = MovePicker::get_next_move()) != MOVE_NONE)
        for (RootMoveList::iterator rm = Rml.begin(); rm != Rml.end(); ++rm)
            if (rm->pv[0] == move)
            {
                rm->non_pv_score = score--;
                break;
            }

    Rml.sort();
  }

} // namespace


// ThreadsManager::idle_loop() is where the threads are parked when they have no work
// to do. The parameter 'sp', if non-NULL, is a pointer to an active SplitPoint
// object for which the current thread is the master.

void ThreadsManager::idle_loop(int threadID, SplitPoint* sp) {

  assert(threadID >= 0 && threadID < MAX_THREADS);

  int i;
  bool allFinished;

  while (true)
  {
      // Slave threads can exit as soon as AllThreadsShouldExit raises,
      // master should exit as last one.
      if (allThreadsShouldExit)
      {
          assert(!sp);
          threads[threadID].state = Thread::TERMINATED;
          return;
      }

      // If we are not thinking, wait for a condition to be signaled
      // instead of wasting CPU time polling for work.
      while (   threadID >= activeThreads
             || threads[threadID].state == Thread::INITIALIZING
             || (useSleepingThreads && threads[threadID].state == Thread::AVAILABLE))
      {
          assert(!sp || useSleepingThreads);
          assert(threadID != 0 || useSleepingThreads);

          if (threads[threadID].state == Thread::INITIALIZING)
              threads[threadID].state = Thread::AVAILABLE;

          // Grab the lock to avoid races with Thread::wake_up()
          lock_grab(&threads[threadID].sleepLock);

          // If we are master and all slaves have finished do not go to sleep
          for (i = 0; sp && i < activeThreads && !sp->is_slave[i]; i++) {}
          allFinished = (i == activeThreads);

          if (allFinished || allThreadsShouldExit)
          {
              lock_release(&threads[threadID].sleepLock);
              break;
          }

          // Do sleep here after retesting sleep conditions
          if (threadID >= activeThreads || threads[threadID].state == Thread::AVAILABLE)
              cond_wait(&threads[threadID].sleepCond, &threads[threadID].sleepLock);

          lock_release(&threads[threadID].sleepLock);
      }

      // If this thread has been assigned work, launch a search
      if (threads[threadID].state == Thread::WORKISWAITING)
      {
          assert(!allThreadsShouldExit);

          threads[threadID].state = Thread::SEARCHING;

          // Copy split point position and search stack and call search()
          // with SplitPoint template parameter set to true.
#ifdef MOVE_STACK_REJECTIONS
          SearchStack ss_base[PLY_MAX_PLUS_2];
	  SplitPoint* tsp = threads[threadID].splitPoint;
          Position pos(*tsp->pos, threadID);
	  int ply=tsp->ss->ply;
	  assert(0< ply && ply+3<PLY_MAX_PLUS_2);
	  for(int i=0;i<ply-1;i++)
	    ss_base[i].currentMove=(tsp->ss-ply+i)->currentMove;
	  SearchStack *ss= &ss_base[ply-1];
          memcpy(ss, tsp->ss - 1, 4 * sizeof(SearchStack));
          (ss+1)->sp = tsp;
#else
          SearchStack ss[PLY_MAX_PLUS_2];
          SplitPoint* tsp = threads[threadID].splitPoint;
          Position pos(*tsp->pos, threadID);

          memcpy(ss, tsp->ss - 1, 4 * sizeof(SearchStack));
          (ss+1)->sp = tsp;
#endif
	  uint64_t es_base[(PLY_MAX_PLUS_2*sizeof(eval_t)+sizeof(uint64_t)-1)/sizeof(uint64_t)];
	  eval_t *es=(eval_t *)&es_base[0];
	  assert(tsp->pos->eval);
	  es[0]= *(tsp->pos->eval);
	  pos.eval= &es[0];

          if (tsp->pvNode)
              search<SplitPointPV>(pos, ss+1, tsp->alpha, tsp->beta, tsp->depth);
          else
              search<SplitPointNonPV>(pos, ss+1, tsp->alpha, tsp->beta, tsp->depth);

          assert(threads[threadID].state == Thread::SEARCHING);

          threads[threadID].state = Thread::AVAILABLE;

          // Wake up master thread so to allow it to return from the idle loop in
          // case we are the last slave of the split point.
          if (   useSleepingThreads
              && threadID != tsp->master
              && threads[tsp->master].state == Thread::AVAILABLE)
              threads[tsp->master].wake_up();
      }

      // If this thread is the master of a split point and all slaves have
      // finished their work at this split point, return from the idle loop.
      for (i = 0; sp && i < activeThreads && !sp->is_slave[i]; i++) {}
      allFinished = (i == activeThreads);

      if (allFinished)
      {
          // Because sp->slaves[] is reset under lock protection,
          // be sure sp->lock has been released before to return.
          lock_grab(&(sp->lock));
          lock_release(&(sp->lock));

          // In helpful master concept a master can help only a sub-tree, and
          // because here is all finished is not possible master is booked.
          assert(threads[threadID].state == Thread::AVAILABLE);

          threads[threadID].state = Thread::SEARCHING;
          return;
      }
  }
}

#ifdef GPSFISHONE
void do_checkmate(Position& pos, int mateTime){
  cout << "checkmate notimplemented";
  return;
}
#else
void do_checkmate(Position& pos, int mateTime){
  QuitRequest=false;
  osl::state::NumEffectState state(pos.osl_state);
#if (! defined ALLOW_KING_ABSENCE)
  if (state.kingSquare(state.turn()).isPieceStand()) {
    cout << "checkmate notimplemented";
    return;
  }
#endif
  osl::checkmate::DfpnTable table(state.turn());
  const osl::PathEncoding path(state.turn());
  osl::Move checkmate_move;
  osl::stl::vector<osl::Move> pv;
  osl::checkmate::ProofDisproof result;
  osl::checkmate::Dfpn dfpn;
  dfpn.setTable(&table);
  double seconds=(double)mateTime/1000.0;
  osl::misc::MilliSeconds start = osl::misc::MilliSeconds::now();
  size_t step = 100000, total = 0;
  double scale = 1.0; 
  for (size_t limit = step; true; limit = static_cast<size_t>(step*scale)) {
    result = dfpn.
      hasCheckmateMove(state, osl::hash::HashKey(state), path, limit, checkmate_move, Move(), &pv);
    double elapsed = start.elapsedSeconds();
    double memory = osl::OslConfig::memoryUseRatio();
    uint64_t node_count = dfpn.nodeCount();
    cout << "info time " << static_cast<int>(elapsed*1000)
       << " nodes " << total+node_count << " nps " << static_cast<int>(node_count/elapsed)
       << " hashfull " << static_cast<int>(memory*1000) << "\n";
    poll(pos);
    if (result.isFinal() || elapsed >= seconds || memory > 0.9 || QuitRequest || StopRequest)
      break;
    total += limit;
    // estimate: total * std::min(seconds/elapsed, 1.0/memory)
    // next: (estimate - total) / 2 + total
    scale = (total * std::min(seconds/elapsed, 1.0/memory) - total) / 2.0 / step;
    scale = std::max(std::min(16.0, scale), 0.1);
  }
  if (! result.isFinal()) {
    cout << "checkmate timeout\n";
    return;
  }
  if (! result.isCheckmateSuccess()) {
    cout << "checkmate nomate\n";
    return;
  }
  std::string msg = "checkmate";
  for (size_t i=0; i<pv.size(); ++i)
    msg += " " + move_to_uci(pv[i],false);
  cout << msg << "\n" << std::flush;
}
#endif

void show_tree(Position &pos){
  show_tree_rec(pos);
}<|MERGE_RESOLUTION|>--- conflicted
+++ resolved
@@ -481,32 +481,23 @@
   // Loop through all legal moves
 #ifndef GPSFISH
   CheckInfo ci(pos);
-<<<<<<< HEAD
-#endif
-  for (MoveStack* cur = mlist; cur != last; cur++)
+#endif
+  for ( ; !ml.end(); ++ml)
   {
-      m = cur->move;
-#ifdef GPSFISH
-      pos.do_undo_move(m,st,
+#ifdef GPSFISH
+      pos.do_undo_move(ml.move(),st,
               [&](osl::Square){
               assert(pos.is_ok());
 #else
-      pos.do_move(m, st, ci, pos.move_gives_check(m, ci));
+      pos.do_move(ml.move(), st, ci, pos.move_gives_check(ml.move(), ci));
 #endif
       sum += perft(pos, depth - ONE_PLY);
 #ifdef GPSFISH
       }
       );
 #else
-      pos.undo_move(m);
-#endif
-=======
-  for ( ; !ml.end(); ++ml)
-  {
-      pos.do_move(ml.move(), st, ci, pos.move_gives_check(ml.move(), ci));
-      sum += perft(pos, depth - ONE_PLY);
       pos.undo_move(ml.move());
->>>>>>> 53ccba84
+#endif
   }
   return sum;
 }
@@ -2680,25 +2671,14 @@
     {
         // If we have a searchMoves[] list then verify the move
         // is in the list before to add it.
-<<<<<<< HEAD
-#ifdef GPSFISH
-        for (sm = searchMoves; *sm!=MOVE_NONE && *sm != cur->move; sm++) {}
-#else
-        for (sm = searchMoves; *sm && *sm != cur->move; sm++) {}
-#endif
-
-#ifdef GPSFISH
-        if (searchMoves[0]!=MOVE_NONE && *sm != cur->move)
+#ifdef GPSFISH
+        for (sm = searchMoves; *sm!=MOVE_NONE && *sm != ml.move(); sm++) {}
+#else
+        for (sm = searchMoves; *sm && *sm != ml.move(); sm++) {}
+#endif
+
+        if (sm != searchMoves && *sm != ml.move())
             continue;
-#else
-        if (searchMoves[0] && *sm != cur->move)
-=======
-        for (sm = searchMoves; *sm && *sm != ml.move(); sm++) {}
-
-        if (sm != searchMoves && *sm != ml.move())
->>>>>>> 53ccba84
-            continue;
-#endif
 
         RootMove rm;
         rm.pv[0] = ml.move();
