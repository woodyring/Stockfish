/*
  Stockfish, a UCI chess playing engine derived from Glaurung 2.1
  Copyright (C) 2004-2008 Tord Romstad (Glaurung author)
  Copyright (C) 2008-2012 Marco Costalba, Joona Kiiski, Tord Romstad

  Stockfish is free software: you can redistribute it and/or modify
  it under the terms of the GNU General Public License as published by
  the Free Software Foundation, either version 3 of the License, or
  (at your option) any later version.

  Stockfish is distributed in the hope that it will be useful,
  but WITHOUT ANY WARRANTY; without even the implied warranty of
  MERCHANTABILITY or FITNESS FOR A PARTICULAR PURPOSE.  See the
  GNU General Public License for more details.

  You should have received a copy of the GNU General Public License
  along with this program.  If not, see <http://www.gnu.org/licenses/>.
*/

#include <algorithm>
#include <cassert>
#include <cmath>
#include <cstring>
#include <iostream>
#include <sstream>

#include "book.h"
#include "evaluate.h"
#include "history.h"
#include "movegen.h"
#include "movepick.h"
#include "notation.h"
#include "search.h"
#include "timeman.h"
#include "thread.h"
#include "tt.h"
#include "ucioption.h"

#ifdef GPSFISH
#include "bitops.h"
#include "position.tcc"
#include "osl/boardTable.h"
using osl::Board_Table;
#include "osl/ptypeTable.h"
using osl::Ptype_Table;
#include "osl/offset32.h"
using osl::Offset32;
#include "osl/checkmate/immediateCheckmate.h"
#include "osl/checkmate/fixedDepthSearcher.h"
#include "osl/checkmate/dfpn.h"
using osl::checkmate::ImmediateCheckmate;
using std::string;
#include "osl/enter_king/enterKing.h"
#include "osl/misc/milliSeconds.h"
#include "osl/checkmate/dfpn.h"
#include "osl/checkmate/dfpnParallel.h"
#include "osl/hash/hashKey.h"
#endif
#ifdef MOVE_STACK_REJECTIONS
#include "osl/search/moveStackRejections.h"
#endif

#ifdef GPSFISH
# define GPSFISH_CHECKMATE3
# define GPSFISH_CHECKMATE3_QUIESCE
# define GPSFISH_DFPN
#endif

namespace Search {

  volatile SignalsType Signals;
  LimitsType Limits;
  std::vector<RootMove> RootMoves;
  Position RootPos;
  Color RootColor;
  Time::point SearchTime;
  StateStackPtr SetupStates;
}

using std::string;
using Eval::evaluate;
using namespace Search;

namespace {

  // Set to true to force running with one thread. Used for debugging
  const bool FakeSplit = false;

  // This is the minimum interval in msec between two check_time() calls
  const int TimerResolution = 5;

  // Different node types, used as template parameter
  enum NodeType { Root, PV, NonPV, SplitPointRoot, SplitPointPV, SplitPointNonPV };

  // Lookup table to check if a Piece is a slider and its access function
#ifndef GPSFISH
  const bool Slidings[18] = { 0, 0, 0, 1, 1, 1, 0, 0, 0, 0, 0, 1, 1, 1 };
  inline bool piece_is_slider(Piece p) { return Slidings[p]; }
#endif

  // Dynamic razoring margin based on depth
  inline Value razor_margin(Depth d) { return Value(512 + 16 * int(d)); }

  // Futility lookup tables (initialized at startup) and their access functions
  Value FutilityMargins[16][64]; // [depth][moveNumber]
  int FutilityMoveCounts[32];    // [depth]

  inline Value futility_margin(Depth d, int mn) {

    return d < 7 * ONE_PLY ? FutilityMargins[std::max(int(d), 1)][std::min(mn, 63)]
                           : 2 * VALUE_INFINITE;
  }

  // Reduction lookup tables (initialized at startup) and their access function
  int8_t Reductions[2][64][64]; // [pv][depth][moveNumber]

  template <bool PvNode> inline Depth reduction(Depth d, int mn) {

    return (Depth) Reductions[PvNode][std::min(int(d) / ONE_PLY, 63)][std::min(mn, 63)];
  }

  size_t PVSize, PVIdx;
  TimeManager TimeMgr;
  int BestMoveChanges;
  Value DrawValue[COLOR_NB];
  History H;

  template <NodeType NT>
  Value search(Position& pos, Stack* ss, Value alpha, Value beta, Depth depth);

  template <NodeType NT, bool InCheck>
  Value qsearch(Position& pos, Stack* ss, Value alpha, Value beta, Depth depth);

  void id_loop(Position& pos);
  Value value_to_tt(Value v, int ply);
  Value value_from_tt(Value v, int ply);
  bool check_is_dangerous(Position& pos, Move move, Value futilityBase, Value beta);
  bool yields_to_threat(const Position& pos, Move move, Move threat);
  bool prevents_threat(const Position& pos, Move move, Move threat);
  string uci_pv(const Position& pos, int depth, Value alpha, Value beta);

  struct Skill {
    Skill(int l) : level(l), best(MOVE_NONE) {}
   ~Skill() {
      if (enabled()) // Swap best PV line with the sub-optimal one
          std::swap(RootMoves[0], *std::find(RootMoves.begin(),
                    RootMoves.end(), best ? best : pick_move()));
    }

    bool enabled() const { return level < 20; }
    bool time_to_pick(int depth) const { return depth == 1 + level; }
    Move pick_move();

    int level;
    Move best;
  };

#ifdef GPSFISH
  void show_tree_rec(Position &pos){
    TTEntry* tte;
    StateInfo st;
    if ((tte = TT.probe(pos.key())) != NULL){
      std::cerr << "tte->value=" << tte->value() << std::endl;
      std::cerr << "tte->type=" << tte->type() << std::endl;
      std::cerr << "tte->generation=" << tte->generation() << std::endl;
      std::cerr << "tte->depth=" << tte->depth() << std::endl;
      std::cerr << "tte->static_value=" << tte->static_value() << std::endl;
      Move m=tte->move(pos);
      int dummy;
      if(m != MOVE_NONE
              && pos.is_pseudo_legal(m)
              && !pos.is_draw(dummy)) {
          std::cerr << "move=" << m << std::endl;
          pos.do_undo_move(m,st,
                  [&](osl::Square){ show_tree_rec(pos); }
                  );
      }
    }
  }

  inline Value value_draw(Position const& pos) {
    return DrawValue[pos.side_to_move()];
  }

  bool can_capture_king(Position const& pos){
    Color us=pos.side_to_move();
    Color them=~us;
    const osl::Square king = pos.king_square(them);
    return pos.osl_state.hasEffectAt(us, king);
  }

#endif
#ifdef MOVE_STACK_REJECTIONS
  osl::container::MoveStack moveStacks[MAX_THREADS];
  bool move_stack_rejections_probe(osl::Move m, Position const &pos,SearchStack* ss,Value alpha){
    if(DrawValue!=0) return false;
    int i=std::min(7,std::min(ss->ply,pos.pliesFromNull()+1));
    if(i<3) return false;
    osl::state::NumEffectState const& state=pos.osl_state;
    osl::container::MoveStack &moveStack=moveStacks[pos.thread()];
    moveStack.clear();
    while(--i>0) moveStack.push((ss-i)->currentMove);
    osl::Player player=m.player();
    int checkCountOfAltP=pos.continuous_check[osl::alt(player)];
    bool ret=false;
    if(m.player()==osl::BLACK){
      ret=osl::search::MoveStackRejections::probe<osl::BLACK>(state,moveStack,ss->ply,m,alpha,checkCountOfAltP);
    }
    else {
      ret=osl::search::MoveStackRejections::probe<osl::WHITE>(state,moveStack,ss->ply,m,-alpha,checkCountOfAltP);
    }
    return ret;
  }
#endif
} // namespace


/// Search::init() is called during startup to initialize various lookup tables

void Search::init() {

  int d;  // depth (ONE_PLY == 2)
  int hd; // half depth (ONE_PLY == 1)
  int mc; // moveCount

  // Init reductions array
  for (hd = 1; hd < 64; hd++) for (mc = 1; mc < 64; mc++)
  {
      double    pvRed = log(double(hd)) * log(double(mc)) / 3.0;
      double nonPVRed = 0.33 + log(double(hd)) * log(double(mc)) / 2.25;
      Reductions[1][hd][mc] = (int8_t) (   pvRed >= 1.0 ? floor(   pvRed * int(ONE_PLY)) : 0);
      Reductions[0][hd][mc] = (int8_t) (nonPVRed >= 1.0 ? floor(nonPVRed * int(ONE_PLY)) : 0);
  }

  // Init futility margins array
  for (d = 1; d < 16; d++) for (mc = 0; mc < 64; mc++)
      FutilityMargins[d][mc] = Value(112 * int(log(double(d * d) / 2) / log(2.0) + 1.001) - 8 * mc + 45);

  // Init futility move count array
  for (d = 0; d < 32; d++)
      FutilityMoveCounts[d] = int(3.001 + 0.25 * pow(double(d), 2.0));
}


/// Search::perft() is our utility to verify move generation. All the leaf nodes
/// up to the given depth are generated and counted and the sum returned.

size_t Search::perft(Position& pos, Depth depth) {

  // At the last ply just return the number of legal moves (leaf nodes)
  if (depth == ONE_PLY)
      return MoveList<LEGAL>(pos).size();

  StateInfo st;
  size_t cnt = 0;
  CheckInfo ci(pos);

  for (MoveList<LEGAL> ml(pos); !ml.end(); ++ml)
  {
#ifdef GPSFISH
      pos.do_undo_move(ml.move(),st,
              [&](osl::Square){
              assert(pos.is_ok());
#else
      pos.do_move(ml.move(), st, ci, pos.move_gives_check(ml.move(), ci));
#endif
      cnt += perft(pos, depth - ONE_PLY);
#ifdef GPSFISH
      } );
#else
      pos.undo_move(ml.move());
#endif
  }

  return cnt;
}

/// Search::think() is the external interface to Stockfish's search, and is
/// called by the main thread when the program receives the UCI 'go' command. It
/// searches from RootPos and at the end prints the "bestmove" to output.

void Search::think() {

  static PolyglotBook book; // Defined static to initialize the PRNG only once

  RootColor = RootPos.side_to_move();
  TimeMgr.init(Limits, RootPos.startpos_ply_counter(), RootColor);

#ifdef GPSFISH
  const Value VALUE_DRAW = value_draw(RootPos);
#endif


  if (RootMoves.empty())
  {
      RootMoves.push_back(MOVE_NONE);
      sync_cout << "info depth 0 score "
                << score_to_uci(RootPos.in_check() ? -VALUE_MATE : VALUE_DRAW)
                << sync_endl;

      goto finalize;
  }

  if (Options["OwnBook"] && !Limits.infinite)
  {
      Move bookMove = book.probe(RootPos, Options["Book File"], Options["Best Book Move"]);

      if (bookMove && std::count(RootMoves.begin(), RootMoves.end(), bookMove))
      {
          std::swap(RootMoves[0], *std::find(RootMoves.begin(), RootMoves.end(), bookMove));
          goto finalize;
      }
  }

#ifdef GPSFISH
  DrawValue[BLACK] =  VALUE_DRAW;
  DrawValue[WHITE] = -VALUE_DRAW;
#else
  if (Options["Contempt Factor"] && !Options["UCI_AnalyseMode"])
  {
      int cf = Options["Contempt Factor"] * PawnValueMg / 100; // From centipawns
      cf = cf * MaterialTable::game_phase(RootPos) / PHASE_MIDGAME; // Scale down with phase
      DrawValue[ RootColor] = VALUE_DRAW - Value(cf);
      DrawValue[~RootColor] = VALUE_DRAW + Value(cf);
  }
  else
      DrawValue[WHITE] = DrawValue[BLACK] = VALUE_DRAW;
#endif

  if (Options["Use Search Log"])
  {
      Log log(Options["Search Log Filename"]);
      log << "\nSearching: "  << RootPos.to_fen()
          << "\ninfinite: "   << Limits.infinite
          << " ponder: "      << Limits.ponder
          << " time: "        << Limits.time[RootColor]
          << " increment: "   << Limits.inc[RootColor]
          << " moves to go: " << Limits.movestogo
          << std::endl;
  }

  Threads.wake_up();

  // Set best timer interval to avoid lagging under time pressure. Timer is
  // used to check for remaining available thinking time.
  if (Limits.use_time_management())
      Threads.set_timer(std::min(100, std::max(TimeMgr.available_time() / 16,
                                               TimerResolution)));
  else if (Limits.nodes)
      Threads.set_timer(2 * TimerResolution);
  else
      Threads.set_timer(100);

  id_loop(RootPos); // Let's start searching !

  Threads.set_timer(0); // Stop timer
  Threads.sleep();

  if (Options["Use Search Log"])
  {
      Time::point elapsed = Time::now() - SearchTime + 1;

      Log log(Options["Search Log Filename"]);
      log << "Nodes: "          << RootPos.nodes_searched()
          << "\nNodes/second: " << RootPos.nodes_searched() * 1000 / elapsed
          << "\nBest move: "    << move_to_san(RootPos, RootMoves[0].pv[0]);

      StateInfo st;
#ifdef GPSFISH
      if(RootMoves[0].pv[0].isNormal())
          RootPos.do_undo_move(RootMoves[0].pv[0],st,
                  [&](osl::Square){
                  assert(pos.is_ok());
#else
      RootPos.do_move(RootMoves[0].pv[0], st);
#endif
      log << "\nPonder move: " << move_to_san(RootPos, RootMoves[0].pv[1]) << std::endl;
#ifdef GPSFISH
      } );
#else
      RootPos.undo_move(RootMoves[0].pv[0]);
#endif
  }

finalize:

  // When we reach max depth we arrive here even without Signals.stop is raised,
  // but if we are pondering or in infinite search, we shouldn't print the best
  // move before we are told to do so.
  if (!Signals.stop && (Limits.ponder || Limits.infinite))
      RootPos.this_thread()->wait_for_stop_or_ponderhit();

  // Best move could be MOVE_NONE when searching on a stalemate position
  sync_cout << "bestmove " << move_to_uci(RootMoves[0].pv[0], RootPos.is_chess960())
#ifdef GPSFISH
            << (RootMoves[0].pv[1].isNormal() ? " ponder " + move_to_uci(RootMoves[0].pv[1], RootPos.is_chess960()) : "" )
#else
            << " ponder "  << move_to_uci(RootMoves[0].pv[1], RootPos.is_chess960())
#endif
            << sync_endl;
}

#ifdef GPSFISH_DFPN
struct CheckmateSolver
{
    osl::checkmate::DfpnTable table_black;
    osl::checkmate::DfpnTable table_white;
    osl::checkmate::Dfpn dfpn[2];
    CheckmateSolver()
    {
        table_black.setAttack(osl::BLACK);
        table_white.setAttack(osl::WHITE);
        dfpn[playerToIndex(osl::BLACK)].setTable(&table_black);
        dfpn[playerToIndex(osl::WHITE)].setTable(&table_white);
    }
    Move hasCheckmate(Position& pos, size_t nodes)
    {
        const Depth CheckmateDepth = ONE_PLY*100;
        TTEntry* tte = TT.probe(pos.key());
        if (tte && tte->type() == BOUND_EXACT
                && tte->depth() >= CheckmateDepth) {
            Value v = value_from_tt(tte->value(), 0);
            if (v >= VALUE_MATE_IN_MAX_PLY || v < VALUE_MATED_IN_MAX_PLY)
                return Move();		// mate or mated
        }

        osl::PathEncoding path(pos.osl_state.turn());
        osl::Move checkmate_move;
        osl::NumEffectState& state = pos.osl_state;
        osl::stl::vector<osl::Move> pv;
        osl::checkmate::ProofDisproof result
            = dfpn[playerToIndex(state.turn())].
            hasCheckmateMove(state, osl::HashKey(state), path, nodes,
                    checkmate_move, Move(), &pv);
        if (result.isCheckmateSuccess()) {
            TT.store(pos.key(), mate_in(pv.size()),
                    BOUND_EXACT, CheckmateDepth, checkmate_move,
                    VALUE_NONE, VALUE_NONE);
            return checkmate_move;
        }
        return Move();
    }
    void clear()
    {
        dfpn[0].clear();
        dfpn[1].clear();
        table_black.clear();
        table_white.clear();
    }
};
struct TestCheckmate
{
    CheckmateSolver *solver;
    Position *pos;
    osl::Move *result;
    uint64_t nodes;
    const Move *moves;
    int first, last;
    TestCheckmate(CheckmateSolver& s, Position& p, osl::Move& r, uint64_t n,
            const Move *pv, int f, int l)
        : solver(&s), pos(&p), result(&r), nodes(n),
        moves(pv), first(f), last(l)
    {
    }
    void operator()(osl::Square) const
    {
        *result = Move();
        if (nodes < (1<<18))
            *result = solver->hasCheckmate(*pos, nodes);
        if (result->isNormal()) {
            if (first > 0)
                sync_cout << "info string checkmate in future (" << first
                    << ") " << move_to_uci(moves[first],false)
                    << " by " << move_to_uci(*result,false) << sync_endl;
        }
        else if (! Signals.stop) {
            Move move;
            TestCheckmate next = *this;
            next.first++;
            next.nodes /= 2;
            next.result = &move;
            if (next.first < last && pos->is_pseudo_legal(moves[next.first])
                    && next.nodes >= 1024) {
                StateInfo st;
                pos->do_undo_move(moves[next.first], st, next);
            }
        }
    }
};

void run_checkmate(int depth, uint64_t nodes, Position& pos)
{
    static boost::scoped_ptr<CheckmateSolver> solver(new CheckmateSolver);
    StateInfo st;
    nodes /= 16;
    int mated = 0;
    for (size_t i=0; i<RootMoves.size() && nodes >= 1024 && !Signals.stop; ++i) {
        osl::Move win_move;
        TestCheckmate function(*solver, pos, win_move, nodes,
                &RootMoves[i].pv[0], 0, (i==0) ? depth/2 : 1);
        pos.do_undo_move(RootMoves[i].pv[0], st, function);
        if (! win_move.isNormal())
            nodes /= 4;
        else {
            ++mated;
            RootMoves[i].score = -VALUE_INFINITE;
            //RootMoves[i].non_pv_score = VALUE_MATED_IN_MAX_PLY;
            sync_cout << "info string losing move " << i << "th "
                << move_to_uci(RootMoves[i].pv[0],false)
                << " by " << move_to_uci(win_move,false) << sync_endl;
        }
    }
    solver->clear();
}
#endif

namespace {

  // id_loop() is the main iterative deepening loop. It calls search() repeatedly
  // with increasing depth until the allocated thinking time has been consumed,
  // user stops the search, or the maximum search depth is reached.

  void id_loop(Position& pos) {

    Stack ss[MAX_PLY_PLUS_2];
#ifdef GPSFISH
    uint64_t es_base[(MAX_PLY_PLUS_2*sizeof(eval_t)+sizeof(uint64_t)-1)/sizeof(uint64_t)]
#ifdef __GNUC__
      __attribute__((aligned(16)))
#endif
	;
    eval_t *es=(eval_t *)&es_base[0];
#endif

    int depth, prevBestMoveChanges;
    Value bestValue, alpha, beta, delta;
    bool bestMoveNeverChanged = true;

    memset(ss, 0, 4 * sizeof(Stack));
    depth = BestMoveChanges = 0;
    bestValue = delta = -VALUE_INFINITE;
#ifdef GPSFISH
    ss->currentMove = osl::Move::PASS(pos.side_to_move()); // Hack to skip update_gains
#else
    ss->currentMove = MOVE_NULL; // Hack to skip update gains
#endif
    TT.new_search();
    H.clear();

    PVSize = Options["MultiPV"];
    Skill skill(Options["Skill Level"]);

    // Do we have to play with skill handicap? In this case enable MultiPV search
    // that we will use behind the scenes to retrieve a set of possible moves.
    if (skill.enabled() && PVSize < 4)
        PVSize = 4;

    PVSize = std::min(PVSize, RootMoves.size());

#ifdef GPSFISH
    pos.eval= &es[0];
    *(pos.eval)=eval_t(pos.osl_state,false);
#endif

#ifdef GPSFISH_DFPN
    uint64_t next_checkmate = 1<<18;
#endif

    // Iterative deepening loop until requested to stop or target depth reached
    while (++depth <= MAX_PLY && !Signals.stop && (!Limits.depth || depth <= Limits.depth))
    {
        // Save last iteration's scores before first PV line is searched and all
        // the move scores but the (new) PV are set to -VALUE_INFINITE.
        for (size_t i = 0; i < RootMoves.size(); i++)
            RootMoves[i].prevScore = RootMoves[i].score;

        prevBestMoveChanges = BestMoveChanges; // Only sensible when PVSize == 1
        BestMoveChanges = 0;

#ifdef GPSFISH_DFPN
        if ((uint64_t)pos.nodes_searched() > next_checkmate
                && ((Time::now() - SearchTime + 1000)
                   < std::max(Limits.movetime,TimeMgr.maximum_time())*4/5) ) {
            run_checkmate(depth, next_checkmate, pos);
            next_checkmate *= 2;
            if (RootMoves[0].score <= VALUE_MATED_IN_MAX_PLY) {
                depth -= std::min(4, (int)depth/2);
                alpha = std::max(alpha - delta*63, -VALUE_INFINITE);
                beta  = std::min(beta  + delta*63,  VALUE_INFINITE);
            }
        }
#endif

        // MultiPV loop. We perform a full root search for each PV line
        for (PVIdx = 0; PVIdx < PVSize; PVIdx++)
        {
            // Set aspiration window default width
            if (depth >= 5 && abs(RootMoves[PVIdx].prevScore) < VALUE_KNOWN_WIN)
            {
                delta = Value(16);
                alpha = RootMoves[PVIdx].prevScore - delta;
                beta  = RootMoves[PVIdx].prevScore + delta;
            }
            else
            {
                alpha = -VALUE_INFINITE;
                beta  =  VALUE_INFINITE;
            }

            // Start with a small aspiration window and, in case of fail high/low,
            // research with bigger window until not failing high/low anymore.
            while (true)
            {
                // Search starts from ss+1 to allow referencing (ss-1). This is
                // needed by update gains and ss copy when splitting at Root.
                bestValue = search<Root>(pos, ss+1, alpha, beta, depth * ONE_PLY);

                // Bring to front the best move. It is critical that sorting is
                // done with a stable algorithm because all the values but the first
                // and eventually the new best one are set to -VALUE_INFINITE and
                // we want to keep the same order for all the moves but the new
                // PV that goes to the front. Note that in case of MultiPV search
                // the already searched PV lines are preserved.
                sort<RootMove>(RootMoves.begin() + PVIdx, RootMoves.end());

                // Write PV back to transposition table in case the relevant
                // entries have been overwritten during the search.
                for (size_t i = 0; i <= PVIdx; i++)
                    RootMoves[i].insert_pv_in_tt(pos);

                // If search has been stopped return immediately. Sorting and
                // writing PV back to TT is safe becuase RootMoves is still
                // valid, although refers to previous iteration.
                if (Signals.stop)
                    return;

                // In case of failing high/low increase aspiration window and
                // research, otherwise exit the loop.
                if (bestValue > alpha && bestValue < beta)
                    break;

                // Give some update (without cluttering the UI) before to research
                if (Time::now() - SearchTime > 3000)
                    sync_cout << uci_pv(pos, depth, alpha, beta) << sync_endl;

                if (abs(bestValue) >= VALUE_KNOWN_WIN)
                {
                    alpha = -VALUE_INFINITE;
                    beta  =  VALUE_INFINITE;
                }
                else if (bestValue >= beta)
                {
                    beta += delta;
                    delta += delta / 2;
                }
                else
                {
                    Signals.failedLowAtRoot = true;
                    Signals.stopOnPonderhit = false;

                    alpha -= delta;
                    delta += delta / 2;
                }

                assert(alpha >= -VALUE_INFINITE && beta <= VALUE_INFINITE);
            }

            // Sort the PV lines searched so far and update the GUI
            sort<RootMove>(RootMoves.begin(), RootMoves.begin() + PVIdx + 1);
            sync_cout << uci_pv(pos, depth, alpha, beta) << sync_endl;
        }

        // Do we need to pick now the sub-optimal best move ?
        if (skill.enabled() && skill.time_to_pick(depth))
            skill.pick_move();

        if (Options["Use Search Log"])
        {
            Log log(Options["Search Log Filename"]);
            log << pretty_pv(pos, depth, bestValue, Time::now() - SearchTime, &RootMoves[0].pv[0])
                << std::endl;
        }

        // Filter out startup noise when monitoring best move stability
        if (depth > 2 && BestMoveChanges)
            bestMoveNeverChanged = false;

        // Do we have time for the next iteration? Can we stop searching now?
        if (Limits.use_time_management() && !Signals.stopOnPonderhit)
        {
            bool stop = false; // Local variable, not the volatile Signals.stop

            // Take in account some extra time if the best move has changed
            if (depth > 4 && depth < 50 &&  PVSize == 1)
                TimeMgr.pv_instability(BestMoveChanges, prevBestMoveChanges);

            // Stop search if most of available time is already consumed. We
            // probably don't have enough time to search the first move at the
            // next iteration anyway.
            if (Time::now() - SearchTime > (TimeMgr.available_time() * 62) / 100)
                stop = true;

            // Stop search early if one move seems to be much better than others
            if (    depth >= 12
                && !stop
                &&  PVSize == 1
                && (   (bestMoveNeverChanged &&  pos.captured_piece_type())
                    || Time::now() - SearchTime > (TimeMgr.available_time() * 40) / 100))
            {
                Value rBeta = bestValue - 2 * PawnValueMg;
                (ss+1)->excludedMove = RootMoves[0].pv[0];
                (ss+1)->skipNullMove = true;
                Value v = search<NonPV>(pos, ss+1, rBeta - 1, rBeta, (depth - 3) * ONE_PLY);
                (ss+1)->skipNullMove = false;
                (ss+1)->excludedMove = MOVE_NONE;

                if (v < rBeta)
                    stop = true;
            }

            if (stop)
            {
                // If we are allowed to ponder do not stop the search now but
                // keep pondering until GUI sends "ponderhit" or "stop".
                if (Limits.ponder)
                    Signals.stopOnPonderhit = true;
                else
                    Signals.stop = true;
            }
        }
    }
  }


  // search<>() is the main search function for both PV and non-PV nodes and for
  // normal and SplitPoint nodes. When called just after a split point the search
  // is simpler because we have already probed the hash table, done a null move
  // search, and searched the first move before splitting, we don't have to repeat
  // all this work again. We also don't need to store anything to the hash table
  // here: This is taken care of after we return from the split point.

  template <NodeType NT>
  Value search(Position& pos, Stack* ss, Value alpha, Value beta, Depth depth) {

    const bool PvNode   = (NT == PV || NT == Root || NT == SplitPointPV || NT == SplitPointRoot);
    const bool SpNode   = (NT == SplitPointPV || NT == SplitPointNonPV || NT == SplitPointRoot);
    const bool RootNode = (NT == Root || NT == SplitPointRoot);

    assert(alpha >= -VALUE_INFINITE && alpha < beta && beta <= VALUE_INFINITE);
    assert(PvNode || (alpha == beta - 1));
    assert(depth > DEPTH_ZERO);

    Move movesSearched[64];
    StateInfo st;
    const TTEntry *tte;
    SplitPoint* sp;
    Key posKey;
    Move ttMove, move, excludedMove, bestMove, threatMove;
    Depth ext, newDepth;
    Value bestValue, value, ttValue;
    Value eval, nullValue, futilityValue;
    bool inCheck, givesCheck, pvMove, singularExtensionNode;
    bool captureOrPromotion, dangerous, doFullDepthSearch;
    int moveCount, playedMoveCount;

    // Step 1. Initialize node
    Thread* thisThread = pos.this_thread();
    moveCount = playedMoveCount = 0;

#ifdef GPSFISH
    int repeat_check = 0;
    const Value VALUE_DRAW = value_draw(pos);

    if(can_capture_king(pos)){
        return mate_in(0);
    }
#endif

    inCheck = pos.in_check();

    if (SpNode)
    {
        sp = ss->sp;
        bestMove   = sp->bestMove;
        threatMove = sp->threatMove;
        bestValue  = sp->bestValue;
        tte = NULL;
        ttMove = excludedMove = MOVE_NONE;
        ttValue = VALUE_NONE;

        assert(sp->bestValue > -VALUE_INFINITE && sp->moveCount > 0);

        goto split_point_start;
    }

    bestValue = -VALUE_INFINITE;
    ss->currentMove = threatMove = (ss+1)->excludedMove = bestMove = MOVE_NONE;
    ss->ply = (ss-1)->ply + 1;
    (ss+1)->skipNullMove = false; (ss+1)->reduction = DEPTH_ZERO;
    (ss+2)->killers[0] = (ss+2)->killers[1] = MOVE_NONE;

    // Used to send selDepth info to GUI
    if (PvNode && thisThread->maxPly < ss->ply)
        thisThread->maxPly = ss->ply;

#ifdef GPSFISH
    // Step X. Check for aborted search and immediate draw
    // Check for an instant draw or maximum ply reached
    if (Signals.stop || ss->ply > MAX_PLY || pos.is_draw(repeat_check))
        return VALUE_DRAW;

    if(repeat_check<0)
        return mated_in(ss->ply+1);
    else if(repeat_check>0)
        return mate_in(ss->ply);

    // Step 2. Check for aborted search and immediate draw
    if ((   Signals.stop
         || pos.is_draw<true,PvNode>()
         || ss->ply > MAX_PLY) && !RootNode)
        return VALUE_DRAW;

    if ( !Root ){
        if(repeat_check<0)
            return mated_in(ss->ply);
        else if(repeat_check>0)
            return mate_in(ss->ply);
        else if(osl::EnterKing::canDeclareWin(pos.osl_state))
            return mate_in(ss->ply+1);
    }

    if (!ss->checkmateTested) {
        ss->checkmateTested = true;
        if(!pos.osl_state.inCheck()
                && ImmediateCheckmate::hasCheckmateMove
                (pos.side_to_move(),pos.osl_state,bestMove)) {
            return mate_in(ss->ply);
        }
#  ifdef GPSFISH_CHECKMATE3
        if ((! (ss-1)->currentMove.isNormal()
            || (ss-1)->currentMove.ptype() == osl::KING)) {
            osl::checkmate::King8Info king8=pos.osl_state.king8Info(alt(pos.side_to_move()));
            assert(king8.uint64Value() == osl::checkmate::King8Info::make(pos.side_to_move(), pos.osl_state).uint64Value());
            bool in_danger = king8.dropCandidate() | king8.moveCandidate2();
            if (in_danger) {
                osl::checkmate::FixedDepthSearcher solver(pos.osl_state);
                if (solver.hasCheckmateMoveOfTurn(2,bestMove)
                        .isCheckmateSuccess()) {
                    return mate_in(ss->ply+2);;
                }
            }
        }
#  endif
    }
#endif

    if (!RootNode)
    {
        // Step 2. Check for aborted search and immediate draw
        if (Signals.stop || pos.is_draw<true, PvNode>() || ss->ply > MAX_PLY)
            return DrawValue[pos.side_to_move()];

        // Step 3. Mate distance pruning. Even if we mate at the next move our score
        // would be at best mate_in(ss->ply+1), but if alpha is already bigger because
        // a shorter mate was found upward in the tree then there is no need to search
        // further, we will never beat current alpha. Same logic but with reversed signs
        // applies also in the opposite condition of being mated instead of giving mate,
        // in this case return a fail-high score.
        alpha = std::max(mated_in(ss->ply), alpha);
        beta = std::min(mate_in(ss->ply+1), beta);
        if (alpha >= beta)
            return alpha;
    }

    // Step 4. Transposition table lookup
    // We don't want the score of a partial search to overwrite a previous full search
    // TT value, so we use a different position key in case of an excluded move.
    excludedMove = ss->excludedMove;
#ifdef GPSFISH
    posKey = excludedMove!=MOVE_NONE ? pos.exclusion_key() : pos.key();
#else
    posKey = excludedMove ? pos.exclusion_key() : pos.key();
#endif

    tte = TT.probe(posKey);
#ifdef GPSFISH
    ttMove = RootNode ? RootMoves[PVIdx].pv[0] : tte ? tte->move(pos) : MOVE_NONE;
#else
    ttMove = RootNode ? RootMoves[PVIdx].pv[0] : tte ? tte->move() : MOVE_NONE;
#endif
    ttValue = tte ? value_from_tt(tte->value(), ss->ply) : VALUE_NONE;

    // At PV nodes we check for exact scores, while at non-PV nodes we check for
    // a fail high/low. Biggest advantage at probing at PV nodes is to have a
    // smooth experience in analysis mode. We don't probe at Root nodes otherwise
    // we should also update RootMoveList to avoid bogus output.
    if (   !RootNode
        && tte
        && tte->depth() >= depth
        && ttValue != VALUE_NONE // Only in case of TT access race
        && (           PvNode ?  tte->type() == BOUND_EXACT
            : ttValue >= beta ? (tte->type() & BOUND_LOWER)
                              : (tte->type() & BOUND_UPPER)))
    {
        TT.refresh(tte);
        ss->currentMove = ttMove; // Can be MOVE_NONE

        if (    ttValue >= beta
            &&  ttMove
            && !pos.is_capture_or_promotion(ttMove)
            &&  ttMove != ss->killers[0])
        {
            ss->killers[1] = ss->killers[0];
            ss->killers[0] = ttMove;
        }
        return ttValue;
    }

    // Step 5. Evaluate the position statically and update parent's gain statistics
    if (inCheck)
        ss->staticEval = ss->evalMargin = eval = VALUE_NONE;

    else if (tte)
    {
        // Following asserts are valid only in single thread condition because
        // TT access is always racy and its contents cannot be trusted.
        assert(tte->static_value() != VALUE_NONE || Threads.size() > 1);
        assert(ttValue != VALUE_NONE || tte->type() == BOUND_NONE || Threads.size() > 1);

        ss->staticEval = eval = tte->static_value();
        ss->evalMargin = tte->static_value_margin();

        if (eval == VALUE_NONE || ss->evalMargin == VALUE_NONE) // Due to a race
            eval = ss->staticEval = evaluate(pos, ss->evalMargin);

        // Can ttValue be used as a better position evaluation?
        if (ttValue != VALUE_NONE)
            if (   ((tte->type() & BOUND_LOWER) && ttValue > eval)
                || ((tte->type() & BOUND_UPPER) && ttValue < eval))
                eval = ttValue;
    }
    else
    {
        eval = ss->staticEval = evaluate(pos, ss->evalMargin);
        TT.store(posKey, VALUE_NONE, BOUND_NONE, DEPTH_NONE, MOVE_NONE,
                 ss->staticEval, ss->evalMargin);
    }

    // Update gain for the parent non-capture move given the static position
    // evaluation before and after the move.
#ifdef GPSFISH
    if (  !(move = (ss-1)->currentMove).isPass()
#else
    if (   (move = (ss-1)->currentMove) != MOVE_NULL
#endif
        && (ss-1)->staticEval != VALUE_NONE
        &&  ss->staticEval != VALUE_NONE
        && !pos.captured_piece_type()
        &&  type_of(move) == NORMAL)
    {
        Square to = to_sq(move);
#ifdef GPSFISH
        //H.update_gain(m.ptypeO(), to_sq(m), -(before + after));
        H.update_gain(move.ptypeO(), to, -(ss-1)->staticEval - ss->staticEval);
#else
        H.update_gain(pos.piece_on(to), to, -(ss-1)->staticEval - ss->staticEval);
#endif
    }

    // Step 6. Razoring (is omitted in PV nodes)
    if (   !PvNode
        &&  depth < 4 * ONE_PLY
        && !inCheck
        &&  eval + razor_margin(depth) < beta
        &&  ttMove == MOVE_NONE
        &&  abs(beta) < VALUE_MATE_IN_MAX_PLY
#ifndef GPSFISH
        && !pos.pawn_on_7th(pos.side_to_move()))
#endif
      )
    {
        Value rbeta = beta - razor_margin(depth);
        Value v = qsearch<NonPV, false>(pos, ss, rbeta-1, rbeta, DEPTH_ZERO);
        if (v < rbeta)
            // Logically we should return (v + razor_margin(depth)), but
            // surprisingly this did slightly weaker in tests.
            return v;
    }

    // Step 7. Static null move pruning (is omitted in PV nodes)
    // We're betting that the opponent doesn't have a move that will reduce
    // the score by more than futility_margin(depth) if we do a null move.
    if (   !PvNode
        && !ss->skipNullMove
        &&  depth < 4 * ONE_PLY
        && !inCheck
        &&  eval - FutilityMargins[depth][0] >= beta
        &&  abs(beta) < VALUE_MATE_IN_MAX_PLY
#ifndef GPSFISH
        &&  pos.non_pawn_material(pos.side_to_move())
#endif
	   )
        return eval - FutilityMargins[depth][0];

    // Step 8. Null move search with verification search (is omitted in PV nodes)
    if (   !PvNode
        && !ss->skipNullMove
        &&  depth > ONE_PLY
        && !inCheck
        &&  eval >= beta
        &&  abs(beta) < VALUE_MATE_IN_MAX_PLY
#ifdef GPSFISH
      )
#else
        &&  pos.non_pawn_material(pos.side_to_move()))
#endif
    {
#ifdef GPSFISH
        ss->currentMove = Move::PASS(pos.side_to_move());
#else
        ss->currentMove = MOVE_NULL;
#endif

        // Null move dynamic reduction based on depth
        Depth R = 3 * ONE_PLY + depth / 4;

        // Null move dynamic reduction based on value
        if (eval - PawnValueMg > beta)
            R += ONE_PLY;

#ifdef GPSFISH
        pos.do_undo_null_move(st,
                [&](osl::Square){
                *(pos.eval+1)= *(pos.eval);
                pos.eval++;
                pos.eval->update(pos.osl_state,ss->currentMove);
#else
        pos.do_null_move<true>(st);
#endif
        (ss+1)->skipNullMove = true;
        nullValue = depth-R < ONE_PLY ? -qsearch<NonPV, false>(pos, ss+1, -beta, -alpha, DEPTH_ZERO)
                                      : - search<NonPV>(pos, ss+1, -beta, -alpha, depth-R);
        (ss+1)->skipNullMove = false;
#ifdef GPSFISH
	    --pos.eval;
	  }
	  );
#else
        pos.do_null_move<false>(st);
#endif

        if (nullValue >= beta)
        {
            // Do not return unproven mate scores
            if (nullValue >= VALUE_MATE_IN_MAX_PLY)
                nullValue = beta;

            if (depth < 6 * ONE_PLY)
                return nullValue;

            // Do verification search at high depths
            ss->skipNullMove = true;
            Value v = search<NonPV>(pos, ss, alpha, beta, depth-R);
            ss->skipNullMove = false;

            if (v >= beta)
                return nullValue;
        }
        else
        {
            // The null move failed low, which means that we may be faced with
            // some kind of threat. If the previous move was reduced, check if
            // the move that refuted the null move was somehow connected to the
            // move which was reduced. If a connection is found, return a fail
            // low score (which will cause the reduced move to fail high in the
            // parent node, which will trigger a re-search with full depth).
            threatMove = (ss+1)->currentMove;

            if (   depth < 5 * ONE_PLY
                && (ss-1)->reduction
                && threatMove != MOVE_NONE
                && yields_to_threat(pos, (ss-1)->currentMove, threatMove))
                return beta - 1;
        }
    }

    // Step 9. ProbCut (is omitted in PV nodes)
    // If we have a very good capture (i.e. SEE > seeValues[captured_piece_type])
    // and a reduced search returns a value much above beta, we can (almost) safely
    // prune the previous move.
    if (   !PvNode
        &&  depth >= 5 * ONE_PLY
        && !inCheck
        && !ss->skipNullMove
        &&  excludedMove == MOVE_NONE
        &&  abs(beta) < VALUE_MATE_IN_MAX_PLY)
    {
        Value rbeta = beta + 200;
        Depth rdepth = depth - ONE_PLY - 3 * ONE_PLY;

        assert(rdepth >= ONE_PLY);
        assert((ss-1)->currentMove != MOVE_NONE);
        assert((ss-1)->currentMove != MOVE_NULL);

        MovePicker mp(pos, ttMove, H, pos.captured_piece_type());
        CheckInfo ci(pos);

        while ((move = mp.next_move<false>()) != MOVE_NONE)
            if (pos.pl_move_is_legal(move, ci.pinned))
            {
                ss->currentMove = move;
#ifdef GPSFISH
                pos.do_undo_move(move,st,
                        [&](osl::Square){
                        assert(pos.is_ok());
                        *(pos.eval+1)= *(pos.eval);
                        pos.eval++;
                        pos.eval->update(pos.osl_state,move);
#else
                pos.do_move(move, st, ci, pos.move_gives_check(move, ci));
#endif
                value = -search<NonPV>(pos, ss+1, -rbeta, -rbeta+1, rdepth);
#ifdef GPSFISH
                --pos.eval;
                });
#else
                pos.undo_move(move);
#endif
                if (value >= rbeta)
                    return value;
            }
    }

    // Step 10. Internal iterative deepening
    if (   depth >= (PvNode ? 5 * ONE_PLY : 8 * ONE_PLY)
        && ttMove == MOVE_NONE
        && (PvNode || (!inCheck && ss->staticEval + Value(256) >= beta)))
    {
        Depth d = (PvNode ? depth - 2 * ONE_PLY : depth / 2);

        ss->skipNullMove = true;
        search<PvNode ? PV : NonPV>(pos, ss, alpha, beta, d);
        ss->skipNullMove = false;

        tte = TT.probe(posKey);
#ifdef GPSFISH
        ttMove = tte ? tte->move(pos) : MOVE_NONE;
#else
        ttMove = tte ? tte->move() : MOVE_NONE;
#endif
    }

split_point_start: // At split points actual search starts from here

    MovePicker mp(pos, ttMove, depth, H, ss, PvNode ? -VALUE_INFINITE : beta);
    CheckInfo ci(pos);
    value = bestValue; // Workaround a bogus 'uninitialized' warning under gcc
    singularExtensionNode =   !RootNode
                           && !SpNode
                           &&  depth >= (PvNode ? 6 * ONE_PLY : 8 * ONE_PLY)
                           &&  ttMove != MOVE_NONE
#ifdef GPSFISH
                           && excludedMove==MOVE_NONE // Recursive singular search is not allowed
#else
                           && !excludedMove // Recursive singular search is not allowed
#endif
                           && (tte->type() & BOUND_LOWER)
                           &&  tte->depth() >= depth - 3 * ONE_PLY;

    // Step 11. Loop through moves
    // Loop through all pseudo-legal moves until no moves remain or a beta cutoff occurs
    while ((move = mp.next_move<SpNode>()) != MOVE_NONE)
    {
      assert(is_ok(move));

      if (move == excludedMove)
          continue;

      // At root obey the "searchmoves" option and skip moves not listed in Root
      // Move List, as a consequence any illegal move is also skipped. In MultiPV
      // mode we also skip PV moves which have been already searched.
      if (RootNode && !std::count(RootMoves.begin() + PVIdx, RootMoves.end(), move))
          continue;

      if (SpNode)
      {
          // Shared counter cannot be decremented later if move turns out to be illegal
          if (!pos.pl_move_is_legal(move, ci.pinned))
              continue;

          moveCount = ++sp->moveCount;
          sp->mutex.unlock();
      }
      else
          moveCount++;
#ifdef MOVE_STACK_REJECTIONS
      if(!Root && move_stack_rejections_probe(move,pos,ss,alpha)) {
          if (SpNode)
              lock_grab(&(sp->lock));
          continue;
      }
#endif

      if (RootNode)
      {
          Signals.firstRootMove = (moveCount == 1);

#if 1 //ndef GPSFISH
          if (thisThread == Threads.main_thread() && Time::now() - SearchTime > 2000)
              sync_cout << "info depth " << depth / ONE_PLY
                        << " currmove " << move_to_uci(move, pos.is_chess960())
                        << " currmovenumber " << moveCount + PVIdx << sync_endl;
#endif
      }

      ext = DEPTH_ZERO;
      captureOrPromotion = pos.is_capture_or_promotion(move);
      givesCheck = pos.move_gives_check(move, ci);
#ifdef GPSFISH
      dangerous =   givesCheck; // XXX : add other condition ?
#else
      dangerous =   givesCheck
                 || pos.is_passed_pawn_push(move)
                 || type_of(move) == CASTLE
                 || (   captureOrPromotion // Entering a pawn endgame?
                     && type_of(pos.piece_on(to_sq(move))) != PAWN
                     && type_of(move) == NORMAL
                     && (  pos.non_pawn_material(WHITE) + pos.non_pawn_material(BLACK)
                         - PieceValue[MG][pos.piece_on(to_sq(move))] == VALUE_ZERO));
#endif

      // Step 12. Extend checks and, in PV nodes, also dangerous moves
      if (PvNode && dangerous)
          ext = ONE_PLY;

      else if (givesCheck && pos.see_sign(move) >= 0)
          ext = ONE_PLY / 2;

      // Singular extension search. If all moves but one fail low on a search of
      // (alpha-s, beta-s), and just one fails high on (alpha, beta), then that move
      // is singular and should be extended. To verify this we do a reduced search
      // on all the other moves but the ttMove, if result is lower than ttValue minus
      // a margin then we extend ttMove.
      if (    singularExtensionNode
          &&  move == ttMove
          && !ext
          &&  pos.pl_move_is_legal(move, ci.pinned)
          &&  abs(ttValue) < VALUE_KNOWN_WIN)
      {
          assert(ttValue != VALUE_NONE);

          Value rBeta = ttValue - int(depth);
          ss->excludedMove = move;
          ss->skipNullMove = true;
          value = search<NonPV>(pos, ss, rBeta - 1, rBeta, depth / 2);
          ss->skipNullMove = false;
          ss->excludedMove = MOVE_NONE;

          if (value < rBeta)
              ext = rBeta >= beta ? ONE_PLY + ONE_PLY / 2 : ONE_PLY;
      }

      // Update current move (this must be done after singular extension search)
      newDepth = depth - ONE_PLY + ext;

      // Step 13. Futility pruning (is omitted in PV nodes)
      if (   !PvNode
          && !captureOrPromotion
          && !inCheck
          && !dangerous
          &&  move != ttMove
          && (bestValue > VALUE_MATED_IN_MAX_PLY || (   bestValue == -VALUE_INFINITE
                                                     && alpha > VALUE_MATED_IN_MAX_PLY)))
      {
          // Move count based pruning
          if (   depth < 16 * ONE_PLY
              && moveCount >= FutilityMoveCounts[depth]
<<<<<<< HEAD
#ifdef GPSFISH
              && (threatMove==MOVE_NONE || !connected_threat(pos, move, threatMove)))
#else
              && (!threatMove || !connected_threat(pos, move, threatMove)))
#endif
=======
              && (!threatMove || !prevents_threat(pos, move, threatMove)))
>>>>>>> 47f988f0
          {
              if (SpNode)
                  sp->mutex.lock();

              continue;
          }

          // Value based pruning
          // We illogically ignore reduction condition depth >= 3*ONE_PLY for predicted depth,
          // but fixing this made program slightly weaker.
          Depth predictedDepth = newDepth - reduction<PvNode>(depth, moveCount);
          futilityValue =  ss->staticEval + ss->evalMargin + futility_margin(predictedDepth, moveCount)
#ifdef GPSFISH
                         + H.gain(move.ptypeO(), to_sq(move)); // XXX
#else
                         + H.gain(pos.piece_moved(move), to_sq(move));
#endif

          if (futilityValue < beta)
          {
              if (SpNode)
                  sp->mutex.lock();

              continue;
          }

          // Prune moves with negative SEE at low depths
          if (   predictedDepth < 2 * ONE_PLY
              && pos.see_sign(move) < 0)
          {
              if (SpNode)
                  sp->mutex.lock();

              continue;
          }
      }

      // Check for legality only before to do the move
      if (!pos.pl_move_is_legal(move, ci.pinned))
      {
          moveCount--;
          continue;
      }

      pvMove = PvNode ? moveCount == 1 : false;
      ss->currentMove = move;
      if (!SpNode && !captureOrPromotion && playedMoveCount < 64)
          movesSearched[playedMoveCount++] = move;

#ifdef GPSFISH
      assert(pos.eval->value()==eval_t(pos.osl_state,false).value());
      (ss+1)->checkmateTested = false;
      pos.do_undo_move(move,st,
              [&](osl::Square){
              *(pos.eval+1)= *(pos.eval);
              pos.eval++;
              pos.eval->update(pos.osl_state,move);
              assert(pos.eval->value()==eval_t(pos.osl_state,false).value());

    const bool PvNode   = (NT == PV || NT == Root || NT == SplitPointPV || NT == SplitPointRoot);
    const bool SpNode   = (NT == SplitPointPV || NT == SplitPointNonPV || NT == SplitPointRoot);
    const bool RootNode = (NT == Root || NT == SplitPointRoot);

#else
      // Step 14. Make the move
      pos.do_move(move, st, ci, givesCheck);
#endif

      // Step 15. Reduced depth search (LMR). If the move fails high will be
      // re-searched at full depth.
      if (    depth > 3 * ONE_PLY
          && !pvMove
          && !captureOrPromotion
          && !dangerous
          &&  ss->killers[0] != move
          &&  ss->killers[1] != move)
      {
          ss->reduction = reduction<PvNode>(depth, moveCount);
          Depth d = std::max(newDepth - ss->reduction, ONE_PLY);
          alpha = SpNode ? sp->alpha : alpha;

          value = -search<NonPV>(pos, ss+1, -(alpha+1), -alpha, d);

          doFullDepthSearch = (value > alpha && ss->reduction != DEPTH_ZERO);
          ss->reduction = DEPTH_ZERO;
      }
      else
          doFullDepthSearch = !pvMove;

      // Step 16. Full depth search, when LMR is skipped or fails high
      if (doFullDepthSearch)
      {
          alpha = SpNode ? sp->alpha : alpha;
          value = newDepth < ONE_PLY ?
                          givesCheck ? -qsearch<NonPV,  true>(pos, ss+1, -(alpha+1), -alpha, DEPTH_ZERO)
                                     : -qsearch<NonPV, false>(pos, ss+1, -(alpha+1), -alpha, DEPTH_ZERO)
                                     : - search<NonPV>(pos, ss+1, -(alpha+1), -alpha, newDepth);
      }

      // Only for PV nodes do a full PV search on the first move or after a fail
      // high, in the latter case search only if value < beta, otherwise let the
      // parent node to fail low with value <= alpha and to try another move.
      if (PvNode && (pvMove || (value > alpha && (RootNode || value < beta))))
          value = newDepth < ONE_PLY ?
                          givesCheck ? -qsearch<PV,  true>(pos, ss+1, -beta, -alpha, DEPTH_ZERO)
                                     : -qsearch<PV, false>(pos, ss+1, -beta, -alpha, DEPTH_ZERO)
                                     : - search<PV>(pos, ss+1, -beta, -alpha, newDepth);

#ifdef GPSFISH
      --pos.eval;
      } );
#else
      // Step 17. Undo move
      pos.undo_move(move);
#endif

      assert(value > -VALUE_INFINITE && value < VALUE_INFINITE);

      // Step 18. Check for new best move
      if (SpNode)
      {
          sp->mutex.lock();
          bestValue = sp->bestValue;
          alpha = sp->alpha;
      }

      // Finished searching the move. If Signals.stop is true, the search
      // was aborted because the user interrupted the search or because we
      // ran out of time. In this case, the return value of the search cannot
      // be trusted, and we don't update the best move and/or PV.
      if (Signals.stop || thisThread->cutoff_occurred())
          return value; // To avoid returning VALUE_INFINITE

      if (RootNode)
      {
          RootMove& rm = *std::find(RootMoves.begin(), RootMoves.end(), move);

          // PV move or new best move ?
          if (pvMove || value > alpha)
          {
              rm.score = value;
              rm.extract_pv_from_tt(pos);

              // We record how often the best move has been changed in each
              // iteration. This information is used for time management: When
              // the best move changes frequently, we allocate some more time.
              if (!pvMove)
                  BestMoveChanges++;

#if 0 //def GPSFISH
              if (depth >= 5*ONE_PLY
                      && (!isPvMove || current_search_time() >= 5000))
                  cout << "info"
                      << depth_to_uci(depth)
                      << score_to_uci(rm->score, alpha, beta)
                      << speed_to_uci(pos.nodes_searched())
                      << pv_to_uci(&rm->pv[0], 0 + 1, false) << endl;
#endif

          }
          else
              // All other moves but the PV are set to the lowest value, this
              // is not a problem when sorting becuase sort is stable and move
              // position in the list is preserved, just the PV is pushed up.
              rm.score = -VALUE_INFINITE;
      }

      if (value > bestValue)
      {
          bestValue = value;
          if (SpNode) sp->bestValue = value;

          if (value > alpha)
          {
              bestMove = move;
              if (SpNode) sp->bestMove = move;

              if (PvNode && value < beta)
              {
                  alpha = value; // Update alpha here! Always alpha < beta
                  if (SpNode) sp->alpha = value;
              }
              else // Fail high
              {
                  if (SpNode) sp->cutoff = true;
                  break;
              }
          }
      }

      // Step 19. Check for splitting the search
      if (   !SpNode
          &&  depth >= Threads.min_split_depth()
          &&  bestValue < beta
          &&  Threads.available_slave_exists(thisThread))
          bestValue = Threads.split<FakeSplit>(pos, ss, alpha, beta, bestValue, &bestMove,
                                               depth, threatMove, moveCount, mp, NT);
    }

    if (SpNode)
        return bestValue;

    // Step 20. Check for mate and stalemate
    // All legal moves have been searched and if there are no legal moves, it
    // must be mate or stalemate. Note that we can have a false positive in
    // case of Signals.stop or thread.cutoff_occurred() are set, but this is
    // harmless because return value is discarded anyhow in the parent nodes.
    // If we are in a singular extension search then return a fail low score.
    // A split node has at least one move, the one tried before to be splitted.
    if (!moveCount)
#ifdef GPSFISH
        return  (excludedMove != MOVE_NONE) ? alpha
              : (inCheck ? (move_is_pawn_drop((ss-1)->currentMove) ? mate_in(ss->ply) : mated_in(ss->ply) ) : VALUE_DRAW); // XXX : checking checkmate by pawn drop
#else
        return  excludedMove ? alpha
              : inCheck ? mated_in(ss->ply) : DrawValue[pos.side_to_move()];
#endif

    // If we have pruned all the moves without searching return a fail-low score
    if (bestValue == -VALUE_INFINITE)
    {
        assert(!playedMoveCount);

        bestValue = alpha;
    }

    if (bestValue >= beta) // Failed high
    {
        TT.store(posKey, value_to_tt(bestValue, ss->ply), BOUND_LOWER, depth,
                 bestMove, ss->staticEval, ss->evalMargin);

        if (!pos.is_capture_or_promotion(bestMove) && !inCheck)
        {
            if (bestMove != ss->killers[0])
            {
                ss->killers[1] = ss->killers[0];
                ss->killers[0] = bestMove;
            }

            // Increase history value of the cut-off move
            Value bonus = Value(int(depth) * int(depth));
            H.add(pos.piece_moved(bestMove), to_sq(bestMove), bonus);

            // Decrease history of all the other played non-capture moves
            for (int i = 0; i < playedMoveCount - 1; i++)
            {
                Move m = movesSearched[i];
                H.add(pos.piece_moved(m), to_sq(m), -bonus);
            }
        }
    }
    else // Failed low or PV search
        TT.store(posKey, value_to_tt(bestValue, ss->ply),
                 PvNode && bestMove != MOVE_NONE ? BOUND_EXACT : BOUND_UPPER,
                 depth, bestMove, ss->staticEval, ss->evalMargin);

    assert(bestValue > -VALUE_INFINITE && bestValue < VALUE_INFINITE);

    return bestValue;
  }


  // qsearch() is the quiescence search function, which is called by the main
  // search function when the remaining depth is zero (or, to be more precise,
  // less than ONE_PLY).

  template <NodeType NT, bool InCheck>
  Value qsearch(Position& pos, Stack* ss, Value alpha, Value beta, Depth depth) {

    const bool PvNode = (NT == PV);

    assert(NT == PV || NT == NonPV);
    assert(InCheck == pos.in_check());
    assert(alpha >= -VALUE_INFINITE && alpha < beta && beta <= VALUE_INFINITE);
    assert(PvNode || (alpha == beta - 1));
    assert(depth <= DEPTH_ZERO);

    StateInfo st;
    const TTEntry* tte;
    Key posKey;
    Move ttMove, move, bestMove;
    Value bestValue, value, ttValue, futilityValue, futilityBase;
#ifdef GPSFISH
    bool givesCheck, evasionPrunable;
#else
    bool givesCheck, enoughMaterial, evasionPrunable;
#endif
    Depth ttDepth;

    ss->currentMove = bestMove = MOVE_NONE;
    ss->ply = (ss-1)->ply + 1;

    // Check for an instant draw or maximum ply reached
    if (pos.is_draw<false, false>() || ss->ply > MAX_PLY)
        return DrawValue[pos.side_to_move()];

#ifdef GPSFISH
    if(can_capture_king(pos)){
        return mate_in(0);
    }
    if(!pos.osl_state.inCheck()
            && ImmediateCheckmate::hasCheckmateMove
            (pos.side_to_move(),pos.osl_state,bestMove)) {
        return mate_in(ss->ply);
    }
#endif

    // Transposition table lookup. At PV nodes, we don't use the TT for
    // pruning, but only for move ordering.
    posKey = pos.key();
    tte = TT.probe(posKey);
#ifdef GPSFISH
    ttMove = tte ? tte->move(pos) : MOVE_NONE;
#else
    ttMove = tte ? tte->move() : MOVE_NONE;
#endif
    ttValue = tte ? value_from_tt(tte->value(),ss->ply) : VALUE_NONE;

    // Decide whether or not to include checks, this fixes also the type of
    // TT entry depth that we are going to use. Note that in qsearch we use
    // only two types of depth in TT: DEPTH_QS_CHECKS or DEPTH_QS_NO_CHECKS.
    ttDepth = InCheck || depth >= DEPTH_QS_CHECKS ? DEPTH_QS_CHECKS
                                                  : DEPTH_QS_NO_CHECKS;
    if (   tte
        && tte->depth() >= ttDepth
        && ttValue != VALUE_NONE // Only in case of TT access race
        && (           PvNode ?  tte->type() == BOUND_EXACT
            : ttValue >= beta ? (tte->type() & BOUND_LOWER)
                              : (tte->type() & BOUND_UPPER)))
    {
        ss->currentMove = ttMove; // Can be MOVE_NONE
        return ttValue;
    }

    // Evaluate the position statically
    if (InCheck)
    {
        ss->staticEval = ss->evalMargin = VALUE_NONE;
        bestValue = futilityBase = -VALUE_INFINITE;
#ifndef GPSFISH
        enoughMaterial = false;
#endif
    }
    else
    {
        if (tte)
        {
            assert(tte->static_value() != VALUE_NONE || Threads.size() > 1);

            ss->staticEval = bestValue = tte->static_value();
            ss->evalMargin = tte->static_value_margin();

            if (ss->staticEval == VALUE_NONE || ss->evalMargin == VALUE_NONE) // Due to a race
                ss->staticEval = bestValue = evaluate(pos, ss->evalMargin);
        }
        else
            ss->staticEval = bestValue = evaluate(pos, ss->evalMargin);

        // Stand pat. Return immediately if static value is at least beta
        if (bestValue >= beta)
        {
            if (!tte)
                TT.store(pos.key(), value_to_tt(bestValue, ss->ply), BOUND_LOWER,
                         DEPTH_NONE, MOVE_NONE, ss->staticEval, ss->evalMargin);

            return bestValue;
        }

        if (PvNode && bestValue > alpha)
            alpha = bestValue;

        futilityBase = ss->staticEval + ss->evalMargin + Value(128);
#ifndef GPSFISH
        enoughMaterial = pos.non_pawn_material(pos.side_to_move()) > RookValueMg;
#endif
    }

    // Initialize a MovePicker object for the current position, and prepare
    // to search the moves. Because the depth is <= 0 here, only captures,
    // queen promotions and checks (only if depth >= DEPTH_QS_CHECKS) will
    // be generated.
    MovePicker mp(pos, ttMove, depth, H, to_sq((ss-1)->currentMove));
    CheckInfo ci(pos);

    // Loop through the moves until no moves remain or a beta cutoff occurs
    while ((move = mp.next_move<false>()) != MOVE_NONE)
    {
      assert(is_ok(move));

#ifdef MOVE_STACK_REJECTIONS
      if(move_stack_rejections_probe(move,pos,ss,alpha)) continue;
#endif

      givesCheck = pos.move_gives_check(move, ci);

      // Futility pruning
      if (   !PvNode
          && !InCheck
          && !givesCheck
          &&  move != ttMove
#ifndef GPSFISH
          &&  enoughMaterial
          &&  type_of(move) != PROMOTION
          && !pos.is_passed_pawn_push(move))
#endif
         )
      {
#ifdef GPSFISH
          futilityValue =  futilityBase
                         + PieceValue[EG][pos.piece_on(to_sq(move))]
                         + (type_of(move) == PROMOTION ? promote_value_of_piece_on(pos.piece_on(from_sq(move))) : VALUE_ZERO);
#else
          futilityValue =  futilityBase
                         + PieceValue[EG][pos.piece_on(to_sq(move))]
                         + (type_of(move) == ENPASSANT ? PawnValueEg : VALUE_ZERO);
#endif

          if (futilityValue < beta)
          {
              if (futilityValue > bestValue)
                  bestValue = futilityValue;

              continue;
          }

          // Prune moves with negative or equal SEE
          if (   futilityBase < beta
              && depth < DEPTH_ZERO
              && pos.see(move) <= 0)
              continue;
      }

      // Detect non-capture evasions that are candidate to be pruned
      evasionPrunable =   !PvNode
                       &&  InCheck
                       &&  bestValue > VALUE_MATED_IN_MAX_PLY
                       && !pos.is_capture(move)
#ifndef GPSFISH
                       && !pos.can_castle(pos.side_to_move())
#endif
                       ;

      // Don't search moves with negative SEE values
      if (   !PvNode
          && (!InCheck || evasionPrunable)
          &&  move != ttMove
#ifndef GPSFISH
          &&  type_of(move) != PROMOTION
#endif
          &&  pos.see_sign(move) < 0)
          continue;

      // Don't search useless checks
      if (   !PvNode
          && !InCheck
          &&  givesCheck
          &&  move != ttMove
          && !pos.is_capture_or_promotion(move)
          &&  ss->staticEval + PawnValueMg / 4 < beta
          && !check_is_dangerous(pos, move, futilityBase, beta))
          continue;

      // Check for legality only before to do the move
      if (!pos.pl_move_is_legal(move, ci.pinned))
          continue;

      ss->currentMove = move;

      // Make and search the move
#ifdef GPSFISH
      pos.do_undo_move(move,st,
              [&](osl::Square){
              assert(pos.is_ok());
              *(pos.eval+1)= *(pos.eval);
              pos.eval++;
              pos.eval->update(pos.osl_state,move);
              assert(pos.eval_is_ok());
#else
      pos.do_move(move, st, ci, givesCheck);
#endif
      value = givesCheck ? -qsearch<NT,  true>(pos, ss+1, -beta, -alpha, depth - ONE_PLY)
                         : -qsearch<NT, false>(pos, ss+1, -beta, -alpha, depth - ONE_PLY);
#ifdef GPSFISH
      --pos.eval;
      }
      );
#else
      pos.undo_move(move);
#endif

      assert(value > -VALUE_INFINITE && value < VALUE_INFINITE);

      // Check for new best move
      if (value > bestValue)
      {
          bestValue = value;

          if (value > alpha)
          {
              if (PvNode && value < beta) // Update alpha here! Always alpha < beta
              {
                  alpha = value;
                  bestMove = move;
              }
              else // Fail high
              {
                  TT.store(posKey, value_to_tt(value, ss->ply), BOUND_LOWER,
                           ttDepth, move, ss->staticEval, ss->evalMargin);

                  return value;
              }
          }
       }
    }

#ifdef GPSFISH_CHECKMATE3_QUIESCE
    if (bestValue < beta && depth >= DEPTH_QS_CHECKS
            && (!(ss-1)->currentMove.isNormal()
                || (ss-1)->currentMove.ptype() == osl::KING)) {
        osl::checkmate::King8Info king8=pos.osl_state.king8Info(alt(pos.side_to_move()));
        assert(king8.uint64Value() == osl::checkmate::King8Info::make(pos.side_to_move(), pos.osl_state).uint64Value());
        bool in_danger = king8.dropCandidate() | king8.moveCandidate2();
        if (in_danger) {
            osl::checkmate::FixedDepthSearcher solver(pos.osl_state);
            if (solver.hasCheckmateMoveOfTurn(2,bestMove).isCheckmateSuccess()) {
                return mate_in(ss->ply+2);;
            }
        }
    }
#endif

    // All legal moves have been searched. A special case: If we're in check
    // and no legal moves were found, it is checkmate.
    if (InCheck && bestValue == -VALUE_INFINITE)
#ifdef GPSFISH
        return (move_is_pawn_drop((ss-1)->currentMove) ? mate_in(ss->ply) : mated_in(ss->ply)); // Plies to mate from the root
#else
        return mated_in(ss->ply); // Plies to mate from the root
#endif

    TT.store(posKey, value_to_tt(bestValue, ss->ply),
             PvNode && bestMove != MOVE_NONE ? BOUND_EXACT : BOUND_UPPER,
             ttDepth, bestMove, ss->staticEval, ss->evalMargin);

    assert(bestValue > -VALUE_INFINITE && bestValue < VALUE_INFINITE);

    return bestValue;
  }


  // value_to_tt() adjusts a mate score from "plies to mate from the root" to
  // "plies to mate from the current position". Non-mate scores are unchanged.
  // The function is called before storing a value to the transposition table.

  Value value_to_tt(Value v, int ply) {

    assert(v != VALUE_NONE);

    return  v >= VALUE_MATE_IN_MAX_PLY  ? v + ply
          : v <= VALUE_MATED_IN_MAX_PLY ? v - ply : v;
  }


  // value_from_tt() is the inverse of value_to_tt(): It adjusts a mate score
  // from the transposition table (where refers to the plies to mate/be mated
  // from current position) to "plies to mate/be mated from the root".

  Value value_from_tt(Value v, int ply) {

    return  v == VALUE_NONE             ? VALUE_NONE
          : v >= VALUE_MATE_IN_MAX_PLY  ? v - ply
          : v <= VALUE_MATED_IN_MAX_PLY ? v + ply : v;
  }


  // check_is_dangerous() tests if a checking move can be pruned in qsearch()

  bool check_is_dangerous(Position& pos, Move move, Value futilityBase, Value beta)
  {
#ifdef GPSFISH
    return false;
#else

    Piece pc = pos.piece_moved(move);
    Square from = from_sq(move);
    Square to = to_sq(move);
    Color them = ~pos.side_to_move();
    Square ksq = pos.king_square(them);
    Bitboard enemies = pos.pieces(them);
    Bitboard kingAtt = pos.attacks_from<KING>(ksq);
    Bitboard occ = pos.pieces() ^ from ^ ksq;
    Bitboard oldAtt = pos.attacks_from(pc, from, occ);
    Bitboard newAtt = pos.attacks_from(pc, to, occ);

    // Checks which give opponent's king at most one escape square are dangerous
    if (!more_than_one(kingAtt & ~(enemies | newAtt | to)))
        return true;

    // Queen contact check is very dangerous
    if (type_of(pc) == QUEEN && (kingAtt & to))
        return true;

    // Creating new double threats with checks is dangerous
    Bitboard b = (enemies ^ ksq) & newAtt & ~oldAtt;
    while (b)
    {
        // Note that here we generate illegal "double move"!
        if (futilityBase + PieceValue[EG][pos.piece_on(pop_lsb(&b))] >= beta)
            return true;
    }

    return false;
#endif
  }


  // yields_to_threat() tests whether the move at previous ply yields to the so
  // called threat move (the best move returned from a null search that fails
  // low). Here 'yields to' means that the move somehow made the threat possible
  // for instance if the moving piece is the same in both moves.

  bool yields_to_threat(const Position& pos, Move move, Move threat) {

    assert(is_ok(move));
    assert(is_ok(threat));
    assert(color_of(pos.piece_on(from_sq(threat))) == ~pos.side_to_move());

    Square mfrom = from_sq(move);
    Square mto = to_sq(move);
    Square tfrom = from_sq(threat);
    Square tto = to_sq(threat);

    // The piece is the same or threat's destination was vacated by the move
    if (mto == tfrom || tto == mfrom)
        return true;

    // Threat moves through the vacated square
<<<<<<< HEAD
#ifdef GPSFISH
    if(!f2.isPieceStand() && !f1.isPieceStand() &&
       Board_Table.getShortOffset(Offset32(f2,t2)) ==
       Board_Table.getShortOffset(Offset32(f2,f1)) &&
       abs((f2-t2).intValue())>abs((f2-f1).intValue())) return true;
#else
    if (between_bb(f2, t2) & f1)
=======
    if (between_bb(tfrom, tto) & mfrom)
>>>>>>> 47f988f0
      return true;
#endif

    // Threat's destination is defended by the move's piece
<<<<<<< HEAD
#ifdef GPSFISH
    osl::Piece pc=pos.osl_state.pieceAt(t1);
    if (pos.osl_state.hasEffectByPiece(pc,t2))
        return true;
#else
    Bitboard t1_att = pos.attacks_from(pos.piece_on(t1), t1, pos.pieces() ^ f2);
    if (t1_att & t2)
=======
    Bitboard matt = pos.attacks_from(pos.piece_on(mto), mto, pos.pieces() ^ tfrom);
    if (matt & tto)
>>>>>>> 47f988f0
        return true;
#endif

    // Threat gives a discovered check through the move's checking piece
<<<<<<< HEAD
#ifdef GPSFISH
    pc=pos.osl_state.pieceAt(t2);
    if(pc.isPiece() && pos.osl_state.hasEffectByPiece(pc,f2) &&
       Ptype_Table.getEffect(pos.piece_on(t1),t1,pos.king_square(pos.side_to_move())).hasBlockableEffect() &&
       Board_Table.isBetweenSafe(f2,t1,pos.king_square(pos.side_to_move())) &&
       !Board_Table.isBetweenSafe(t2,t1,pos.king_square(pos.side_to_move())) &&
       pos.osl_state.pinOrOpen(pos.side_to_move()).test(pos.osl_state.pieceAt(t1).number()))
        return true;
#else
    if (t1_att & pos.king_square(pos.side_to_move()))
=======
    if (matt & pos.king_square(pos.side_to_move()))
>>>>>>> 47f988f0
    {
        assert(between_bb(mto, pos.king_square(pos.side_to_move())) & tfrom);
        return true;
    }
#endif

    return false;
  }


  // prevents_threat() tests whether a move is able to defend against the so
  // called threat move (the best move returned from a null search that fails
  // low). In this case will not be pruned.

  bool prevents_threat(const Position& pos, Move move, Move threat) {

    assert(is_ok(move));
    assert(is_ok(threat));
<<<<<<< HEAD
    assert(!pos.is_capture_or_promotion(m));
#ifndef GPSFISH
    assert(!pos.is_passed_pawn_push(m));
#endif
=======
    assert(!pos.is_capture_or_promotion(move));
    assert(!pos.is_passed_pawn_push(move));
>>>>>>> 47f988f0

    Square mfrom = from_sq(move);
    Square mto = to_sq(move);
    Square tfrom = from_sq(threat);
    Square tto = to_sq(threat);

    // Don't prune moves of the threatened piece
    if (mfrom == tto)
        return true;

    // If the threatened piece has value less than or equal to the value of the
    // threat piece, don't prune moves which defend it.
    if (    pos.is_capture(threat)
        && (   PieceValue[MG][pos.piece_on(tfrom)] >= PieceValue[MG][pos.piece_on(tto)]
#ifdef GPSFISH
            || type_of(pos.piece_on(tfrom)) == osl::KING))
#else
            || type_of(pos.piece_on(tfrom)) == KING))
#endif
    {
#ifdef GPSFISH
        if( pos.osl_state.hasEffectIf(m.ptypeO(), m.to(), tto) )
            return true;
#else
        // Update occupancy as if the piece and the threat are moving
        Bitboard occ = pos.pieces() ^ mfrom ^ mto ^ tfrom;
        Piece piece = pos.piece_on(mfrom);

        // The moved piece attacks the square 'tto' ?
        if (pos.attacks_from(piece, mto, occ) & tto)
            return true;

        // Scan for possible X-ray attackers behind the moved piece
        Bitboard xray =  (attacks_bb<  ROOK>(tto, occ) & pos.pieces(color_of(piece), QUEEN, ROOK))
                       | (attacks_bb<BISHOP>(tto, occ) & pos.pieces(color_of(piece), QUEEN, BISHOP));

        // Verify attackers are triggered by our move and not already existing
        if (xray && (xray ^ (xray & pos.attacks_from<QUEEN>(tto))))
            return true;
#endif
    }

<<<<<<< HEAD
    // Case 3: If the moving piece in the threatened move is a slider, don't
    // prune safe moves which block its ray.
#ifdef GPSFISH
    if (   !tfrom.isPieceStand()
        && Board_Table.isBetweenSafe(mto,tfrom,tto)
        && pos.see_sign(m) >= 0)
        return true;
#else
=======
    // If the threat piece is a slider, don't prune safe moves which block it
>>>>>>> 47f988f0
    if (    piece_is_slider(pos.piece_on(tfrom))
        && (between_bb(tfrom, tto) & mto)
        &&  pos.see_sign(move) >= 0)
        return true;
#endif

    return false;
  }


  // When playing with strength handicap choose best move among the MultiPV set
  // using a statistical rule dependent on 'level'. Idea by Heinz van Saanen.

  Move Skill::pick_move() {

    static RKISS rk;

    // PRNG sequence should be not deterministic
    for (int i = Time::now() % 50; i > 0; i--)
        rk.rand<unsigned>();

    // RootMoves are already sorted by score in descending order
    int variance = std::min(RootMoves[0].score - RootMoves[PVSize - 1].score, PawnValueMg);
    int weakness = 120 - 2 * level;
    int max_s = -VALUE_INFINITE;
    best = MOVE_NONE;

    // Choose best move. For each move score we add two terms both dependent on
    // weakness, one deterministic and bigger for weaker moves, and one random,
    // then we choose the move with the resulting highest score.
    for (size_t i = 0; i < PVSize; i++)
    {
        int s = RootMoves[i].score;

        // Don't allow crazy blunders even at very low skills
        if (i > 0 && RootMoves[i-1].score > s + 2 * PawnValueMg)
            break;

        // This is our magic formula
        s += (  weakness * int(RootMoves[0].score - s)
              + variance * (rk.rand<unsigned>() % weakness)) / 128;

        if (s > max_s)
        {
            max_s = s;
            best = RootMoves[i].pv[0];
        }
    }
    return best;
  }


  // uci_pv() formats PV information according to UCI protocol. UCI requires
  // to send all the PV lines also if are still to be searched and so refer to
  // the previous search score.

  string uci_pv(const Position& pos, int depth, Value alpha, Value beta) {

    std::stringstream s;
    Time::point elaspsed = Time::now() - SearchTime + 1;
    size_t uciPVSize = std::min((size_t)Options["MultiPV"], RootMoves.size());
    int selDepth = 0;

    for (size_t i = 0; i < Threads.size(); i++)
        if (Threads[i].maxPly > selDepth)
            selDepth = Threads[i].maxPly;

    for (size_t i = 0; i < uciPVSize; i++)
    {
        bool updated = (i <= PVIdx);

        if (depth == 1 && !updated)
            continue;

        int d   = updated ? depth : depth - 1;
        Value v = updated ? RootMoves[i].score : RootMoves[i].prevScore;

        if (s.rdbuf()->in_avail()) // Not at first line
            s << "\n";

        s << "info depth " << d
          << " seldepth "  << selDepth
          << " score "     << (i == PVIdx ? score_to_uci(v, alpha, beta) : score_to_uci(v))
          << " nodes "     << pos.nodes_searched()
          << " nps "       << pos.nodes_searched() * 1000 / elaspsed
#ifdef GPSFISH
          //<< " time "      << (t > 0 ? t : 1)
          << " time "      << elaspsed
          << " hashfull "  << TT.get_hashfull()
#else
          << " time "      << elaspsed
          << " multipv "   << i + 1
#endif
          << " pv";

        for (size_t j = 0; RootMoves[i].pv[j] != MOVE_NONE; j++)
            s <<  " " << move_to_uci(RootMoves[i].pv[j], pos.is_chess960());
    }

    return s.str();
  }

} // namespace


/// RootMove::extract_pv_from_tt() builds a PV by adding moves from the TT table.
/// We consider also failing high nodes and not only BOUND_EXACT nodes so to
/// allow to always have a ponder move even when we fail high at root, and a
/// long PV to print that is important for position analysis.

#ifdef GPSFISH
void RootMove::extract_pv_from_tt_rec(Position& pos,int ply) {
  TTEntry* tte;

  if (   (tte = TT.probe(pos.key())) != NULL
          && tte->move(pos) != MOVE_NONE
          && pos.is_pseudo_legal(tte->move(pos))
          && pos.pl_move_is_legal(tte->move(pos), pos.pinned_pieces())
          && ply < MAX_PLY
          && (!pos.is_draw<true,true>() || ply < 2))
  {
      pv.push_back(tte->move(pos));
      StateInfo st;
      pos.do_undo_move(tte->move(pos),st,
              [&](osl::Square){
              assert(pos.is_ok());
              extract_pv_from_tt_rec(pos,ply+1);
      } );
  }

  pv.push_back(MOVE_NONE);
}
#endif

void RootMove::extract_pv_from_tt(Position& pos) {

#ifndef GPSFISH
  StateInfo state[MAX_PLY_PLUS_2], *st = state;
  TTEntry* tte;
  int ply = 0;
#endif
  Move m = pv[0];

  pv.clear();
#ifdef GPSFISH
  pv.push_back(m);

  StateInfo st;
  pos.do_undo_move(pv[0],st,
          [&](osl::Square){
          assert(pos.is_ok());
          extract_pv_from_tt_rec(pos,1);
          } );
#else

  do {
      pv.push_back(m);

      assert(pos.move_is_legal(pv[ply]));
      pos.do_move(pv[ply++], *st++);
      tte = TT.probe(pos.key());

  } while (   tte
           && pos.is_pseudo_legal(m = tte->move()) // Local copy, TT could change
           && pos.pl_move_is_legal(m, pos.pinned_pieces())
           && ply < MAX_PLY
           && (!pos.is_draw<true, true>() || ply < 2));

  pv.push_back(MOVE_NONE); // Must be zero-terminating

  while (ply) pos.undo_move(pv[--ply]);
#endif
}


/// RootMove::insert_pv_in_tt() is called at the end of a search iteration, and
/// inserts the PV back into the TT. This makes sure the old PV moves are searched
/// first, even if the old TT entries have been overwritten.

#ifdef GPSFISH
void RootMove::insert_pv_in_tt_rec(Position& pos,int ply) {
  TTEntry* tte;
  Key k;
  Value v, m = VALUE_NONE;
  k = pos.key();
  tte = TT.probe(k);

  // Don't overwrite existing correct entries
  if (!tte || tte->move(pos) != pv[ply])
  {
      v = (pos.in_check() ? VALUE_NONE : evaluate(pos, m));
      TT.store(k, VALUE_NONE, BOUND_NONE, DEPTH_NONE, pv[ply], v, m);
  }
  if(pv[ply+1]!=MOVE_NONE){
      StateInfo st;
      pos.do_undo_move(pv[ply],st,
              [&](osl::Square){
              assert(pos.is_ok());
              *(pos.eval+1)= *(pos.eval);
              pos.eval++;
              pos.eval->update(pos.osl_state,pv[ply]);
              insert_pv_in_tt_rec(pos,ply+1);
              --pos.eval;
      } );
  }
}
#endif

void RootMove::insert_pv_in_tt(Position& pos) {

#ifdef GPSFISH
  insert_pv_in_tt_rec(pos,0);
#else

  StateInfo state[MAX_PLY_PLUS_2], *st = state;
  TTEntry* tte;
  int ply = 0;
  Value v, m;

  do {
      tte = TT.probe(pos.key());

      if (!tte || tte->move() != pv[ply]) // Don't overwrite correct entries
      {
          if (pos.in_check())
              v = m = VALUE_NONE;
          else
              v = evaluate(pos, m);

          TT.store(pos.key(), VALUE_NONE, BOUND_NONE, DEPTH_NONE, pv[ply], v, m);
      }

      assert(pos.move_is_legal(pv[ply]));
      pos.do_move(pv[ply++], *st++);

  } while (pv[ply] != MOVE_NONE);

  while (ply) pos.undo_move(pv[--ply]);
#endif
}

#ifdef GPSFISH
inline bool single_bit(uint64_t b) {
  return !(b & (b - 1));
}
#endif

/// Thread::idle_loop() is where the thread is parked when it has no work to do

void Thread::idle_loop() {

  // Pointer 'sp_master', if non-NULL, points to the active SplitPoint
  // object for which the thread is the master.
  const SplitPoint* sp_master = splitPointsCnt ? curSplitPoint : NULL;

  assert(!sp_master || (sp_master->master == this && is_searching));

  // If this thread is the master of a split point and all slaves have
  // finished their work at this split point, return from the idle loop.
  while (!sp_master || sp_master->slavesMask)
  {
      // If we are not searching, wait for a condition to be signaled
      // instead of wasting CPU time polling for work.
      while (   do_sleep
             || do_exit
             || (!is_searching && Threads.use_sleeping_threads()))
      {
          if (do_exit)
          {
              assert(!sp_master);
              return;
          }

          // Grab the lock to avoid races with Thread::wake_up()
          mutex.lock();

          // If we are master and all slaves have finished don't go to sleep
          if (sp_master && !sp_master->slavesMask)
          {
              mutex.unlock();
              break;
          }

          // Do sleep after retesting sleep conditions under lock protection, in
          // particular we need to avoid a deadlock in case a master thread has,
          // in the meanwhile, allocated us and sent the wake_up() call before we
          // had the chance to grab the lock.
          if (do_sleep || !is_searching)
              sleepCondition.wait(mutex);

          mutex.unlock();
      }

      // If this thread has been assigned work, launch a search
      if (is_searching)
      {
          assert(!do_sleep && !do_exit);

          Threads.mutex.lock();

          assert(is_searching);

          // Copy split point position and search stack and call search()
#ifdef MOVE_STACK_REJECTIONS
          SearchStack ss_base[MAX_PLY_PLUS_2];
          SplitPoint* tsp = threads[threadID].splitPoint;
          Position pos(*tsp->pos, threadID);
          int ply=tsp->ss->ply;
          assert(0< ply && ply+3<MAX_PLY_PLUS_2);
          for(int i=0;i<ply-1;i++)
              ss_base[i].currentMove=(tsp->ss-ply+i)->currentMove;
          SearchStack *ss= &ss_base[ply-1];
#else
          SplitPoint* sp = curSplitPoint;

          Threads.mutex.unlock();

          Stack ss[MAX_PLY_PLUS_2];
          Position pos(*sp->pos, this);
#endif

          memcpy(ss, sp->ss - 1, 4 * sizeof(Stack));
          (ss+1)->sp = sp;

#ifdef GPSFISH
          uint64_t es_base[(MAX_PLY_PLUS_2*sizeof(eval_t)+sizeof(uint64_t)-1)/sizeof(uint64_t)];
          eval_t *es=(eval_t *)&es_base[0];
          assert(sp->pos->eval);
          es[0]= *(sp->pos->eval);
          pos.eval= &es[0];
#endif

          sp->mutex.lock();

          assert(sp->activePositions[idx] == NULL);

          sp->activePositions[idx] = &pos;

          if (sp->nodeType == Root)
              search<SplitPointRoot>(pos, ss+1, sp->alpha, sp->beta, sp->depth);
          else if (sp->nodeType == PV)
              search<SplitPointPV>(pos, ss+1, sp->alpha, sp->beta, sp->depth);
          else if (sp->nodeType == NonPV)
              search<SplitPointNonPV>(pos, ss+1, sp->alpha, sp->beta, sp->depth);
          else
              assert(false);

          assert(is_searching);

          is_searching = false;
          sp->activePositions[idx] = NULL;
          sp->slavesMask &= ~(1ULL << idx);
          sp->nodes += pos.nodes_searched();

          // Wake up master thread so to allow it to return from the idle loop in
          // case we are the last slave of the split point.
          if (    Threads.use_sleeping_threads()
              &&  this != sp->master
              && !sp->slavesMask)
          {
              assert(!sp->master->is_searching);
              sp->master->wake_up();
          }

          // After releasing the lock we cannot access anymore any SplitPoint
          // related data in a safe way becuase it could have been released under
          // our feet by the sp master. Also accessing other Thread objects is
          // unsafe because if we are exiting there is a chance are already freed.
          sp->mutex.unlock();
      }
  }
}

#ifdef GPSFISHONE
void do_checkmate(Position& pos, int mateTime){
    sync_cout << "checkmate notimplemented";
    return;
}
#else
void do_checkmate(Position& pos, int mateTime){
    Signals.stop=false;
    osl::state::NumEffectState state(pos.osl_state);
#if (! defined ALLOW_KING_ABSENCE)
    if (state.kingSquare(state.turn()).isPieceStand()) {
        sync_cout << "checkmate notimplemented";
        return;
    }
#endif
    osl::checkmate::DfpnTable table(state.turn());
    const osl::PathEncoding path(state.turn());
    osl::Move checkmate_move;
    osl::stl::vector<osl::Move> pv;
    osl::checkmate::ProofDisproof result;
    osl::checkmate::Dfpn dfpn;
    dfpn.setTable(&table);
    double seconds=(double)mateTime/1000.0;
    osl::misc::MilliSeconds start = osl::misc::MilliSeconds::now();
    size_t step = 100000, total = 0;
    double scale = 1.0;
    for (size_t limit = step; true; limit = static_cast<size_t>(step*scale)) {
        result = dfpn.
            hasCheckmateMove(state, osl::hash::HashKey(state), path, limit, checkmate_move, Move(), &pv);
        double elapsed = start.elapsedSeconds();
        double memory = osl::OslConfig::memoryUseRatio();
        uint64_t node_count = dfpn.nodeCount();
        sync_cout << "info time " << static_cast<int>(elapsed*1000) << "nodes " << total+node_count
                  << "nps %d " << static_cast<int>(node_count/elapsed) << "hashfull " << static_cast<int>(memory*1000) << sync_endl;
        //poll(pos);
        if (result.isFinal() || elapsed >= seconds || memory > 0.9 || Signals.stop)
            break;
        total += limit;
        // estimate: total * std::min(seconds/elapsed, 1.0/memory)
        // next: (estimate - total) / 2 + total
        scale = (total * std::min(seconds/elapsed, 1.0/memory) - total) / 2.0 / step;
        scale = std::max(std::min(16.0, scale), 0.1);
    }
    if (! result.isFinal()) {
        sync_cout << "checkmate timeout\n";
        return;
    }
    if (! result.isCheckmateSuccess()) {
        sync_cout << "checkmate nomate\n";
        return;
    }
    std::string msg = "checkmate";
    for (size_t i=0; i<pv.size(); ++i)
        msg += " " + move_to_uci(pv[i],false);
    sync_cout << msg << sync_endl;
}
#endif

#ifdef GPSFISH
void show_tree(Position &pos){
    show_tree_rec(pos);
}
#endif

/// check_time() is called by the timer thread when the timer triggers. It is
/// used to print debug info and, more important, to detect when we are out of
/// available time and so stop the search.

void check_time() {

  static Time::point lastInfoTime = Time::now();
  int64_t nodes = 0; // Workaround silly 'uninitialized' gcc warning

  if (Time::now() - lastInfoTime >= 1000)
  {
      lastInfoTime = Time::now();
      dbg_print();
  }

  if (Limits.ponder)
      return;

  if (Limits.nodes)
  {
      Threads.mutex.lock();

      nodes = RootPos.nodes_searched();

      // Loop across all split points and sum accumulated SplitPoint nodes plus
      // all the currently active slaves positions.
      for (size_t i = 0; i < Threads.size(); i++)
          for (int j = 0; j < Threads[i].splitPointsCnt; j++)
          {
              SplitPoint& sp = Threads[i].splitPoints[j];

              sp.mutex.lock();

              nodes += sp.nodes;
              Bitboard sm = sp.slavesMask;
              while (sm)
              {
                  Position* pos = sp.activePositions[pop_lsb(&sm)];
                  nodes += pos ? pos->nodes_searched() : 0;
              }

              sp.mutex.unlock();
          }

      Threads.mutex.unlock();
  }

  Time::point elapsed = Time::now() - SearchTime;
  bool stillAtFirstMove =    Signals.firstRootMove
                         && !Signals.failedLowAtRoot
                         &&  elapsed > TimeMgr.available_time();

  bool noMoreTime =   elapsed > TimeMgr.maximum_time() - 2 * TimerResolution
                   || stillAtFirstMove;

  if (   (Limits.use_time_management() && noMoreTime)
      || (Limits.movetime && elapsed >= Limits.movetime)
      || (Limits.nodes && nodes >= Limits.nodes))
      Signals.stop = true;
}<|MERGE_RESOLUTION|>--- conflicted
+++ resolved
@@ -1275,15 +1275,11 @@
           // Move count based pruning
           if (   depth < 16 * ONE_PLY
               && moveCount >= FutilityMoveCounts[depth]
-<<<<<<< HEAD
-#ifdef GPSFISH
-              && (threatMove==MOVE_NONE || !connected_threat(pos, move, threatMove)))
-#else
-              && (!threatMove || !connected_threat(pos, move, threatMove)))
-#endif
-=======
+#ifdef GPSFISH
+              && (threatMove==MOVE_NONE || !prevents_threat(pos, move, threatMove)))
+#else
               && (!threatMove || !prevents_threat(pos, move, threatMove)))
->>>>>>> 47f988f0
+#endif
           {
               if (SpNode)
                   sp->mutex.lock();
@@ -1921,51 +1917,38 @@
         return true;
 
     // Threat moves through the vacated square
-<<<<<<< HEAD
-#ifdef GPSFISH
-    if(!f2.isPieceStand() && !f1.isPieceStand() &&
-       Board_Table.getShortOffset(Offset32(f2,t2)) ==
-       Board_Table.getShortOffset(Offset32(f2,f1)) &&
-       abs((f2-t2).intValue())>abs((f2-f1).intValue())) return true;
-#else
-    if (between_bb(f2, t2) & f1)
-=======
+#ifdef GPSFISH
+    if(!tfrom.isPieceStand() && !mfrom.isPieceStand() &&
+       Board_Table.getShortOffset(Offset32(tfrom,tto)) ==
+       Board_Table.getShortOffset(Offset32(tfrom,mfrom)) &&
+       abs((tfrom-tto).intValue())>abs((tfrom-mfrom).intValue())) return true;
+#else
     if (between_bb(tfrom, tto) & mfrom)
->>>>>>> 47f988f0
       return true;
 #endif
 
     // Threat's destination is defended by the move's piece
-<<<<<<< HEAD
-#ifdef GPSFISH
-    osl::Piece pc=pos.osl_state.pieceAt(t1);
-    if (pos.osl_state.hasEffectByPiece(pc,t2))
+#ifdef GPSFISH
+    osl::Piece pc=pos.osl_state.pieceAt(mto);
+    if (pos.osl_state.hasEffectByPiece(pc,tto))
         return true;
 #else
-    Bitboard t1_att = pos.attacks_from(pos.piece_on(t1), t1, pos.pieces() ^ f2);
-    if (t1_att & t2)
-=======
     Bitboard matt = pos.attacks_from(pos.piece_on(mto), mto, pos.pieces() ^ tfrom);
     if (matt & tto)
->>>>>>> 47f988f0
         return true;
 #endif
 
     // Threat gives a discovered check through the move's checking piece
-<<<<<<< HEAD
-#ifdef GPSFISH
-    pc=pos.osl_state.pieceAt(t2);
-    if(pc.isPiece() && pos.osl_state.hasEffectByPiece(pc,f2) &&
-       Ptype_Table.getEffect(pos.piece_on(t1),t1,pos.king_square(pos.side_to_move())).hasBlockableEffect() &&
-       Board_Table.isBetweenSafe(f2,t1,pos.king_square(pos.side_to_move())) &&
-       !Board_Table.isBetweenSafe(t2,t1,pos.king_square(pos.side_to_move())) &&
-       pos.osl_state.pinOrOpen(pos.side_to_move()).test(pos.osl_state.pieceAt(t1).number()))
+#ifdef GPSFISH
+    pc=pos.osl_state.pieceAt(tto);
+    if(pc.isPiece() && pos.osl_state.hasEffectByPiece(pc,tfrom) &&
+       Ptype_Table.getEffect(pos.piece_on(mto),mto,pos.king_square(pos.side_to_move())).hasBlockableEffect() &&
+       Board_Table.isBetweenSafe(tfrom,mto,pos.king_square(pos.side_to_move())) &&
+       !Board_Table.isBetweenSafe(tto,mto,pos.king_square(pos.side_to_move())) &&
+       pos.osl_state.pinOrOpen(pos.side_to_move()).test(pos.osl_state.pieceAt(mto).number()))
         return true;
 #else
-    if (t1_att & pos.king_square(pos.side_to_move()))
-=======
     if (matt & pos.king_square(pos.side_to_move()))
->>>>>>> 47f988f0
     {
         assert(between_bb(mto, pos.king_square(pos.side_to_move())) & tfrom);
         return true;
@@ -1984,15 +1967,11 @@
 
     assert(is_ok(move));
     assert(is_ok(threat));
-<<<<<<< HEAD
-    assert(!pos.is_capture_or_promotion(m));
+    assert(!pos.is_capture_or_promotion(move));
 #ifndef GPSFISH
     assert(!pos.is_passed_pawn_push(m));
-#endif
-=======
-    assert(!pos.is_capture_or_promotion(move));
     assert(!pos.is_passed_pawn_push(move));
->>>>>>> 47f988f0
+#endif
 
     Square mfrom = from_sq(move);
     Square mto = to_sq(move);
@@ -2014,7 +1993,7 @@
 #endif
     {
 #ifdef GPSFISH
-        if( pos.osl_state.hasEffectIf(m.ptypeO(), m.to(), tto) )
+        if( pos.osl_state.hasEffectIf(move.ptypeO(), move.to(), tto) )
             return true;
 #else
         // Update occupancy as if the piece and the threat are moving
@@ -2035,23 +2014,16 @@
 #endif
     }
 
-<<<<<<< HEAD
-    // Case 3: If the moving piece in the threatened move is a slider, don't
-    // prune safe moves which block its ray.
+    // If the threat piece is a slider, don't prune safe moves which block it
 #ifdef GPSFISH
     if (   !tfrom.isPieceStand()
         && Board_Table.isBetweenSafe(mto,tfrom,tto)
-        && pos.see_sign(m) >= 0)
-        return true;
-#else
-=======
-    // If the threat piece is a slider, don't prune safe moves which block it
->>>>>>> 47f988f0
+#else
     if (    piece_is_slider(pos.piece_on(tfrom))
         && (between_bb(tfrom, tto) & mto)
+#endif
         &&  pos.see_sign(move) >= 0)
         return true;
-#endif
 
     return false;
   }
