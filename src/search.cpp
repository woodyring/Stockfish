--- conflicted
+++ resolved
@@ -442,8 +442,7 @@
                     checkmate_move, Move(), &pv);
         if (result.isCheckmateSuccess()) {
             TT.store(pos.key(), mate_in(pv.size()),
-                    BOUND_EXACT, CheckmateDepth, checkmate_move,
-                    VALUE_NONE, VALUE_NONE);
+                    BOUND_EXACT, CheckmateDepth, checkmate_move, VALUE_NONE);
             return checkmate_move;
         }
         return Move();
@@ -544,14 +543,6 @@
 #endif
 
     std::memset(ss-2, 0, 5 * sizeof(Stack));
-<<<<<<< HEAD
-#ifdef GPSFISH
-    (ss-1)->currentMove = osl::Move::PASS(pos.side_to_move()); // Hack to skip update_gains
-#else
-    (ss-1)->currentMove = MOVE_NULL; // Hack to skip update gains
-#endif
-=======
->>>>>>> eed508b4
 
     depth = 0;
     BestMoveChanges = 0;
@@ -957,34 +948,8 @@
     }
     else
     {
-<<<<<<< HEAD
-        eval = ss->staticEval = evaluate(pos, ss->evalMargin);
-        TT.store(posKey, VALUE_NONE, BOUND_NONE, DEPTH_NONE, MOVE_NONE,
-                 ss->staticEval, ss->evalMargin);
-    }
-
-    // Update gain for the parent non-capture move given the static position
-    // evaluation before and after the move.
-    if (   !pos.captured_piece_type()
-        &&  ss->staticEval != VALUE_NONE
-        && (ss-1)->staticEval != VALUE_NONE
-#ifdef GPSFISH
-        &&!(move = (ss-1)->currentMove).isPass()
-#else
-        && (move = (ss-1)->currentMove) != MOVE_NULL
-#endif
-        &&  type_of(move) == NORMAL)
-    {
-        Square to = to_sq(move);
-#ifdef GPSFISH
-        Gains.update(move.ptypeO(), to, -(ss-1)->staticEval - ss->staticEval);
-#else
-        Gains.update(pos.piece_on(to), to, -(ss-1)->staticEval - ss->staticEval);
-#endif
-=======
-        eval = ss->staticEval = evaluate(pos);
+       eval = ss->staticEval = evaluate(pos);
         TT.store(posKey, VALUE_NONE, BOUND_NONE, DEPTH_NONE, MOVE_NONE, ss->staticEval);
->>>>>>> eed508b4
     }
 
     // Step 6. Razoring (skipped when in check)
@@ -1013,16 +978,11 @@
         &&  eval - futility_margin(depth) >= beta
         &&  abs(beta) < VALUE_MATE_IN_MAX_PLY
         &&  abs(eval) < VALUE_KNOWN_WIN
-<<<<<<< HEAD
 #ifndef GPSFISH
         &&  pos.non_pawn_material(pos.side_to_move())
 #endif
 	   )
-        return eval - futility_margin(depth, (ss-1)->futilityMoveCount);
-=======
-        &&  pos.non_pawn_material(pos.side_to_move()))
         return eval - futility_margin(depth);
->>>>>>> eed508b4
 
     // Step 8. Null move search with verification search (is omitted in PV nodes)
     if (   !PvNode
@@ -1308,15 +1268,6 @@
           }
 
           Depth predictedDepth = newDepth - reduction<PvNode>(improving, depth, moveCount);
-<<<<<<< HEAD
-          futilityValue =  ss->staticEval + ss->evalMargin + futility_margin(predictedDepth, moveCount)
-#ifdef GPSFISH
-                         + Gains[move.ptypeO()][to_sq(move).index()]; // XXX
-#else
-                         + Gains[pos.moved_piece(move)][to_sq(move)];
-#endif
-=======
->>>>>>> eed508b4
 
           // Futility pruning: parent node
           if (predictedDepth < 7 * ONE_PLY)
@@ -1552,12 +1503,8 @@
              PvNode && (bestMove != MOVE_NONE) ? BOUND_EXACT : BOUND_UPPER,
 #else
              PvNode && bestMove ? BOUND_EXACT : BOUND_UPPER,
-<<<<<<< HEAD
-#endif
-             depth, bestMove, ss->staticEval, ss->evalMargin);
-=======
+#endif
              depth, bestMove, ss->staticEval);
->>>>>>> eed508b4
 
     // Quiet best move: update killers, history and countermoves
     if (    bestValue >= beta
@@ -2200,7 +2147,7 @@
   const TTEntry* tte = TT.probe(pos.key());
 
   if (!tte || tte->move(pos) != pv[ply]) // Don't overwrite correct entries
-      TT.store(pos.key(), VALUE_NONE, BOUND_NONE, DEPTH_NONE, pv[ply], VALUE_NONE, VALUE_NONE);
+      TT.store(pos.key(), VALUE_NONE, BOUND_NONE, DEPTH_NONE, pv[ply], VALUE_NONE);
 
   if (pv[ply+1] != MOVE_NONE) {
       StateInfo st;
