/*
  Stockfish, a UCI chess playing engine derived from Glaurung 2.1
  Copyright (C) 2004-2008 Tord Romstad (Glaurung author)
  Copyright (C) 2008-2013 Marco Costalba, Joona Kiiski, Tord Romstad

  Stockfish is free software: you can redistribute it and/or modify
  it under the terms of the GNU General Public License as published by
  the Free Software Foundation, either version 3 of the License, or
  (at your option) any later version.

  Stockfish is distributed in the hope that it will be useful,
  but WITHOUT ANY WARRANTY; without even the implied warranty of
  MERCHANTABILITY or FITNESS FOR A PARTICULAR PURPOSE.  See the
  GNU General Public License for more details.

  You should have received a copy of the GNU General Public License
  along with this program.  If not, see <http://www.gnu.org/licenses/>.
*/

#include <algorithm>
#include <cassert>
#include <cmath>
#include <cstring>
#include <iostream>
#include <sstream>

#include "book.h"
#include "evaluate.h"
#include "movegen.h"
#include "movepick.h"
#include "notation.h"
#include "search.h"
#include "timeman.h"
#include "thread.h"
#include "tt.h"
#include "ucioption.h"

#ifdef GPSFISH
#include "bitops.h"
#include "position.tcc"
#include "osl/boardTable.h"
using osl::Board_Table;
#include "osl/ptypeTable.h"
using osl::Ptype_Table;
#include "osl/offset32.h"
using osl::Offset32;
#include "osl/checkmate/immediateCheckmate.h"
#include "osl/checkmate/fixedDepthSearcher.h"
#include "osl/checkmate/dfpn.h"
using osl::checkmate::ImmediateCheckmate;
using std::string;
#include "osl/enter_king/enterKing.h"
#include "osl/misc/milliSeconds.h"
#include "osl/checkmate/dfpn.h"
#include "osl/checkmate/dfpnParallel.h"
#include "osl/hash/hashKey.h"
#endif
#ifdef MOVE_STACK_REJECTIONS
#include "osl/search/moveStackRejections.h"
#endif

#ifdef GPSFISH
# define GPSFISH_CHECKMATE3
# define GPSFISH_CHECKMATE3_QUIESCE
# define GPSFISH_DFPN
#endif

namespace Search {

  volatile SignalsType Signals;
  LimitsType Limits;
  std::vector<RootMove> RootMoves;
  Position RootPos;
  Color RootColor;
  Time::point SearchTime;
  StateStackPtr SetupStates;
}

using std::string;
using Eval::evaluate;
using namespace Search;

namespace {

  // Set to true to force running with one thread. Used for debugging
  const bool FakeSplit = false;

  // This is the minimum interval in msec between two check_time() calls
  const int TimerResolution = 5;

  // Different node types, used as template parameter
  enum NodeType { Root, PV, NonPV, SplitPointRoot, SplitPointPV, SplitPointNonPV };

  // Dynamic razoring margin based on depth
  inline Value razor_margin(Depth d) { return Value(512 + 16 * int(d)); }

  // Futility lookup tables (initialized at startup) and their access functions
  Value FutilityMargins[16][64]; // [depth][moveNumber]
  int FutilityMoveCounts[32];    // [depth]

  inline Value futility_margin(Depth d, int mn) {

    return d < 7 * ONE_PLY ? FutilityMargins[std::max(int(d), 1)][std::min(mn, 63)]
                           : 2 * VALUE_INFINITE;
  }

  // Reduction lookup tables (initialized at startup) and their access function
  int8_t Reductions[2][64][64]; // [pv][depth][moveNumber]

  template <bool PvNode> inline Depth reduction(Depth d, int mn) {

    return (Depth) Reductions[PvNode][std::min(int(d) / ONE_PLY, 63)][std::min(mn, 63)];
  }

  size_t PVSize, PVIdx;
  TimeManager TimeMgr;
  int BestMoveChanges;
#ifdef GPSFISH
  osl::CArray<Value,COLOR_NB> DrawValue;
#else
  Value DrawValue[COLOR_NB];
<<<<<<< HEAD
#endif
  History Hist;
  Gains Gain;
  Refutations Refutation;
=======
  HistoryStats History;
  GainsStats Gains;
  CountermovesStats Countermoves;
>>>>>>> 148490f0

  template <NodeType NT>
  Value search(Position& pos, Stack* ss, Value alpha, Value beta, Depth depth);

  template <NodeType NT, bool InCheck>
  Value qsearch(Position& pos, Stack* ss, Value alpha, Value beta, Depth depth);

  void id_loop(Position& pos);
  Value value_to_tt(Value v, int ply);
  Value value_from_tt(Value v, int ply);
  bool check_is_dangerous(const Position& pos, Move move, Value futilityBase, Value beta);
  bool allows(const Position& pos, Move first, Move second);
  bool refutes(const Position& pos, Move first, Move second);
  string uci_pv(const Position& pos, int depth, Value alpha, Value beta);

  struct Skill {
    Skill(int l) : level(l), best(MOVE_NONE) {}
   ~Skill() {
      if (enabled()) // Swap best PV line with the sub-optimal one
          std::swap(RootMoves[0], *std::find(RootMoves.begin(),
                    RootMoves.end(), best ? best : pick_move()));
    }

    bool enabled() const { return level < 20; }
    bool time_to_pick(int depth) const { return depth == 1 + level; }
    Move pick_move();

    int level;
    Move best;
  };

#ifdef GPSFISH
  void show_tree_rec(Position &pos){
    TTEntry* tte;
    StateInfo st;
    if ((tte = TT.probe(pos.key())) != NULL){
      std::cerr << "tte->value=" << tte->value() << std::endl;
      std::cerr << "tte->type=" << tte->type() << std::endl;
      std::cerr << "tte->generation=" << tte->generation() << std::endl;
      std::cerr << "tte->depth=" << tte->depth() << std::endl;
      Move m=tte->move(pos);
      int dummy;
      if(m != MOVE_NONE
              && pos.is_pseudo_legal(m)
              && !pos.is_draw(dummy)) {
          std::cerr << "move=" << m << std::endl;
          pos.do_undo_move(m,st,
                  [&](osl::Square){ show_tree_rec(pos); }
                  );
      }
    }
  }

  inline Value value_draw(Position const& pos) {
    return DrawValue[pos.side_to_move()];
  }

  bool can_capture_king(Position const& pos){
    Color us=pos.side_to_move();
    Color them=~us;
    const osl::Square king = pos.king_square(them);
    return pos.osl_state.hasEffectAt(us, king);
  }

#endif
#ifdef MOVE_STACK_REJECTIONS
  osl::container::MoveStack moveStacks[MAX_THREADS];
  bool move_stack_rejections_probe(osl::Move m, Position const &pos,SearchStack* ss,Value alpha){
    if(DrawValue!=0) return false;
    int i=std::min(7,std::min(ss->ply,pos.pliesFromNull()+1));
    if(i<3) return false;
    osl::state::NumEffectState const& state=pos.osl_state;
    osl::container::MoveStack &moveStack=moveStacks[pos.thread()];
    moveStack.clear();
    while(--i>0) moveStack.push((ss-i)->currentMove);
    osl::Player player=m.player();
    int checkCountOfAltP=pos.continuous_check[osl::alt(player)];
    bool ret=false;
    if(m.player()==osl::BLACK){
      ret=osl::search::MoveStackRejections::probe<osl::BLACK>(state,moveStack,ss->ply,m,alpha,checkCountOfAltP);
    }
    else {
      ret=osl::search::MoveStackRejections::probe<osl::WHITE>(state,moveStack,ss->ply,m,-alpha,checkCountOfAltP);
    }
    return ret;
  }
#endif
} // namespace


/// Search::init() is called during startup to initialize various lookup tables

void Search::init() {

  int d;  // depth (ONE_PLY == 2)
  int hd; // half depth (ONE_PLY == 1)
  int mc; // moveCount

  // Init reductions array
  for (hd = 1; hd < 64; hd++) for (mc = 1; mc < 64; mc++)
  {
      double    pvRed = log(double(hd)) * log(double(mc)) / 3.0;
      double nonPVRed = 0.33 + log(double(hd)) * log(double(mc)) / 2.25;
      Reductions[1][hd][mc] = (int8_t) (   pvRed >= 1.0 ? floor(   pvRed * int(ONE_PLY)) : 0);
      Reductions[0][hd][mc] = (int8_t) (nonPVRed >= 1.0 ? floor(nonPVRed * int(ONE_PLY)) : 0);
  }

  // Init futility margins array
  for (d = 1; d < 16; d++) for (mc = 0; mc < 64; mc++)
      FutilityMargins[d][mc] = Value(112 * int(log(double(d * d) / 2) / log(2.0) + 1.001) - 8 * mc + 45);

  // Init futility move count array
  for (d = 0; d < 32; d++)
      FutilityMoveCounts[d] = int(3.001 + 0.3 * pow(double(d), 1.8));
}


/// Search::perft() is our utility to verify move generation. All the leaf nodes
/// up to the given depth are generated and counted and the sum returned.

size_t Search::perft(Position& pos, Depth depth) {

  // At the last ply just return the number of legal moves (leaf nodes)
  if (depth == ONE_PLY)
      return MoveList<LEGAL>(pos).size();

  StateInfo st;
  size_t cnt = 0;
  CheckInfo ci(pos);

  for (MoveList<LEGAL> ml(pos); !ml.end(); ++ml)
  {
#ifdef GPSFISH
      pos.do_undo_move(ml.move(),st,
              [&](osl::Square){
              assert(pos.is_ok());
#else
      pos.do_move(ml.move(), st, ci, pos.move_gives_check(ml.move(), ci));
#endif
      cnt += perft(pos, depth - ONE_PLY);
#ifdef GPSFISH
      } );
#else
      pos.undo_move(ml.move());
#endif
  }

  return cnt;
}

/// Search::think() is the external interface to Stockfish's search, and is
/// called by the main thread when the program receives the UCI 'go' command. It
/// searches from RootPos and at the end prints the "bestmove" to output.

void Search::think() {

  static PolyglotBook book; // Defined static to initialize the PRNG only once

  RootColor = RootPos.side_to_move();
  TimeMgr.init(Limits, RootPos.game_ply(), RootColor);

#ifdef GPSFISH
  const Value VALUE_DRAW = value_draw(RootPos);
#endif


  if (RootMoves.empty())
  {
      RootMoves.push_back(MOVE_NONE);
      sync_cout << "info depth 0 score "
                << score_to_uci(RootPos.checkers() ? -VALUE_MATE : VALUE_DRAW)
                << sync_endl;

      goto finalize;
  }

  if (Options["OwnBook"] && !Limits.infinite && !Limits.mate)
  {
      Move bookMove = book.probe(RootPos, Options["Book File"], Options["Best Book Move"]);

      if (bookMove && std::count(RootMoves.begin(), RootMoves.end(), bookMove))
      {
          std::swap(RootMoves[0], *std::find(RootMoves.begin(), RootMoves.end(), bookMove));
          goto finalize;
      }
  }

#ifdef GPSFISH
  DrawValue[BLACK] =  VALUE_DRAW;
  DrawValue[WHITE] = -VALUE_DRAW;
#else
  if (Options["Contempt Factor"] && !Options["UCI_AnalyseMode"])
  {
      int cf = Options["Contempt Factor"] * PawnValueMg / 100; // From centipawns
      cf = cf * Material::game_phase(RootPos) / PHASE_MIDGAME; // Scale down with phase
      DrawValue[ RootColor] = VALUE_DRAW - Value(cf);
      DrawValue[~RootColor] = VALUE_DRAW + Value(cf);
  }
  else
      DrawValue[WHITE] = DrawValue[BLACK] = VALUE_DRAW;
#endif

  if (Options["Use Search Log"])
  {
      Log log(Options["Search Log Filename"]);
      log << "\nSearching: "  << RootPos.fen()
          << "\ninfinite: "   << Limits.infinite
          << " ponder: "      << Limits.ponder
          << " time: "        << Limits.time[RootColor]
          << " increment: "   << Limits.inc[RootColor]
          << " moves to go: " << Limits.movestogo
          << std::endl;
  }

  // Reset the threads, still sleeping: will be wake up at split time
  for (size_t i = 0; i < Threads.size(); i++)
      Threads[i]->maxPly = 0;

  Threads.sleepWhileIdle = Options["Use Sleeping Threads"];

  // Set best timer interval to avoid lagging under time pressure. Timer is
  // used to check for remaining available thinking time.
  Threads.timer->msec =
  Limits.use_time_management() ? std::min(100, std::max(TimeMgr.available_time() / 16, TimerResolution)) :
                  Limits.nodes ? 2 * TimerResolution
                               : 100;

  Threads.timer->notify_one(); // Wake up the recurring timer

  id_loop(RootPos); // Let's start searching !

  Threads.timer->msec = 0; // Stop the timer
  Threads.sleepWhileIdle = true; // Send idle threads to sleep

  if (Options["Use Search Log"])
  {
      Time::point elapsed = Time::now() - SearchTime + 1;

      Log log(Options["Search Log Filename"]);
      log << "Nodes: "          << RootPos.nodes_searched()
          << "\nNodes/second: " << RootPos.nodes_searched() * 1000 / elapsed
          << "\nBest move: "    << move_to_san(RootPos, RootMoves[0].pv[0]);

      StateInfo st;
#ifdef GPSFISH
      if(RootMoves[0].pv[0].isNormal())
          RootPos.do_undo_move(RootMoves[0].pv[0],st,
                  [&](osl::Square){
                  assert(pos.is_ok());
#else
      RootPos.do_move(RootMoves[0].pv[0], st);
#endif
      log << "\nPonder move: " << move_to_san(RootPos, RootMoves[0].pv[1]) << std::endl;
#ifdef GPSFISH
      } );
#else
      RootPos.undo_move(RootMoves[0].pv[0]);
#endif
  }

finalize:

  // When search is stopped this info is not printed
  sync_cout << "info nodes " << RootPos.nodes_searched()
            << " time " << Time::now() - SearchTime + 1 << sync_endl;

  // When we reach max depth we arrive here even without Signals.stop is raised,
  // but if we are pondering or in infinite search, according to UCI protocol,
  // we shouldn't print the best move before the GUI sends a "stop" or "ponderhit"
  // command. We simply wait here until GUI sends one of those commands (that
  // raise Signals.stop).
  if (!Signals.stop && (Limits.ponder || Limits.infinite))
  {
      Signals.stopOnPonderhit = true;
      RootPos.this_thread()->wait_for(Signals.stop);
  }

  // Best move could be MOVE_NONE when searching on a stalemate position
  sync_cout << "bestmove " << move_to_uci(RootMoves[0].pv[0], RootPos.is_chess960())
#ifdef GPSFISH
            << (RootMoves[0].pv[1].isNormal() ? " ponder " + move_to_uci(RootMoves[0].pv[1], RootPos.is_chess960()) : "" )
#else
            << " ponder "  << move_to_uci(RootMoves[0].pv[1], RootPos.is_chess960())
#endif
            << sync_endl;
}

#ifdef GPSFISH_DFPN
struct CheckmateSolver
{
    osl::checkmate::DfpnTable table_black;
    osl::checkmate::DfpnTable table_white;
    osl::checkmate::Dfpn dfpn[2];
    CheckmateSolver()
    {
        table_black.setAttack(osl::BLACK);
        table_white.setAttack(osl::WHITE);
        dfpn[playerToIndex(osl::BLACK)].setTable(&table_black);
        dfpn[playerToIndex(osl::WHITE)].setTable(&table_white);
    }
    Move hasCheckmate(Position& pos, size_t nodes)
    {
        const Depth CheckmateDepth = ONE_PLY*100;
        TTEntry* tte = TT.probe(pos.key());
        if (tte && tte->type() == BOUND_EXACT
                && tte->depth() >= CheckmateDepth) {
            Value v = value_from_tt(tte->value(), 0);
            if (v >= VALUE_MATE_IN_MAX_PLY || v < VALUE_MATED_IN_MAX_PLY)
                return Move();		// mate or mated
        }

        osl::PathEncoding path(pos.osl_state.turn());
        osl::Move checkmate_move;
        osl::NumEffectState& state = pos.osl_state;
        osl::stl::vector<osl::Move> pv;
        osl::checkmate::ProofDisproof result
            = dfpn[playerToIndex(state.turn())].
            hasCheckmateMove(state, osl::HashKey(state), path, nodes,
                    checkmate_move, Move(), &pv);
        if (result.isCheckmateSuccess()) {
            TT.store(pos.key(), mate_in(pv.size()),
                    BOUND_EXACT, CheckmateDepth, checkmate_move,
                    VALUE_NONE, VALUE_NONE);
            return checkmate_move;
        }
        return Move();
    }
    void clear()
    {
        dfpn[0].clear();
        dfpn[1].clear();
        table_black.clear();
        table_white.clear();
    }
};
struct TestCheckmate
{
    CheckmateSolver *solver;
    Position *pos;
    osl::Move *result;
    uint64_t nodes;
    const Move *moves;
    int first, last;
    TestCheckmate(CheckmateSolver& s, Position& p, osl::Move& r, uint64_t n,
            const Move *pv, int f, int l)
        : solver(&s), pos(&p), result(&r), nodes(n),
        moves(pv), first(f), last(l)
    {
    }
    void operator()(osl::Square) const
    {
        *result = Move();
        if (nodes < (1<<18))
            *result = solver->hasCheckmate(*pos, nodes);
        if (result->isNormal()) {
            if (first > 0)
                sync_cout << "info string checkmate in future (" << first
                    << ") " << move_to_uci(moves[first],false)
                    << " by " << move_to_uci(*result,false) << sync_endl;
        }
        else if (! Signals.stop) {
            Move move;
            TestCheckmate next = *this;
            next.first++;
            next.nodes /= 2;
            next.result = &move;
            if (next.first < last && pos->is_pseudo_legal(moves[next.first])
                    && next.nodes >= 1024) {
                StateInfo st;
                pos->do_undo_move(moves[next.first], st, next);
            }
        }
    }
};

void run_checkmate(int depth, uint64_t nodes, Position& pos)
{
    static boost::scoped_ptr<CheckmateSolver> solver(new CheckmateSolver);
    StateInfo st;
    nodes /= 16;
    int mated = 0;
    for (size_t i=0; i<RootMoves.size() && nodes >= 1024 && !Signals.stop; ++i) {
        osl::Move win_move;
        TestCheckmate function(*solver, pos, win_move, nodes,
                &RootMoves[i].pv[0], 0, (i==0) ? depth/2 : 1);
        pos.do_undo_move(RootMoves[i].pv[0], st, function);
        if (! win_move.isNormal())
            nodes /= 4;
        else {
            ++mated;
            RootMoves[i].score = -VALUE_INFINITE;
            //RootMoves[i].non_pv_score = VALUE_MATED_IN_MAX_PLY;
            sync_cout << "info string losing move " << i << "th "
                << move_to_uci(RootMoves[i].pv[0],false)
                << " by " << move_to_uci(win_move,false) << sync_endl;
        }
    }
    solver->clear();
}
#endif

namespace {

  // id_loop() is the main iterative deepening loop. It calls search() repeatedly
  // with increasing depth until the allocated thinking time has been consumed,
  // user stops the search, or the maximum search depth is reached.

  void id_loop(Position& pos) {

    Stack ss[MAX_PLY_PLUS_2];
#ifdef GPSFISH
    uint64_t es_base[(MAX_PLY_PLUS_2*sizeof(eval_t)+sizeof(uint64_t)-1)/sizeof(uint64_t)]
#ifdef __GNUC__
      __attribute__((aligned(16)))
#endif
	;
    eval_t *es=(eval_t *)&es_base[0];
#endif

    int depth, prevBestMoveChanges;
    Value bestValue, alpha, beta, delta;

    memset(ss, 0, 4 * sizeof(Stack));
    depth = BestMoveChanges = 0;
    bestValue = delta = -VALUE_INFINITE;
#ifdef GPSFISH
    ss->currentMove = osl::Move::PASS(pos.side_to_move()); // Hack to skip update_gains
#else
    ss->currentMove = MOVE_NULL; // Hack to skip update gains
#endif
    TT.new_search();
    History.clear();
    Gains.clear();
    Countermoves.clear();

    PVSize = Options["MultiPV"];
    Skill skill(Options["Skill Level"]);

    // Do we have to play with skill handicap? In this case enable MultiPV search
    // that we will use behind the scenes to retrieve a set of possible moves.
    if (skill.enabled() && PVSize < 4)
        PVSize = 4;

    PVSize = std::min(PVSize, RootMoves.size());

#ifdef GPSFISH
    pos.eval= &es[0];
    *(pos.eval)=eval_t(pos.osl_state,false);
#endif

#ifdef GPSFISH_DFPN
    uint64_t next_checkmate = 1<<18;
#endif

    // Iterative deepening loop until requested to stop or target depth reached
    while (++depth <= MAX_PLY && !Signals.stop && (!Limits.depth || depth <= Limits.depth))
    {
        // Save last iteration's scores before first PV line is searched and all
        // the move scores but the (new) PV are set to -VALUE_INFINITE.
        for (size_t i = 0; i < RootMoves.size(); i++)
            RootMoves[i].prevScore = RootMoves[i].score;

        prevBestMoveChanges = BestMoveChanges; // Only sensible when PVSize == 1
        BestMoveChanges = 0;

#ifdef GPSFISH_DFPN
        if ((uint64_t)pos.nodes_searched() > next_checkmate
                && ((Time::now() - SearchTime + 1000)
                   < std::max(Limits.movetime,TimeMgr.maximum_time())*4/5) ) {
            run_checkmate(depth, next_checkmate, pos);
            next_checkmate *= 2;
            if (RootMoves[0].score <= VALUE_MATED_IN_MAX_PLY) {
                depth -= std::min(4, (int)depth/2);
                alpha = std::max(alpha - delta*63, -VALUE_INFINITE);
                beta  = std::min(beta  + delta*63,  VALUE_INFINITE);
            }
        }
#endif

        // MultiPV loop. We perform a full root search for each PV line
        for (PVIdx = 0; PVIdx < PVSize; PVIdx++)
        {
            // Set aspiration window default width
            if (depth >= 5 && abs(RootMoves[PVIdx].prevScore) < VALUE_KNOWN_WIN)
            {
                delta = Value(16);
                alpha = RootMoves[PVIdx].prevScore - delta;
                beta  = RootMoves[PVIdx].prevScore + delta;
            }
            else
            {
                alpha = -VALUE_INFINITE;
                beta  =  VALUE_INFINITE;
            }

            // Start with a small aspiration window and, in case of fail high/low,
            // research with bigger window until not failing high/low anymore.
            while (true)
            {
                // Search starts from ss+1 to allow referencing (ss-1). This is
                // needed by update gains and ss copy when splitting at Root.
                bestValue = search<Root>(pos, ss+1, alpha, beta, depth * ONE_PLY);

                // Bring to front the best move. It is critical that sorting is
                // done with a stable algorithm because all the values but the first
                // and eventually the new best one are set to -VALUE_INFINITE and
                // we want to keep the same order for all the moves but the new
                // PV that goes to the front. Note that in case of MultiPV search
                // the already searched PV lines are preserved.
                std::stable_sort(RootMoves.begin() + PVIdx, RootMoves.end());

                // Write PV back to transposition table in case the relevant
                // entries have been overwritten during the search.
                for (size_t i = 0; i <= PVIdx; i++)
                    RootMoves[i].insert_pv_in_tt(pos);

                // If search has been stopped return immediately. Sorting and
                // writing PV back to TT is safe becuase RootMoves is still
                // valid, although refers to previous iteration.
                if (Signals.stop)
                    return;

                // In case of failing high/low increase aspiration window and
                // research, otherwise exit the loop.
                if (bestValue > alpha && bestValue < beta)
                    break;

                // Give some update (without cluttering the UI) before to research
                if (Time::now() - SearchTime > 3000)
                    sync_cout << uci_pv(pos, depth, alpha, beta) << sync_endl;

                if (abs(bestValue) >= VALUE_KNOWN_WIN)
                {
                    alpha = -VALUE_INFINITE;
                    beta  =  VALUE_INFINITE;
                }
                else if (bestValue >= beta)
                {
                    beta += delta;
                    delta += delta / 2;
                }
                else
                {
                    Signals.failedLowAtRoot = true;
                    Signals.stopOnPonderhit = false;

                    alpha -= delta;
                    delta += delta / 2;
                }

                assert(alpha >= -VALUE_INFINITE && beta <= VALUE_INFINITE);
            }

            // Sort the PV lines searched so far and update the GUI
            std::stable_sort(RootMoves.begin(), RootMoves.begin() + PVIdx + 1);

            if (PVIdx + 1 == PVSize || Time::now() - SearchTime > 3000)
                sync_cout << uci_pv(pos, depth, alpha, beta) << sync_endl;
        }

        // Do we need to pick now the sub-optimal best move ?
        if (skill.enabled() && skill.time_to_pick(depth))
            skill.pick_move();

        if (Options["Use Search Log"])
        {
            Log log(Options["Search Log Filename"]);
            log << pretty_pv(pos, depth, bestValue, Time::now() - SearchTime, &RootMoves[0].pv[0])
                << std::endl;
        }

        // Do we have found a "mate in x"?
        if (   Limits.mate
            && bestValue >= VALUE_MATE_IN_MAX_PLY
            && VALUE_MATE - bestValue <= 2 * Limits.mate)
            Signals.stop = true;

        // Do we have time for the next iteration? Can we stop searching now?
        if (Limits.use_time_management() && !Signals.stopOnPonderhit)
        {
            bool stop = false; // Local variable, not the volatile Signals.stop

            // Take in account some extra time if the best move has changed
            if (depth > 4 && depth < 50 &&  PVSize == 1)
                TimeMgr.pv_instability(BestMoveChanges, prevBestMoveChanges);

            // Stop search if most of available time is already consumed. We
            // probably don't have enough time to search the first move at the
            // next iteration anyway.
            if (Time::now() - SearchTime > (TimeMgr.available_time() * 62) / 100)
                stop = true;

            // Stop search early if one move seems to be much better than others
            if (    depth >= 12
                && !stop
                &&  PVSize == 1
                &&  bestValue > VALUE_MATED_IN_MAX_PLY
                && (   RootMoves.size() == 1
                    || Time::now() - SearchTime > (TimeMgr.available_time() * 20) / 100))
            {
                Value rBeta = bestValue - 2 * PawnValueMg;
                (ss+1)->excludedMove = RootMoves[0].pv[0];
                (ss+1)->skipNullMove = true;
                Value v = search<NonPV>(pos, ss+1, rBeta - 1, rBeta, (depth - 3) * ONE_PLY);
                (ss+1)->skipNullMove = false;
                (ss+1)->excludedMove = MOVE_NONE;

                if (v < rBeta)
                    stop = true;
            }

            if (stop)
            {
                // If we are allowed to ponder do not stop the search now but
                // keep pondering until GUI sends "ponderhit" or "stop".
                if (Limits.ponder)
                    Signals.stopOnPonderhit = true;
                else
                    Signals.stop = true;
            }
        }
    }
  }


  // search<>() is the main search function for both PV and non-PV nodes and for
  // normal and SplitPoint nodes. When called just after a split point the search
  // is simpler because we have already probed the hash table, done a null move
  // search, and searched the first move before splitting, we don't have to repeat
  // all this work again. We also don't need to store anything to the hash table
  // here: This is taken care of after we return from the split point.

  template <NodeType NT>
  Value search(Position& pos, Stack* ss, Value alpha, Value beta, Depth depth) {

    const bool PvNode   = (NT == PV || NT == Root || NT == SplitPointPV || NT == SplitPointRoot);
    const bool SpNode   = (NT == SplitPointPV || NT == SplitPointNonPV || NT == SplitPointRoot);
    const bool RootNode = (NT == Root || NT == SplitPointRoot);

    assert(alpha >= -VALUE_INFINITE && alpha < beta && beta <= VALUE_INFINITE);
    assert(PvNode || (alpha == beta - 1));
    assert(depth > DEPTH_ZERO);

    Move movesSearched[64];
    StateInfo st;
    const TTEntry *tte;
    SplitPoint* splitPoint;
    Key posKey;
    Move ttMove, move, excludedMove, bestMove, threatMove;
    Depth ext, newDepth;
    Value bestValue, value, ttValue;
    Value eval, nullValue, futilityValue;
    bool inCheck, givesCheck, pvMove, singularExtensionNode;
    bool captureOrPromotion, dangerous, doFullDepthSearch;
    int moveCount, playedMoveCount;

    // Step 1. Initialize node
    Thread* thisThread = pos.this_thread();
    moveCount = playedMoveCount = 0;

#ifdef GPSFISH
    const Value VALUE_DRAW = value_draw(pos);

    if(can_capture_king(pos)){
        return mate_in(0);
    }
#endif

    inCheck = pos.checkers();

    if (SpNode)
    {
        splitPoint = ss->splitPoint;
        bestMove   = splitPoint->bestMove;
        threatMove = splitPoint->threatMove;
        bestValue  = splitPoint->bestValue;
        tte = NULL;
        ttMove = excludedMove = MOVE_NONE;
        ttValue = VALUE_NONE;

        assert(splitPoint->bestValue > -VALUE_INFINITE && splitPoint->moveCount > 0);

        goto split_point_start;
    }

    bestValue = -VALUE_INFINITE;
    ss->currentMove = threatMove = (ss+1)->excludedMove = bestMove = MOVE_NONE;
    ss->ply = (ss-1)->ply + 1;
    ss->futilityMoveCount = 0;
    (ss+1)->skipNullMove = false; (ss+1)->reduction = DEPTH_ZERO;
    (ss+2)->killers[0] = (ss+2)->killers[1] = MOVE_NONE;

    // Used to send selDepth info to GUI
    if (PvNode && thisThread->maxPly < ss->ply)
        thisThread->maxPly = ss->ply;

#ifdef GPSFISH
    // Step X. Check for aborted search and immediate draw
    // Check for an instant draw or maximum ply reached
#if 0
    // XXX : is_draw is NOT implemented
    int repeat_check = 0;
    if (Signals.stop || ss->ply > MAX_PLY || pos.is_draw(repeat_check))
        return VALUE_DRAW;

    if(repeat_check<0)
        return mated_in(ss->ply+1);
    else if(repeat_check>0)
        return mate_in(ss->ply);

    // Step 2. Check for aborted search and immediate draw
    if ((   Signals.stop
         || pos.is_draw()
         || ss->ply > MAX_PLY) && !RootNode)
        return VALUE_DRAW;

    if ( !RootNode ){
        if(repeat_check<0)
            return mated_in(ss->ply);
        else if(repeat_check>0)
            return mate_in(ss->ply);
        else if(osl::EnterKing::canDeclareWin(pos.osl_state))
            return mate_in(ss->ply+1);
    }
#endif

#if 0
    if (!ss->checkmateTested) {
        ss->checkmateTested = true;
        if(!pos.osl_state.inCheck()
                && ImmediateCheckmate::hasCheckmateMove
                (pos.side_to_move(),pos.osl_state,bestMove)) {
            return mate_in(ss->ply);
        }
#  ifdef GPSFISH_CHECKMATE3
        if ((! (ss-1)->currentMove.isNormal()
            || (ss-1)->currentMove.ptype() == osl::KING)) {
            osl::checkmate::King8Info king8=pos.osl_state.king8Info(alt(pos.side_to_move()));
            assert(king8.uint64Value() == osl::checkmate::King8Info::make(pos.side_to_move(), pos.osl_state).uint64Value());
            bool in_danger = king8.dropCandidate() | king8.moveCandidate2();
            if (in_danger) {
                osl::checkmate::FixedDepthSearcher solver(pos.osl_state);
                if (solver.hasCheckmateMoveOfTurn(2,bestMove)
                        .isCheckmateSuccess()) {
                    return mate_in(ss->ply+2);;
                }
            }
        }
#  endif
    }
#endif
#endif

    if (!RootNode)
    {
        // Step 2. Check for aborted search and immediate draw
        if (Signals.stop || pos.is_draw() || ss->ply > MAX_PLY)
            return DrawValue[pos.side_to_move()];

        // Step 3. Mate distance pruning. Even if we mate at the next move our score
        // would be at best mate_in(ss->ply+1), but if alpha is already bigger because
        // a shorter mate was found upward in the tree then there is no need to search
        // further, we will never beat current alpha. Same logic but with reversed signs
        // applies also in the opposite condition of being mated instead of giving mate,
        // in this case return a fail-high score.
        alpha = std::max(mated_in(ss->ply), alpha);
        beta = std::min(mate_in(ss->ply+1), beta);
        if (alpha >= beta)
            return alpha;
    }

    // Step 4. Transposition table lookup
    // We don't want the score of a partial search to overwrite a previous full search
    // TT value, so we use a different position key in case of an excluded move.
    excludedMove = ss->excludedMove;
#ifdef GPSFISH
    posKey = excludedMove!=MOVE_NONE ? pos.exclusion_key() : pos.key();
#else
    posKey = excludedMove ? pos.exclusion_key() : pos.key();
#endif

    tte = TT.probe(posKey);
#ifdef GPSFISH
    ttMove = RootNode ? RootMoves[PVIdx].pv[0] : tte ? tte->move(pos) : MOVE_NONE;
#else
    ttMove = RootNode ? RootMoves[PVIdx].pv[0] : tte ? tte->move() : MOVE_NONE;
#endif
    ttValue = tte ? value_from_tt(tte->value(), ss->ply) : VALUE_NONE;

    // At PV nodes we check for exact scores, while at non-PV nodes we check for
    // a fail high/low. Biggest advantage at probing at PV nodes is to have a
    // smooth experience in analysis mode. We don't probe at Root nodes otherwise
    // we should also update RootMoveList to avoid bogus output.
    if (   !RootNode
        && tte
        && tte->depth() >= depth
        && ttValue != VALUE_NONE // Only in case of TT access race
        && (           PvNode ?  tte->type() == BOUND_EXACT
            : ttValue >= beta ? (tte->type() & BOUND_LOWER)
                              : (tte->type() & BOUND_UPPER)))
    {
        TT.refresh(tte);
        ss->currentMove = ttMove; // Can be MOVE_NONE

        if (    ttValue >= beta
            &&  ttMove
            && !pos.is_capture_or_promotion(ttMove)
            &&  ttMove != ss->killers[0])
        {
            ss->killers[1] = ss->killers[0];
            ss->killers[0] = ttMove;
        }
        return ttValue;
    }

    // Step 5. Evaluate the position statically and update parent's gain statistics
    if (inCheck)
        ss->staticEval = ss->evalMargin = eval = VALUE_NONE;

    else if (tte)
    {
        // Never assume anything on values stored in TT
        if (  (ss->staticEval = eval = tte->eval_value()) == VALUE_NONE
            ||(ss->evalMargin = tte->eval_margin()) == VALUE_NONE)
            eval = ss->staticEval = evaluate(pos, ss->evalMargin);

        // Can ttValue be used as a better position evaluation?
        if (ttValue != VALUE_NONE)
            if (   ((tte->type() & BOUND_LOWER) && ttValue > eval)
                || ((tte->type() & BOUND_UPPER) && ttValue < eval))
                eval = ttValue;
    }
    else
    {
        eval = ss->staticEval = evaluate(pos, ss->evalMargin);
        TT.store(posKey, VALUE_NONE, BOUND_NONE, DEPTH_NONE, MOVE_NONE,
                 ss->staticEval, ss->evalMargin);
    }

    // Update gain for the parent non-capture move given the static position
    // evaluation before and after the move.
#ifdef GPSFISH
    if (  !(move = (ss-1)->currentMove).isPass()
#else
    if (   (move = (ss-1)->currentMove) != MOVE_NULL
#endif
        && (ss-1)->staticEval != VALUE_NONE
        &&  ss->staticEval != VALUE_NONE
        && !pos.captured_piece_type()
        &&  type_of(move) == NORMAL)
    {
        Square to = to_sq(move);
<<<<<<< HEAD
#ifdef GPSFISH
        Gain.update(move.ptypeO(), to, -(ss-1)->staticEval - ss->staticEval);
#else
        Gain.update(pos.piece_on(to), to, -(ss-1)->staticEval - ss->staticEval);
#endif
=======
        Gains.update(pos.piece_on(to), to, -(ss-1)->staticEval - ss->staticEval);
>>>>>>> 148490f0
    }

    // Step 6. Razoring (is omitted in PV nodes)
    if (   !PvNode
        &&  depth < 4 * ONE_PLY
        && !inCheck
        &&  eval + razor_margin(depth) < beta
        &&  ttMove == MOVE_NONE
        &&  abs(beta) < VALUE_MATE_IN_MAX_PLY
#ifndef GPSFISH
        && !pos.pawn_on_7th(pos.side_to_move()))
#endif
      )
    {
        Value rbeta = beta - razor_margin(depth);
        Value v = qsearch<NonPV, false>(pos, ss, rbeta-1, rbeta, DEPTH_ZERO);
        if (v < rbeta)
            // Logically we should return (v + razor_margin(depth)), but
            // surprisingly this did slightly weaker in tests.
            return v;
    }

    // Step 7. Static null move pruning (is omitted in PV nodes)
    // We're betting that the opponent doesn't have a move that will reduce
    // the score by more than futility_margin(depth) if we do a null move.
    if (   !PvNode
        && !ss->skipNullMove
        &&  depth < 4 * ONE_PLY
        && !inCheck
        &&  eval - futility_margin(depth, (ss-1)->futilityMoveCount) >= beta
        &&  abs(beta) < VALUE_MATE_IN_MAX_PLY
        &&  abs(eval) < VALUE_KNOWN_WIN
#ifndef GPSFISH
        &&  pos.non_pawn_material(pos.side_to_move())
#endif
	   )
        return eval - futility_margin(depth, (ss-1)->futilityMoveCount);

    // Step 8. Null move search with verification search (is omitted in PV nodes)
    if (   !PvNode
        && !ss->skipNullMove
        &&  depth > ONE_PLY
        && !inCheck
        &&  eval >= beta
        &&  abs(beta) < VALUE_MATE_IN_MAX_PLY
#ifdef GPSFISH
      )
#else
        &&  pos.non_pawn_material(pos.side_to_move()))
#endif
    {
#ifdef GPSFISH
        ss->currentMove = Move::PASS(pos.side_to_move());
#else
        ss->currentMove = MOVE_NULL;
#endif

        // Null move dynamic reduction based on depth
        Depth R = 3 * ONE_PLY + depth / 4;

        // Null move dynamic reduction based on value
        if (eval - PawnValueMg > beta)
            R += ONE_PLY;

#ifdef GPSFISH
        pos.do_undo_null_move(st,
                [&](osl::Square){
                *(pos.eval+1)= *(pos.eval);
                pos.eval++;
                pos.eval->update(pos.osl_state,ss->currentMove);
#else
        pos.do_null_move(st);
#endif
        (ss+1)->skipNullMove = true;
        nullValue = depth-R < ONE_PLY ? -qsearch<NonPV, false>(pos, ss+1, -beta, -alpha, DEPTH_ZERO)
                                      : - search<NonPV>(pos, ss+1, -beta, -alpha, depth-R);
        (ss+1)->skipNullMove = false;
#ifdef GPSFISH
	    --pos.eval;
	  }
	  );
#else
        pos.undo_null_move();
#endif

        if (nullValue >= beta)
        {
            // Do not return unproven mate scores
            if (nullValue >= VALUE_MATE_IN_MAX_PLY)
                nullValue = beta;

            if (depth < 12 * ONE_PLY)
                return nullValue;

            // Do verification search at high depths
            ss->skipNullMove = true;
            Value v = search<NonPV>(pos, ss, alpha, beta, depth-R);
            ss->skipNullMove = false;

            if (v >= beta)
                return nullValue;
        }
        else
        {
            // The null move failed low, which means that we may be faced with
            // some kind of threat. If the previous move was reduced, check if
            // the move that refuted the null move was somehow connected to the
            // move which was reduced. If a connection is found, return a fail
            // low score (which will cause the reduced move to fail high in the
            // parent node, which will trigger a re-search with full depth).
            threatMove = (ss+1)->currentMove;

            if (   depth < 5 * ONE_PLY
                && (ss-1)->reduction
                && threatMove != MOVE_NONE
                && allows(pos, (ss-1)->currentMove, threatMove))
                return beta - 1;
        }
    }

    // Step 9. ProbCut (is omitted in PV nodes)
    // If we have a very good capture (i.e. SEE > seeValues[captured_piece_type])
    // and a reduced search returns a value much above beta, we can (almost) safely
    // prune the previous move.
    if (   !PvNode
        &&  depth >= 5 * ONE_PLY
        && !inCheck
        && !ss->skipNullMove
        &&  excludedMove == MOVE_NONE
        &&  abs(beta) < VALUE_MATE_IN_MAX_PLY)
    {
        Value rbeta = beta + 200;
        Depth rdepth = depth - ONE_PLY - 3 * ONE_PLY;

        assert(rdepth >= ONE_PLY);
        assert((ss-1)->currentMove != MOVE_NONE);
        assert((ss-1)->currentMove != MOVE_NULL);

        MovePicker mp(pos, ttMove, History, pos.captured_piece_type());
        CheckInfo ci(pos);

        while ((move = mp.next_move<false>()) != MOVE_NONE)
            if (pos.pl_move_is_legal(move, ci.pinned))
            {
                ss->currentMove = move;
#ifdef GPSFISH
                pos.do_undo_move(move,st,
                        [&](osl::Square){
                        assert(pos.is_ok());
                        *(pos.eval+1)= *(pos.eval);
                        pos.eval++;
                        pos.eval->update(pos.osl_state,move);
#else
                pos.do_move(move, st, ci, pos.move_gives_check(move, ci));
#endif
                value = -search<NonPV>(pos, ss+1, -rbeta, -rbeta+1, rdepth);
#ifdef GPSFISH
                --pos.eval;
                });
#else
                pos.undo_move(move);
#endif
                if (value >= rbeta)
                    return value;
            }
    }

    // Step 10. Internal iterative deepening
    if (   depth >= (PvNode ? 5 * ONE_PLY : 8 * ONE_PLY)
        && ttMove == MOVE_NONE
        && (PvNode || (!inCheck && ss->staticEval + Value(256) >= beta)))
    {
        Depth d = depth - 2 * ONE_PLY - (PvNode ? DEPTH_ZERO : depth / 4);

        ss->skipNullMove = true;
        search<PvNode ? PV : NonPV>(pos, ss, alpha, beta, d);
        ss->skipNullMove = false;

        tte = TT.probe(posKey);
#ifdef GPSFISH
        ttMove = tte ? tte->move(pos) : MOVE_NONE;
#else
        ttMove = tte ? tte->move() : MOVE_NONE;
#endif
    }

split_point_start: // At split points actual search starts from here

    MovePicker mp(pos, ttMove, depth, History, Countermoves, ss, PvNode ? -VALUE_INFINITE : beta);
    CheckInfo ci(pos);
    value = bestValue; // Workaround a bogus 'uninitialized' warning under gcc
    singularExtensionNode =   !RootNode
                           && !SpNode
                           &&  depth >= (PvNode ? 6 * ONE_PLY : 8 * ONE_PLY)
                           &&  ttMove != MOVE_NONE
#ifdef GPSFISH
                           && excludedMove==MOVE_NONE // Recursive singular search is not allowed
#else
                           && !excludedMove // Recursive singular search is not allowed
#endif
                           && (tte->type() & BOUND_LOWER)
                           &&  tte->depth() >= depth - 3 * ONE_PLY;

    // Step 11. Loop through moves
    // Loop through all pseudo-legal moves until no moves remain or a beta cutoff occurs
    while ((move = mp.next_move<SpNode>()) != MOVE_NONE)
    {
      assert(is_ok(move));

      if (move == excludedMove)
          continue;

      // At root obey the "searchmoves" option and skip moves not listed in Root
      // Move List, as a consequence any illegal move is also skipped. In MultiPV
      // mode we also skip PV moves which have been already searched.
      if (RootNode && !std::count(RootMoves.begin() + PVIdx, RootMoves.end(), move))
          continue;

      if (SpNode)
      {
          // Shared counter cannot be decremented later if move turns out to be illegal
          if (!pos.pl_move_is_legal(move, ci.pinned))
              continue;

          moveCount = ++splitPoint->moveCount;
          splitPoint->mutex.unlock();
      }
      else
          moveCount++;
#ifdef MOVE_STACK_REJECTIONS
      if(!Root && move_stack_rejections_probe(move,pos,ss,alpha)) {
          if (SpNode)
              lock_grab(&(sp->lock));
          continue;
      }
#endif

      if (RootNode)
      {
          Signals.firstRootMove = (moveCount == 1);

#if 1 //ndef GPSFISH
          if (thisThread == Threads.main_thread() && Time::now() - SearchTime > 3000)
              sync_cout << "info depth " << depth / ONE_PLY
                        << " currmove " << move_to_uci(move, pos.is_chess960())
                        << " currmovenumber " << moveCount + PVIdx << sync_endl;
#endif
      }

      ext = DEPTH_ZERO;
      captureOrPromotion = pos.is_capture_or_promotion(move);
      givesCheck = pos.move_gives_check(move, ci);
#ifdef GPSFISH
      dangerous =   givesCheck; // XXX : add other condition ?
#else
      dangerous =   givesCheck
                 || pos.is_passed_pawn_push(move)
                 || type_of(move) == CASTLE
                 || (   captureOrPromotion // Entering a pawn endgame?
                     && type_of(pos.piece_on(to_sq(move))) != PAWN
                     && type_of(move) == NORMAL
                     && (  pos.non_pawn_material(WHITE) + pos.non_pawn_material(BLACK)
                         - PieceValue[MG][pos.piece_on(to_sq(move))] == VALUE_ZERO));
#endif

      // Step 12. Extend checks and, in PV nodes, also dangerous moves
      if (PvNode && dangerous)
          ext = ONE_PLY;

      else if (givesCheck && pos.see_sign(move) >= 0)
          ext = ONE_PLY / 2;

      // Singular extension search. If all moves but one fail low on a search of
      // (alpha-s, beta-s), and just one fails high on (alpha, beta), then that move
      // is singular and should be extended. To verify this we do a reduced search
      // on all the other moves but the ttMove, if result is lower than ttValue minus
      // a margin then we extend ttMove.
      if (    singularExtensionNode
          &&  move == ttMove
          && !ext
          &&  pos.pl_move_is_legal(move, ci.pinned)
          &&  abs(ttValue) < VALUE_KNOWN_WIN)
      {
          assert(ttValue != VALUE_NONE);

          Value rBeta = ttValue - int(depth);
          ss->excludedMove = move;
          ss->skipNullMove = true;
          value = search<NonPV>(pos, ss, rBeta - 1, rBeta, depth / 2);
          ss->skipNullMove = false;
          ss->excludedMove = MOVE_NONE;

          if (value < rBeta)
              ext = ONE_PLY;
      }

      // Update current move (this must be done after singular extension search)
      newDepth = depth - ONE_PLY + ext;

      // Step 13. Futility pruning (is omitted in PV nodes)
      if (   !PvNode
          && !captureOrPromotion
          && !inCheck
          && !dangerous
       /* &&  move != ttMove Already implicit in the next condition */
          &&  bestValue > VALUE_MATED_IN_MAX_PLY)
      {
          // Move count based pruning
          if (   depth < 16 * ONE_PLY
              && moveCount >= FutilityMoveCounts[depth]
              && (!threatMove || !refutes(pos, move, threatMove)))
          {
              if (SpNode)
                  splitPoint->mutex.lock();

              continue;
          }

          // Value based pruning
          // We illogically ignore reduction condition depth >= 3*ONE_PLY for predicted depth,
          // but fixing this made program slightly weaker.
          Depth predictedDepth = newDepth - reduction<PvNode>(depth, moveCount);
          futilityValue =  ss->staticEval + ss->evalMargin + futility_margin(predictedDepth, moveCount)
<<<<<<< HEAD
#ifdef GPSFISH
                         + Gain[move.ptypeO()][to_sq(move).index()]; // XXX
#else
                         + Gain[pos.piece_moved(move)][to_sq(move)];
#endif
=======
                         + Gains[pos.piece_moved(move)][to_sq(move)];
>>>>>>> 148490f0

          if (futilityValue < beta)
          {
              bestValue = std::max(bestValue, futilityValue);

              if (SpNode)
              {
                  splitPoint->mutex.lock();
                  if (bestValue > splitPoint->bestValue)
                      splitPoint->bestValue = bestValue;
              }
              continue;
          }

          // Prune moves with negative SEE at low depths
          if (   predictedDepth < 4 * ONE_PLY
              && pos.see_sign(move) < 0)
          {
              if (SpNode)
                  splitPoint->mutex.lock();

              continue;
          }

          // We have not pruned the move that will be searched, but remember how
          // far in the move list we are to be more aggressive in the child node.
          ss->futilityMoveCount = moveCount;
      }
      else
          ss->futilityMoveCount = 0;

      // Check for legality only before to do the move
      if (!RootNode && !SpNode && !pos.pl_move_is_legal(move, ci.pinned))
      {
          moveCount--;
          continue;
      }

      pvMove = PvNode && moveCount == 1;
      ss->currentMove = move;
      if (!SpNode && !captureOrPromotion && playedMoveCount < 64)
          movesSearched[playedMoveCount++] = move;

#ifdef GPSFISH
      assert(pos.eval->value()==eval_t(pos.osl_state,false).value());
      (ss+1)->checkmateTested = false;
      pos.do_undo_move(move,st,
              [&](osl::Square){
              *(pos.eval+1)= *(pos.eval);
              pos.eval++;
              pos.eval->update(pos.osl_state,move);
              assert(pos.eval->value()==eval_t(pos.osl_state,false).value());

    const bool PvNode   = (NT == PV || NT == Root || NT == SplitPointPV || NT == SplitPointRoot);
    const bool SpNode   = (NT == SplitPointPV || NT == SplitPointNonPV || NT == SplitPointRoot);
    const bool RootNode = (NT == Root || NT == SplitPointRoot);

#else
      // Step 14. Make the move
      pos.do_move(move, st, ci, givesCheck);
#endif

      // Step 15. Reduced depth search (LMR). If the move fails high will be
      // re-searched at full depth.
      if (    depth > 3 * ONE_PLY
          && !pvMove
          && !captureOrPromotion
          && !dangerous
          &&  move != ttMove
          &&  move != ss->killers[0]
          &&  move != ss->killers[1])
      {
          ss->reduction = reduction<PvNode>(depth, moveCount);
          Depth d = std::max(newDepth - ss->reduction, ONE_PLY);
          if (SpNode)
              alpha = splitPoint->alpha;

          value = -search<NonPV>(pos, ss+1, -(alpha+1), -alpha, d);

          doFullDepthSearch = (value > alpha && ss->reduction != DEPTH_ZERO);
          ss->reduction = DEPTH_ZERO;
      }
      else
          doFullDepthSearch = !pvMove;

      // Step 16. Full depth search, when LMR is skipped or fails high
      if (doFullDepthSearch)
      {
          if (SpNode)
              alpha = splitPoint->alpha;

          value = newDepth < ONE_PLY ?
                          givesCheck ? -qsearch<NonPV,  true>(pos, ss+1, -(alpha+1), -alpha, DEPTH_ZERO)
                                     : -qsearch<NonPV, false>(pos, ss+1, -(alpha+1), -alpha, DEPTH_ZERO)
                                     : - search<NonPV>(pos, ss+1, -(alpha+1), -alpha, newDepth);
      }

      // Only for PV nodes do a full PV search on the first move or after a fail
      // high, in the latter case search only if value < beta, otherwise let the
      // parent node to fail low with value <= alpha and to try another move.
      if (PvNode && (pvMove || (value > alpha && (RootNode || value < beta))))
          value = newDepth < ONE_PLY ?
                          givesCheck ? -qsearch<PV,  true>(pos, ss+1, -beta, -alpha, DEPTH_ZERO)
                                     : -qsearch<PV, false>(pos, ss+1, -beta, -alpha, DEPTH_ZERO)
                                     : - search<PV>(pos, ss+1, -beta, -alpha, newDepth);

#ifdef GPSFISH
      --pos.eval;
      } );
#else
      // Step 17. Undo move
      pos.undo_move(move);
#endif

      assert(value > -VALUE_INFINITE && value < VALUE_INFINITE);

      // Step 18. Check for new best move
      if (SpNode)
      {
          splitPoint->mutex.lock();
          bestValue = splitPoint->bestValue;
          alpha = splitPoint->alpha;
      }

      // Finished searching the move. If Signals.stop is true, the search
      // was aborted because the user interrupted the search or because we
      // ran out of time. In this case, the return value of the search cannot
      // be trusted, and we don't update the best move and/or PV.
      if (Signals.stop || thisThread->cutoff_occurred())
          return value; // To avoid returning VALUE_INFINITE

      if (RootNode)
      {
          RootMove& rm = *std::find(RootMoves.begin(), RootMoves.end(), move);

          // PV move or new best move ?
          if (pvMove || value > alpha)
          {
              rm.score = value;
              rm.extract_pv_from_tt(pos);

              // We record how often the best move has been changed in each
              // iteration. This information is used for time management: When
              // the best move changes frequently, we allocate some more time.
              if (!pvMove)
                  BestMoveChanges++;

#if 0 //def GPSFISH
              if (depth >= 5*ONE_PLY
                      && (!isPvMove || current_search_time() >= 5000))
                  cout << "info"
                      << depth_to_uci(depth)
                      << score_to_uci(rm->score, alpha, beta)
                      << speed_to_uci(pos.nodes_searched())
                      << pv_to_uci(&rm->pv[0], 0 + 1, false) << endl;
#endif

          }
          else
              // All other moves but the PV are set to the lowest value, this
              // is not a problem when sorting becuase sort is stable and move
              // position in the list is preserved, just the PV is pushed up.
              rm.score = -VALUE_INFINITE;
      }

      if (value > bestValue)
      {
          bestValue = SpNode ? splitPoint->bestValue = value : value;

          if (value > alpha)
          {
              bestMove = SpNode ? splitPoint->bestMove = move : move;

              if (PvNode && value < beta) // Update alpha! Always alpha < beta
                  alpha = SpNode ? splitPoint->alpha = value : value;
              else
              {
                  assert(value >= beta); // Fail high

                  if (SpNode)
                      splitPoint->cutoff = true;

                  break;
              }
          }
      }

      // Step 19. Check for splitting the search
      if (   !SpNode
          &&  depth >= Threads.minimumSplitDepth
          &&  Threads.available_slave(thisThread)
          &&  thisThread->splitPointsSize < MAX_SPLITPOINTS_PER_THREAD)
      {
          assert(bestValue < beta);

          thisThread->split<FakeSplit>(pos, ss, alpha, beta, &bestValue, &bestMove,
                                       depth, threatMove, moveCount, &mp, NT);
          if (bestValue >= beta)
              break;
      }
    }

    if (SpNode)
        return bestValue;

    // Step 20. Check for mate and stalemate
    // All legal moves have been searched and if there are no legal moves, it
    // must be mate or stalemate. Note that we can have a false positive in
    // case of Signals.stop or thread.cutoff_occurred() are set, but this is
    // harmless because return value is discarded anyhow in the parent nodes.
    // If we are in a singular extension search then return a fail low score.
    // A split node has at least one move, the one tried before to be splitted.
    if (!moveCount)
#ifdef GPSFISH
        return  (excludedMove != MOVE_NONE) ? alpha
              : (inCheck ? (move_is_pawn_drop((ss-1)->currentMove) ? mate_in(ss->ply) : mated_in(ss->ply) ) : VALUE_DRAW); // XXX : checking checkmate by pawn drop
#else
        return  excludedMove ? alpha
              : inCheck ? mated_in(ss->ply) : DrawValue[pos.side_to_move()];
#endif

    // If we have pruned all the moves without searching return a fail-low score
    if (bestValue == -VALUE_INFINITE)
    {
        assert(!playedMoveCount);

        bestValue = alpha;
    }

    if (bestValue >= beta) // Failed high
    {
        TT.store(posKey, value_to_tt(bestValue, ss->ply), BOUND_LOWER, depth,
                 bestMove, ss->staticEval, ss->evalMargin);

        if (!pos.is_capture_or_promotion(bestMove) && !inCheck)
        {
            if (bestMove != ss->killers[0])
            {
                ss->killers[1] = ss->killers[0];
                ss->killers[0] = bestMove;
            }

            // Increase history value of the cut-off move
            Value bonus = Value(int(depth) * int(depth));
            History.update(pos.piece_moved(bestMove), to_sq(bestMove), bonus);
            if (is_ok((ss-1)->currentMove))
            {
                Square prevSq = to_sq((ss-1)->currentMove);
                Countermoves.update(pos.piece_on(prevSq), prevSq, bestMove);
            }

            // Decrease history of all the other played non-capture moves
            for (int i = 0; i < playedMoveCount - 1; i++)
            {
                Move m = movesSearched[i];
                History.update(pos.piece_moved(m), to_sq(m), -bonus);
            }
        }
    }
    else // Failed low or PV search
        TT.store(posKey, value_to_tt(bestValue, ss->ply),
                 PvNode && bestMove != MOVE_NONE ? BOUND_EXACT : BOUND_UPPER,
                 depth, bestMove, ss->staticEval, ss->evalMargin);

    assert(bestValue > -VALUE_INFINITE && bestValue < VALUE_INFINITE);

    return bestValue;
  }


  // qsearch() is the quiescence search function, which is called by the main
  // search function when the remaining depth is zero (or, to be more precise,
  // less than ONE_PLY).

  template <NodeType NT, bool InCheck>
  Value qsearch(Position& pos, Stack* ss, Value alpha, Value beta, Depth depth) {

    const bool PvNode = (NT == PV);

    assert(NT == PV || NT == NonPV);
    assert(InCheck == !!pos.checkers());
    assert(alpha >= -VALUE_INFINITE && alpha < beta && beta <= VALUE_INFINITE);
    assert(PvNode || (alpha == beta - 1));
    assert(depth <= DEPTH_ZERO);

    StateInfo st;
    const TTEntry* tte;
    Key posKey;
    Move ttMove, move, bestMove;
    Value bestValue, value, ttValue, futilityValue, futilityBase, oldAlpha;
#ifdef GPSFISH
    bool givesCheck, evasionPrunable;
#else
    bool givesCheck, enoughMaterial, evasionPrunable;
#endif
    Depth ttDepth;

    // To flag BOUND_EXACT a node with eval above alpha and no available moves
    if (PvNode)
        oldAlpha = alpha;

    ss->currentMove = bestMove = MOVE_NONE;
    ss->ply = (ss-1)->ply + 1;

    // Check for an instant draw or maximum ply reached
    if (pos.is_draw() || ss->ply > MAX_PLY)
        return DrawValue[pos.side_to_move()];

    // Decide whether or not to include checks, this fixes also the type of
    // TT entry depth that we are going to use. Note that in qsearch we use
    // only two types of depth in TT: DEPTH_QS_CHECKS or DEPTH_QS_NO_CHECKS.
    ttDepth = InCheck || depth >= DEPTH_QS_CHECKS ? DEPTH_QS_CHECKS
                                                  : DEPTH_QS_NO_CHECKS;

#ifdef GPSFISH
    if(can_capture_king(pos)){
        return mate_in(0);
    }
    if(!pos.osl_state.inCheck()
            && ImmediateCheckmate::hasCheckmateMove
            (pos.side_to_move(),pos.osl_state,bestMove)) {
        return mate_in(ss->ply);
    }
#endif

    // Transposition table lookup. At PV nodes, we don't use the TT for
    // pruning, but only for move ordering.
    posKey = pos.key();
    tte = TT.probe(posKey);
#ifdef GPSFISH
    ttMove = tte ? tte->move(pos) : MOVE_NONE;
#else
    ttMove = tte ? tte->move() : MOVE_NONE;
#endif
    ttValue = tte ? value_from_tt(tte->value(),ss->ply) : VALUE_NONE;

    if (   tte
        && tte->depth() >= ttDepth
        && ttValue != VALUE_NONE // Only in case of TT access race
        && (           PvNode ?  tte->type() == BOUND_EXACT
            : ttValue >= beta ? (tte->type() & BOUND_LOWER)
                              : (tte->type() & BOUND_UPPER)))
    {
        ss->currentMove = ttMove; // Can be MOVE_NONE
        return ttValue;
    }

    // Evaluate the position statically
    if (InCheck)
    {
        ss->staticEval = ss->evalMargin = VALUE_NONE;
        bestValue = futilityBase = -VALUE_INFINITE;
#ifndef GPSFISH
        enoughMaterial = false;
#endif
    }
    else
    {
        if (tte)
        {
            // Never assume anything on values stored in TT
            if (  (ss->staticEval = bestValue = tte->eval_value()) == VALUE_NONE
                ||(ss->evalMargin = tte->eval_margin()) == VALUE_NONE)
                ss->staticEval = bestValue = evaluate(pos, ss->evalMargin);
        }
        else
            ss->staticEval = bestValue = evaluate(pos, ss->evalMargin);

        // Stand pat. Return immediately if static value is at least beta
        if (bestValue >= beta)
        {
            if (!tte)
                TT.store(pos.key(), value_to_tt(bestValue, ss->ply), BOUND_LOWER,
                         DEPTH_NONE, MOVE_NONE, ss->staticEval, ss->evalMargin);

            return bestValue;
        }

        if (PvNode && bestValue > alpha)
            alpha = bestValue;

        futilityBase = ss->staticEval + ss->evalMargin + Value(128);
#ifndef GPSFISH
        enoughMaterial = pos.non_pawn_material(pos.side_to_move()) > RookValueMg;
#endif
    }

    // Initialize a MovePicker object for the current position, and prepare
    // to search the moves. Because the depth is <= 0 here, only captures,
    // queen promotions and checks (only if depth >= DEPTH_QS_CHECKS) will
    // be generated.
    MovePicker mp(pos, ttMove, depth, History, to_sq((ss-1)->currentMove));
    CheckInfo ci(pos);

    // Loop through the moves until no moves remain or a beta cutoff occurs
    while ((move = mp.next_move<false>()) != MOVE_NONE)
    {
      assert(is_ok(move));

#ifdef MOVE_STACK_REJECTIONS
      if(move_stack_rejections_probe(move,pos,ss,alpha)) continue;
#endif

      givesCheck = pos.move_gives_check(move, ci);

      // Futility pruning
      if (   !PvNode
          && !InCheck
          && !givesCheck
          &&  move != ttMove
#ifndef GPSFISH
          &&  enoughMaterial
          &&  type_of(move) != PROMOTION
          && !pos.is_passed_pawn_push(move))
#endif
         )
      {
#ifdef GPSFISH
          futilityValue =  futilityBase
                         + PieceValue[EG][pos.piece_on(to_sq(move))]
                         + (type_of(move) == PROMOTION ? promote_value_of_piece_on(pos.piece_on(from_sq(move))) : VALUE_ZERO);
#else
          futilityValue =  futilityBase
                         + PieceValue[EG][pos.piece_on(to_sq(move))]
                         + (type_of(move) == ENPASSANT ? PawnValueEg : VALUE_ZERO);
#endif

          if (futilityValue < beta)
          {
              bestValue = std::max(bestValue, futilityValue);
              continue;
          }

          // Prune moves with negative or equal SEE and also moves with positive
          // SEE where capturing piece loses a tempo and SEE < beta - futilityBase.
          if (   futilityBase < beta
              && depth < DEPTH_ZERO
              && pos.see(move, beta - futilityBase) <= 0)
          {
              bestValue = std::max(bestValue, futilityBase);
              continue;
          }
      }

      // Detect non-capture evasions that are candidate to be pruned
      evasionPrunable =   !PvNode
                       &&  InCheck
                       &&  bestValue > VALUE_MATED_IN_MAX_PLY
                       && !pos.is_capture(move)
#ifndef GPSFISH
                       && !pos.can_castle(pos.side_to_move())
#endif
                       ;

      // Don't search moves with negative SEE values
      if (   !PvNode
          && (!InCheck || evasionPrunable)
          &&  move != ttMove
#ifndef GPSFISH
          &&  type_of(move) != PROMOTION
#endif
          &&  pos.see_sign(move) < 0)
          continue;

      // Don't search useless checks
      if (   !PvNode
          && !InCheck
          &&  givesCheck
          &&  move != ttMove
          && !pos.is_capture_or_promotion(move)
          &&  ss->staticEval + PawnValueMg / 4 < beta
          && !check_is_dangerous(pos, move, futilityBase, beta))
          continue;

      // Check for legality only before to do the move
      if (!pos.pl_move_is_legal(move, ci.pinned))
          continue;

      ss->currentMove = move;

      // Make and search the move
#ifdef GPSFISH
      pos.do_undo_move(move,st,
              [&](osl::Square){
              assert(pos.is_ok());
              *(pos.eval+1)= *(pos.eval);
              pos.eval++;
              pos.eval->update(pos.osl_state,move);
              assert(pos.eval_is_ok());
#else
      pos.do_move(move, st, ci, givesCheck);
#endif
      value = givesCheck ? -qsearch<NT,  true>(pos, ss+1, -beta, -alpha, depth - ONE_PLY)
                         : -qsearch<NT, false>(pos, ss+1, -beta, -alpha, depth - ONE_PLY);
#ifdef GPSFISH
      --pos.eval;
      }
      );
#else
      pos.undo_move(move);
#endif

      assert(value > -VALUE_INFINITE && value < VALUE_INFINITE);

      // Check for new best move
      if (value > bestValue)
      {
          bestValue = value;

          if (value > alpha)
          {
              if (PvNode && value < beta) // Update alpha here! Always alpha < beta
              {
                  alpha = value;
                  bestMove = move;
              }
              else // Fail high
              {
                  TT.store(posKey, value_to_tt(value, ss->ply), BOUND_LOWER,
                           ttDepth, move, ss->staticEval, ss->evalMargin);

                  return value;
              }
          }
       }
    }

#ifdef GPSFISH_CHECKMATE3_QUIESCE
    if (bestValue < beta && depth >= DEPTH_QS_CHECKS
            && (!(ss-1)->currentMove.isNormal()
                || (ss-1)->currentMove.ptype() == osl::KING)) {
        osl::checkmate::King8Info king8=pos.osl_state.king8Info(alt(pos.side_to_move()));
        assert(king8.uint64Value() == osl::checkmate::King8Info::make(pos.side_to_move(), pos.osl_state).uint64Value());
        bool in_danger = king8.dropCandidate() | king8.moveCandidate2();
        if (in_danger) {
            osl::checkmate::FixedDepthSearcher solver(pos.osl_state);
            if (solver.hasCheckmateMoveOfTurn(2,bestMove).isCheckmateSuccess()) {
                return mate_in(ss->ply+2);;
            }
        }
    }
#endif

    // All legal moves have been searched. A special case: If we're in check
    // and no legal moves were found, it is checkmate.
    if (InCheck && bestValue == -VALUE_INFINITE)
#ifdef GPSFISH
        return (move_is_pawn_drop((ss-1)->currentMove) ? mate_in(ss->ply) : mated_in(ss->ply)); // Plies to mate from the root
#else
        return mated_in(ss->ply); // Plies to mate from the root
#endif

    TT.store(posKey, value_to_tt(bestValue, ss->ply),
             PvNode && bestValue > oldAlpha ? BOUND_EXACT : BOUND_UPPER,
             ttDepth, bestMove, ss->staticEval, ss->evalMargin);

    assert(bestValue > -VALUE_INFINITE && bestValue < VALUE_INFINITE);

    return bestValue;
  }


  // value_to_tt() adjusts a mate score from "plies to mate from the root" to
  // "plies to mate from the current position". Non-mate scores are unchanged.
  // The function is called before storing a value to the transposition table.

  Value value_to_tt(Value v, int ply) {

    assert(v != VALUE_NONE);

    return  v >= VALUE_MATE_IN_MAX_PLY  ? v + ply
          : v <= VALUE_MATED_IN_MAX_PLY ? v - ply : v;
  }


  // value_from_tt() is the inverse of value_to_tt(): It adjusts a mate score
  // from the transposition table (where refers to the plies to mate/be mated
  // from current position) to "plies to mate/be mated from the root".

  Value value_from_tt(Value v, int ply) {

    return  v == VALUE_NONE             ? VALUE_NONE
          : v >= VALUE_MATE_IN_MAX_PLY  ? v - ply
          : v <= VALUE_MATED_IN_MAX_PLY ? v + ply : v;
  }


  // check_is_dangerous() tests if a checking move can be pruned in qsearch()

  bool check_is_dangerous(const Position& pos, Move move, Value futilityBase, Value beta)
  {
#ifdef GPSFISH
    return false;
#else

    Piece pc = pos.piece_moved(move);
    Square from = from_sq(move);
    Square to = to_sq(move);
    Color them = ~pos.side_to_move();
    Square ksq = pos.king_square(them);
    Bitboard enemies = pos.pieces(them);
    Bitboard kingAtt = pos.attacks_from<KING>(ksq);
    Bitboard occ = pos.pieces() ^ from ^ ksq;
    Bitboard oldAtt = pos.attacks_from(pc, from, occ);
    Bitboard newAtt = pos.attacks_from(pc, to, occ);

    // Checks which give opponent's king at most one escape square are dangerous
    if (!more_than_one(kingAtt & ~(enemies | newAtt | to)))
        return true;

    // Queen contact check is very dangerous
    if (type_of(pc) == QUEEN && (kingAtt & to))
        return true;

    // Creating new double threats with checks is dangerous
    Bitboard b = (enemies ^ ksq) & newAtt & ~oldAtt;
    while (b)
    {
        // Note that here we generate illegal "double move"!
        if (futilityBase + PieceValue[EG][pos.piece_on(pop_lsb(&b))] >= beta)
            return true;
    }

    return false;
#endif
  }


  // allows() tests whether the 'first' move at previous ply somehow makes the
  // 'second' move possible, for instance if the moving piece is the same in
  // both moves. Normally the second move is the threat (the best move returned
  // from a null search that fails low).

  bool allows(const Position& pos, Move first, Move second) {

    assert(is_ok(first));
    assert(is_ok(second));
    assert(color_of(pos.piece_on(from_sq(second))) == ~pos.side_to_move());
    assert(color_of(pos.piece_on(to_sq(first))) == ~pos.side_to_move());

    Square m1from = from_sq(first);
    Square m2from = from_sq(second);
    Square m1to = to_sq(first);
    Square m2to = to_sq(second);

    // The piece is the same or second's destination was vacated by the first move
    if (m1to == m2from || m2to == m1from)
        return true;

    // Second one moves through the square vacated by first one
#ifdef GPSFISH
    if(!m2from.isPieceStand() && !m1from.isPieceStand() &&
       Board_Table.getShortOffset(Offset32(m2from,m2to)) ==
       Board_Table.getShortOffset(Offset32(m2from,m1from)) &&
       abs((m2from-m2to).intValue())>abs((m2from-m1from).intValue()))
        return true;
#else
    if (between_bb(m2from, m2to) & m1from)
      return true;
#endif

    // Second's destination is defended by the first move's piece
#ifdef GPSFISH
    osl::Piece pc = pos.osl_state.pieceAt(m1to);
    if(pos.osl_state.hasEffectByPiece(pc,m2to))
        return true;
#else
    Bitboard m1att = pos.attacks_from(pos.piece_on(m1to), m1to, pos.pieces() ^ m2from);
    if (m1att & m2to)
        return true;
#endif

    // Second move gives a discovered check through the first's checking piece
#ifdef GPSFISH
    pc = pos.osl_state.pieceAt(m2to);
    if(pc.isPiece() && pos.osl_state.hasEffectByPiece(pc,m2from) &&
       Ptype_Table.getEffect(pos.piece_on(m1to),m1to,pos.king_square(pos.side_to_move())).hasBlockableEffect() &&
       Board_Table.isBetweenSafe(m2from,m1to,pos.king_square(pos.side_to_move())) &&
       !Board_Table.isBetweenSafe(m2to,m1to,pos.king_square(pos.side_to_move())) &&
       pos.osl_state.pinOrOpen(pos.side_to_move()).test(pos.osl_state.pieceAt(m1to).number()))
        return true;
#else
    if (m1att & pos.king_square(pos.side_to_move()))
    {
        assert(between_bb(m1to, pos.king_square(pos.side_to_move())) & m2from);
        return true;
    }
#endif

    return false;
  }


  // refutes() tests whether a 'first' move is able to defend against a 'second'
  // opponent's move. In this case will not be pruned. Normally the second move
  // is the threat (the best move returned from a null search that fails low).

  bool refutes(const Position& pos, Move first, Move second) {

    assert(is_ok(first));
    assert(is_ok(second));

    Square m1from = from_sq(first);
    Square m2from = from_sq(second);
    Square m1to = to_sq(first);
    Square m2to = to_sq(second);

    // Don't prune moves of the threatened piece
    if (m1from == m2to)
        return true;

    // If the threatened piece has value less than or equal to the value of the
    // threat piece, don't prune moves which defend it.
    if (    pos.is_capture(second)
        && (   PieceValue[MG][pos.piece_on(m2from)] >= PieceValue[MG][pos.piece_on(m2to)]
#ifdef GPSFISH
            || type_of(pos.piece_on(m2from)) == osl::KING))
#else
            || type_of(pos.piece_on(m2from)) == KING))
#endif
    {
#ifdef GPSFISH
        if( pos.osl_state.hasEffectIf(first.ptypeO(), first.to(), m2to) )
            return true;
#else
        // Update occupancy as if the piece and the threat are moving
        Bitboard occ = pos.pieces() ^ m1from ^ m1to ^ m2from;
        Piece piece = pos.piece_on(m1from);

        // The moved piece attacks the square 'm2to' ?
        if (pos.attacks_from(piece, m1to, occ) & m2to)
            return true;

        // Scan for possible X-ray attackers behind the moved piece
        Bitboard xray =  (attacks_bb<  ROOK>(m2to, occ) & pos.pieces(color_of(piece), QUEEN, ROOK))
                       | (attacks_bb<BISHOP>(m2to, occ) & pos.pieces(color_of(piece), QUEEN, BISHOP));

        // Verify attackers are triggered by our move and not already existing
        if (xray && (xray ^ (xray & pos.attacks_from<QUEEN>(m2to))))
            return true;
#endif
    }

    // Don't prune safe moves which block the threat path
#ifdef GPSFISH
    if (   !m2from.isPieceStand() // XXX : should remove this ?
        && Board_Table.isBetweenSafe(m1to,m2from,m2to)
        && pos.see_sign(first) >= 0)
#else
    if ((between_bb(m2from, m2to) & m1to) && pos.see_sign(first) >= 0)
#endif
        return true;

    return false;
  }


  // When playing with strength handicap choose best move among the MultiPV set
  // using a statistical rule dependent on 'level'. Idea by Heinz van Saanen.

  Move Skill::pick_move() {

    static RKISS rk;

    // PRNG sequence should be not deterministic
    for (int i = Time::now() % 50; i > 0; i--)
        rk.rand<unsigned>();

    // RootMoves are already sorted by score in descending order
    int variance = std::min(RootMoves[0].score - RootMoves[PVSize - 1].score, PawnValueMg);
    int weakness = 120 - 2 * level;
    int max_s = -VALUE_INFINITE;
    best = MOVE_NONE;

    // Choose best move. For each move score we add two terms both dependent on
    // weakness, one deterministic and bigger for weaker moves, and one random,
    // then we choose the move with the resulting highest score.
    for (size_t i = 0; i < PVSize; i++)
    {
        int s = RootMoves[i].score;

        // Don't allow crazy blunders even at very low skills
        if (i > 0 && RootMoves[i-1].score > s + 2 * PawnValueMg)
            break;

        // This is our magic formula
        s += (  weakness * int(RootMoves[0].score - s)
              + variance * (rk.rand<unsigned>() % weakness)) / 128;

        if (s > max_s)
        {
            max_s = s;
            best = RootMoves[i].pv[0];
        }
    }
    return best;
  }


  // uci_pv() formats PV information according to UCI protocol. UCI requires
  // to send all the PV lines also if are still to be searched and so refer to
  // the previous search score.

  string uci_pv(const Position& pos, int depth, Value alpha, Value beta) {

    std::stringstream s;
    Time::point elaspsed = Time::now() - SearchTime + 1;
    size_t uciPVSize = std::min((size_t)Options["MultiPV"], RootMoves.size());
    int selDepth = 0;

    for (size_t i = 0; i < Threads.size(); i++)
        if (Threads[i]->maxPly > selDepth)
            selDepth = Threads[i]->maxPly;

    for (size_t i = 0; i < uciPVSize; i++)
    {
        bool updated = (i <= PVIdx);

        if (depth == 1 && !updated)
            continue;

        int d   = updated ? depth : depth - 1;
        Value v = updated ? RootMoves[i].score : RootMoves[i].prevScore;

        if (s.rdbuf()->in_avail()) // Not at first line
            s << "\n";

        s << "info depth " << d
          << " seldepth "  << selDepth
          << " score "     << (i == PVIdx ? score_to_uci(v, alpha, beta) : score_to_uci(v))
          << " nodes "     << pos.nodes_searched()
          << " nps "       << pos.nodes_searched() * 1000 / elaspsed
#ifdef GPSFISH
          //<< " time "      << (t > 0 ? t : 1)
          << " time "      << elaspsed
          << " hashfull "  << TT.get_hashfull()
#else
          << " time "      << elaspsed
          << " multipv "   << i + 1
#endif
          << " pv";

        for (size_t j = 0; RootMoves[i].pv[j] != MOVE_NONE; j++)
            s <<  " " << move_to_uci(RootMoves[i].pv[j], pos.is_chess960());
    }

    return s.str();
  }

} // namespace


/// RootMove::extract_pv_from_tt() builds a PV by adding moves from the TT table.
/// We consider also failing high nodes and not only BOUND_EXACT nodes so to
/// allow to always have a ponder move even when we fail high at root, and a
/// long PV to print that is important for position analysis.

#ifdef GPSFISH
void RootMove::extract_pv_from_tt_rec(Position& pos,int ply) {
  TTEntry* tte;

  if (   (tte = TT.probe(pos.key())) != NULL
          && tte->move(pos) != MOVE_NONE
          && pos.is_pseudo_legal(tte->move(pos))
          && pos.pl_move_is_legal(tte->move(pos), pos.pinned_pieces())
          && ply < MAX_PLY
          && (!pos.is_draw() || ply < 2))
  {
      pv.push_back(tte->move(pos));
      StateInfo st;
      pos.do_undo_move(tte->move(pos),st,
              [&](osl::Square){
              assert(pos.is_ok());
              extract_pv_from_tt_rec(pos,ply+1);
      } );
  }

  pv.push_back(MOVE_NONE);
}
#endif

void RootMove::extract_pv_from_tt(Position& pos) {

#ifndef GPSFISH
  StateInfo state[MAX_PLY_PLUS_2], *st = state;
  TTEntry* tte;
  int ply = 0;
#endif
  Move m = pv[0];

  pv.clear();
#ifdef GPSFISH
  pv.push_back(m);

  StateInfo st;
  pos.do_undo_move(pv[0],st,
          [&](osl::Square){
          assert(pos.is_ok());
          extract_pv_from_tt_rec(pos,1);
          } );
#else

  do {
      pv.push_back(m);

      assert(MoveList<LEGAL>(pos).contains(pv[ply]));

      pos.do_move(pv[ply++], *st++);
      tte = TT.probe(pos.key());

  } while (   tte
           && pos.is_pseudo_legal(m = tte->move()) // Local copy, TT could change
           && pos.pl_move_is_legal(m, pos.pinned_pieces())
           && ply < MAX_PLY
           && (!pos.is_draw() || ply < 2));

  pv.push_back(MOVE_NONE); // Must be zero-terminating

  while (ply) pos.undo_move(pv[--ply]);
#endif
}


/// RootMove::insert_pv_in_tt() is called at the end of a search iteration, and
/// inserts the PV back into the TT. This makes sure the old PV moves are searched
/// first, even if the old TT entries have been overwritten.

#ifdef GPSFISH
void RootMove::insert_pv_in_tt_rec(Position& pos,int ply) {
  TTEntry* tte;

  tte = TT.probe(pos.key());

  if (!tte || tte->move(pos) != pv[ply]) // Don't overwrite correct entries
      TT.store(pos.key(), VALUE_NONE, BOUND_NONE, DEPTH_NONE, pv[ply], VALUE_NONE, VALUE_NONE);

  if (pv[ply+1] != MOVE_NONE) {
      StateInfo st;
      pos.do_undo_move(pv[ply],st,
              [&](osl::Square){
              assert(pos.is_ok());
              *(pos.eval+1)= *(pos.eval);
              pos.eval++;
              pos.eval->update(pos.osl_state,pv[ply]);
              insert_pv_in_tt_rec(pos,ply+1);
              --pos.eval;
      } );
  }
}
#endif

void RootMove::insert_pv_in_tt(Position& pos) {

#ifdef GPSFISH
  insert_pv_in_tt_rec(pos,0);
#else

  StateInfo state[MAX_PLY_PLUS_2], *st = state;
  TTEntry* tte;
  int ply = 0;

  do {
      tte = TT.probe(pos.key());

      if (!tte || tte->move() != pv[ply]) // Don't overwrite correct entries
          TT.store(pos.key(), VALUE_NONE, BOUND_NONE, DEPTH_NONE, pv[ply], VALUE_NONE, VALUE_NONE);

      assert(MoveList<LEGAL>(pos).contains(pv[ply]));

      pos.do_move(pv[ply++], *st++);

  } while (pv[ply] != MOVE_NONE);

  while (ply) pos.undo_move(pv[--ply]);
#endif
}

#ifdef GPSFISH
inline bool single_bit(uint64_t b) {
  return !(b & (b - 1));
}
#endif

/// Thread::idle_loop() is where the thread is parked when it has no work to do

void Thread::idle_loop() {

  // Pointer 'this_sp' is not null only if we are called from split(), and not
  // at the thread creation. So it means we are the split point's master.
  SplitPoint* this_sp = splitPointsSize ? activeSplitPoint : NULL;

  assert(!this_sp || (this_sp->masterThread == this && searching));

  while (true)
  {
      // If we are not searching, wait for a condition to be signaled instead of
      // wasting CPU time polling for work.
      while ((!searching && Threads.sleepWhileIdle) || exit)
      {
          if (exit)
          {
              assert(!this_sp);
              return;
          }

          // Grab the lock to avoid races with Thread::notify_one()
          mutex.lock();

          // If we are master and all slaves have finished then exit idle_loop
          if (this_sp && !this_sp->slavesMask)
          {
              mutex.unlock();
              break;
          }

          // Do sleep after retesting sleep conditions under lock protection, in
          // particular we need to avoid a deadlock in case a master thread has,
          // in the meanwhile, allocated us and sent the notify_one() call before
          // we had the chance to grab the lock.
          if (!searching && !exit)
              sleepCondition.wait(mutex);

          mutex.unlock();
      }

      // If this thread has been assigned work, launch a search
      if (searching)
      {
          assert(!exit);

          Threads.mutex.lock();

          assert(searching);

          // Copy split point position and search stack and call search()
#ifdef MOVE_STACK_REJECTIONS
          SearchStack ss_base[MAX_PLY_PLUS_2];
          SplitPoint* tsp = threads[threadID].splitPoint;
          Position pos(*tsp->pos, threadID);
          int ply=tsp->ss->ply;
          assert(0< ply && ply+3<MAX_PLY_PLUS_2);
          for(int i=0;i<ply-1;i++)
              ss_base[i].currentMove=(tsp->ss-ply+i)->currentMove;
          SearchStack *ss= &ss_base[ply-1];
#else
          SplitPoint* sp = activeSplitPoint;

          Threads.mutex.unlock();

          Stack ss[MAX_PLY_PLUS_2];
          Position pos(*sp->pos, this);
#endif

          memcpy(ss, sp->ss - 1, 4 * sizeof(Stack));
          (ss+1)->splitPoint = sp;

#ifdef GPSFISH
          uint64_t es_base[(MAX_PLY_PLUS_2*sizeof(eval_t)+sizeof(uint64_t)-1)/sizeof(uint64_t)];
          eval_t *es=(eval_t *)&es_base[0];
          assert(sp->pos->eval);
          es[0]= *(sp->pos->eval);
          pos.eval= &es[0];
#endif

          sp->mutex.lock();

          assert(activePosition == NULL);

          activePosition = &pos;

          switch (sp->nodeType) {
          case Root:
              search<SplitPointRoot>(pos, ss+1, sp->alpha, sp->beta, sp->depth);
              break;
          case PV:
              search<SplitPointPV>(pos, ss+1, sp->alpha, sp->beta, sp->depth);
              break;
          case NonPV:
              search<SplitPointNonPV>(pos, ss+1, sp->alpha, sp->beta, sp->depth);
              break;
          default:
              assert(false);
          }

          assert(searching);

          searching = false;
          activePosition = NULL;
          sp->slavesMask &= ~(1ULL << idx);
          sp->nodes += pos.nodes_searched();

          // Wake up master thread so to allow it to return from the idle loop
          // in case we are the last slave of the split point.
          if (    Threads.sleepWhileIdle
              &&  this != sp->masterThread
              && !sp->slavesMask)
          {
              assert(!sp->masterThread->searching);
              sp->masterThread->notify_one();
          }

          // After releasing the lock we cannot access anymore any SplitPoint
          // related data in a safe way becuase it could have been released under
          // our feet by the sp master. Also accessing other Thread objects is
          // unsafe because if we are exiting there is a chance are already freed.
          sp->mutex.unlock();
      }

      // If this thread is the master of a split point and all slaves have finished
      // their work at this split point, return from the idle loop.
      if (this_sp && !this_sp->slavesMask)
      {
          this_sp->mutex.lock();
          bool finished = !this_sp->slavesMask; // Retest under lock protection
          this_sp->mutex.unlock();
          if (finished)
              return;
      }
  }
}

#ifdef GPSFISHONE
void do_checkmate(const Position& pos, int mateTime){
    sync_cout << "checkmate notimplemented";
    return;
}
#else
void do_checkmate(const Position& pos, int mateTime){
    Signals.stop=false;
    osl::state::NumEffectState state(pos.osl_state);
#if (! defined ALLOW_KING_ABSENCE)
    if (state.kingSquare(state.turn()).isPieceStand()) {
        sync_cout << "checkmate notimplemented";
        return;
    }
#endif
    osl::checkmate::DfpnTable table(state.turn());
    const osl::PathEncoding path(state.turn());
    osl::Move checkmate_move;
    osl::stl::vector<osl::Move> pv;
    osl::checkmate::ProofDisproof result;
    osl::checkmate::Dfpn dfpn;
    dfpn.setTable(&table);
    double seconds=(double)mateTime/1000.0;
    osl::misc::MilliSeconds start = osl::misc::MilliSeconds::now();
    size_t step = 100000, total = 0;
    double scale = 1.0;
    for (size_t limit = step; true; limit = static_cast<size_t>(step*scale)) {
        result = dfpn.
            hasCheckmateMove(state, osl::hash::HashKey(state), path, limit, checkmate_move, Move(), &pv);
        double elapsed = start.elapsedSeconds();
        double memory = osl::OslConfig::memoryUseRatio();
        uint64_t node_count = dfpn.nodeCount();
        sync_cout << "info time " << static_cast<int>(elapsed*1000) << "nodes " << total+node_count
                  << "nps %d " << static_cast<int>(node_count/elapsed) << "hashfull " << static_cast<int>(memory*1000) << sync_endl;
        //poll(pos);
        if (result.isFinal() || elapsed >= seconds || memory > 0.9 || Signals.stop)
            break;
        total += limit;
        // estimate: total * std::min(seconds/elapsed, 1.0/memory)
        // next: (estimate - total) / 2 + total
        scale = (total * std::min(seconds/elapsed, 1.0/memory) - total) / 2.0 / step;
        scale = std::max(std::min(16.0, scale), 0.1);
    }
    if (! result.isFinal()) {
        sync_cout << "checkmate timeout\n";
        return;
    }
    if (! result.isCheckmateSuccess()) {
        sync_cout << "checkmate nomate\n";
        return;
    }
    std::string msg = "checkmate";
    for (size_t i=0; i<pv.size(); ++i)
        msg += " " + move_to_uci(pv[i],false);
    sync_cout << msg << sync_endl;
}
#endif

#ifdef GPSFISH
void show_tree(Position &pos){
    show_tree_rec(pos);
}
#endif

/// check_time() is called by the timer thread when the timer triggers. It is
/// used to print debug info and, more important, to detect when we are out of
/// available time and so stop the search.

void check_time() {

  static Time::point lastInfoTime = Time::now();
  int64_t nodes = 0; // Workaround silly 'uninitialized' gcc warning

  if (Time::now() - lastInfoTime >= 1000)
  {
      lastInfoTime = Time::now();
      dbg_print();
  }

  if (Limits.ponder)
      return;

  if (Limits.nodes)
  {
      Threads.mutex.lock();

      nodes = RootPos.nodes_searched();

      // Loop across all split points and sum accumulated SplitPoint nodes plus
      // all the currently active positions nodes.
      for (size_t i = 0; i < Threads.size(); i++)
          for (int j = 0; j < Threads[i]->splitPointsSize; j++)
          {
              SplitPoint& sp = Threads[i]->splitPoints[j];

              sp.mutex.lock();

              nodes += sp.nodes;
              Bitboard sm = sp.slavesMask;
              while (sm)
              {
                  Position* pos = Threads[pop_lsb(&sm)]->activePosition;
                  if (pos)
                      nodes += pos->nodes_searched();
              }

              sp.mutex.unlock();
          }

      Threads.mutex.unlock();
  }

  Time::point elapsed = Time::now() - SearchTime;
  bool stillAtFirstMove =    Signals.firstRootMove
                         && !Signals.failedLowAtRoot
                         &&  elapsed > TimeMgr.available_time();

  bool noMoreTime =   elapsed > TimeMgr.maximum_time() - 2 * TimerResolution
                   || stillAtFirstMove;

  if (   (Limits.use_time_management() && noMoreTime)
      || (Limits.movetime && elapsed >= Limits.movetime)
      || (Limits.nodes && nodes >= Limits.nodes))
      Signals.stop = true;
}<|MERGE_RESOLUTION|>--- conflicted
+++ resolved
@@ -119,16 +119,10 @@
   osl::CArray<Value,COLOR_NB> DrawValue;
 #else
   Value DrawValue[COLOR_NB];
-<<<<<<< HEAD
-#endif
-  History Hist;
-  Gains Gain;
-  Refutations Refutation;
-=======
+#endif
   HistoryStats History;
   GainsStats Gains;
   CountermovesStats Countermoves;
->>>>>>> 148490f0
 
   template <NodeType NT>
   Value search(Position& pos, Stack* ss, Value alpha, Value beta, Depth depth);
@@ -981,15 +975,11 @@
         &&  type_of(move) == NORMAL)
     {
         Square to = to_sq(move);
-<<<<<<< HEAD
-#ifdef GPSFISH
-        Gain.update(move.ptypeO(), to, -(ss-1)->staticEval - ss->staticEval);
-#else
-        Gain.update(pos.piece_on(to), to, -(ss-1)->staticEval - ss->staticEval);
-#endif
-=======
+#ifdef GPSFISH
+        Gains.update(move.ptypeO(), to, -(ss-1)->staticEval - ss->staticEval);
+#else
         Gains.update(pos.piece_on(to), to, -(ss-1)->staticEval - ss->staticEval);
->>>>>>> 148490f0
+#endif
     }
 
     // Step 6. Razoring (is omitted in PV nodes)
@@ -1313,15 +1303,11 @@
           // but fixing this made program slightly weaker.
           Depth predictedDepth = newDepth - reduction<PvNode>(depth, moveCount);
           futilityValue =  ss->staticEval + ss->evalMargin + futility_margin(predictedDepth, moveCount)
-<<<<<<< HEAD
-#ifdef GPSFISH
-                         + Gain[move.ptypeO()][to_sq(move).index()]; // XXX
-#else
-                         + Gain[pos.piece_moved(move)][to_sq(move)];
-#endif
-=======
+#ifdef GPSFISH
+                         + Gains[move.ptypeO()][to_sq(move).index()]; // XXX
+#else
                          + Gains[pos.piece_moved(move)][to_sq(move)];
->>>>>>> 148490f0
+#endif
 
           if (futilityValue < beta)
           {
