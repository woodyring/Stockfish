--- conflicted
+++ resolved
@@ -1566,15 +1566,11 @@
     Key posKey;
     Move ttMove, move, bestMove;
     Value bestValue, value, ttValue, futilityValue, futilityBase, oldAlpha;
-<<<<<<< HEAD
-#ifdef GPSFISH
-    bool givesCheck, evasionPrunable, fromNull;
-#else
-    bool givesCheck, enoughMaterial, evasionPrunable, fromNull;
-#endif
-=======
+#ifdef GPSFISH
+    bool givesCheck, evasionPrunable;
+#else
     bool givesCheck, enoughMaterial, evasionPrunable;
->>>>>>> edce2a84
+#endif
     Depth ttDepth;
 
     // To flag BOUND_EXACT a node with eval above alpha and no available moves
@@ -1583,14 +1579,6 @@
 
     ss->currentMove = bestMove = MOVE_NONE;
     ss->ply = (ss-1)->ply + 1;
-<<<<<<< HEAD
-#ifdef GPSFISH
-    fromNull = (ss-1)->currentMove.isPass();
-#else
-    fromNull = (ss-1)->currentMove == MOVE_NULL;
-#endif
-=======
->>>>>>> edce2a84
 
     // Check for an instant draw or maximum ply reached
     if (pos.is_draw<false, false>() || ss->ply > MAX_PLY)
