--- conflicted
+++ resolved
@@ -2172,7 +2172,6 @@
 #endif
 
     // Case 5: Discovered check, checking piece is the piece moved in m1
-<<<<<<< HEAD
 #ifdef GPSFISH
     pc=pos.osl_state.pieceAt(t2);
     if(pc.isPiece() && pos.osl_state.hasEffectByPiece(pc,f2) &&
@@ -2182,9 +2181,7 @@
        pos.osl_state.pinOrOpen(pos.side_to_move()).test(pos.osl_state.pieceAt(t1).number()))
         return true;
 #else
-=======
     ksq = pos.king_square(pos.side_to_move());
->>>>>>> 4894231f
     if (    piece_is_slider(p1)
         &&  bit_is_set(squares_between(t1, ksq), f2))
     {
