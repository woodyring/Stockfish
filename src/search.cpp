/*
  Stockfish, a UCI chess playing engine derived from Glaurung 2.1
  Copyright (C) 2004-2008 Tord Romstad (Glaurung author)
  Copyright (C) 2008-2012 Marco Costalba, Joona Kiiski, Tord Romstad

  Stockfish is free software: you can redistribute it and/or modify
  it under the terms of the GNU General Public License as published by
  the Free Software Foundation, either version 3 of the License, or
  (at your option) any later version.

  Stockfish is distributed in the hope that it will be useful,
  but WITHOUT ANY WARRANTY; without even the implied warranty of
  MERCHANTABILITY or FITNESS FOR A PARTICULAR PURPOSE.  See the
  GNU General Public License for more details.

  You should have received a copy of the GNU General Public License
  along with this program.  If not, see <http://www.gnu.org/licenses/>.
*/

#include <algorithm>
#include <cassert>
#include <cmath>
#include <cstring>
#include <iostream>
#include <sstream>

#include "book.h"
#include "evaluate.h"
#include "history.h"
#include "movegen.h"
#include "movepick.h"
#include "notation.h"
#include "search.h"
#include "timeman.h"
#include "thread.h"
#include "tt.h"
#include "ucioption.h"

#ifdef GPSFISH
#include "bitops.h"
#include "position.tcc"
#include "osl/boardTable.h"
using osl::Board_Table;
#include "osl/ptypeTable.h"
using osl::Ptype_Table;
#include "osl/offset32.h"
using osl::Offset32;
#include "osl/checkmate/immediateCheckmate.h"
#include "osl/checkmate/fixedDepthSearcher.h"
#include "osl/checkmate/dfpn.h"
using osl::checkmate::ImmediateCheckmate;
using std::string;
#include "osl/enter_king/enterKing.h"
#include "osl/misc/milliSeconds.h"
#include "osl/checkmate/dfpn.h"
#include "osl/checkmate/dfpnParallel.h"
#include "osl/hash/hashKey.h"
#endif
#ifdef MOVE_STACK_REJECTIONS
#include "osl/search/moveStackRejections.h"
#endif

#ifdef GPSFISH
# define GPSFISH_CHECKMATE3
# define GPSFISH_CHECKMATE3_QUIESCE
# define GPSFISH_DFPN
#endif

namespace Search {

  volatile SignalsType Signals;
  LimitsType Limits;
  std::vector<RootMove> RootMoves;
  Position RootPosition;
  Time::point SearchTime;
  StateStackPtr SetupStates;
}

using std::string;
using Eval::evaluate;
using namespace Search;

namespace {

  // Set to true to force running with one thread. Used for debugging
  const bool FakeSplit = false;

  // This is the minimum interval in msec between two check_time() calls
  const int TimerResolution = 5;

  // Different node types, used as template parameter
  enum NodeType { Root, PV, NonPV, SplitPointRoot, SplitPointPV, SplitPointNonPV };

  // Lookup table to check if a Piece is a slider and its access function
#ifndef GPSFISH
  const bool Slidings[18] = { 0, 0, 0, 1, 1, 1, 0, 0, 0, 0, 0, 1, 1, 1 };
  inline bool piece_is_slider(Piece p) { return Slidings[p]; }
#endif

  // Dynamic razoring margin based on depth
  inline Value razor_margin(Depth d) { return Value(512 + 16 * int(d)); }

  // Futility lookup tables (initialized at startup) and their access functions
  Value FutilityMargins[16][64]; // [depth][moveNumber]
  int FutilityMoveCounts[32];    // [depth]

  inline Value futility_margin(Depth d, int mn) {

    return d < 7 * ONE_PLY ? FutilityMargins[std::max(int(d), 1)][std::min(mn, 63)]
                           : 2 * VALUE_INFINITE;
  }

  // Reduction lookup tables (initialized at startup) and their access function
  int8_t Reductions[2][64][64]; // [pv][depth][moveNumber]

  template <bool PvNode> inline Depth reduction(Depth d, int mn) {

    return (Depth) Reductions[PvNode][std::min(int(d) / ONE_PLY, 63)][std::min(mn, 63)];
  }

  size_t MultiPV, UCIMultiPV, PVIdx;

#ifdef GPSFISH
  Value DrawValue;
#endif
  TimeManager TimeMgr;
  int BestMoveChanges;
  int SkillLevel;
  bool SkillLevelEnabled, Chess960;
  Value DrawValue[2];
  History H;

  template <NodeType NT>
  Value search(Position& pos, Stack* ss, Value alpha, Value beta, Depth depth);

  template <NodeType NT>
  Value qsearch(Position& pos, Stack* ss, Value alpha, Value beta, Depth depth);

  void id_loop(Position& pos);
  bool check_is_dangerous(Position &pos, Move move, Value futilityBase, Value beta);
  bool connected_moves(const Position& pos, Move m1, Move m2);
  Value value_to_tt(Value v, int ply);
  Value value_from_tt(Value v, int ply);
  bool connected_threat(const Position& pos, Move m, Move threat);
  Value refine_eval(const TTEntry* tte, Value ttValue, Value defaultEval);
  Move do_skill_level();
  string uci_pv(const Position& pos, int depth, Value alpha, Value beta);

#ifdef GPSFISH
  void show_tree_rec(Position &pos){
    TTEntry* tte;
    StateInfo st;
    if ((tte = TT.probe(pos.key())) != NULL){
      std::cerr << "tte->value=" << tte->value() << std::endl;
      std::cerr << "tte->type=" << tte->type() << std::endl;
      std::cerr << "tte->generation=" << tte->generation() << std::endl;
      std::cerr << "tte->depth=" << tte->depth() << std::endl;
      std::cerr << "tte->static_value=" << tte->static_value() << std::endl;
      Move m=tte->move(pos);
      int dummy;
      if(m != MOVE_NONE
              && pos.is_pseudo_legal(m)
              && !pos.is_draw(dummy)) {
          std::cerr << "move=" << m << std::endl;
          pos.do_undo_move(m,st,
                  [&](osl::Square){ show_tree_rec(pos); }
                  );
      }
    }
  }

  Value value_draw(Position const& pos){
    if(pos.side_to_move()==osl::BLACK) return DrawValue;
    else return -DrawValue;
  }

  bool can_capture_king(Position const& pos){
    Color us=pos.side_to_move();
    Color them=~us;
    const osl::Square king = pos.king_square(them);
    return pos.osl_state.hasEffectAt(us, king);
  }

#endif
#ifdef MOVE_STACK_REJECTIONS
  osl::container::MoveStack moveStacks[MAX_THREADS];
  bool move_stack_rejections_probe(osl::Move m, Position const &pos,SearchStack* ss,Value alpha){
    if(DrawValue!=0) return false;
    int i=std::min(7,std::min(ss->ply,pos.pliesFromNull()+1));
    if(i<3) return false;
    osl::state::NumEffectState const& state=pos.osl_state;
    osl::container::MoveStack &moveStack=moveStacks[pos.thread()];
    moveStack.clear();
    while(--i>0) moveStack.push((ss-i)->currentMove);
    osl::Player player=m.player();
    int checkCountOfAltP=pos.continuous_check[osl::alt(player)];
    bool ret=false;
    if(m.player()==osl::BLACK){
      ret=osl::search::MoveStackRejections::probe<osl::BLACK>(state,moveStack,ss->ply,m,alpha,checkCountOfAltP);
    }
    else {
      ret=osl::search::MoveStackRejections::probe<osl::WHITE>(state,moveStack,ss->ply,m,-alpha,checkCountOfAltP);
    }
    return ret;
  }
#endif
} // namespace


/// Search::init() is called during startup to initialize various lookup tables

void Search::init() {

  int d;  // depth (ONE_PLY == 2)
  int hd; // half depth (ONE_PLY == 1)
  int mc; // moveCount

  // Init reductions array
  for (hd = 1; hd < 64; hd++) for (mc = 1; mc < 64; mc++)
  {
      double    pvRed = log(double(hd)) * log(double(mc)) / 3.0;
      double nonPVRed = 0.33 + log(double(hd)) * log(double(mc)) / 2.25;
      Reductions[1][hd][mc] = (int8_t) (   pvRed >= 1.0 ? floor(   pvRed * int(ONE_PLY)) : 0);
      Reductions[0][hd][mc] = (int8_t) (nonPVRed >= 1.0 ? floor(nonPVRed * int(ONE_PLY)) : 0);
  }

  // Init futility margins array
  for (d = 1; d < 16; d++) for (mc = 0; mc < 64; mc++)
      FutilityMargins[d][mc] = Value(112 * int(log(double(d * d) / 2) / log(2.0) + 1.001) - 8 * mc + 45);

  // Init futility move count array
  for (d = 0; d < 32; d++)
      FutilityMoveCounts[d] = int(3.001 + 0.25 * pow(d, 2.0));
}


/// Search::perft() is our utility to verify move generation. All the leaf nodes
/// up to the given depth are generated and counted and the sum returned.

size_t Search::perft(Position& pos, Depth depth) {

  // At the last ply just return the number of legal moves (leaf nodes)
  if (depth == ONE_PLY)
      return MoveList<LEGAL>(pos).size();

  StateInfo st;
  size_t cnt = 0;
  CheckInfo ci(pos);

  for (MoveList<LEGAL> ml(pos); !ml.end(); ++ml)
  {
#ifdef GPSFISH
      pos.do_undo_move(ml.move(),st,
              [&](osl::Square){
              assert(pos.is_ok());
#else
      pos.do_move(ml.move(), st, ci, pos.move_gives_check(ml.move(), ci));
#endif
      cnt += perft(pos, depth - ONE_PLY);
#ifdef GPSFISH
      } );
#else
      pos.undo_move(ml.move());
#endif
  }

  return cnt;
}


/// Search::think() is the external interface to Stockfish's search, and is
/// called by the main thread when the program receives the UCI 'go' command. It
/// searches from RootPosition and at the end prints the "bestmove" to output.

void Search::think() {

  static PolyglotBook book; // Defined static to initialize the PRNG only once

  Position& pos = RootPosition;
  Chess960 = pos.is_chess960();
  Eval::RootColor = pos.side_to_move();
<<<<<<< HEAD
#ifdef GPSFISH
  int scaledCF = Eval::ContemptFactor;
#else
  int scaledCF = Eval::ContemptFactor * MaterialTable::game_phase(pos) / PHASE_MIDGAME;
#endif
  Eval::ValueDraw[ Eval::RootColor] = VALUE_DRAW - Value(scaledCF);
  Eval::ValueDraw[~Eval::RootColor] = VALUE_DRAW + Value(scaledCF);
=======
>>>>>>> eb1a4f11
  TimeMgr.init(Limits, pos.startpos_ply_counter(), pos.side_to_move());
  TT.new_search();
  H.clear();

  if (RootMoves.empty())
  {
      sync_cout << "info depth 0 score "
                << score_to_uci(pos.in_check() ? -VALUE_MATE : VALUE_DRAW) << sync_endl;

      RootMoves.push_back(MOVE_NONE);
      goto finalize;
  }

  if (Options["Contempt Factor"] && !Options["UCI_AnalyseMode"])
  {
      int cf = Options["Contempt Factor"] * PawnValueMg / 100;  // In centipawns
      cf = cf * MaterialTable::game_phase(pos) / PHASE_MIDGAME; // Scale down with phase
      DrawValue[ Eval::RootColor] = VALUE_DRAW - Value(cf);
      DrawValue[~Eval::RootColor] = VALUE_DRAW + Value(cf);
  }
  else
      DrawValue[WHITE] = DrawValue[BLACK] = VALUE_DRAW;

  if (Options["OwnBook"] && !Limits.infinite)
  {
      Move bookMove = book.probe(pos, Options["Book File"], Options["Best Book Move"]);

      if (bookMove && std::count(RootMoves.begin(), RootMoves.end(), bookMove))
      {
          std::swap(RootMoves[0], *std::find(RootMoves.begin(), RootMoves.end(), bookMove));
          goto finalize;
      }
  }

  UCIMultiPV = Options["MultiPV"];
  SkillLevel = Options["Skill Level"];

  // Do we have to play with skill handicap? In this case enable MultiPV that
  // we will use behind the scenes to retrieve a set of possible moves.
  SkillLevelEnabled = (SkillLevel < 20);
  MultiPV = (SkillLevelEnabled ? std::max(UCIMultiPV, (size_t)4) : UCIMultiPV);

  if (Options["Use Search Log"])
  {
      Log log(Options["Search Log Filename"]);
      log << "\nSearching: "  << pos.to_fen()
          << "\ninfinite: "   << Limits.infinite
          << " ponder: "      << Limits.ponder
          << " time: "        << Limits.time[pos.side_to_move()]
          << " increment: "   << Limits.inc[pos.side_to_move()]
          << " moves to go: " << Limits.movestogo
          << std::endl;
  }

  Threads.wake_up();

  // Set best timer interval to avoid lagging under time pressure. Timer is
  // used to check for remaining available thinking time.
  if (Limits.use_time_management())
      Threads.set_timer(std::min(100, std::max(TimeMgr.available_time() / 16, TimerResolution)));
  else if (Limits.nodes)
      Threads.set_timer(2 * TimerResolution);
  else
      Threads.set_timer(100);

  // We're ready to start searching. Call the iterative deepening loop function
  id_loop(pos);

  Threads.set_timer(0); // Stop timer
  Threads.sleep();

  if (Options["Use Search Log"])
  {
      Time::point elapsed = Time::now() - SearchTime + 1;

      Log log(Options["Search Log Filename"]);
      log << "Nodes: "          << pos.nodes_searched()
          << "\nNodes/second: " << pos.nodes_searched() * 1000 / elapsed
          << "\nBest move: "    << move_to_san(pos, RootMoves[0].pv[0]);

      StateInfo st;
#ifdef GPSFISH
      if(RootMoves[0].pv[0].isNormal())
          pos.do_undo_move(RootMoves[0].pv[0],st,
                  [&](osl::Square){
                  assert(pos.is_ok());
#else
      pos.do_move(RootMoves[0].pv[0], st);
#endif
      log << "\nPonder move: " << move_to_san(pos, RootMoves[0].pv[1]) << std::endl;
#ifdef GPSFISH
      } );
#else
      pos.undo_move(RootMoves[0].pv[0]);
#endif
  }

finalize:

  // When we reach max depth we arrive here even without Signals.stop is raised,
  // but if we are pondering or in infinite search, we shouldn't print the best
  // move before we are told to do so.
  if (!Signals.stop && (Limits.ponder || Limits.infinite))
      pos.this_thread()->wait_for_stop_or_ponderhit();

  // Best move could be MOVE_NONE when searching on a stalemate position
  sync_cout << "bestmove " << move_to_uci(RootMoves[0].pv[0], Chess960)
#ifdef GPSFISH
            << (RootMoves[0].pv[1].isNormal() ? " ponder " + move_to_uci(RootMoves[0].pv[1], Chess960) : "" ) << sync_endl;
#else
            << " ponder "  << move_to_uci(RootMoves[0].pv[1], Chess960) << sync_endl;
#endif
}

#ifdef GPSFISH_DFPN
struct CheckmateSolver
{
    osl::checkmate::DfpnTable table_black;
    osl::checkmate::DfpnTable table_white;
    osl::checkmate::Dfpn dfpn[2];
    CheckmateSolver()
    {
        table_black.setAttack(osl::BLACK);
        table_white.setAttack(osl::WHITE);
        dfpn[playerToIndex(osl::BLACK)].setTable(&table_black);
        dfpn[playerToIndex(osl::WHITE)].setTable(&table_white);
    }
    Move hasCheckmate(Position& pos, size_t nodes)
    {
        const Depth CheckmateDepth = ONE_PLY*100;
        TTEntry* tte = TT.probe(pos.key());
        if (tte && tte->type() == BOUND_EXACT
                && tte->depth() >= CheckmateDepth) {
            Value v = value_from_tt(tte->value(), 0);
            if (v >= VALUE_MATE_IN_MAX_PLY || v < VALUE_MATED_IN_MAX_PLY)
                return Move();		// mate or mated
        }

        osl::PathEncoding path(pos.osl_state.turn());
        osl::Move checkmate_move;
        osl::NumEffectState& state = pos.osl_state;
        osl::stl::vector<osl::Move> pv;
        osl::checkmate::ProofDisproof result
            = dfpn[playerToIndex(state.turn())].
            hasCheckmateMove(state, osl::HashKey(state), path, nodes,
                    checkmate_move, Move(), &pv);
        if (result.isCheckmateSuccess()) {
            TT.store(pos.key(), mate_in(pv.size()),
                    BOUND_EXACT, CheckmateDepth, checkmate_move,
                    VALUE_NONE, VALUE_NONE);
            return checkmate_move;
        }
        return Move();
    }
    void clear()
    {
        dfpn[0].clear();
        dfpn[1].clear();
        table_black.clear();
        table_white.clear();
    }
};
struct TestCheckmate
{
    CheckmateSolver *solver;
    Position *pos;
    osl::Move *result;
    uint64_t nodes;
    const Move *moves;
    int first, last;
    TestCheckmate(CheckmateSolver& s, Position& p, osl::Move& r, uint64_t n,
            const Move *pv, int f, int l)
        : solver(&s), pos(&p), result(&r), nodes(n),
        moves(pv), first(f), last(l)
    {
    }
    void operator()(osl::Square) const
    {
        *result = Move();
        if (nodes < (1<<18))
            *result = solver->hasCheckmate(*pos, nodes);
        if (result->isNormal()) {
            if (first > 0)
                sync_cout << "info string checkmate in future (" << first
                    << ") " << move_to_uci(moves[first],false)
                    << " by " << move_to_uci(*result,false) << sync_endl;
        }
        else if (! Signals.stop) {
            Move move;
            TestCheckmate next = *this;
            next.first++;
            next.nodes /= 2;
            next.result = &move;
            if (next.first < last && pos->is_pseudo_legal(moves[next.first])
                    && next.nodes >= 1024) {
                StateInfo st;
                pos->do_undo_move(moves[next.first], st, next);
            }
        }
    }
};

void run_checkmate(int depth, uint64_t nodes, Position& pos)
{
    static boost::scoped_ptr<CheckmateSolver> solver(new CheckmateSolver);
    StateInfo st;
    nodes /= 16;
    int mated = 0;
    for (size_t i=0; i<RootMoves.size() && nodes >= 1024 && !Signals.stop; ++i) {
        osl::Move win_move;
        TestCheckmate function(*solver, pos, win_move, nodes,
                &RootMoves[i].pv[0], 0, (i==0) ? depth/2 : 1);
        pos.do_undo_move(RootMoves[i].pv[0], st, function);
        if (! win_move.isNormal())
            nodes /= 4;
        else {
            ++mated;
            RootMoves[i].score = -VALUE_INFINITE;
            //RootMoves[i].non_pv_score = VALUE_MATED_IN_MAX_PLY;
            sync_cout << "info string losing move " << i << "th "
                << move_to_uci(RootMoves[i].pv[0],false)
                << " by " << move_to_uci(win_move,false) << sync_endl;
        }
    }
    solver->clear();
}
#endif

namespace {

  // id_loop() is the main iterative deepening loop. It calls search() repeatedly
  // with increasing depth until the allocated thinking time has been consumed,
  // user stops the search, or the maximum search depth is reached.

  void id_loop(Position& pos) {

    Stack ss[MAX_PLY_PLUS_2];
#ifdef GPSFISH
    uint64_t es_base[(MAX_PLY_PLUS_2*sizeof(eval_t)+sizeof(uint64_t)-1)/sizeof(uint64_t)]
#ifdef __GNUC__
      __attribute__((aligned(16)))
#endif
	;
    eval_t *es=(eval_t *)&es_base[0];
#endif

    int depth, prevBestMoveChanges;
    Value bestValue, alpha, beta, delta;
    bool bestMoveNeverChanged = true;
    Move skillBest = MOVE_NONE;

    memset(ss, 0, 4 * sizeof(Stack));
    depth = BestMoveChanges = 0;
    bestValue = delta = -VALUE_INFINITE;
#ifdef GPSFISH
    ss->currentMove = osl::Move::PASS(pos.side_to_move()); // Hack to skip update_gains
#else
    ss->currentMove = MOVE_NULL; // Hack to skip update gains
#endif

#ifdef GPSFISH
    pos.eval= &es[0];
    *(pos.eval)=eval_t(pos.osl_state,false);
#endif

#ifdef GPSFISH_DFPN
    uint64_t next_checkmate = 1<<18;
#endif
    // Iterative deepening loop until requested to stop or target depth reached
    while (!Signals.stop && ++depth <= MAX_PLY && (!Limits.depth || depth <= Limits.depth))
    {
        // Save last iteration's scores before first PV line is searched and all
        // the move scores but the (new) PV are set to -VALUE_INFINITE.
        for (size_t i = 0; i < RootMoves.size(); i++)
            RootMoves[i].prevScore = RootMoves[i].score;

        prevBestMoveChanges = BestMoveChanges;
        BestMoveChanges = 0;

#ifdef GPSFISH_DFPN
        if ((uint64_t)pos.nodes_searched() > next_checkmate
                && ((Time::now() - SearchTime + 1000)
                   < std::max(Limits.movetime,TimeMgr.maximum_time())*4/5) ) {
            run_checkmate(depth, next_checkmate, pos);
            next_checkmate *= 2;
            if (RootMoves[0].score <= VALUE_MATED_IN_MAX_PLY) {
                depth -= std::min(4, (int)depth/2);
                alpha = std::max(alpha - delta*63, -VALUE_INFINITE);
                beta  = std::min(beta  + delta*63,  VALUE_INFINITE);
            }
        }
#endif

        // MultiPV loop. We perform a full root search for each PV line
        for (PVIdx = 0; PVIdx < std::min(MultiPV, RootMoves.size()); PVIdx++)
        {
            // Set aspiration window default width
            if (depth >= 5 && abs(RootMoves[PVIdx].prevScore) < VALUE_KNOWN_WIN)
            {
                delta = Value(16);
                alpha = RootMoves[PVIdx].prevScore - delta;
                beta  = RootMoves[PVIdx].prevScore + delta;
            }
            else
            {
                alpha = -VALUE_INFINITE;
                beta  =  VALUE_INFINITE;
            }

            // Start with a small aspiration window and, in case of fail high/low,
            // research with bigger window until not failing high/low anymore.
            while (true)
            {
                // Search starts from ss+1 to allow referencing (ss-1). This is
                // needed by update gains and ss copy when splitting at Root.
                bestValue = search<Root>(pos, ss+1, alpha, beta, depth * ONE_PLY);

                // Bring to front the best move. It is critical that sorting is
                // done with a stable algorithm because all the values but the first
                // and eventually the new best one are set to -VALUE_INFINITE and
                // we want to keep the same order for all the moves but the new
                // PV that goes to the front. Note that in case of MultiPV search
                // the already searched PV lines are preserved.
                sort<RootMove>(RootMoves.begin() + PVIdx, RootMoves.end());

                // In case we have found an exact score and we are going to leave
                // the fail high/low loop then reorder the PV moves, otherwise
                // leave the last PV move in its position so to be searched again.
                // Of course this is needed only in MultiPV search.
                if (PVIdx && bestValue > alpha && bestValue < beta)
                    sort<RootMove>(RootMoves.begin(), RootMoves.begin() + PVIdx);

                // Write PV back to transposition table in case the relevant
                // entries have been overwritten during the search.
                for (size_t i = 0; i <= PVIdx; i++)
                    RootMoves[i].insert_pv_in_tt(pos);

                // If search has been stopped exit the aspiration window loop.
                // Sorting and writing PV back to TT is safe becuase RootMoves
                // is still valid, although refers to previous iteration.
                if (Signals.stop)
                    break;

                // Send full PV info to GUI if we are going to leave the loop or
                // if we have a fail high/low and we are deep in the search.
                if ((bestValue > alpha && bestValue < beta) || Time::now() - SearchTime > 2000)
                    sync_cout << uci_pv(pos, depth, alpha, beta) << sync_endl;

                // In case of failing high/low increase aspiration window and
                // research, otherwise exit the fail high/low loop.
                if (bestValue >= beta)
                {
                    beta += delta;
                    delta += delta / 2;
                }
                else if (bestValue <= alpha)
                {
                    Signals.failedLowAtRoot = true;
                    Signals.stopOnPonderhit = false;

                    alpha -= delta;
                    delta += delta / 2;
                }
                else
                    break;

                // Search with full window in case we have a win/mate score
                if (abs(bestValue) >= VALUE_KNOWN_WIN)
                {
                    alpha = -VALUE_INFINITE;
                    beta  =  VALUE_INFINITE;
                }

                assert(alpha >= -VALUE_INFINITE && beta <= VALUE_INFINITE);
            }
        }

        // Skills: Do we need to pick now the best move ?
        if (SkillLevelEnabled && depth == 1 + SkillLevel)
            skillBest = do_skill_level();

        if (!Signals.stop && Options["Use Search Log"])
        {
            Log log(Options["Search Log Filename"]);
            log << pretty_pv(pos, depth, bestValue, Time::now() - SearchTime, &RootMoves[0].pv[0])
                << std::endl;
        }

        // Filter out startup noise when monitoring best move stability
        if (depth > 2 && BestMoveChanges)
            bestMoveNeverChanged = false;

        // Do we have time for the next iteration? Can we stop searching now?
        if (!Signals.stop && !Signals.stopOnPonderhit && Limits.use_time_management())
        {
            bool stop = false; // Local variable, not the volatile Signals.stop

            // Take in account some extra time if the best move has changed
            if (depth > 4 && depth < 50)
                TimeMgr.pv_instability(BestMoveChanges, prevBestMoveChanges);

            // Stop search if most of available time is already consumed. We
            // probably don't have enough time to search the first move at the
            // next iteration anyway.
            if (Time::now() - SearchTime > (TimeMgr.available_time() * 62) / 100)
                stop = true;

            // Stop search early if one move seems to be much better than others
            if (    depth >= 12
                && !stop
                && (   (bestMoveNeverChanged &&  pos.captured_piece_type())
                    || Time::now() - SearchTime > (TimeMgr.available_time() * 40) / 100))
            {
                Value rBeta = bestValue - 2 * PawnValueMg;
                (ss+1)->excludedMove = RootMoves[0].pv[0];
                (ss+1)->skipNullMove = true;
                Value v = search<NonPV>(pos, ss+1, rBeta - 1, rBeta, (depth - 3) * ONE_PLY);
                (ss+1)->skipNullMove = false;
                (ss+1)->excludedMove = MOVE_NONE;

                if (v < rBeta)
                    stop = true;
            }

            if (stop)
            {
                // If we are allowed to ponder do not stop the search now but
                // keep pondering until GUI sends "ponderhit" or "stop".
                if (Limits.ponder)
                    Signals.stopOnPonderhit = true;
                else
                    Signals.stop = true;
            }
        }
    }

    // When using skills swap best PV line with the sub-optimal one
    if (SkillLevelEnabled)
    {
        if (skillBest == MOVE_NONE) // Still unassigned ?
            skillBest = do_skill_level();

        std::swap(RootMoves[0], *std::find(RootMoves.begin(), RootMoves.end(), skillBest));
    }
  }


  // search<>() is the main search function for both PV and non-PV nodes and for
  // normal and SplitPoint nodes. When called just after a split point the search
  // is simpler because we have already probed the hash table, done a null move
  // search, and searched the first move before splitting, we don't have to repeat
  // all this work again. We also don't need to store anything to the hash table
  // here: This is taken care of after we return from the split point.

  template <NodeType NT>
  Value search(Position& pos, Stack* ss, Value alpha, Value beta, Depth depth) {

    const bool PvNode   = (NT == PV || NT == Root || NT == SplitPointPV || NT == SplitPointRoot);
    const bool SpNode   = (NT == SplitPointPV || NT == SplitPointNonPV || NT == SplitPointRoot);
    const bool RootNode = (NT == Root || NT == SplitPointRoot);

    assert(alpha >= -VALUE_INFINITE && alpha < beta && beta <= VALUE_INFINITE);
    assert(PvNode || (alpha == beta - 1));
    assert(depth > DEPTH_ZERO);

    Move movesSearched[64];
    StateInfo st;
    const TTEntry *tte;
    SplitPoint* sp;
    Key posKey;
    Move ttMove, move, excludedMove, bestMove, threatMove;
    Depth ext, newDepth;
    Value bestValue, value, ttValue;
    Value refinedValue, nullValue, futilityValue;
    bool inCheck, givesCheck, pvMove, singularExtensionNode;
    bool captureOrPromotion, dangerous, doFullDepthSearch;
    int moveCount, playedMoveCount;

    // Step 1. Initialize node
    Thread* thisThread = pos.this_thread();
    moveCount = playedMoveCount = 0;

#ifdef GPSFISH
    int repeat_check = 0;

    if(can_capture_king(pos)){
        return mate_in(0);
    }
#endif

    inCheck = pos.in_check();

    if (SpNode)
    {
        sp = ss->sp;
        bestMove   = sp->bestMove;
        threatMove = sp->threatMove;
        bestValue  = sp->bestValue;
        tte = NULL;
        ttMove = excludedMove = MOVE_NONE;
        ttValue = VALUE_NONE;

        assert(sp->bestValue > -VALUE_INFINITE && sp->moveCount > 0);

        goto split_point_start;
    }

    bestValue = -VALUE_INFINITE;
    ss->currentMove = threatMove = (ss+1)->excludedMove = bestMove = MOVE_NONE;
    ss->ply = (ss-1)->ply + 1;
    (ss+1)->skipNullMove = false; (ss+1)->reduction = DEPTH_ZERO;
    (ss+2)->killers[0] = (ss+2)->killers[1] = MOVE_NONE;

    // Used to send selDepth info to GUI
    if (PvNode && thisThread->maxPly < ss->ply)
        thisThread->maxPly = ss->ply;

#ifdef GPSFISH
    // Step X. Check for aborted search and immediate draw
    // Check for an instant draw or maximum ply reached
    if (Signals.stop || ss->ply > MAX_PLY || pos.is_draw(repeat_check))
        return value_draw(pos);

    if(repeat_check<0)
        return mated_in(ss->ply+1);
    else if(repeat_check>0)
        return mate_in(ss->ply);

    // Step 2. Check for aborted search and immediate draw
    if ((   Signals.stop
         || pos.is_draw<false>()
         || ss->ply > MAX_PLY) && !RootNode)
        return VALUE_DRAW;

    if ( !Root ){
        if(repeat_check<0)
            return mated_in(ss->ply);
        else if(repeat_check>0)
            return mate_in(ss->ply);
        else if(osl::EnterKing::canDeclareWin(pos.osl_state))
            return mate_in(ss->ply+1);
    }

    if (!ss->checkmateTested) {
        ss->checkmateTested = true;
        if(!pos.osl_state.inCheck()
                && ImmediateCheckmate::hasCheckmateMove
                (pos.side_to_move(),pos.osl_state,bestMove)) {
            return mate_in(ss->ply);
        }
#  ifdef GPSFISH_CHECKMATE3
        if ((! (ss-1)->currentMove.isNormal()
            || (ss-1)->currentMove.ptype() == osl::KING)) {
            osl::checkmate::King8Info king8=pos.osl_state.king8Info(alt(pos.side_to_move()));
            assert(king8.uint64Value() == osl::checkmate::King8Info::make(pos.side_to_move(), pos.osl_state).uint64Value());
            bool in_danger = king8.dropCandidate() | king8.moveCandidate2();
            if (in_danger) {
                osl::checkmate::FixedDepthSearcher solver(pos.osl_state);
                if (solver.hasCheckmateMoveOfTurn(2,bestMove)
                        .isCheckmateSuccess()) {
                    return mate_in(ss->ply+2);;
                }
            }
        }
#  endif
    }
#endif

    if (!RootNode)
    {
        // Step 2. Check for aborted search and immediate draw
        if (Signals.stop || pos.is_draw<false>() || ss->ply > MAX_PLY)
            return DrawValue[pos.side_to_move()];

        // Step 3. Mate distance pruning. Even if we mate at the next move our score
        // would be at best mate_in(ss->ply+1), but if alpha is already bigger because
        // a shorter mate was found upward in the tree then there is no need to search
        // further, we will never beat current alpha. Same logic but with reversed signs
        // applies also in the opposite condition of being mated instead of giving mate,
        // in this case return a fail-high score.
        alpha = std::max(mated_in(ss->ply), alpha);
        beta = std::min(mate_in(ss->ply+1), beta);
        if (alpha >= beta)
            return alpha;
    }

    // Step 4. Transposition table lookup
    // We don't want the score of a partial search to overwrite a previous full search
    // TT value, so we use a different position key in case of an excluded move.
    excludedMove = ss->excludedMove;
#ifdef GPSFISH
    posKey = excludedMove!=MOVE_NONE ? pos.exclusion_key() : pos.key();
#else
    posKey = excludedMove ? pos.exclusion_key() : pos.key();
#endif

    tte = TT.probe(posKey);
#ifdef GPSFISH
    ttMove = RootNode ? RootMoves[PVIdx].pv[0] : tte ? tte->move(pos) : MOVE_NONE;
#else
    ttMove = RootNode ? RootMoves[PVIdx].pv[0] : tte ? tte->move() : MOVE_NONE;
#endif
    ttValue = tte ? value_from_tt(tte->value(), ss->ply) : VALUE_NONE;

    // At PV nodes we check for exact scores, while at non-PV nodes we check for
    // a fail high/low. Biggest advantage at probing at PV nodes is to have a
    // smooth experience in analysis mode. We don't probe at Root nodes otherwise
    // we should also update RootMoveList to avoid bogus output.
    if (   !RootNode
        && tte && tte->depth() >= depth
        && (           PvNode ?  tte->type() == BOUND_EXACT
            : ttValue >= beta ? (tte->type() & BOUND_LOWER)
                              : (tte->type() & BOUND_UPPER)))
    {
        TT.refresh(tte);
        ss->currentMove = ttMove; // Can be MOVE_NONE

        if (    ttValue >= beta
            &&  ttMove
            && !pos.is_capture_or_promotion(ttMove)
            &&  ttMove != ss->killers[0])
        {
            ss->killers[1] = ss->killers[0];
            ss->killers[0] = ttMove;
        }
        return ttValue;
    }

    // Step 5. Evaluate the position statically and update parent's gain statistics
    if (inCheck)
        ss->eval = ss->evalMargin = refinedValue = VALUE_NONE;
    else if (tte)
    {
        assert(tte->static_value() != VALUE_NONE);

        ss->eval = tte->static_value();
        ss->evalMargin = tte->static_value_margin();
        refinedValue = refine_eval(tte, ttValue, ss->eval);
    }
    else
    {
        refinedValue = ss->eval = evaluate(pos, ss->evalMargin);
        TT.store(posKey, VALUE_NONE, BOUND_NONE, DEPTH_NONE, MOVE_NONE,
                 ss->eval, ss->evalMargin);
    }

    // Update gain for the parent non-capture move given the static position
    // evaluation before and after the move.
#ifdef GPSFISH
    if (   !(move = (ss-1)->currentMove).isPass()
#else
    if (    (move = (ss-1)->currentMove) != MOVE_NULL
#endif
        &&  (ss-1)->eval != VALUE_NONE
        &&  ss->eval != VALUE_NONE
        && !pos.captured_piece_type()
        &&  type_of(move) == NORMAL)
    {
        Square to = to_sq(move);
#ifdef GPSFISH
        //H.update_gain(m.ptypeO(), to_sq(m), -(before + after));
        H.update_gain(move.ptypeO(), to, -(ss-1)->eval - ss->eval);
#else
        H.update_gain(pos.piece_on(to), to, -(ss-1)->eval - ss->eval);
#endif
    }

    // Step 6. Razoring (is omitted in PV nodes)
    if (   !PvNode
        &&  depth < 4 * ONE_PLY
        && !inCheck
        &&  refinedValue + razor_margin(depth) < beta
        &&  ttMove == MOVE_NONE
        &&  abs(beta) < VALUE_MATE_IN_MAX_PLY
#ifndef GPSFISH
        && !pos.pawn_on_7th(pos.side_to_move()))
#endif
      )
    {
        Value rbeta = beta - razor_margin(depth);
        Value v = qsearch<NonPV>(pos, ss, rbeta-1, rbeta, DEPTH_ZERO);
        if (v < rbeta)
            // Logically we should return (v + razor_margin(depth)), but
            // surprisingly this did slightly weaker in tests.
            return v;
    }

    // Step 7. Static null move pruning (is omitted in PV nodes)
    // We're betting that the opponent doesn't have a move that will reduce
    // the score by more than futility_margin(depth) if we do a null move.
    if (   !PvNode
        && !ss->skipNullMove
        &&  depth < 4 * ONE_PLY
        && !inCheck
        &&  refinedValue - FutilityMargins[depth][0] >= beta
        &&  abs(beta) < VALUE_MATE_IN_MAX_PLY
#ifndef GPSFISH
        &&  pos.non_pawn_material(pos.side_to_move())
#endif
	   )
        return refinedValue - FutilityMargins[depth][0];

    // Step 8. Null move search with verification search (is omitted in PV nodes)
    if (   !PvNode
        && !ss->skipNullMove
        &&  depth > ONE_PLY
        && !inCheck
        &&  refinedValue >= beta
        &&  abs(beta) < VALUE_MATE_IN_MAX_PLY
#ifdef GPSFISH
      )
#else
        &&  pos.non_pawn_material(pos.side_to_move()))
#endif
    {
#ifdef GPSFISH
        ss->currentMove = Move::PASS(pos.side_to_move());
#else
        ss->currentMove = MOVE_NULL;
#endif

        // Null move dynamic reduction based on depth
        Depth R = 3 * ONE_PLY + depth / 4;

        // Null move dynamic reduction based on value
        if (refinedValue - PawnValueMg > beta)
            R += ONE_PLY;

#ifdef GPSFISH
        pos.do_undo_null_move(st,
                [&](osl::Square){
                *(pos.eval+1)= *(pos.eval);
                pos.eval++;
                pos.eval->update(pos.osl_state,ss->currentMove);
#else
        pos.do_null_move<true>(st);
#endif
        (ss+1)->skipNullMove = true;
        nullValue = depth-R < ONE_PLY ? -qsearch<NonPV>(pos, ss+1, -beta, -alpha, DEPTH_ZERO)
                                      : - search<NonPV>(pos, ss+1, -beta, -alpha, depth-R);
        (ss+1)->skipNullMove = false;
#ifdef GPSFISH
	    --pos.eval;
	  }
	  );
#else
        pos.do_null_move<false>(st);
#endif

        if (nullValue >= beta)
        {
            // Do not return unproven mate scores
            if (nullValue >= VALUE_MATE_IN_MAX_PLY)
                nullValue = beta;

            if (depth < 6 * ONE_PLY)
                return nullValue;

            // Do verification search at high depths
            ss->skipNullMove = true;
            Value v = search<NonPV>(pos, ss, alpha, beta, depth-R);
            ss->skipNullMove = false;

            if (v >= beta)
                return nullValue;
        }
        else
        {
            // The null move failed low, which means that we may be faced with
            // some kind of threat. If the previous move was reduced, check if
            // the move that refuted the null move was somehow connected to the
            // move which was reduced. If a connection is found, return a fail
            // low score (which will cause the reduced move to fail high in the
            // parent node, which will trigger a re-search with full depth).
            threatMove = (ss+1)->currentMove;

            if (   depth < 5 * ONE_PLY
                && (ss-1)->reduction
                && threatMove != MOVE_NONE
                && connected_moves(pos, (ss-1)->currentMove, threatMove))
                return beta - 1;
        }
    }

    // Step 9. ProbCut (is omitted in PV nodes)
    // If we have a very good capture (i.e. SEE > seeValues[captured_piece_type])
    // and a reduced search returns a value much above beta, we can (almost) safely
    // prune the previous move.
    if (   !PvNode
        &&  depth >= 5 * ONE_PLY
        && !inCheck
        && !ss->skipNullMove
        &&  excludedMove == MOVE_NONE
        &&  abs(beta) < VALUE_MATE_IN_MAX_PLY)
    {
        Value rbeta = beta + 200;
        Depth rdepth = depth - ONE_PLY - 3 * ONE_PLY;

        assert(rdepth >= ONE_PLY);
        assert((ss-1)->currentMove != MOVE_NONE);
        assert((ss-1)->currentMove != MOVE_NULL);

        MovePicker mp(pos, ttMove, H, pos.captured_piece_type());
        CheckInfo ci(pos);

        while ((move = mp.next_move<false>()) != MOVE_NONE)
            if (pos.pl_move_is_legal(move, ci.pinned))
            {
                ss->currentMove = move;
#ifdef GPSFISH
                pos.do_undo_move(move,st,
                        [&](osl::Square){
                        assert(pos.is_ok());
                        *(pos.eval+1)= *(pos.eval);
                        pos.eval++;
                        pos.eval->update(pos.osl_state,move);
#else
                pos.do_move(move, st, ci, pos.move_gives_check(move, ci));
#endif
                value = -search<NonPV>(pos, ss+1, -rbeta, -rbeta+1, rdepth);
#ifdef GPSFISH
                --pos.eval;
                });
#else
                pos.undo_move(move);
#endif
                if (value >= rbeta)
                    return value;
            }
    }

    // Step 10. Internal iterative deepening
    if (   depth >= (PvNode ? 5 * ONE_PLY : 8 * ONE_PLY)
        && ttMove == MOVE_NONE
        && (PvNode || (!inCheck && ss->eval + Value(256) >= beta)))
    {
        Depth d = (PvNode ? depth - 2 * ONE_PLY : depth / 2);

        ss->skipNullMove = true;
        search<PvNode ? PV : NonPV>(pos, ss, alpha, beta, d);
        ss->skipNullMove = false;

        tte = TT.probe(posKey);
#ifdef GPSFISH
        ttMove = tte ? tte->move(pos) : MOVE_NONE;
#else
        ttMove = tte ? tte->move() : MOVE_NONE;
#endif
    }

split_point_start: // At split points actual search starts from here

    MovePicker mp(pos, ttMove, depth, H, ss, PvNode ? -VALUE_INFINITE : beta);
    CheckInfo ci(pos);
    value = bestValue; // Workaround a bogus 'uninitialized' warning under gcc
    singularExtensionNode =   !RootNode
                           && !SpNode
                           &&  depth >= (PvNode ? 6 * ONE_PLY : 8 * ONE_PLY)
                           &&  ttMove != MOVE_NONE
#ifdef GPSFISH
                           && excludedMove==MOVE_NONE // Recursive singular search is not allowed
#else
                           && !excludedMove // Recursive singular search is not allowed
#endif
                           && (tte->type() & BOUND_LOWER)
                           &&  tte->depth() >= depth - 3 * ONE_PLY;

    // Step 11. Loop through moves
    // Loop through all pseudo-legal moves until no moves remain or a beta cutoff occurs
    while ((move = mp.next_move<SpNode>()) != MOVE_NONE)
    {
      assert(is_ok(move));

      if (move == excludedMove)
          continue;

      // At root obey the "searchmoves" option and skip moves not listed in Root
      // Move List, as a consequence any illegal move is also skipped. In MultiPV
      // mode we also skip PV moves which have been already searched.
      if (RootNode && !std::count(RootMoves.begin() + PVIdx, RootMoves.end(), move))
          continue;

      if (SpNode)
      {
          // Shared counter cannot be decremented later if move turns out to be illegal
          if (!pos.pl_move_is_legal(move, ci.pinned))
              continue;

          moveCount = ++sp->moveCount;
          sp->mutex.unlock();
      }
      else
          moveCount++;
#ifdef MOVE_STACK_REJECTIONS
      if(!Root && move_stack_rejections_probe(move,pos,ss,alpha)) {
          if (SpNode)
              lock_grab(&(sp->lock));
          continue;
      }
#endif

      if (RootNode)
      {
          Signals.firstRootMove = (moveCount == 1);

#if 1 //ndef GPSFISH
          if (thisThread == Threads.main_thread() && Time::now() - SearchTime > 2000)
              sync_cout << "info depth " << depth / ONE_PLY
                        << " currmove " << move_to_uci(move, Chess960)
                        << " currmovenumber " << moveCount + PVIdx << sync_endl;
#endif
      }

      ext = DEPTH_ZERO;
      captureOrPromotion = pos.is_capture_or_promotion(move);
      givesCheck = pos.move_gives_check(move, ci);
#ifdef GPSFISH
      dangerous =   givesCheck; // XXX : add other condition ?
#else
      dangerous =   givesCheck
                 || pos.is_passed_pawn_push(move)
                 || type_of(move) == CASTLE
                 || (   captureOrPromotion // Entering a pawn endgame?
                     && type_of(pos.piece_on(to_sq(move))) != PAWN
                     && type_of(move) == NORMAL
                     && (  pos.non_pawn_material(WHITE) + pos.non_pawn_material(BLACK)
                         - PieceValue[Mg][pos.piece_on(to_sq(move))] == VALUE_ZERO));
#endif

      // Step 12. Extend checks and, in PV nodes, also dangerous moves
      if (PvNode && dangerous)
          ext = ONE_PLY;

      else if (givesCheck && pos.see_sign(move) >= 0)
          ext = ONE_PLY / 2;

      // Singular extension search. If all moves but one fail low on a search of
      // (alpha-s, beta-s), and just one fails high on (alpha, beta), then that move
      // is singular and should be extended. To verify this we do a reduced search
      // on all the other moves but the ttMove, if result is lower than ttValue minus
      // a margin then we extend ttMove.
      if (    singularExtensionNode
          && !ext
          &&  move == ttMove
          &&  pos.pl_move_is_legal(move, ci.pinned)
          &&  abs(ttValue) < VALUE_KNOWN_WIN)
      {
          Value rBeta = ttValue - int(depth);
          ss->excludedMove = move;
          ss->skipNullMove = true;
          value = search<NonPV>(pos, ss, rBeta - 1, rBeta, depth / 2);
          ss->skipNullMove = false;
          ss->excludedMove = MOVE_NONE;

          if (value < rBeta)
              ext = rBeta >= beta ? ONE_PLY + ONE_PLY / 2 : ONE_PLY;
      }

      // Update current move (this must be done after singular extension search)
      newDepth = depth - ONE_PLY + ext;

      // Step 13. Futility pruning (is omitted in PV nodes)
      if (   !PvNode
          && !captureOrPromotion
          && !inCheck
          && !dangerous
          &&  move != ttMove
          && (bestValue > VALUE_MATED_IN_MAX_PLY || (   bestValue == -VALUE_INFINITE
                                                     && alpha > VALUE_MATED_IN_MAX_PLY)))
      {
          // Move count based pruning
          if (   depth < 16 * ONE_PLY
              && moveCount >= FutilityMoveCounts[depth]
#ifdef GPSFISH
              && (threatMove==MOVE_NONE || !connected_threat(pos, move, threatMove)))
#else
              && (!threatMove || !connected_threat(pos, move, threatMove)))
#endif
          {
              if (SpNode)
                  sp->mutex.lock();

              continue;
          }

          // Value based pruning
          // We illogically ignore reduction condition depth >= 3*ONE_PLY for predicted depth,
          // but fixing this made program slightly weaker.
          Depth predictedDepth = newDepth - reduction<PvNode>(depth, moveCount);
          futilityValue =  ss->eval + ss->evalMargin + futility_margin(predictedDepth, moveCount)
#ifdef GPSFISH
                         + H.gain(move.ptypeO(), to_sq(move)); // XXX
#else
                         + H.gain(pos.piece_moved(move), to_sq(move));
#endif

          if (futilityValue < beta)
          {
              if (SpNode)
                  sp->mutex.lock();

              continue;
          }

          // Prune moves with negative SEE at low depths
          if (   predictedDepth < 2 * ONE_PLY
              && pos.see_sign(move) < 0)
          {
              if (SpNode)
                  sp->mutex.lock();

              continue;
          }
      }

      // Check for legality only before to do the move
      if (!pos.pl_move_is_legal(move, ci.pinned))
      {
          moveCount--;
          continue;
      }

      pvMove = PvNode ? moveCount == 1 : false;
      ss->currentMove = move;
      if (!SpNode && !captureOrPromotion && playedMoveCount < 64)
          movesSearched[playedMoveCount++] = move;

#ifdef GPSFISH
      assert(pos.eval->value()==eval_t(pos.osl_state,false).value());
      (ss+1)->checkmateTested = false;
      pos.do_undo_move(move,st,
              [&](osl::Square){
              *(pos.eval+1)= *(pos.eval);
              pos.eval++;
              pos.eval->update(pos.osl_state,move);
              assert(pos.eval->value()==eval_t(pos.osl_state,false).value());

    const bool PvNode   = (NT == PV || NT == Root || NT == SplitPointPV || NT == SplitPointRoot);
    const bool SpNode   = (NT == SplitPointPV || NT == SplitPointNonPV || NT == SplitPointRoot);
    const bool RootNode = (NT == Root || NT == SplitPointRoot);

#else
      // Step 14. Make the move
      pos.do_move(move, st, ci, givesCheck);
#endif

      // Step 15. Reduced depth search (LMR). If the move fails high will be
      // re-searched at full depth.
      if (    depth > 3 * ONE_PLY
          && !pvMove
          && !captureOrPromotion
          && !dangerous
          &&  ss->killers[0] != move
          &&  ss->killers[1] != move)
      {
          ss->reduction = reduction<PvNode>(depth, moveCount);
          Depth d = std::max(newDepth - ss->reduction, ONE_PLY);
          alpha = SpNode ? sp->alpha : alpha;

          value = -search<NonPV>(pos, ss+1, -(alpha+1), -alpha, d);

          doFullDepthSearch = (value > alpha && ss->reduction != DEPTH_ZERO);
          ss->reduction = DEPTH_ZERO;
      }
      else
          doFullDepthSearch = !pvMove;

      // Step 16. Full depth search, when LMR is skipped or fails high
      if (doFullDepthSearch)
      {
          alpha = SpNode ? sp->alpha : alpha;
          value = newDepth < ONE_PLY ? -qsearch<NonPV>(pos, ss+1, -(alpha+1), -alpha, DEPTH_ZERO)
                                     : - search<NonPV>(pos, ss+1, -(alpha+1), -alpha, newDepth);
      }

      // Only for PV nodes do a full PV search on the first move or after a fail
      // high, in the latter case search only if value < beta, otherwise let the
      // parent node to fail low with value <= alpha and to try another move.
      if (PvNode && (pvMove || (value > alpha && (RootNode || value < beta))))
          value = newDepth < ONE_PLY ? -qsearch<PV>(pos, ss+1, -beta, -alpha, DEPTH_ZERO)
                                     : - search<PV>(pos, ss+1, -beta, -alpha, newDepth);

#ifdef GPSFISH
      --pos.eval;
      } );
#else
      // Step 17. Undo move
      pos.undo_move(move);
#endif

      assert(value > -VALUE_INFINITE && value < VALUE_INFINITE);

      // Step 18. Check for new best move
      if (SpNode)
      {
          sp->mutex.lock();
          bestValue = sp->bestValue;
          alpha = sp->alpha;
      }

      // Finished searching the move. If Signals.stop is true, the search
      // was aborted because the user interrupted the search or because we
      // ran out of time. In this case, the return value of the search cannot
      // be trusted, and we don't update the best move and/or PV.
      if (Signals.stop || thisThread->cutoff_occurred())
          return bestValue;

      if (RootNode)
      {
          RootMove& rm = *std::find(RootMoves.begin(), RootMoves.end(), move);

          // PV move or new best move ?
          if (pvMove || value > alpha)
          {
              rm.score = value;
              rm.extract_pv_from_tt(pos);

              // We record how often the best move has been changed in each
              // iteration. This information is used for time management: When
              // the best move changes frequently, we allocate some more time.
              if (!pvMove && MultiPV == 1)
                  BestMoveChanges++;

#if 0 //def GPSFISH
              if (depth >= 5*ONE_PLY
                      && (!isPvMove || current_search_time() >= 5000))
                  cout << "info"
                      << depth_to_uci(depth)
                      << score_to_uci(rm->score, alpha, beta)
                      << speed_to_uci(pos.nodes_searched())
                      << pv_to_uci(&rm->pv[0], 0 + 1, false) << endl;
#endif

          }
          else
              // All other moves but the PV are set to the lowest value, this
              // is not a problem when sorting becuase sort is stable and move
              // position in the list is preserved, just the PV is pushed up.
              rm.score = -VALUE_INFINITE;
      }

      if (value > bestValue)
      {
          bestValue = value;
          if (SpNode) sp->bestValue = value;

          if (value > alpha)
          {
              bestMove = move;
              if (SpNode) sp->bestMove = move;

              if (PvNode && value < beta)
              {
                  alpha = value; // Update alpha here! Always alpha < beta
                  if (SpNode) sp->alpha = value;
              }
              else // Fail high
              {
                  if (SpNode) sp->cutoff = true;
                  break;
              }
          }
      }

      // Step 19. Check for splitting the search
      if (   !SpNode
          &&  depth >= Threads.min_split_depth()
          &&  bestValue < beta
          &&  Threads.available_slave_exists(thisThread))
      {
          bestValue = Threads.split<FakeSplit>(pos, ss, alpha, beta, bestValue, &bestMove,
                                               depth, threatMove, moveCount, mp, NT);
          break;
      }
    }

    if (SpNode)
        return bestValue;

    // Step 20. Check for mate and stalemate
    // All legal moves have been searched and if there are no legal moves, it
    // must be mate or stalemate. Note that we can have a false positive in
    // case of Signals.stop or thread.cutoff_occurred() are set, but this is
    // harmless because return value is discarded anyhow in the parent nodes.
    // If we are in a singular extension search then return a fail low score.
    // A split node has at least one move, the one tried before to be splitted.
    if (!moveCount)
#ifdef GPSFISH
        return excludedMove!=MOVE_NONE ? alpha : (inCheck ? (move_is_pawn_drop((ss-1)->currentMove) ? mate_in(ss->ply) : mated_in(ss->ply) ): VALUE_DRAW);
#else
        return excludedMove ? alpha : inCheck ? mated_in(ss->ply) : VALUE_DRAW;
#endif

    // If we have pruned all the moves without searching return a fail-low score
    if (bestValue == -VALUE_INFINITE)
    {
        assert(!playedMoveCount);

        bestValue = alpha;
    }

    if (bestValue >= beta) // Failed high
    {
        TT.store(posKey, value_to_tt(bestValue, ss->ply), BOUND_LOWER, depth,
                 bestMove, ss->eval, ss->evalMargin);

        if (!pos.is_capture_or_promotion(bestMove) && !inCheck)
        {
            if (bestMove != ss->killers[0])
            {
                ss->killers[1] = ss->killers[0];
                ss->killers[0] = bestMove;
            }

            // Increase history value of the cut-off move
            Value bonus = Value(int(depth) * int(depth));
            H.add(pos.piece_moved(bestMove), to_sq(bestMove), bonus);

            // Decrease history of all the other played non-capture moves
            for (int i = 0; i < playedMoveCount - 1; i++)
            {
                Move m = movesSearched[i];
                H.add(pos.piece_moved(m), to_sq(m), -bonus);
            }
        }
    }
    else // Failed low or PV search
        TT.store(posKey, value_to_tt(bestValue, ss->ply),
                 PvNode && bestMove != MOVE_NONE ? BOUND_EXACT : BOUND_UPPER,
                 depth, bestMove, ss->eval, ss->evalMargin);

    assert(bestValue > -VALUE_INFINITE && bestValue < VALUE_INFINITE);

    return bestValue;
  }


  // qsearch() is the quiescence search function, which is called by the main
  // search function when the remaining depth is zero (or, to be more precise,
  // less than ONE_PLY).

  template <NodeType NT>
  Value qsearch(Position& pos, Stack* ss, Value alpha, Value beta, Depth depth) {

    const bool PvNode = (NT == PV);

    assert(NT == PV || NT == NonPV);
    assert(alpha >= -VALUE_INFINITE && alpha < beta && beta <= VALUE_INFINITE);
    assert(PvNode || (alpha == beta - 1));
    assert(depth <= DEPTH_ZERO);

    StateInfo st;
    const TTEntry* tte;
    Key posKey;
    Move ttMove, move, bestMove;
    Value bestValue, value, ttValue, futilityValue, futilityBase;
    bool inCheck, givesCheck, enoughMaterial, evasionPrunable;
    Depth ttDepth;

    inCheck = pos.in_check();
    ss->currentMove = bestMove = MOVE_NONE;
    ss->ply = (ss-1)->ply + 1;

    // Check for an instant draw or maximum ply reached
    if (pos.is_draw<true>() || ss->ply > MAX_PLY)
        return DrawValue[pos.side_to_move()];

#ifdef GPSFISH
    if(can_capture_king(pos)){
        return mate_in(0);
    }
    if(!pos.osl_state.inCheck()
            && ImmediateCheckmate::hasCheckmateMove
            (pos.side_to_move(),pos.osl_state,bestMove)) {
        return mate_in(ss->ply);
    }
#endif

    // Transposition table lookup. At PV nodes, we don't use the TT for
    // pruning, but only for move ordering.
    posKey = pos.key();
    tte = TT.probe(posKey);
#ifdef GPSFISH
    ttMove = tte ? tte->move(pos) : MOVE_NONE;
#else
    ttMove = tte ? tte->move() : MOVE_NONE;
#endif
    ttValue = tte ? value_from_tt(tte->value(),ss->ply) : VALUE_NONE;

    // Decide whether or not to include checks, this fixes also the type of
    // TT entry depth that we are going to use. Note that in qsearch we use
    // only two types of depth in TT: DEPTH_QS_CHECKS or DEPTH_QS_NO_CHECKS.
    ttDepth = inCheck || depth >= DEPTH_QS_CHECKS ? DEPTH_QS_CHECKS
                                                  : DEPTH_QS_NO_CHECKS;
    if (   tte && tte->depth() >= ttDepth
        && (           PvNode ?  tte->type() == BOUND_EXACT
            : ttValue >= beta ? (tte->type() & BOUND_LOWER)
                              : (tte->type() & BOUND_UPPER)))
    {
        ss->currentMove = ttMove; // Can be MOVE_NONE
        return ttValue;
    }

    // Evaluate the position statically
    if (inCheck)
    {
        ss->eval = ss->evalMargin = VALUE_NONE;
        bestValue = futilityBase = -VALUE_INFINITE;
#ifndef GPSFISH
        enoughMaterial = false;
#endif
    }
    else
    {
        if (tte)
        {
            assert(tte->static_value() != VALUE_NONE);

            ss->eval = bestValue = tte->static_value();
            ss->evalMargin = tte->static_value_margin();
        }
        else
            ss->eval = bestValue = evaluate(pos, ss->evalMargin);

        // Stand pat. Return immediately if static value is at least beta
        if (bestValue >= beta)
        {
            if (!tte)
                TT.store(pos.key(), value_to_tt(bestValue, ss->ply), BOUND_LOWER,
                         DEPTH_NONE, MOVE_NONE, ss->eval, ss->evalMargin);

            return bestValue;
        }

        if (PvNode && bestValue > alpha)
            alpha = bestValue;

        futilityBase = ss->eval + ss->evalMargin + Value(128);
#ifndef GPSFISH
        enoughMaterial = pos.non_pawn_material(pos.side_to_move()) > RookValueMg;
#endif
    }

    // Initialize a MovePicker object for the current position, and prepare
    // to search the moves. Because the depth is <= 0 here, only captures,
    // queen promotions and checks (only if depth >= DEPTH_QS_CHECKS) will
    // be generated.
    MovePicker mp(pos, ttMove, depth, H, to_sq((ss-1)->currentMove));
    CheckInfo ci(pos);

    // Loop through the moves until no moves remain or a beta cutoff occurs
    while ((move = mp.next_move<false>()) != MOVE_NONE)
    {
      assert(is_ok(move));

#ifdef MOVE_STACK_REJECTIONS
      if(move_stack_rejections_probe(move,pos,ss,alpha)) continue;
#endif

      givesCheck = pos.move_gives_check(move, ci);

      // Futility pruning
      if (   !PvNode
          && !inCheck
          && !givesCheck
          &&  move != ttMove
#ifndef GPSFISH
          &&  enoughMaterial
          &&  type_of(move) != PROMOTION
          && !pos.is_passed_pawn_push(move))
#endif
         )
      {
#ifdef GPSFISH
          futilityValue =  futilityBase
                         + PieceValue[Eg][pos.piece_on(to_sq(move))]
                         + (type_of(move) == PROMOTION ? promote_value_of_piece_on(pos.piece_on(from_sq(move))) : VALUE_ZERO);
#else
          futilityValue =  futilityBase
                         + PieceValue[Eg][pos.piece_on(to_sq(move))]
                         + (type_of(move) == ENPASSANT ? PawnValueEg : VALUE_ZERO);
#endif

          if (futilityValue < beta)
          {
              if (futilityValue > bestValue)
                  bestValue = futilityValue;

              continue;
          }

          // Prune moves with negative or equal SEE
          if (   futilityBase < beta
              && depth < DEPTH_ZERO
              && pos.see(move) <= 0)
              continue;
      }

      // Detect non-capture evasions that are candidate to be pruned
      evasionPrunable =   !PvNode
                       &&  inCheck
                       &&  bestValue > VALUE_MATED_IN_MAX_PLY
                       && !pos.is_capture(move)
#ifndef GPSFISH
                       && !pos.can_castle(pos.side_to_move())
#endif
                       ;

      // Don't search moves with negative SEE values
      if (   !PvNode
          && (!inCheck || evasionPrunable)
          &&  move != ttMove
#ifndef GPSFISH
          &&  type_of(move) != PROMOTION
#endif
          &&  pos.see_sign(move) < 0)
          continue;

      // Don't search useless checks
      if (   !PvNode
          && !inCheck
          &&  givesCheck
          &&  move != ttMove
          && !pos.is_capture_or_promotion(move)
          &&  ss->eval + PawnValueMg / 4 < beta
          && !check_is_dangerous(pos, move, futilityBase, beta))
          continue;

      // Check for legality only before to do the move
      if (!pos.pl_move_is_legal(move, ci.pinned))
          continue;

      ss->currentMove = move;

      // Make and search the move
#ifdef GPSFISH
      pos.do_undo_move(move,st,
              [&](osl::Square){
              assert(pos.is_ok());
              *(pos.eval+1)= *(pos.eval);
              pos.eval++;
              pos.eval->update(pos.osl_state,move);
              assert(pos.eval_is_ok());
#else
      pos.do_move(move, st, ci, givesCheck);
#endif
      value = -qsearch<NT>(pos, ss+1, -beta, -alpha, depth - ONE_PLY);
#ifdef GPSFISH
      --pos.eval;
      }
      );
#else
      pos.undo_move(move);
#endif

      assert(value > -VALUE_INFINITE && value < VALUE_INFINITE);

      // Check for new best move
      if (value > bestValue)
      {
          bestValue = value;

          if (value > alpha)
          {
              if (PvNode && value < beta) // Update alpha here! Always alpha < beta
              {
                  alpha = value;
                  bestMove = move;
              }
              else // Fail high
              {
                  TT.store(posKey, value_to_tt(value, ss->ply), BOUND_LOWER,
                           ttDepth, move, ss->eval, ss->evalMargin);

                  return value;
              }
          }
       }
    }

#ifdef GPSFISH_CHECKMATE3_QUIESCE
    if (bestValue < beta && depth >= DEPTH_QS_CHECKS
            && (!(ss-1)->currentMove.isNormal()
                || (ss-1)->currentMove.ptype() == osl::KING)) {
        osl::checkmate::King8Info king8=pos.osl_state.king8Info(alt(pos.side_to_move()));
        assert(king8.uint64Value() == osl::checkmate::King8Info::make(pos.side_to_move(), pos.osl_state).uint64Value());
        bool in_danger = king8.dropCandidate() | king8.moveCandidate2();
        if (in_danger) {
            osl::checkmate::FixedDepthSearcher solver(pos.osl_state);
            if (solver.hasCheckmateMoveOfTurn(2,bestMove).isCheckmateSuccess()) {
                return mate_in(ss->ply+2);;
            }
        }
    }
#endif

    // All legal moves have been searched. A special case: If we're in check
    // and no legal moves were found, it is checkmate.
    if (inCheck && bestValue == -VALUE_INFINITE)
#ifdef GPSFISH
        return (move_is_pawn_drop((ss-1)->currentMove) ? mate_in(ss->ply) : mated_in(ss->ply)); // Plies to mate from the root
#else
        return mated_in(ss->ply); // Plies to mate from the root
#endif

    TT.store(posKey, value_to_tt(bestValue, ss->ply),
             PvNode && bestMove != MOVE_NONE ? BOUND_EXACT : BOUND_UPPER,
             ttDepth, bestMove, ss->eval, ss->evalMargin);

    assert(bestValue > -VALUE_INFINITE && bestValue < VALUE_INFINITE);

    return bestValue;
  }


  // check_is_dangerous() tests if a checking move can be pruned in qsearch().
  // bestValue is updated only when returning false because in that case move
  // will be pruned.

  bool check_is_dangerous(Position &pos, Move move, Value futilityBase, Value beta)
  {
#ifdef GPSFISH
    return false;
#else
    Bitboard b, occ, oldAtt, newAtt, kingAtt;
    Square from, to, ksq;
    Piece pc;
    Color them;

    from = from_sq(move);
    to = to_sq(move);
    them = ~pos.side_to_move();
    ksq = pos.king_square(them);
    kingAtt = pos.attacks_from<KING>(ksq);
    pc = pos.piece_moved(move);

    occ = pos.pieces() ^ from ^ ksq;
    oldAtt = pos.attacks_from(pc, from, occ);
    newAtt = pos.attacks_from(pc,   to, occ);

    // Rule 1. Checks which give opponent's king at most one escape square are dangerous
    b = kingAtt & ~pos.pieces(them) & ~newAtt & ~(1ULL << to);

    if (!more_than_one(b))
        return true;

    // Rule 2. Queen contact check is very dangerous
    if (type_of(pc) == QUEEN && (kingAtt & to))
        return true;

    // Rule 3. Creating new double threats with checks
    b = pos.pieces(them) & newAtt & ~oldAtt & ~(1ULL << ksq);
    while (b)
    {
        // Note that here we generate illegal "double move"!
        if (futilityBase + PieceValue[Eg][pos.piece_on(pop_lsb(&b))] >= beta)
            return true;
    }

    return false;
#endif
  }


  // connected_moves() tests whether two moves are 'connected' in the sense
  // that the first move somehow made the second move possible (for instance
  // if the moving piece is the same in both moves). The first move is assumed
  // to be the move that was made to reach the current position, while the
  // second move is assumed to be a move from the current position.

  bool connected_moves(const Position& pos, Move m1, Move m2) {

    Square f1, t1, f2, t2;
    Piece p1; //, p2;
    Square ksq;

    assert(is_ok(m1));
    assert(is_ok(m2));

    // Case 1: The moving piece is the same in both moves
    f2 = from_sq(m2);
    t1 = to_sq(m1);
    if (f2 == t1)
        return true;

    // Case 2: The destination square for m2 was vacated by m1
    t2 = to_sq(m2);
    f1 = from_sq(m1);
    if (t2 == f1)
        return true;

    // Case 3: Moving through the vacated square
#ifdef GPSFISH
    if(!f2.isPieceStand() && !f1.isPieceStand() &&
       Board_Table.getShortOffset(Offset32(f2,t2)) ==
       Board_Table.getShortOffset(Offset32(f2,f1)) &&
       abs((f2-t2).intValue())>abs((f2-f1).intValue())) return true;
#else
    p2 = pos.piece_on(f2);
    if (piece_is_slider(p2) && (between_bb(f2, t2) & f1))
      return true;
#endif

    // Case 4: The destination square for m2 is defended by the moving piece in m1
    p1 = pos.piece_on(t1);
#ifdef GPSFISH
    osl::Piece pc=pos.osl_state.pieceAt(t1);
    if(pos.osl_state.hasEffectByPiece(pc,t2)) return true;
#else
    if (pos.attacks_from(p1, t1) & t2)
        return true;
#endif

    // Case 5: Discovered check, checking piece is the piece moved in m1
#ifdef GPSFISH
    pc=pos.osl_state.pieceAt(t2);
    if(pc.isPiece() && pos.osl_state.hasEffectByPiece(pc,f2) &&
       Ptype_Table.getEffect(p1,t1,pos.king_square(pos.side_to_move())).hasBlockableEffect() &&
       Board_Table.isBetweenSafe(f2,t1,pos.king_square(pos.side_to_move())) &&
       !Board_Table.isBetweenSafe(t2,t1,pos.king_square(pos.side_to_move())) &&
       pos.osl_state.pinOrOpen(pos.side_to_move()).test(pos.osl_state.pieceAt(t1).number()))
        return true;
#else
    ksq = pos.king_square(pos.side_to_move());
    if (    piece_is_slider(p1)
        && (between_bb(t1, ksq) & f2)
        && (pos.attacks_from(p1, t1, pos.pieces() ^ f2) & ksq))
        return true;
#endif

    return false;
  }


  // value_to_tt() adjusts a mate score from "plies to mate from the root" to
  // "plies to mate from the current position". Non-mate scores are unchanged.
  // The function is called before storing a value to the transposition table.

  Value value_to_tt(Value v, int ply) {

    if (v >= VALUE_MATE_IN_MAX_PLY)
      return v + ply;

    if (v <= VALUE_MATED_IN_MAX_PLY)
      return v - ply;

    return v;
  }


  // value_from_tt() is the inverse of value_to_tt(): It adjusts a mate score
  // from the transposition table (where refers to the plies to mate/be mated
  // from current position) to "plies to mate/be mated from the root".

  Value value_from_tt(Value v, int ply) {

    if (v >= VALUE_MATE_IN_MAX_PLY)
      return v - ply;

    if (v <= VALUE_MATED_IN_MAX_PLY)
      return v + ply;

    return v;
  }


  // connected_threat() tests whether it is safe to forward prune a move or if
  // is somehow connected to the threat move returned by null search.

  bool connected_threat(const Position& pos, Move m, Move threat) {

    assert(is_ok(m));
    assert(is_ok(threat));
    assert(!pos.is_capture_or_promotion(m));
#ifndef GPSFISH
    assert(!pos.is_passed_pawn_push(m));
#endif

    Square mfrom, mto, tfrom, tto;

    mfrom = from_sq(m);
    mto = to_sq(m);
    tfrom = from_sq(threat);
    tto = to_sq(threat);

    // Case 1: Don't prune moves which move the threatened piece
    if (mfrom == tto)
        return true;

    // Case 2: If the threatened piece has value less than or equal to the
    // value of the threatening piece, don't prune moves which defend it.
    if (   pos.is_capture(threat)
        && (   PieceValue[Mg][pos.piece_on(tfrom)] >= PieceValue[Mg][pos.piece_on(tto)]
#ifdef GPSFISH
            || type_of(pos.piece_on(tfrom)) == osl::KING)
#else
            || type_of(pos.piece_on(tfrom)) == KING)
#endif
        && pos.move_attacks_square(m, tto))
        return true;

    // Case 3: If the moving piece in the threatened move is a slider, don't
    // prune safe moves which block its ray.
#ifdef GPSFISH
    if (   !tfrom.isPieceStand()
        && Board_Table.isBetweenSafe(mto,tfrom,tto)
        && pos.see_sign(m) >= 0)
        return true;
#else
    if (    piece_is_slider(pos.piece_on(tfrom))
        && (between_bb(tfrom, tto) & mto)
        &&  pos.see_sign(m) >= 0)
        return true;
#endif

    return false;
  }


  // refine_eval() returns the transposition table score if possible, otherwise
  // falls back on static position evaluation.

  Value refine_eval(const TTEntry* tte, Value v, Value defaultEval) {

      assert(tte);

      if (   ((tte->type() & BOUND_LOWER) && v >= defaultEval)
          || ((tte->type() & BOUND_UPPER) && v < defaultEval))
          return v;

      return defaultEval;
  }


  // When playing with strength handicap choose best move among the MultiPV set
  // using a statistical rule dependent on SkillLevel. Idea by Heinz van Saanen.

  Move do_skill_level() {

    assert(MultiPV > 1);

    static RKISS rk;

    // PRNG sequence should be not deterministic
    for (int i = Time::now() % 50; i > 0; i--)
        rk.rand<unsigned>();

    // RootMoves are already sorted by score in descending order
    size_t size = std::min(MultiPV, RootMoves.size());
    int variance = std::min(RootMoves[0].score - RootMoves[size - 1].score, PawnValueMg);
    int weakness = 120 - 2 * SkillLevel;
    int max_s = -VALUE_INFINITE;
    Move best = MOVE_NONE;

    // Choose best move. For each move score we add two terms both dependent on
    // weakness, one deterministic and bigger for weaker moves, and one random,
    // then we choose the move with the resulting highest score.
    for (size_t i = 0; i < size; i++)
    {
        int s = RootMoves[i].score;

        // Don't allow crazy blunders even at very low skills
        if (i > 0 && RootMoves[i-1].score > s + 2 * PawnValueMg)
            break;

        // This is our magic formula
        s += (  weakness * int(RootMoves[0].score - s)
              + variance * (rk.rand<unsigned>() % weakness)) / 128;

        if (s > max_s)
        {
            max_s = s;
            best = RootMoves[i].pv[0];
        }
    }
    return best;
  }


  // uci_pv() formats PV information according to UCI protocol. UCI requires
  // to send all the PV lines also if are still to be searched and so refer to
  // the previous search score.

  string uci_pv(const Position& pos, int depth, Value alpha, Value beta) {

    std::stringstream s;
    Time::point elaspsed = Time::now() - SearchTime + 1;
    int selDepth = 0;

    for (size_t i = 0; i < Threads.size(); i++)
        if (Threads[i].maxPly > selDepth)
            selDepth = Threads[i].maxPly;

    for (size_t i = 0; i < std::min(UCIMultiPV, RootMoves.size()); i++)
    {
        bool updated = (i <= PVIdx);

        if (depth == 1 && !updated)
            continue;

        int d = (updated ? depth : depth - 1);
        Value v = (updated ? RootMoves[i].score : RootMoves[i].prevScore);

        if (s.rdbuf()->in_avail())
            s << "\n";

        s << "info depth " << d
          << " seldepth "  << selDepth
          << " score "     << (i == PVIdx ? score_to_uci(v, alpha, beta) : score_to_uci(v))
          << " nodes "     << pos.nodes_searched()
          << " nps "       << pos.nodes_searched() * 1000 / elaspsed
#ifdef GPSFISH
          //<< " time "      << (t > 0 ? t : 1)
          << " time "      << elaspsed
          << " hashfull "  << TT.get_hashfull()
#else
          << " time "      << elaspsed
          << " multipv "   << i + 1
#endif
          << " pv";

        for (size_t j = 0; RootMoves[i].pv[j] != MOVE_NONE; j++)
            s <<  " " << move_to_uci(RootMoves[i].pv[j], Chess960);
    }

    return s.str();
  }

} // namespace


/// RootMove::extract_pv_from_tt() builds a PV by adding moves from the TT table.
/// We consider also failing high nodes and not only BOUND_EXACT nodes so to
/// allow to always have a ponder move even when we fail high at root, and a
/// long PV to print that is important for position analysis.

#ifdef GPSFISH
void RootMove::extract_pv_from_tt_rec(Position& pos,int ply) {
  TTEntry* tte;

  if (   (tte = TT.probe(pos.key())) != NULL
          && tte->move(pos) != MOVE_NONE
          && pos.is_pseudo_legal(tte->move(pos))
          && pos.pl_move_is_legal(tte->move(pos), pos.pinned_pieces())
          && ply < MAX_PLY
          && (!pos.is_draw<false>() || ply < 2))
  {
      pv.push_back(tte->move(pos));
      StateInfo st;
      pos.do_undo_move(tte->move(pos),st,
              [&](osl::Square){
              assert(pos.is_ok());
              extract_pv_from_tt_rec(pos,ply+1);
      } );
  }

  pv.push_back(MOVE_NONE);
}
#endif

void RootMove::extract_pv_from_tt(Position& pos) {

#ifndef GPSFISH
  StateInfo state[MAX_PLY_PLUS_2], *st = state;
  TTEntry* tte;
  int ply = 1;
#endif
  Move m = pv[0];

  assert(m != MOVE_NONE && pos.is_pseudo_legal(m));

  pv.clear();
  pv.push_back(m);
#ifdef GPSFISH
    StateInfo st;
    pos.do_undo_move(pv[0],st,
		     [&](osl::Square){
         assert(pos.is_ok());
         extract_pv_from_tt_rec(pos,1);
    } );
#else
  pos.do_move(m, *st++);

  while (   (tte = TT.probe(pos.key())) != NULL
         && (m = tte->move()) != MOVE_NONE // Local copy, TT entry could change
         && pos.is_pseudo_legal(m)
         && pos.pl_move_is_legal(m, pos.pinned_pieces())
         && ply < MAX_PLY
         && (!pos.is_draw<false>() || ply < 2))
  {
      pv.push_back(m);
      pos.do_move(m, *st++);
      ply++;
  }
  pv.push_back(MOVE_NONE);

  do pos.undo_move(pv[--ply]); while (ply);
#endif
}


/// RootMove::insert_pv_in_tt() is called at the end of a search iteration, and
/// inserts the PV back into the TT. This makes sure the old PV moves are searched
/// first, even if the old TT entries have been overwritten.

#ifdef GPSFISH
void RootMove::insert_pv_in_tt_rec(Position& pos,int ply) {
  TTEntry* tte;
  Key k;
  Value v, m = VALUE_NONE;
  k = pos.key();
  tte = TT.probe(k);

  // Don't overwrite existing correct entries
  if (!tte || tte->move(pos) != pv[ply])
  {
      v = (pos.in_check() ? VALUE_NONE : evaluate(pos, m));
      TT.store(k, VALUE_NONE, BOUND_NONE, DEPTH_NONE, pv[ply], v, m);
  }
  if(pv[ply+1]!=MOVE_NONE){
      StateInfo st;
      pos.do_undo_move(pv[ply],st,
              [&](osl::Square){
              assert(pos.is_ok());
              *(pos.eval+1)= *(pos.eval);
              pos.eval++;
              pos.eval->update(pos.osl_state,pv[ply]);
              insert_pv_in_tt_rec(pos,ply+1);
              --pos.eval;
      } );
  }
}
#endif

void RootMove::insert_pv_in_tt(Position& pos) {

#ifdef GPSFISH
  insert_pv_in_tt_rec(pos,0);
#else

  StateInfo state[MAX_PLY_PLUS_2], *st = state;
  TTEntry* tte;
  Key k;
  Value v, m = VALUE_NONE;
  int ply = 0;

  assert(pv[ply] != MOVE_NONE && pos.is_pseudo_legal(pv[ply]));

  do {
      k = pos.key();
      tte = TT.probe(k);

      // Don't overwrite existing correct entries
      if (!tte || tte->move() != pv[ply])
      {
          v = (pos.in_check() ? VALUE_NONE : evaluate(pos, m));
          TT.store(k, VALUE_NONE, BOUND_NONE, DEPTH_NONE, pv[ply], v, m);
      }
      pos.do_move(pv[ply], *st++);

  } while (pv[++ply] != MOVE_NONE);

  do pos.undo_move(pv[--ply]); while (ply);
#endif
}

#ifdef GPSFISH
inline bool single_bit(uint64_t b) {
  return !(b & (b - 1));
}
#endif

/// Thread::idle_loop() is where the thread is parked when it has no work to do

void Thread::idle_loop() {

  // Pointer 'sp_master', if non-NULL, points to the active SplitPoint
  // object for which the thread is the master.
  const SplitPoint* sp_master = splitPointsCnt ? curSplitPoint : NULL;

  assert(!sp_master || (sp_master->master == this && is_searching));

  // If this thread is the master of a split point and all slaves have
  // finished their work at this split point, return from the idle loop.
  while (!sp_master || sp_master->slavesMask)
  {
      // If we are not searching, wait for a condition to be signaled
      // instead of wasting CPU time polling for work.
      while (   do_sleep
             || do_exit
             || (!is_searching && Threads.use_sleeping_threads()))
      {
          if (do_exit)
          {
              assert(!sp_master);
              return;
          }

          // Grab the lock to avoid races with Thread::wake_up()
          mutex.lock();

          // If we are master and all slaves have finished don't go to sleep
          if (sp_master && !sp_master->slavesMask)
          {
              mutex.unlock();
              break;
          }

          // Do sleep after retesting sleep conditions under lock protection, in
          // particular we need to avoid a deadlock in case a master thread has,
          // in the meanwhile, allocated us and sent the wake_up() call before we
          // had the chance to grab the lock.
          if (do_sleep || !is_searching)
              sleepCondition.wait(mutex);

          mutex.unlock();
      }

      // If this thread has been assigned work, launch a search
      if (is_searching)
      {
          assert(!do_sleep && !do_exit);

          Threads.mutex.lock();

          assert(is_searching);

          // Copy split point position and search stack and call search()
#ifdef MOVE_STACK_REJECTIONS
          SearchStack ss_base[MAX_PLY_PLUS_2];
          SplitPoint* tsp = threads[threadID].splitPoint;
          Position pos(*tsp->pos, threadID);
          int ply=tsp->ss->ply;
          assert(0< ply && ply+3<MAX_PLY_PLUS_2);
          for(int i=0;i<ply-1;i++)
              ss_base[i].currentMove=(tsp->ss-ply+i)->currentMove;
          SearchStack *ss= &ss_base[ply-1];
#else
          SplitPoint* sp = curSplitPoint;

          Threads.mutex.unlock();

          Stack ss[MAX_PLY_PLUS_2];
          Position pos(*sp->pos, this);
#endif

          memcpy(ss, sp->ss - 1, 4 * sizeof(Stack));
          (ss+1)->sp = sp;

#ifdef GPSFISH
          uint64_t es_base[(MAX_PLY_PLUS_2*sizeof(eval_t)+sizeof(uint64_t)-1)/sizeof(uint64_t)];
          eval_t *es=(eval_t *)&es_base[0];
          assert(sp->pos->eval);
          es[0]= *(sp->pos->eval);
          pos.eval= &es[0];
#endif

          sp->mutex.lock();

          assert(sp->activePositions[idx] == NULL);

          sp->activePositions[idx] = &pos;

          if (sp->nodeType == Root)
              search<SplitPointRoot>(pos, ss+1, sp->alpha, sp->beta, sp->depth);
          else if (sp->nodeType == PV)
              search<SplitPointPV>(pos, ss+1, sp->alpha, sp->beta, sp->depth);
          else if (sp->nodeType == NonPV)
              search<SplitPointNonPV>(pos, ss+1, sp->alpha, sp->beta, sp->depth);
          else
              assert(false);

          assert(is_searching);

          is_searching = false;
          sp->activePositions[idx] = NULL;
          sp->slavesMask &= ~(1ULL << idx);
          sp->nodes += pos.nodes_searched();

          // Wake up master thread so to allow it to return from the idle loop in
          // case we are the last slave of the split point.
          if (    Threads.use_sleeping_threads()
              &&  this != sp->master
              && !sp->slavesMask)
          {
              assert(!sp->master->is_searching);
              sp->master->wake_up();
          }

          // After releasing the lock we cannot access anymore any SplitPoint
          // related data in a safe way becuase it could have been released under
          // our feet by the sp master. Also accessing other Thread objects is
          // unsafe because if we are exiting there is a chance are already freed.
          sp->mutex.unlock();
      }
  }
}

#ifdef GPSFISHONE
void do_checkmate(Position& pos, int mateTime){
    sync_cout << "checkmate notimplemented";
    return;
}
#else
void do_checkmate(Position& pos, int mateTime){
    Signals.stop=false;
    osl::state::NumEffectState state(pos.osl_state);
#if (! defined ALLOW_KING_ABSENCE)
    if (state.kingSquare(state.turn()).isPieceStand()) {
        sync_cout << "checkmate notimplemented";
        return;
    }
#endif
    osl::checkmate::DfpnTable table(state.turn());
    const osl::PathEncoding path(state.turn());
    osl::Move checkmate_move;
    osl::stl::vector<osl::Move> pv;
    osl::checkmate::ProofDisproof result;
    osl::checkmate::Dfpn dfpn;
    dfpn.setTable(&table);
    double seconds=(double)mateTime/1000.0;
    osl::misc::MilliSeconds start = osl::misc::MilliSeconds::now();
    size_t step = 100000, total = 0;
    double scale = 1.0;
    for (size_t limit = step; true; limit = static_cast<size_t>(step*scale)) {
        result = dfpn.
            hasCheckmateMove(state, osl::hash::HashKey(state), path, limit, checkmate_move, Move(), &pv);
        double elapsed = start.elapsedSeconds();
        double memory = osl::OslConfig::memoryUseRatio();
        uint64_t node_count = dfpn.nodeCount();
        sync_cout << "info time " << static_cast<int>(elapsed*1000) << "nodes " << total+node_count
                  << "nps %d " << static_cast<int>(node_count/elapsed) << "hashfull " << static_cast<int>(memory*1000) << sync_endl;
        //poll(pos);
        if (result.isFinal() || elapsed >= seconds || memory > 0.9 || Signals.stop)
            break;
        total += limit;
        // estimate: total * std::min(seconds/elapsed, 1.0/memory)
        // next: (estimate - total) / 2 + total
        scale = (total * std::min(seconds/elapsed, 1.0/memory) - total) / 2.0 / step;
        scale = std::max(std::min(16.0, scale), 0.1);
    }
    if (! result.isFinal()) {
        sync_cout << "checkmate timeout\n";
        return;
    }
    if (! result.isCheckmateSuccess()) {
        sync_cout << "checkmate nomate\n";
        return;
    }
    std::string msg = "checkmate";
    for (size_t i=0; i<pv.size(); ++i)
        msg += " " + move_to_uci(pv[i],false);
    sync_cout << msg << sync_endl;
}
#endif

#ifdef GPSFISH
void show_tree(Position &pos){
    show_tree_rec(pos);
}
#endif

/// check_time() is called by the timer thread when the timer triggers. It is
/// used to print debug info and, more important, to detect when we are out of
/// available time and so stop the search.

void check_time() {

  static Time::point lastInfoTime = Time::now();
  int64_t nodes = 0; // Workaround silly 'uninitialized' gcc warning

  if (Time::now() - lastInfoTime >= 1000)
  {
      lastInfoTime = Time::now();
      dbg_print();
  }

  if (Limits.ponder)
      return;

  if (Limits.nodes)
  {
      Threads.mutex.lock();

      nodes = RootPosition.nodes_searched();

      // Loop across all split points and sum accumulated SplitPoint nodes plus
      // all the currently active slaves positions.
      for (size_t i = 0; i < Threads.size(); i++)
          for (int j = 0; j < Threads[i].splitPointsCnt; j++)
          {
              SplitPoint& sp = Threads[i].splitPoints[j];

              sp.mutex.lock();

              nodes += sp.nodes;
              Bitboard sm = sp.slavesMask;
              while (sm)
              {
                  Position* pos = sp.activePositions[pop_lsb(&sm)];
                  nodes += pos ? pos->nodes_searched() : 0;
              }

              sp.mutex.unlock();
          }

      Threads.mutex.unlock();
  }

  Time::point elapsed = Time::now() - SearchTime;
  bool stillAtFirstMove =    Signals.firstRootMove
                         && !Signals.failedLowAtRoot
                         &&  elapsed > TimeMgr.available_time();

  bool noMoreTime =   elapsed > TimeMgr.maximum_time() - 2 * TimerResolution
                   || stillAtFirstMove;

  if (   (Limits.use_time_management() && noMoreTime)
      || (Limits.movetime && elapsed >= Limits.movetime)
      || (Limits.nodes && nodes >= Limits.nodes))
      Signals.stop = true;
}<|MERGE_RESOLUTION|>--- conflicted
+++ resolved
@@ -120,9 +120,6 @@
 
   size_t MultiPV, UCIMultiPV, PVIdx;
 
-#ifdef GPSFISH
-  Value DrawValue;
-#endif
   TimeManager TimeMgr;
   int BestMoveChanges;
   int SkillLevel;
@@ -169,9 +166,8 @@
     }
   }
 
-  Value value_draw(Position const& pos){
-    if(pos.side_to_move()==osl::BLACK) return DrawValue;
-    else return -DrawValue;
+  inline Value value_draw(Position const& pos) {
+    return DrawValue[pos.side_to_move()];
   }
 
   bool can_capture_king(Position const& pos){
@@ -279,16 +275,6 @@
   Position& pos = RootPosition;
   Chess960 = pos.is_chess960();
   Eval::RootColor = pos.side_to_move();
-<<<<<<< HEAD
-#ifdef GPSFISH
-  int scaledCF = Eval::ContemptFactor;
-#else
-  int scaledCF = Eval::ContemptFactor * MaterialTable::game_phase(pos) / PHASE_MIDGAME;
-#endif
-  Eval::ValueDraw[ Eval::RootColor] = VALUE_DRAW - Value(scaledCF);
-  Eval::ValueDraw[~Eval::RootColor] = VALUE_DRAW + Value(scaledCF);
-=======
->>>>>>> eb1a4f11
   TimeMgr.init(Limits, pos.startpos_ply_counter(), pos.side_to_move());
   TT.new_search();
   H.clear();
@@ -302,6 +288,10 @@
       goto finalize;
   }
 
+#ifdef GPSFISH
+  DrawValue[osl::BLACK] = VALUE_DRAW;
+  DrawValue[osl::WHITE] = -VALUE_DRAW;
+#else
   if (Options["Contempt Factor"] && !Options["UCI_AnalyseMode"])
   {
       int cf = Options["Contempt Factor"] * PawnValueMg / 100;  // In centipawns
@@ -311,6 +301,7 @@
   }
   else
       DrawValue[WHITE] = DrawValue[BLACK] = VALUE_DRAW;
+#endif
 
   if (Options["OwnBook"] && !Limits.infinite)
   {
