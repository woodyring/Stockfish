--- conflicted
+++ resolved
@@ -545,14 +545,10 @@
     int depth, prevBestMoveChanges;
     Value bestValue, alpha, beta, delta;
 
-<<<<<<< HEAD
-    memset(ss-1, 0, 4 * sizeof(Stack));
+    std::memset(ss-1, 0, 4 * sizeof(Stack));
 #ifdef GPSFISH
     (ss-1)->currentMove = osl::Move::PASS(pos.side_to_move()); // Hack to skip update_gains
 #else
-=======
-    std::memset(ss-1, 0, 4 * sizeof(Stack));
->>>>>>> 4ede49cd
     (ss-1)->currentMove = MOVE_NULL; // Hack to skip update gains
 #endif
 
