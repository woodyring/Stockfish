--- conflicted
+++ resolved
@@ -167,7 +167,7 @@
       Move m=tte->move(pos);
       int dummy;
       if(m != MOVE_NONE
-              && pos.is_pseudo_legal(m)
+              && pos.pseudo_legal(m)
               && !pos.is_draw(dummy)) {
           std::cerr << "move=" << m << std::endl;
           pos.do_undo_move(m,st,
@@ -266,17 +266,13 @@
   for (MoveList<LEGAL> it(pos); *it; ++it)
 #endif
   {
-<<<<<<< HEAD
 #ifdef GPSFISH
       pos.do_undo_move(*it,st,
               [&](osl::Square){
               assert(pos.is_ok());
 #else
-      pos.do_move(*it, st, ci, pos.move_gives_check(*it, ci));
-#endif
-=======
       pos.do_move(*it, st, ci, pos.gives_check(*it, ci));
->>>>>>> cca34e23
+#endif
       cnt += leaf ? MoveList<LEGAL>(pos).size() : ::perft(pos, depth - ONE_PLY);
 #ifdef GPSFISH
       } );
@@ -1138,7 +1134,6 @@
             if (pos.legal(move, ci.pinned))
             {
                 ss->currentMove = move;
-<<<<<<< HEAD
 #ifdef GPSFISH
                 pos.do_undo_move(move,st,
                         [&](osl::Square){
@@ -1147,11 +1142,8 @@
                         pos.eval++;
                         pos.eval->update(pos.osl_state,move);
 #else
-                pos.do_move(move, st, ci, pos.move_gives_check(move, ci));
-#endif
-=======
                 pos.do_move(move, st, ci, pos.gives_check(move, ci));
->>>>>>> cca34e23
+#endif
                 value = -search<NonPV>(pos, ss+1, -rbeta, -rbeta+1, rdepth, !cutNode);
 #ifdef GPSFISH
                 --pos.eval;
@@ -1264,16 +1256,11 @@
       }
 
       ext = DEPTH_ZERO;
-<<<<<<< HEAD
-      captureOrPromotion = pos.is_capture_or_promotion(move);
-      givesCheck = pos.move_gives_check(move, ci);
-#ifdef GPSFISH
-      dangerous =   givesCheck; // XXX : add other condition ?
-#else
-=======
       captureOrPromotion = pos.capture_or_promotion(move);
       givesCheck = pos.gives_check(move, ci);
->>>>>>> cca34e23
+#ifdef GPSFISH
+      dangerous =   givesCheck; // XXX : add other condition ?
+#else
       dangerous =   givesCheck
                  || pos.passed_pawn_push(move)
                  || type_of(move) == CASTLE;
@@ -1344,15 +1331,11 @@
           // but fixing this made program slightly weaker.
           Depth predictedDepth = newDepth - reduction<PvNode>(improving, depth, moveCount);
           futilityValue =  ss->staticEval + ss->evalMargin + futility_margin(predictedDepth, moveCount)
-<<<<<<< HEAD
 #ifdef GPSFISH
                          + Gains[move.ptypeO()][to_sq(move).index()]; // XXX
 #else
-                         + Gains[pos.piece_moved(move)][to_sq(move)];
-#endif
-=======
                          + Gains[pos.moved_piece(move)][to_sq(move)];
->>>>>>> cca34e23
+#endif
 
           if (futilityValue < beta)
           {
@@ -1752,15 +1735,11 @@
     {
       assert(is_ok(move));
 
-<<<<<<< HEAD
 #ifdef MOVE_STACK_REJECTIONS
       if(move_stack_rejections_probe(move,pos,ss,alpha)) continue;
 #endif
 
-      givesCheck = pos.move_gives_check(move, ci);
-=======
       givesCheck = pos.gives_check(move, ci);
->>>>>>> cca34e23
 
       // Futility pruning
       if (   !PvNode
@@ -1769,14 +1748,10 @@
           &&  move != ttMove
           &&  type_of(move) != PROMOTION
           &&  futilityBase > -VALUE_KNOWN_WIN
-<<<<<<< HEAD
 #ifndef GPSFISH
-          && !pos.is_passed_pawn_push(move)
+          && !pos.passed_pawn_push(move)
 #endif
          )
-=======
-          && !pos.passed_pawn_push(move))
->>>>>>> cca34e23
       {
 #ifdef GPSFISH
           futilityValue =  futilityBase
@@ -1807,16 +1782,11 @@
       // Detect non-capture evasions that are candidate to be pruned
       evasionPrunable =    InCheck
                        &&  bestValue > VALUE_MATED_IN_MAX_PLY
-<<<<<<< HEAD
-                       && !pos.is_capture(move)
+                       && !pos.capture(move)
 #ifndef GPSFISH
                        && !pos.can_castle(pos.side_to_move())
 #endif
                        ;
-=======
-                       && !pos.capture(move)
-                       && !pos.can_castle(pos.side_to_move());
->>>>>>> cca34e23
 
       // Don't search moves with negative SEE values
       if (   !PvNode
@@ -2182,8 +2152,8 @@
 
   if ( tte != NULL
           && tte->move(pos) != MOVE_NONE
-          && pos.is_pseudo_legal(tte->move(pos))
-          && pos.pl_move_is_legal(tte->move(pos), pos.pinned_pieces())
+          && pos.pseudo_legal(tte->move(pos))
+          && pos.legal(tte->move(pos), pos.pinned_pieces())
           && ply < MAX_PLY
           && (!pos.is_draw() || ply < 2))
   {
