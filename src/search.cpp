/*
  Stockfish, a UCI chess playing engine derived from Glaurung 2.1
  Copyright (C) 2004-2008 Tord Romstad (Glaurung author)
  Copyright (C) 2008-2010 Marco Costalba, Joona Kiiski, Tord Romstad

  Stockfish is free software: you can redistribute it and/or modify
  it under the terms of the GNU General Public License as published by
  the Free Software Foundation, either version 3 of the License, or
  (at your option) any later version.

  Stockfish is distributed in the hope that it will be useful,
  but WITHOUT ANY WARRANTY; without even the implied warranty of
  MERCHANTABILITY or FITNESS FOR A PARTICULAR PURPOSE.  See the
  GNU General Public License for more details.

  You should have received a copy of the GNU General Public License
  along with this program.  If not, see <http://www.gnu.org/licenses/>.
*/

#include <cassert>
#include <cmath>
#include <cstring>
#include <fstream>
#include <iostream>
#include <sstream>
#include <vector>

#include "book.h"
#include "evaluate.h"
#include "history.h"
#include "misc.h"
#include "move.h"
#include "movegen.h"
#include "movepick.h"
#include "search.h"
#include "timeman.h"
#include "thread.h"
#include "tt.h"
#include "ucioption.h"

#ifdef GPSFISH
#include "position.tcc"
#include "osl/boardTable.h"
using osl::Board_Table;
#include "osl/ptypeTable.h"
using osl::Ptype_Table;
#include "osl/offset32.h"
using osl::Offset32;
#include "osl/checkmate/immediateCheckmate.h"
#include "osl/checkmate/fixedDepthSearcher.h"
#include "osl/checkmate/dfpn.h"
using osl::checkmate::ImmediateCheckmate;
using std::string;
#include "osl/enter_king/enterKing.h"
#include "osl/misc/milliSeconds.h"
#include "osl/checkmate/dfpn.h"
#include "osl/checkmate/dfpnParallel.h"
#include "osl/hash/hashKey.h"
#endif
#ifdef MOVE_STACK_REJECTIONS
#include "osl/search/moveStackRejections.h"
#endif

#ifdef GPSFISH
# define GPSFISH_CHECKMATE3
# define GPSFISH_CHECKMATE3_QUIESCE
# define GPSFISH_DFPN
#endif

using std::cout;
using std::endl;

namespace {

  // Set to true to force running with one thread. Used for debugging
  const bool FakeSplit = false;

  // Different node types, used as template parameter
  enum NodeType { NonPV, PV };

  // RootMove struct is used for moves at the root of the tree. For each root
  // move, we store two scores, a node count, and a PV (really a refutation
  // in the case of moves which fail low). Value pv_score is normally set at
  // -VALUE_INFINITE for all non-pv moves, while non_pv_score is computed
  // according to the order in which moves are returned by MovePicker.
  struct RootMove {

    RootMove();
    RootMove(const RootMove& rm) { *this = rm; }
    RootMove& operator=(const RootMove& rm);

    // RootMove::operator<() is the comparison function used when
    // sorting the moves. A move m1 is considered to be better
    // than a move m2 if it has an higher pv_score, or if it has
    // equal pv_score but m1 has the higher non_pv_score. In this way
    // we are guaranteed that PV moves are always sorted as first.
    bool operator<(const RootMove& m) const {
      return pv_score != m.pv_score ? pv_score < m.pv_score
                                    : non_pv_score < m.non_pv_score;
    }

#ifdef GPSFISH
    void extract_pv_from_tt_rec(Position& pos,int ply);
#endif
    void extract_pv_from_tt(Position& pos);
#ifdef GPSFISH
    void insert_pv_in_tt_rec(Position& pos,int ply);
#endif
    void insert_pv_in_tt(Position& pos);
    std::string pv_info_to_uci(Position& pos, int depth, int selDepth,
                               Value alpha, Value beta, int pvIdx);
    int64_t nodes;
    Value pv_score;
    Value non_pv_score;
    Move pv[PLY_MAX_PLUS_2];
  };

  // RootMoveList struct is just a vector of RootMove objects,
  // with an handful of methods above the standard ones.
  struct RootMoveList : public std::vector<RootMove> {

    typedef std::vector<RootMove> Base;

    void init(Position& pos, Move searchMoves[]);
    void sort() { insertion_sort<RootMove, Base::iterator>(begin(), end()); }
    void sort_multipv(int n) { insertion_sort<RootMove, Base::iterator>(begin(), begin() + n); }

    int bestMoveChanges;
  };

  // MovePickerExt template class extends MovePicker and allows to choose at compile
  // time the proper moves source according to the type of node. In the default case
  // we simply create and use a standard MovePicker object.
  template<bool SpNode, bool Root> struct MovePickerExt : public MovePicker {

    MovePickerExt(const Position& p, Move ttm, Depth d, const History& h, SearchStack* ss, Value b)
                  : MovePicker(p, ttm, d, h, ss, b) {}

    RootMoveList::iterator rm; // Dummy, needed to compile
  };

  // In case of a SpNode we use split point's shared MovePicker object as moves source
  template<> struct MovePickerExt<true, false> : public MovePicker {

    MovePickerExt(const Position& p, Move ttm, Depth d, const History& h, SearchStack* ss, Value b)
                  : MovePicker(p, ttm, d, h, ss, b), mp(ss->sp->mp) {}

    Move get_next_move() { return mp->get_next_move(); }

    RootMoveList::iterator rm; // Dummy, needed to compile
    MovePicker* mp;
  };

  // In case of a Root node we use RootMoveList as moves source
  template<> struct MovePickerExt<false, true> : public MovePicker {

    MovePickerExt(const Position&, Move, Depth, const History&, SearchStack*, Value);
    Move get_next_move();

    RootMoveList::iterator rm;
    bool firstCall;
  };


  /// Constants

  // Lookup table to check if a Piece is a slider and its access function
#ifndef GPSFISH
  const bool Slidings[18] = { 0, 0, 0, 1, 1, 1, 0, 0, 0, 0, 0, 1, 1, 1 };
  inline bool piece_is_slider(Piece p) { return Slidings[p]; }
#endif

  // Step 6. Razoring

  // Maximum depth for razoring
  const Depth RazorDepth = 4 * ONE_PLY;

  // Dynamic razoring margin based on depth
  inline Value razor_margin(Depth d) { return Value(0x200 + 0x10 * int(d)); }

  // Maximum depth for use of dynamic threat detection when null move fails low
  const Depth ThreatDepth = 5 * ONE_PLY;

  // Step 9. Internal iterative deepening

  // Minimum depth for use of internal iterative deepening
  const Depth IIDDepth[] = { 8 * ONE_PLY, 5 * ONE_PLY };

  // At Non-PV nodes we do an internal iterative deepening search
  // when the static evaluation is bigger then beta - IIDMargin.
  const Value IIDMargin = Value(0x100);

  // Step 11. Decide the new search depth

  // Extensions. Array index 0 is used for non-PV nodes, index 1 for PV nodes
  const Depth CheckExtension[]         = { ONE_PLY / 2, ONE_PLY / 1 };
#ifndef GPSFISH
  const Depth PawnEndgameExtension[]   = { ONE_PLY / 1, ONE_PLY / 1 };
  const Depth PawnPushTo7thExtension[] = { ONE_PLY / 2, ONE_PLY / 2 };
  const Depth PassedPawnExtension[]    = {  DEPTH_ZERO, ONE_PLY / 2 };
#endif

  // Minimum depth for use of singular extension
  const Depth SingularExtensionDepth[] = { 8 * ONE_PLY, 6 * ONE_PLY };

  // Step 12. Futility pruning

  // Futility margin for quiescence search
  const Value FutilityMarginQS = Value(0x80);

  // Futility lookup tables (initialized at startup) and their access functions
  Value FutilityMargins[16][64]; // [depth][moveNumber]
  int FutilityMoveCounts[32];    // [depth]

  inline Value futility_margin(Depth d, int mn) {

    return d < 7 * ONE_PLY ? FutilityMargins[Max(d, 1)][Min(mn, 63)]
                           : 2 * VALUE_INFINITE;
  }

  inline int futility_move_count(Depth d) {

    return d < 16 * ONE_PLY ? FutilityMoveCounts[d] : MAX_MOVES;
  }

  // Step 14. Reduced search

  // Reduction lookup tables (initialized at startup) and their access function
  int8_t Reductions[2][64][64]; // [pv][depth][moveNumber]

  template <NodeType PV> inline Depth reduction(Depth d, int mn) {

    return (Depth) Reductions[PV][Min(d / ONE_PLY, 63)][Min(mn, 63)];
  }

  // Easy move margin. An easy move candidate must be at least this much
  // better than the second best move.
  const Value EasyMoveMargin = Value(0x200);


  /// Namespace variables

  // Root move list
  RootMoveList Rml;

  // MultiPV mode
  int MultiPV, UCIMultiPV;

#ifdef GPSFISH
  Value DrawValue;
#endif
  // Time management variables
  bool StopOnPonderhit, FirstRootMove, StopRequest, QuitRequest, AspirationFailLow;
  TimeManager TimeMgr;
  SearchLimits Limits;

  // Log file
  std::ofstream LogFile;

  // Skill level adjustment
  int SkillLevel;
  bool SkillLevelEnabled;

  // Node counters, used only by thread[0] but try to keep in different cache
  // lines (64 bytes each) from the heavy multi-thread read accessed variables.
  bool SendSearchedNodes;
  int NodesSincePoll;
  int NodesBetweenPolls = 30000;

  // History table
  History H;


  /// Local functions

  Move id_loop(Position& pos, Move searchMoves[], Move* ponderMove);

  template <NodeType PvNode, bool SpNode, bool Root>
  Value search(Position& pos, SearchStack* ss, Value alpha, Value beta, Depth depth);

  template <NodeType PvNode>
  Value qsearch(Position& pos, SearchStack* ss, Value alpha, Value beta, Depth depth);

  template <NodeType PvNode>
  inline Value search(Position& pos, SearchStack* ss, Value alpha, Value beta, Depth depth) {

    return depth < ONE_PLY ? qsearch<PvNode>(pos, ss, alpha, beta, DEPTH_ZERO)
                           : search<PvNode, false, false>(pos, ss, alpha, beta, depth);
  }

  template <NodeType PvNode>
  Depth extension(const Position& pos, Move m, bool captureOrPromotion, bool moveIsCheck, bool* dangerous);

  bool check_is_dangerous(Position &pos, Move move, Value futilityBase, Value beta, Value *bValue);
  bool connected_moves(const Position& pos, Move m1, Move m2);
  Value value_to_tt(Value v, int ply);
  Value value_from_tt(Value v, int ply);
  bool ok_to_use_TT(const TTEntry* tte, Depth depth, Value beta, int ply);
  bool connected_threat(const Position& pos, Move m, Move threat);
  Value refine_eval(const TTEntry* tte, Value defaultEval, int ply);
  void update_history(const Position& pos, Move move, Depth depth, Move movesSearched[], int moveCount);
  void update_gains(const Position& pos, Move move, Value before, Value after);
  void do_skill_level(Move* best, Move* ponder);

  int current_search_time(int set = 0);
  std::string value_to_uci(Value v);
  std::string speed_to_uci(int64_t nodes);
  void poll(const Position& pos);
  void wait_for_stop_or_ponderhit();

#ifndef GPSFISH
  // Overload operator<<() to make it easier to print moves in a coordinate
  // notation compatible with UCI protocol.
  std::ostream& operator<<(std::ostream& os, Move m) {

    bool chess960 = (os.iword(0) != 0); // See set960()
    return os << move_to_uci(m, chess960);
  }

  // When formatting a move for std::cout we must know if we are in Chess960
  // or not. To keep using the handy operator<<() on the move the trick is to
  // embed this flag in the stream itself. Function-like named enum set960 is
  // used as a custom manipulator and the stream internal general-purpose array,
  // accessed through ios_base::iword(), is used to pass the flag to the move's
  // operator<<() that will read it to properly format castling moves.
  enum set960 {};

  std::ostream& operator<< (std::ostream& os, const set960& f) {

    os.iword(0) = int(f);
    return os;
  }
#endif

#ifdef GPSFISH
  void show_tree_rec(Position &pos){
    TTEntry* tte;
    StateInfo st;
    if ((tte = TT.probe(pos.get_key())) != NULL){
      std::cerr << "tte->value=" << tte->value() << std::endl;
      std::cerr << "tte->type=" << tte->type() << std::endl;
      std::cerr << "tte->generation=" << tte->generation() << std::endl;
      std::cerr << "tte->depth=" << tte->depth() << std::endl;
      std::cerr << "tte->static_value=" << tte->static_value() << std::endl;
      Move m=tte->move(pos);
      int dummy;
      if(m != MOVE_NONE
	 && pos.move_is_legal(m)
	 && !pos.is_draw(dummy)){
	std::cerr << "move=" << m << std::endl;
	pos.do_undo_move(m,st,
			 [&](osl::Square){ show_tree_rec(pos); }
	  );
      }
    }
  }
#endif
#ifdef GPSFISH
  Value value_draw(Position const& pos){
    if(pos.side_to_move()==osl::BLACK) return DrawValue;
    else return -DrawValue;
  }
#endif  
#ifdef MOVE_STACK_REJECTIONS
  osl::container::MoveStack moveStacks[MAX_THREADS];
  bool move_stack_rejections_probe(osl::Move m, Position const &pos,SearchStack* ss,Value alpha){
    if(DrawValue!=0) return false;
    int i=std::min(7,std::min(ss->ply,pos.pliesFromNull()+1));
    if(i<3) return false;
    osl::state::NumEffectState const& state=pos.osl_state;
    osl::container::MoveStack &moveStack=moveStacks[pos.thread()];
    moveStack.clear();
    while(--i>0) moveStack.push((ss-i)->currentMove);
    osl::Player player=m.player();
    int checkCountOfAltP=pos.continuous_check[osl::alt(player)];
    bool ret=false;
    if(m.player()==osl::BLACK){
      ret=osl::search::MoveStackRejections::probe<osl::BLACK>(state,moveStack,ss->ply,m,alpha,checkCountOfAltP);
    }
    else {
      ret=osl::search::MoveStackRejections::probe<osl::WHITE>(state,moveStack,ss->ply,m,-alpha,checkCountOfAltP);
    }
    return ret;
  }
#endif  
#ifdef GPSFISH
  bool can_capture_king(Position const& pos){
    Color us=pos.side_to_move();
    Color them=opposite_color(us);
    const osl::Square king = pos.king_square(them);
    return pos.osl_state.hasEffectAt(us, king);
  }
#endif  
} // namespace


/// init_search() is called during startup to initialize various lookup tables

void init_search() {

  int d;  // depth (ONE_PLY == 2)
  int hd; // half depth (ONE_PLY == 1)
  int mc; // moveCount

  // Init reductions array
  for (hd = 1; hd < 64; hd++) for (mc = 1; mc < 64; mc++)
  {
      double    pvRed = log(double(hd)) * log(double(mc)) / 3.0;
      double nonPVRed = 0.33 + log(double(hd)) * log(double(mc)) / 2.25;
      Reductions[PV][hd][mc]    = (int8_t) (   pvRed >= 1.0 ? floor(   pvRed * int(ONE_PLY)) : 0);
      Reductions[NonPV][hd][mc] = (int8_t) (nonPVRed >= 1.0 ? floor(nonPVRed * int(ONE_PLY)) : 0);
  }

  // Init futility margins array
  for (d = 1; d < 16; d++) for (mc = 0; mc < 64; mc++)
      FutilityMargins[d][mc] = Value(112 * int(log(double(d * d) / 2) / log(2.0) + 1.001) - 8 * mc + 45);

  // Init futility move count array
  for (d = 0; d < 32; d++)
      FutilityMoveCounts[d] = int(3.001 + 0.25 * pow(d, 2.0));
}

/// perft() is our utility to verify move generation. All the leaf nodes up to
/// the given depth are generated and counted and the sum returned.

int64_t perft(Position& pos, Depth depth) {

  MoveStack mlist[MAX_MOVES];
  StateInfo st;
  Move m;
  int64_t sum = 0;

  // Generate all legal moves
  MoveStack* last = generate<MV_LEGAL>(pos, mlist);

  // If we are at the last ply we don't need to do and undo
  // the moves, just to count them.
  if (depth <= ONE_PLY)
      return int(last - mlist);

  // Loop through all legal moves
#ifndef GPSFISH
  CheckInfo ci(pos);
#endif
  for (MoveStack* cur = mlist; cur != last; cur++)
  {
      m = cur->move;
#ifdef GPSFISH
      pos.do_undo_move(m,st,
              [&](osl::Square){
              assert(pos.is_ok());
#else
      pos.do_move(m, st, ci, pos.move_gives_check(m, ci));
#endif
      sum += perft(pos, depth - ONE_PLY);
#ifdef GPSFISH
      }
      );
#else
      pos.undo_move(m);
#endif
  }
  return sum;
}

/// think() is the external interface to Stockfish's search, and is called when
/// the program receives the UCI 'go' command. It initializes various global
/// variables, and calls id_loop(). It returns false when a "quit" command is
/// received during the search.

bool think(Position& pos, const SearchLimits& limits, Move searchMoves[]) {

  static Book book;

  // Initialize global search-related variables
  StopOnPonderhit = StopRequest = QuitRequest = AspirationFailLow = SendSearchedNodes = false;
  NodesSincePoll = 0;
  current_search_time(get_system_time());
  Limits = limits;
  TimeMgr.init(Limits, pos.startpos_ply_counter());

  // Set best NodesBetweenPolls interval to avoid lagging under time pressure
  if (Limits.maxNodes)
      NodesBetweenPolls = Min(Limits.maxNodes, 30000);
  else if (Limits.time && Limits.time < 1000)
      NodesBetweenPolls = 1000;
  else if (Limits.time && Limits.time < 5000)
      NodesBetweenPolls = 5000;
  else
      NodesBetweenPolls = 30000;
#ifdef GPSFISH
  NodesBetweenPolls = Min(NodesBetweenPolls, 1000);
#endif

  // Look for a book move
  if (Options["OwnBook"].value<bool>())
  {
#ifndef GPSFISH
      if (Options["Book File"].value<std::string>() != book.name())
          book.open(Options["Book File"].value<std::string>());
#endif

      Move bookMove = book.get_move(pos, Options["Best Book Move"].value<bool>());
      if (bookMove != MOVE_NONE)
      {
          if (Limits.ponder)
              wait_for_stop_or_ponderhit();

#ifdef GPSFISH
          cout << "bestmove " << move_to_uci(bookMove,false) << endl;
#else
          cout << "bestmove " << bookMove << endl;
#endif
          return !QuitRequest;
      }
  }

  // Read UCI options
  UCIMultiPV = Options["MultiPV"].value<int>();
  SkillLevel = Options["Skill Level"].value<int>();
#ifdef GPSFISH
  if(pos.side_to_move()==osl::BLACK)
    DrawValue = (Value)(Options["DrawValue"].value<int>()*2);
  else
    DrawValue = -(Value)(Options["DrawValue"].value<int>()*2);
#endif

  read_evaluation_uci_options(pos.side_to_move());
  Threads.read_uci_options();

  // If needed allocate pawn and material hash tables and adjust TT size
  Threads.init_hash_tables();
  TT.set_size(Options["Hash"].value<int>());

  if (Options["Clear Hash"].value<bool>())
  {
      Options["Clear Hash"].set_value("false");
      TT.clear();
  }

  // Do we have to play with skill handicap? In this case enable MultiPV that
  // we will use behind the scenes to retrieve a set of possible moves.
  SkillLevelEnabled = (SkillLevel < 20);
  MultiPV = (SkillLevelEnabled ? Max(UCIMultiPV, 4) : UCIMultiPV);

  // Wake up needed threads and reset maxPly counter
  for (int i = 0; i < Threads.size(); i++)
  {
      Threads[i].wake_up();
      Threads[i].maxPly = 0;
  }

  // Write to log file and keep it open to be accessed during the search
  if (Options["Use Search Log"].value<bool>())
  {
      std::string name = Options["Search Log Filename"].value<std::string>();
      LogFile.open(name.c_str(), std::ios::out | std::ios::app);

      if (LogFile.is_open())
          LogFile << "\nSearching: "  << pos.to_fen()
                  << "\ninfinite: "   << Limits.infinite
                  << " ponder: "      << Limits.ponder
                  << " time: "        << Limits.time
                  << " increment: "   << Limits.increment
                  << " moves to go: " << Limits.movesToGo
                  << endl;
  }

  // We're ready to start thinking. Call the iterative deepening loop function
  Move ponderMove = MOVE_NONE;
  Move bestMove = id_loop(pos, searchMoves, &ponderMove);

  cout << "info" << speed_to_uci(pos.nodes_searched()) << endl;

  // Write final search statistics and close log file
  if (LogFile.is_open())
  {
      int t = current_search_time();

      LogFile << "Nodes: "          << pos.nodes_searched()
              << "\nNodes/second: " << (t > 0 ? pos.nodes_searched() * 1000 / t : 0)
              << "\nBest move: "    << move_to_san(pos, bestMove);

      StateInfo st;
#ifdef GPSFISH
      if(bestMove.isNormal())
          pos.do_undo_move(bestMove,st,
                  [&](osl::Square){
                  assert(pos.is_ok());
#else
      pos.do_move(bestMove, st);
#endif
      LogFile << "\nPonder move: " << move_to_san(pos, ponderMove) << endl;
#ifdef GPSFISH
                  }
                  );
#else
      pos.undo_move(bestMove); // Return from think() with unchanged position
#endif
      LogFile.close();
  }

  // This makes all the threads to go to sleep
  Threads.set_size(1);

  // If we are pondering or in infinite search, we shouldn't print the
  // best move before we are told to do so.
  if (!StopRequest && (Limits.ponder || Limits.infinite))
      wait_for_stop_or_ponderhit();

  // Could be MOVE_NONE when searching on a stalemate position
#ifdef GPSFISH
  cout << "bestmove " << move_to_uci(bestMove,false);
#else
  cout << "bestmove " << bestMove;
#endif

  // UCI protol is not clear on allowing sending an empty ponder move, instead
  // it is clear that ponder move is optional. So skip it if empty.
#ifdef GPSFISH
  if (ponderMove != MOVE_NONE && Options["Ponder"].value<bool>())
      cout << " ponder " << move_to_uci(ponderMove,false);
#else
  if (ponderMove != MOVE_NONE)
      cout << " ponder " << ponderMove;
#endif

  cout << endl;

  return !QuitRequest;
}

#ifdef GPSFISH_DFPN
struct CheckmateSolver
{
    osl::checkmate::DfpnTable table_black;
    osl::checkmate::DfpnTable table_white;
    osl::checkmate::Dfpn dfpn[2];
    CheckmateSolver() 
    {
        table_black.setAttack(osl::BLACK);
        table_white.setAttack(osl::WHITE);
        dfpn[playerToIndex(osl::BLACK)].setTable(&table_black);
        dfpn[playerToIndex(osl::WHITE)].setTable(&table_white);
    }
    Move hasCheckmate(Position& pos, size_t nodes) 
    {
        const Depth CheckmateDepth = ONE_PLY*100;
        TTEntry* tte = TT.probe(pos.get_key());
        if (tte && tte->type() == VALUE_TYPE_EXACT
                && tte->depth() >= CheckmateDepth) {
            Value v = value_from_tt(tte->value(), 0);
            if (v >= VALUE_MATE_IN_PLY_MAX || v < VALUE_MATED_IN_PLY_MAX)
                return Move();		// mate or mated
        }

        osl::PathEncoding path(pos.osl_state.turn());
        osl::Move checkmate_move;
        osl::NumEffectState& state = pos.osl_state;
        osl::stl::vector<osl::Move> pv;
        osl::checkmate::ProofDisproof result
            = dfpn[playerToIndex(state.turn())].
            hasCheckmateMove(state, osl::HashKey(state), path, nodes,
                    checkmate_move, Move(), &pv);
        if (result.isCheckmateSuccess()) {
            TT.store(pos.get_key(), value_mate_in(pv.size()),
                    VALUE_TYPE_EXACT, CheckmateDepth, checkmate_move,
                    VALUE_NONE, VALUE_NONE);
            return checkmate_move;
        }
        return Move();
    }
    void clear()
    {
        dfpn[0].clear();
        dfpn[1].clear();
        table_black.clear();
        table_white.clear();
    }
};
struct TestCheckmate
{
    CheckmateSolver *solver;
    Position *pos;
    osl::Move *result;
    uint64_t nodes;
    const Move *moves;
    int first, last;
    TestCheckmate(CheckmateSolver& s, Position& p, osl::Move& r, uint64_t n,
            const Move *pv, int f, int l)
        : solver(&s), pos(&p), result(&r), nodes(n),
        moves(pv), first(f), last(l)
    {
    }
    void operator()(osl::Square) const
    {
        *result = Move();
        if (nodes < (1<<18))
            *result = solver->hasCheckmate(*pos, nodes);
        if (result->isNormal()) {
            if (first > 0)
                std::cout << "info string checkmate in future (" << first
                    << ") " << move_to_uci(moves[first],false)
                    << " by " << move_to_uci(*result,false) << '\n';
        }
        else if (! StopRequest) {
            Move move;
            TestCheckmate next = *this;
            next.first++;
            next.nodes /= 2;
            next.result = &move;
            if (next.first < last && pos->move_is_legal(moves[next.first])
                    && next.nodes >= 1024) {
                StateInfo st;
                pos->do_undo_move(moves[next.first], st, next);
            }
        }	
    }
};

void run_checkmate(int depth, uint64_t nodes, Position& pos) 
{
    static boost::scoped_ptr<CheckmateSolver> solver(new CheckmateSolver);
    StateInfo st;
    nodes /= 16;
    int mated = 0;
    for (size_t i=0; i<Rml.size() && nodes >= 1024 && !StopRequest; ++i) {
        osl::Move win_move;
        TestCheckmate function(*solver, pos, win_move, nodes,
                Rml[i].pv, 0, (i==0) ? depth/2 : 1);
        pos.do_undo_move(Rml[i].pv[0], st, function);
        if (! win_move.isNormal())
            nodes /= 4;
        else {
            ++mated;
            Rml[i].pv_score = -VALUE_INFINITE;
            Rml[i].non_pv_score = VALUE_MATED_IN_PLY_MAX;
            std::cout << "info string losing move " << i << "th "
                << move_to_uci(Rml[i].pv[0],false)
                << " by " << move_to_uci(win_move,false) << '\n';
        }
    }
    solver->clear();
}
#endif

namespace {

  // id_loop() is the main iterative deepening loop. It calls search() repeatedly
  // with increasing depth until the allocated thinking time has been consumed,
  // user stops the search, or the maximum search depth is reached.

  Move id_loop(Position& pos, Move searchMoves[], Move* ponderMove) {

    SearchStack ss[PLY_MAX_PLUS_2];
    Value bestValues[PLY_MAX_PLUS_2];
    int bestMoveChanges[PLY_MAX_PLUS_2];
    uint64_t es_base[(PLY_MAX_PLUS_2*sizeof(eval_t)+sizeof(uint64_t)-1)/sizeof(uint64_t)]
#ifdef __GNUC__
      __attribute__((aligned(16)))
#endif
	;
    eval_t *es=(eval_t *)&es_base[0];
    int depth, selDepth, aspirationDelta;
    Value value, alpha, beta;
    Move bestMove, easyMove, skillBest, skillPonder;

    // Initialize stuff before a new search
    memset(ss, 0, 4 * sizeof(SearchStack));
    TT.new_search();
    H.clear();
    *ponderMove = bestMove = easyMove = skillBest = skillPonder = MOVE_NONE;
    depth = aspirationDelta = 0;
    alpha = -VALUE_INFINITE, beta = VALUE_INFINITE;
#ifdef GPSFISH
    ss->currentMove = osl::Move::PASS(pos.side_to_move()); // Hack to skip update_gains()
#else
    ss->currentMove = MOVE_NULL; // Hack to skip update_gains()
#endif
    pos.eval= &es[0];
    *(pos.eval)=eval_t(pos.osl_state,false);

    // Moves to search are verified and copied
    Rml.init(pos, searchMoves);

    // Handle special case of searching on a mate/stalemate position
    if (Rml.size() == 0)
    {
        cout << "info depth 0 score "
             << value_to_uci(pos.in_check() ? value_mated_in(1) : VALUE_DRAW)
             << endl;

        return MOVE_NONE;
    }
#ifdef GPSFISH_DFPN
    uint64_t next_checkmate = 1<<18;
#endif
    // Iterative deepening loop until requested to stop or target depth reached
    while (!StopRequest && ++depth <= PLY_MAX && (!Limits.maxDepth || depth <= Limits.maxDepth))
    {
        Rml.bestMoveChanges = 0;
#ifdef GPSFISH
        cout << "info depth " << depth << endl;
#else
        cout << set960(pos.is_chess960()) << "info depth " << depth << endl;
#endif

        // Calculate dynamic aspiration window based on previous iterations
        if (MultiPV == 1 && depth >= 5 && abs(bestValues[depth - 1]) < VALUE_KNOWN_WIN)
        {
            int prevDelta1 = bestValues[depth - 1] - bestValues[depth - 2];
            int prevDelta2 = bestValues[depth - 2] - bestValues[depth - 3];

            aspirationDelta = Min(Max(abs(prevDelta1) + abs(prevDelta2) / 2, 16), 24);
            aspirationDelta = (aspirationDelta + 7) / 8 * 8; // Round to match grainSize

            alpha = Max(bestValues[depth - 1] - aspirationDelta, -VALUE_INFINITE);
            beta  = Min(bestValues[depth - 1] + aspirationDelta,  VALUE_INFINITE);
        }

#ifdef GPSFISH_DFPN
	if (pos.nodes_searched() > next_checkmate
	    && current_search_time()+1000
	    < std::max(Limits.maxTime,TimeMgr.maximum_time())*4/5) {
	    run_checkmate(depth, next_checkmate, pos);
	    next_checkmate *= 2;
	    if (Rml[0].pv_score <= VALUE_MATED_IN_PLY_MAX) {
		depth -= std::min(4, (int)depth/2);
		alpha = Max(alpha - aspirationDelta*63, -VALUE_INFINITE);
		beta  = Min(beta  + aspirationDelta*63,  VALUE_INFINITE);
	    }
	}
#endif

        // Start with a small aspiration window and, in case of fail high/low,
        // research with bigger window until not failing high/low anymore.
        do {
            // Search starting from ss+1 to allow calling update_gains()
            value = search<PV, false, true>(pos, ss+1, alpha, beta, depth * ONE_PLY);

            // Write PV back to transposition table in case the relevant entries
            // have been overwritten during the search.
            for (int i = 0; i < Min(MultiPV, (int)Rml.size()); i++)
                Rml[i].insert_pv_in_tt(pos);

            // Value cannot be trusted. Break out immediately!
            if (StopRequest)
                break;

            assert(value >= alpha);

            // In case of failing high/low increase aspiration window and research,
            // otherwise exit the fail high/low loop.
            if (value >= beta)
            {
                beta = Min(beta + aspirationDelta, VALUE_INFINITE);
                aspirationDelta += aspirationDelta / 2;
            }
            else if (value <= alpha)
            {
                AspirationFailLow = true;
                StopOnPonderhit = false;

                alpha = Max(alpha - aspirationDelta, -VALUE_INFINITE);
                aspirationDelta += aspirationDelta / 2;
            }
            else
                break;

        } while (abs(value) < VALUE_KNOWN_WIN);

        // Collect info about search result
        bestMove = Rml[0].pv[0];
        *ponderMove = Rml[0].pv[1];
        bestValues[depth] = value;
        bestMoveChanges[depth] = Rml.bestMoveChanges;

        // Do we need to pick now the best and the ponder moves ?
        if (SkillLevelEnabled && depth == 1 + SkillLevel)
            do_skill_level(&skillBest, &skillPonder);

        // Retrieve max searched depth among threads
        selDepth = 0;
        for (int i = 0; i < Threads.size(); i++)
            if (Threads[i].maxPly > selDepth)
                selDepth = Threads[i].maxPly;

        // Send PV line to GUI and to log file
        for (int i = 0; i < Min(UCIMultiPV, (int)Rml.size()); i++)
            cout << Rml[i].pv_info_to_uci(pos, depth, selDepth, alpha, beta, i) << endl;

        if (LogFile.is_open())
            LogFile << pretty_pv(pos, depth, value, current_search_time(), Rml[0].pv) << endl;

        // Init easyMove after first iteration or drop if differs from the best move
        if (depth == 1 && (Rml.size() == 1 || Rml[0].pv_score > Rml[1].pv_score + EasyMoveMargin))
            easyMove = bestMove;
        else if (bestMove != easyMove)
            easyMove = MOVE_NONE;

#ifdef GPSFISH
	if (! Limits.ponder
	    && !StopRequest
	    && depth >= 5
	    && abs(bestValues[depth])     >= VALUE_MATE_IN_PLY_MAX
	    && abs(bestValues[depth - 1]) >= VALUE_MATE_IN_PLY_MAX)
	{
	    StopRequest = true;
	}
#endif
        // Check for some early stop condition
        if (!StopRequest && Limits.useTimeManagement())
        {
#ifndef GPSFISH
            // Stop search early when the last two iterations returned a mate score
            if (   depth >= 5
                && abs(bestValues[depth])     >= VALUE_MATE_IN_PLY_MAX
                && abs(bestValues[depth - 1]) >= VALUE_MATE_IN_PLY_MAX)
                StopRequest = true;
#endif
            // Stop search early if one move seems to be much better than the
            // others or if there is only a single legal move. Also in the latter
            // case we search up to some depth anyway to get a proper score.
            if (   depth >= 7
                && easyMove == bestMove
                && (   Rml.size() == 1
                    ||(   Rml[0].nodes > (pos.nodes_searched() * 85) / 100
                       && current_search_time() > TimeMgr.available_time() / 16)
                    ||(   Rml[0].nodes > (pos.nodes_searched() * 98) / 100
                       && current_search_time() > TimeMgr.available_time() / 32)))
                StopRequest = true;

            // Take in account some extra time if the best move has changed
            if (depth > 4 && depth < 50)
                TimeMgr.pv_instability(bestMoveChanges[depth], bestMoveChanges[depth - 1]);

            // Stop search if most of available time is already consumed. We probably don't
            // have enough time to search the first move at the next iteration anyway.
            if (current_search_time() > (TimeMgr.available_time() * 62) / 100)
                StopRequest = true;

            // If we are allowed to ponder do not stop the search now but keep pondering
            if (StopRequest && Limits.ponder)
            {
                StopRequest = false;
                StopOnPonderhit = true;
            }
        }
    }

    // When using skills overwrite best and ponder moves with the sub-optimal ones
    if (SkillLevelEnabled)
    {
        if (skillBest == MOVE_NONE) // Still unassigned ?
            do_skill_level(&skillBest, &skillPonder);

        bestMove = skillBest;
        *ponderMove = skillPonder;
    }

    return bestMove;
  }

  // search<>() is the main search function for both PV and non-PV nodes and for
  // normal and SplitPoint nodes. When called just after a split point the search
  // is simpler because we have already probed the hash table, done a null move
  // search, and searched the first move before splitting, we don't have to repeat
  // all this work again. We also don't need to store anything to the hash table
  // here: This is taken care of after we return from the split point.

  template <NodeType PvNode, bool SpNode, bool Root>
  Value search(Position& pos, SearchStack* ss, Value alpha, Value beta, Depth depth) {

    assert(alpha >= -VALUE_INFINITE && alpha <= VALUE_INFINITE);
    assert(beta > alpha && beta <= VALUE_INFINITE);
    assert(PvNode || alpha == beta - 1);
    assert(pos.thread() >= 0 && pos.thread() < Threads.size());

    Move movesSearched[MAX_MOVES];
    int64_t nodes;
    StateInfo st;
    const TTEntry *tte;
    Key posKey;
    Move ttMove, move, excludedMove, threatMove;
    Depth ext, newDepth;
    ValueType vt;
    Value bestValue, value, oldAlpha;
    Value refinedValue, nullValue, futilityBase, futilityValueScaled; // Non-PV specific
    bool isPvMove, inCheck, singularExtensionNode, givesCheck, captureOrPromotion, dangerous, isBadCap;
    int moveCount = 0, playedMoveCount = 0;
    int threadID = pos.thread();
    SplitPoint* sp = NULL;
#ifdef GPSFISH
    int repeat_check=0;
#endif

#ifdef GPSFISH
    if(can_capture_king(pos)){
      return value_mate_in(0);
    }
#endif
    refinedValue = bestValue = value = -VALUE_INFINITE;
    oldAlpha = alpha;
    inCheck = pos.in_check();
    ss->ply = (ss-1)->ply + 1;

    // Used to send selDepth info to GUI
    if (PvNode && Threads[threadID].maxPly < ss->ply)
        Threads[threadID].maxPly = ss->ply;

    if (SpNode)
    {
        sp = ss->sp;
        tte = NULL;
        ttMove = excludedMove = MOVE_NONE;
        threatMove = sp->threatMove;
        goto split_point_start;
    }
    else if (Root)
        bestValue = alpha;

    // Step 1. Initialize node and poll. Polling can abort search
    ss->currentMove = ss->bestMove = threatMove = (ss+1)->excludedMove = MOVE_NONE;
    (ss+1)->skipNullMove = false; (ss+1)->reduction = DEPTH_ZERO;
    (ss+2)->killers[0] = (ss+2)->killers[1] = (ss+2)->mateKiller = MOVE_NONE;

    if (threadID == 0 && ++NodesSincePoll > NodesBetweenPolls)
    {
        NodesSincePoll = 0;
        poll(pos);
    }

    // Step 2. Check for aborted search and immediate draw
    if ((   StopRequest
         || Threads[threadID].cutoff_occurred()
#ifdef GPSFISH
         || pos.is_draw(repeat_check)
#else
         || pos.is_draw()
#endif
         || ss->ply > PLY_MAX) && !Root)
#ifdef GPSFISH
        return value_draw(pos);
#else
        return VALUE_DRAW;
#endif
#ifdef GPSFISH
    if ( !Root ){
      if(repeat_check<0) 
        return value_mated_in(ss->ply);
      else if(repeat_check>0) 
        return value_mate_in(ss->ply);
      else if(osl::EnterKing::canDeclareWin(pos.osl_state)) 
	return value_mate_in(ss->ply+1);
    }
    if (!ss->checkmateTested) {
      ss->checkmateTested = true;
      if(!pos.osl_state.inCheck()
	 && ImmediateCheckmate::hasCheckmateMove
	 (pos.side_to_move(),pos.osl_state,ss->bestMove)) {
	  return value_mate_in(ss->ply);
      }
#  ifdef GPSFISH_CHECKMATE3
      if ((! (ss-1)->currentMove.isNormal()
	   || (ss-1)->currentMove.ptype() == osl::KING)) {
	  osl::checkmate::King8Info king8=pos.osl_state.king8Info(alt(pos.side_to_move()));
	  assert(king8.uint64Value() == osl::checkmate::King8Info::make(pos.side_to_move(), pos.osl_state).uint64Value());
	  bool in_danger = king8.dropCandidate() | king8.moveCandidate2();
	  if (in_danger) {
	      osl::checkmate::FixedDepthSearcher solver(pos.osl_state);
	      if (solver.hasCheckmateMoveOfTurn(2,ss->bestMove)
		  .isCheckmateSuccess()) {
		  return value_mate_in(ss->ply+2);;
	      }
	  }
      }
#  endif
    }
#endif

    // Step 3. Mate distance pruning
    alpha = Max(value_mated_in(ss->ply), alpha);
    beta = Min(value_mate_in(ss->ply+1), beta);
    if (alpha >= beta)
        return alpha;

    // Step 4. Transposition table lookup
    // We don't want the score of a partial search to overwrite a previous full search
    // TT value, so we use a different position key in case of an excluded move.
    excludedMove = ss->excludedMove;
#ifdef GPSFISH
    posKey = excludedMove!=MOVE_NONE ? pos.get_exclusion_key() : pos.get_key();
#else
    posKey = excludedMove ? pos.get_exclusion_key() : pos.get_key();
#endif

    tte = TT.probe(posKey);
#ifdef GPSFISH
    ttMove = tte ? tte->move(pos) : MOVE_NONE;
#else
    ttMove = tte ? tte->move() : MOVE_NONE;
#endif

    // At PV nodes we check for exact scores, while at non-PV nodes we check for
    // a fail high/low. Biggest advantage at probing at PV nodes is to have a
    // smooth experience in analysis mode.
    if (   !Root
        && tte
        && (PvNode ? tte->depth() >= depth && tte->type() == VALUE_TYPE_EXACT
                   : ok_to_use_TT(tte, depth, beta, ss->ply)))
    {
        TT.refresh(tte);
        ss->bestMove = ttMove; // Can be MOVE_NONE
        return value_from_tt(tte->value(), ss->ply);
    }

    // Step 5. Evaluate the position statically and update parent's gain statistics
    if (inCheck)
        ss->eval = ss->evalMargin = VALUE_NONE;
    else if (tte)
    {
        assert(tte->static_value() != VALUE_NONE);

        ss->eval = tte->static_value();
        ss->evalMargin = tte->static_value_margin();
        refinedValue = refine_eval(tte, ss->eval, ss->ply);
    }
    else
    {
        refinedValue = ss->eval = evaluate(pos, ss->evalMargin);
        TT.store(posKey, VALUE_NONE, VALUE_TYPE_NONE, DEPTH_NONE, MOVE_NONE, ss->eval, ss->evalMargin);
    }

    // Save gain for the parent non-capture move
    update_gains(pos, (ss-1)->currentMove, (ss-1)->eval, ss->eval);

    // Step 6. Razoring (is omitted in PV nodes)
    if (   !PvNode
        &&  depth < RazorDepth
        && !inCheck
        &&  refinedValue + razor_margin(depth) < beta
        &&  ttMove == MOVE_NONE
        &&  abs(beta) < VALUE_MATE_IN_PLY_MAX
#ifndef GPSFISH
        && !pos.has_pawn_on_7th(pos.side_to_move())
#endif
      )
    {
        Value rbeta = beta - razor_margin(depth);
        Value v = qsearch<NonPV>(pos, ss, rbeta-1, rbeta, DEPTH_ZERO);
        if (v < rbeta)
            // Logically we should return (v + razor_margin(depth)), but
            // surprisingly this did slightly weaker in tests.
            return v;
    }

    // Step 7. Static null move pruning (is omitted in PV nodes)
    // We're betting that the opponent doesn't have a move that will reduce
    // the score by more than futility_margin(depth) if we do a null move.
    if (   !PvNode
        && !ss->skipNullMove
        &&  depth < RazorDepth
        && !inCheck
        &&  refinedValue - futility_margin(depth, 0) >= beta
        &&  abs(beta) < VALUE_MATE_IN_PLY_MAX
#ifndef GPSFISH
        &&  pos.non_pawn_material(pos.side_to_move())
#endif
	   )
        return refinedValue - futility_margin(depth, 0);

    // Step 8. Null move search with verification search (is omitted in PV nodes)
    if (   !PvNode
        && !ss->skipNullMove
        &&  depth > ONE_PLY
        && !inCheck
        &&  refinedValue >= beta
        &&  abs(beta) < VALUE_MATE_IN_PLY_MAX
#ifdef GPSFISH
      )
#else
        &&  pos.non_pawn_material(pos.side_to_move()))
#endif
    {
#ifdef GPSFISH
        ss->currentMove = Move::PASS(pos.side_to_move());
#else
        ss->currentMove = MOVE_NULL;
#endif

        // Null move dynamic reduction based on depth
        int R = 3 + (depth >= 5 * ONE_PLY ? depth / 8 : 0);

        // Null move dynamic reduction based on value
        if (refinedValue - PawnValueMidgame > beta)
            R++;

#ifdef GPSFISH
        pos.do_undo_null_move(st,
                [&](osl::Square){
                *(pos.eval+1)= *(pos.eval);
                pos.eval++;
                pos.eval->update(pos.osl_state,ss->currentMove);
#else
        pos.do_null_move(st);
#endif
        (ss+1)->skipNullMove = true;
        nullValue = -search<NonPV>(pos, ss+1, -beta, -alpha, depth-R*ONE_PLY);
        (ss+1)->skipNullMove = false;
#ifdef GPSFISH
	    --pos.eval;
	  }
	  );
#else
        pos.undo_null_move();
#endif

        if (nullValue >= beta)
        {
            // Do not return unproven mate scores
            if (nullValue >= VALUE_MATE_IN_PLY_MAX)
                nullValue = beta;

            if (depth < 6 * ONE_PLY)
                return nullValue;

            // Do verification search at high depths
            ss->skipNullMove = true;
            Value v = search<NonPV>(pos, ss, alpha, beta, depth-R*ONE_PLY);
            ss->skipNullMove = false;

            if (v >= beta)
                return nullValue;
        }
        else
        {
            // The null move failed low, which means that we may be faced with
            // some kind of threat. If the previous move was reduced, check if
            // the move that refuted the null move was somehow connected to the
            // move which was reduced. If a connection is found, return a fail
            // low score (which will cause the reduced move to fail high in the
            // parent node, which will trigger a re-search with full depth).
            threatMove = (ss+1)->bestMove;

            if (   depth < ThreatDepth
                && (ss-1)->reduction
                && threatMove != MOVE_NONE
                && connected_moves(pos, (ss-1)->currentMove, threatMove))
                return beta - 1;
        }
    }

    // Step 9. Internal iterative deepening
    if (   depth >= IIDDepth[PvNode]
        && ttMove == MOVE_NONE
        && (PvNode || (!inCheck && ss->eval + IIDMargin >= beta)))
    {
        Depth d = (PvNode ? depth - 2 * ONE_PLY : depth / 2);

        ss->skipNullMove = true;
        search<PvNode>(pos, ss, alpha, beta, d);
        ss->skipNullMove = false;

        tte = TT.probe(posKey);
#ifdef GPSFISH
        ttMove = tte ? tte->move(pos) : MOVE_NONE;
#else
        ttMove = tte ? tte->move() : MOVE_NONE;
#endif
    }

split_point_start: // At split points actual search starts from here

    // Initialize a MovePicker object for the current position
    MovePickerExt<SpNode, Root> mp(pos, ttMove, depth, H, ss, (PvNode ? -VALUE_INFINITE : beta));
#ifndef GPSFISH
    CheckInfo ci(pos);
#endif
    ss->bestMove = MOVE_NONE;
    futilityBase = ss->eval + ss->evalMargin;
    singularExtensionNode =   !Root
                           && !SpNode
                           && depth >= SingularExtensionDepth[PvNode]
                           && ttMove != MOVE_NONE
#ifdef GPSFISH
                           && excludedMove==MOVE_NONE // Do not allow recursive singular extension search
#else
                           && !excludedMove // Do not allow recursive singular extension search
#endif
                           && (tte->type() & VALUE_TYPE_LOWER)
                           && tte->depth() >= depth - 3 * ONE_PLY;
    if (SpNode)
    {
        lock_grab(&(sp->lock));
        bestValue = sp->bestValue;
    }

    // Step 10. Loop through moves
    // Loop through all legal moves until no moves remain or a beta cutoff occurs
    while (   bestValue < beta
           && (move = mp.get_next_move()) != MOVE_NONE
           && !Threads[threadID].cutoff_occurred())
    {
      assert(move_is_ok(move));

      if (SpNode)
      {
          moveCount = ++sp->moveCount;
          lock_release(&(sp->lock));
      }
      else if (move == excludedMove)
          continue;
      else
          moveCount++;
#ifdef MOVE_STACK_REJECTIONS
      if(!Root && move_stack_rejections_probe(move,pos,ss,alpha)) {
	if (SpNode)
	  lock_grab(&(sp->lock));
	continue;
      }
#endif      

      if (Root)
      {
          // This is used by time management
          FirstRootMove = (moveCount == 1);

          // Save the current node count before the move is searched
          nodes = pos.nodes_searched();

          // If it's time to send nodes info, do it here where we have the
          // correct accumulated node counts searched by each thread.
          if (SendSearchedNodes)
          {
              SendSearchedNodes = false;
              cout << "info" << speed_to_uci(pos.nodes_searched()) << endl;
          }

          if (current_search_time() > 2000)
#ifdef GPSFISH
//	    cout << "info currmove " << move_to_uci(move)
//                   << " currmovenumber " << moveCount << endl;
	  {}
#else 
              cout << "info currmove " << move
                   << " currmovenumber " << moveCount << endl;
#endif
      }

      // At Root and at first iteration do a PV search on all the moves to score root moves
      isPvMove = (PvNode && moveCount <= (Root ? depth <= ONE_PLY ? 1000 : MultiPV : 1));
#ifdef GPSFISH
      givesCheck = pos.move_gives_check(move);
#else
      givesCheck = pos.move_gives_check(move, ci);
<<<<<<< HEAD
#endif
      captureOrPromotion = pos.move_is_capture_or_promotion(move);
=======
      captureOrPromotion = pos.move_is_capture(move) || move_is_promotion(move);
>>>>>>> a2e92403

      // Step 11. Decide the new search depth
      ext = extension<PvNode>(pos, move, captureOrPromotion, givesCheck, &dangerous);

      // Singular extension search. If all moves but one fail low on a search of
      // (alpha-s, beta-s), and just one fails high on (alpha, beta), then that move
      // is singular and should be extended. To verify this we do a reduced search
      // on all the other moves but the ttMove, if result is lower than ttValue minus
      // a margin then we extend ttMove.
      if (   singularExtensionNode
          && move == ttMove
          && ext < ONE_PLY)
      {
          Value ttValue = value_from_tt(tte->value(), ss->ply);

          if (abs(ttValue) < VALUE_KNOWN_WIN)
          {
              Value rBeta = ttValue - int(depth);
              ss->excludedMove = move;
              ss->skipNullMove = true;
              Value v = search<NonPV>(pos, ss, rBeta - 1, rBeta, depth / 2);
              ss->skipNullMove = false;
              ss->excludedMove = MOVE_NONE;
              ss->bestMove = MOVE_NONE;
              if (v < rBeta)
                  ext = ONE_PLY;
          }
      }

      // Update current move (this must be done after singular extension search)
      ss->currentMove = move;
      newDepth = depth - ONE_PLY + ext;

      // Step 12. Futility pruning (is omitted in PV nodes)
      if (   !PvNode
          && !captureOrPromotion
          && !inCheck
          && !dangerous
          &&  move != ttMove
          && !move_is_castle(move))
      {
          // Move count based pruning
          if (   moveCount >= futility_move_count(depth)
#ifdef GPSFISH
              && (threatMove==MOVE_NONE || !connected_threat(pos, move, threatMove))
#else
              && (!threatMove || !connected_threat(pos, move, threatMove))
#endif
              && bestValue > VALUE_MATED_IN_PLY_MAX) // FIXME bestValue is racy
          {
              if (SpNode)
                  lock_grab(&(sp->lock));

              continue;
          }

          // Value based pruning
          // We illogically ignore reduction condition depth >= 3*ONE_PLY for predicted depth,
          // but fixing this made program slightly weaker.
          Depth predictedDepth = newDepth - reduction<NonPV>(depth, moveCount);
#ifdef GPSFISH
          futilityValueScaled =  futilityBase + futility_margin(predictedDepth, moveCount)
	    + H.gain(move.ptypeO(), move_to(move));
#else
          futilityValueScaled =  futilityBase + futility_margin(predictedDepth, moveCount)
                               + H.gain(pos.piece_on(move_from(move)), move_to(move));
#endif

          if (futilityValueScaled < beta)
          {
              if (SpNode)
              {
                  lock_grab(&(sp->lock));
                  if (futilityValueScaled > sp->bestValue)
                      sp->bestValue = bestValue = futilityValueScaled;
              }
              else if (futilityValueScaled > bestValue)
                  bestValue = futilityValueScaled;

              continue;
          }

          // Prune moves with negative SEE at low depths
          if (   predictedDepth < 2 * ONE_PLY
              && bestValue > VALUE_MATED_IN_PLY_MAX
              && pos.see_sign(move) < 0)
          {
              if (SpNode)
                  lock_grab(&(sp->lock));

              continue;
          }
      }

      // Bad capture detection. Will be used by prob-cut search
      isBadCap =   depth >= 3 * ONE_PLY
                && depth < 8 * ONE_PLY
                && captureOrPromotion
                && move != ttMove
                && !dangerous
#ifndef GPSFISH
                && !move_is_promotion(move)
#endif
                &&  abs(alpha) < VALUE_MATE_IN_PLY_MAX
                &&  pos.see_sign(move) < 0;

#ifdef GPSFISH
      assert(pos.eval->value()==eval_t(pos.osl_state,false).value());
      (ss+1)->checkmateTested = false;
      pos.do_undo_move(move,st,
              [&](osl::Square){
              *(pos.eval+1)= *(pos.eval);
              pos.eval++;
              pos.eval->update(pos.osl_state,move);
              assert(pos.eval->value()==eval_t(pos.osl_state,false).value());
#else
      // Step 13. Make the move
      pos.do_move(move, st, ci, givesCheck);
#endif

      if (!SpNode && !captureOrPromotion)
          movesSearched[playedMoveCount++] = move;

      // Step extra. pv search (only in PV nodes)
      // The first move in list is the expected PV
      if (isPvMove)
      {
          // Aspiration window is disabled in multi-pv case
          if (Root && MultiPV > 1)
              alpha = -VALUE_INFINITE;

          value = -search<PV>(pos, ss+1, -beta, -alpha, newDepth);
      }
      else
      {
          // Step 14. Reduced depth search
          // If the move fails high will be re-searched at full depth.
          bool doFullDepthSearch = true;
          alpha = SpNode ? sp->alpha : alpha;

          if (    depth >= 3 * ONE_PLY
              && !captureOrPromotion
              && !dangerous
              && !move_is_castle(move)
              &&  ss->killers[0] != move
              &&  ss->killers[1] != move)
          {
              ss->reduction = reduction<PvNode>(depth, moveCount);
              if (ss->reduction)
              {
                  Depth d = newDepth - ss->reduction;
                  value = -search<NonPV>(pos, ss+1, -(alpha+1), -alpha, d);

                  doFullDepthSearch = (value > alpha);
              }
              ss->reduction = DEPTH_ZERO; // Restore original reduction
          }

          // Probcut search for bad captures. If a reduced search returns a value
          // very below beta then we can (almost) safely prune the bad capture.
          if (isBadCap)
          {
              ss->reduction = 3 * ONE_PLY;
              Value rAlpha = alpha - 300;
              Depth d = newDepth - ss->reduction;
              value = -search<NonPV>(pos, ss+1, -(rAlpha+1), -rAlpha, d);
              doFullDepthSearch = (value > rAlpha);
              ss->reduction = DEPTH_ZERO; // Restore original reduction
          }

          // Step 15. Full depth search
          if (doFullDepthSearch)
          {
              alpha = SpNode ? sp->alpha : alpha;
              value = -search<NonPV>(pos, ss+1, -(alpha+1), -alpha, newDepth);

              // Step extra. pv search (only in PV nodes)
              // Search only for possible new PV nodes, if instead value >= beta then
              // parent node fails low with value <= alpha and tries another move.
              if (PvNode && value > alpha && (Root || value < beta))
                  value = -search<PV>(pos, ss+1, -beta, -alpha, newDepth);
          }
      }
#ifdef GPSFISH
      --pos.eval;
	}
	);
#else
      // Step 16. Undo move
      pos.undo_move(move);
#endif

      assert(value > -VALUE_INFINITE && value < VALUE_INFINITE);

      // Step 17. Check for new best move
      if (SpNode)
      {
          lock_grab(&(sp->lock));
          bestValue = sp->bestValue;
          alpha = sp->alpha;
      }

      if (value > bestValue && !(SpNode && Threads[threadID].cutoff_occurred()))
      {
          bestValue = value;

          if (SpNode)
              sp->bestValue = value;

          if (!Root && value > alpha)
          {
              if (PvNode && value < beta) // We want always alpha < beta
              {
                  alpha = value;

                  if (SpNode)
                      sp->alpha = value;
              }
              else if (SpNode)
                  sp->is_betaCutoff = true;

              if (value == value_mate_in(ss->ply + 1))
                  ss->mateKiller = move;

              ss->bestMove = move;

              if (SpNode)
                  sp->ss->bestMove = move;
          }
      }

      if (Root)
      {
          // Finished searching the move. If StopRequest is true, the search
          // was aborted because the user interrupted the search or because we
          // ran out of time. In this case, the return value of the search cannot
          // be trusted, and we break out of the loop without updating the best
          // move and/or PV.
          if (StopRequest)
              break;

          // Remember searched nodes counts for this move
          mp.rm->nodes += pos.nodes_searched() - nodes;

          // PV move or new best move ?
          if (isPvMove || value > alpha)
          {
              // Update PV
              ss->bestMove = move;
              mp.rm->pv_score = value;
              mp.rm->extract_pv_from_tt(pos);

              // We record how often the best move has been changed in each
              // iteration. This information is used for time management: When
              // the best move changes frequently, we allocate some more time.
              if (!isPvMove && MultiPV == 1)
                  Rml.bestMoveChanges++;

              Rml.sort_multipv(moveCount);
#ifdef GPSFISH
              if (depth >= 5*ONE_PLY
		  && (!isPvMove || current_search_time() >= 5000))
		  cout << Rml[0].pv_info_to_uci(pos, depth/ONE_PLY,
						Threads[threadID].maxPly,
						alpha, beta, 0)
		       << endl;
#endif

              // Update alpha. In multi-pv we don't use aspiration window, so
              // set alpha equal to minimum score among the PV lines.
              if (MultiPV > 1)
                  alpha = Rml[Min(moveCount, MultiPV) - 1].pv_score; // FIXME why moveCount?
              else if (value > alpha)
                  alpha = value;
          }
          else
              mp.rm->pv_score = -VALUE_INFINITE;

      } // Root

      // Step 18. Check for split
      if (   !Root
          && !SpNode
          && depth >= Threads.min_split_depth()
          && bestValue < beta
          && Threads.available_slave_exists(threadID)
          && !StopRequest
          && !Threads[threadID].cutoff_occurred())
          Threads.split<FakeSplit>(pos, ss, &alpha, beta, &bestValue, depth,
                                   threatMove, moveCount, &mp, PvNode);
    }

    // Step 19. Check for mate and stalemate
    // All legal moves have been searched and if there are
    // no legal moves, it must be mate or stalemate.
    // If one move was excluded return fail low score.
    if (!SpNode && !moveCount)
#ifdef GPSFISH
      return excludedMove!=MOVE_NONE ? oldAlpha : (inCheck ? (move_is_pawn_drop((ss-1)->currentMove) ? value_mate_in(ss->ply) : value_mated_in(ss->ply) ): VALUE_DRAW);
#else
        return excludedMove ? oldAlpha : inCheck ? value_mated_in(ss->ply) : VALUE_DRAW;
#endif

    // Step 20. Update tables
    // If the search is not aborted, update the transposition table,
    // history counters, and killer moves.
    if (!SpNode && !StopRequest && !Threads[threadID].cutoff_occurred())
    {
        move = bestValue <= oldAlpha ? MOVE_NONE : ss->bestMove;
        vt   = bestValue <= oldAlpha ? VALUE_TYPE_UPPER
             : bestValue >= beta ? VALUE_TYPE_LOWER : VALUE_TYPE_EXACT;

        TT.store(posKey, value_to_tt(bestValue, ss->ply), vt, depth, move, ss->eval, ss->evalMargin);

        // Update killers and history only for non capture moves that fails high
        if (    bestValue >= beta
            && !pos.move_is_capture(move)
            && !move_is_promotion(move))
        {
            if (move != ss->killers[0])
            {
                ss->killers[1] = ss->killers[0];
                ss->killers[0] = move;
            }
            update_history(pos, move, depth, movesSearched, playedMoveCount);
        }
    }

    if (SpNode)
    {
        // Here we have the lock still grabbed
        sp->is_slave[threadID] = false;
        sp->nodes += pos.nodes_searched();
        lock_release(&(sp->lock));
    }

    assert(bestValue > -VALUE_INFINITE && bestValue < VALUE_INFINITE);

    return bestValue;
  }

  // qsearch() is the quiescence search function, which is called by the main
  // search function when the remaining depth is zero (or, to be more precise,
  // less than ONE_PLY).

  template <NodeType PvNode>
  Value qsearch(Position& pos, SearchStack* ss, Value alpha, Value beta, Depth depth) {

    assert(alpha >= -VALUE_INFINITE && alpha <= VALUE_INFINITE);
    assert(beta >= -VALUE_INFINITE && beta <= VALUE_INFINITE);
    assert(PvNode || alpha == beta - 1);
    assert(depth <= 0);
    assert(pos.thread() >= 0 && pos.thread() < Threads.size());

    StateInfo st;
    Move ttMove, move;
    Value bestValue, value, evalMargin, futilityValue, futilityBase;
#ifdef GPSFISH
    bool inCheck, givesCheck, evasionPrunable;
#else
    bool inCheck, enoughMaterial, givesCheck, evasionPrunable;
#endif
    const TTEntry* tte;
    Depth ttDepth;
    Value oldAlpha = alpha;

    ss->bestMove = ss->currentMove = MOVE_NONE;
    ss->ply = (ss-1)->ply + 1;

#ifdef GPSFISH
    if(can_capture_king(pos)){
        return value_mate_in(0);
    }
    if(!pos.osl_state.inCheck()
            && ImmediateCheckmate::hasCheckmateMove
            (pos.side_to_move(),pos.osl_state,ss->bestMove)) {
        return value_mate_in(ss->ply); 
    }
#endif

    // Check for an instant draw or maximum ply reached
#ifdef GPSFISH
    int threadID = pos.thread();
    if (threadID == 0 && ++NodesSincePoll > NodesBetweenPolls)
    {
        NodesSincePoll = 0;
        poll(pos);
    }
    int repeat_check=0;
    if (StopRequest || ss->ply > PLY_MAX || pos.is_draw(repeat_check))
#ifdef GPSFISH
        return value_draw(pos);
#else
    return VALUE_DRAW;
#endif
    if(repeat_check<0) 
        return value_mated_in(ss->ply+1);
    else if(repeat_check>0) 
        return value_mate_in(ss->ply);
#else
    if (ss->ply > PLY_MAX || pos.is_draw())
        return VALUE_DRAW;
#endif

    // Decide whether or not to include checks, this fixes also the type of
    // TT entry depth that we are going to use. Note that in qsearch we use
    // only two types of depth in TT: DEPTH_QS_CHECKS or DEPTH_QS_NO_CHECKS.
    inCheck = pos.in_check();
    ttDepth = (inCheck || depth >= DEPTH_QS_CHECKS ? DEPTH_QS_CHECKS : DEPTH_QS_NO_CHECKS);

    // Transposition table lookup. At PV nodes, we don't use the TT for
    // pruning, but only for move ordering.
    tte = TT.probe(pos.get_key());
#ifdef GPSFISH
    ttMove = (tte ? tte->move(pos) : MOVE_NONE);
#else
    ttMove = (tte ? tte->move() : MOVE_NONE);
#endif

    if (!PvNode && tte && ok_to_use_TT(tte, ttDepth, beta, ss->ply))
    {
        ss->bestMove = ttMove; // Can be MOVE_NONE
        return value_from_tt(tte->value(), ss->ply);
    }

    // Evaluate the position statically
    if (inCheck)
    {
        bestValue = futilityBase = -VALUE_INFINITE;
        ss->eval = evalMargin = VALUE_NONE;
#ifndef GPSFISH
        enoughMaterial = false;
#endif
    }
    else
    {
        if (tte)
        {
            assert(tte->static_value() != VALUE_NONE);

            evalMargin = tte->static_value_margin();
            ss->eval = bestValue = tte->static_value();
        }
        else
            ss->eval = bestValue = evaluate(pos, evalMargin);

        update_gains(pos, (ss-1)->currentMove, (ss-1)->eval, ss->eval);

        // Stand pat. Return immediately if static value is at least beta
        if (bestValue >= beta)
        {
            if (!tte)
                TT.store(pos.get_key(), value_to_tt(bestValue, ss->ply), VALUE_TYPE_LOWER, DEPTH_NONE, MOVE_NONE, ss->eval, evalMargin);

            return bestValue;
        }

        if (PvNode && bestValue > alpha)
            alpha = bestValue;

        // Futility pruning parameters, not needed when in check
        futilityBase = ss->eval + evalMargin + FutilityMarginQS;
#ifndef GPSFISH
        enoughMaterial = pos.non_pawn_material(pos.side_to_move()) > RookValueMidgame;
#endif
    }

    // Initialize a MovePicker object for the current position, and prepare
    // to search the moves. Because the depth is <= 0 here, only captures,
    // queen promotions and checks (only if depth >= DEPTH_QS_CHECKS) will
    // be generated.
    MovePicker mp(pos, ttMove, depth, H);
#ifndef GPSFISH
    CheckInfo ci(pos);
#endif

    // Loop through the moves until no moves remain or a beta cutoff occurs
    while (   alpha < beta
           && (move = mp.get_next_move()) != MOVE_NONE)
    {
      assert(move_is_ok(move));

#ifdef MOVE_STACK_REJECTIONS
      if(move_stack_rejections_probe(move,pos,ss,alpha)) continue;
#endif      

#ifdef GPSFISH
      givesCheck = pos.move_gives_check(move);
#else
      givesCheck = pos.move_gives_check(move, ci);
#endif

      // Futility pruning
      if (   !PvNode
          && !inCheck
          && !givesCheck
          &&  move != ttMove
#ifndef GPSFISH
          &&  enoughMaterial
          && !move_is_promotion(move)
          && !pos.move_is_passed_pawn_push(move)
#endif
         )
      {
#ifdef GPSFISH
          futilityValue =  futilityBase
                         + pos.endgame_value_of_piece_on(move_to(move))
                         + (move_is_promotion(move) ? pos.promote_value_of_piece_on(move_from(move)) : VALUE_ZERO);
#else
          futilityValue =  futilityBase
                         + pos.endgame_value_of_piece_on(move_to(move))
                         + (move_is_ep(move) ? PawnValueEndgame : VALUE_ZERO);
#endif

          if (futilityValue < alpha)
          {
              if (futilityValue > bestValue)
                  bestValue = futilityValue;
              continue;
          }

          // Prune moves with negative or equal SEE
          if (   futilityBase < beta
              && depth < DEPTH_ZERO
              && pos.see(move) <= 0)
              continue;
      }

      // Detect non-capture evasions that are candidate to be pruned
      evasionPrunable =   inCheck
                       && bestValue > VALUE_MATED_IN_PLY_MAX
                       && !pos.move_is_capture(move)
#ifndef GPSFISH
                       && !pos.can_castle(pos.side_to_move())
#endif
                       ;

      // Don't search moves with negative SEE values
      if (   !PvNode
          && (!inCheck || evasionPrunable)
          &&  move != ttMove
#ifndef GPSFISH
          && !move_is_promotion(move)
#endif
          &&  pos.see_sign(move) < 0)
          continue;

#if 0
      if ( move != ttMove
              && !inCheck
              && depth < -1
              && !pos.move_is_capture(move) 
              && ( !pos.move_is_capture_or_promotion(move)
                  || ( !pos.osl_state.longEffectAt(move_from(move),pos.side_to_move()).any()
                      && pos.osl_state.countEffect(pos.side_to_move(),move_to(move))
                      <= pos.osl_state.countEffect(osl::alt(pos.side_to_move()),move_to(move))))){
          continue;
      }
#endif

      // Don't search useless checks
      if (   !PvNode
          && !inCheck
          &&  givesCheck
          &&  move != ttMove
          && !pos.move_is_capture(move)
          && !move_is_promotion(move)
          &&  ss->eval + PawnValueMidgame / 4 < beta
          && !check_is_dangerous(pos, move, futilityBase, beta, &bestValue))
      {
          if (ss->eval + PawnValueMidgame / 4 > bestValue)
              bestValue = ss->eval + PawnValueMidgame / 4;

          continue;
      }

      // Update current move
      ss->currentMove = move;

      // Make and search the move
#ifdef GPSFISH
      pos.do_undo_move(move,st,
              [&](osl::Square){
              assert(pos.is_ok());
              *(pos.eval+1)= *(pos.eval);
              pos.eval++;
              pos.eval->update(pos.osl_state,move);
              assert(pos.eval_is_ok());
#else
      pos.do_move(move, st, ci, givesCheck);
#endif
      value = -qsearch<PvNode>(pos, ss+1, -beta, -alpha, depth-ONE_PLY);
#ifdef GPSFISH
              --pos.eval;
              }
              );
#else
      pos.undo_move(move);
#endif

      assert(value > -VALUE_INFINITE && value < VALUE_INFINITE);

      // New best move?
      if (value > bestValue)
      {
          bestValue = value;
          if (value > alpha)
          {
              alpha = value;
              ss->bestMove = move;
          }
       }
    }

#ifdef GPSFISH_CHECKMATE3_QUIESCE
    if (bestValue < beta && depth >= DEPTH_QS_CHECKS
            && (!(ss-1)->currentMove.isNormal()
                || (ss-1)->currentMove.ptype() == osl::KING)) {
        osl::checkmate::King8Info king8=pos.osl_state.king8Info(alt(pos.side_to_move()));
        assert(king8.uint64Value() == osl::checkmate::King8Info::make(pos.side_to_move(), pos.osl_state).uint64Value());
        bool in_danger = king8.dropCandidate() | king8.moveCandidate2();
        if (in_danger) {
            osl::checkmate::FixedDepthSearcher solver(pos.osl_state);
            if (solver.hasCheckmateMoveOfTurn(2,(ss)->bestMove).isCheckmateSuccess()) {
                return value_mate_in(ss->ply+2);;
            }
        }
    }
#endif

    // All legal moves have been searched. A special case: If we're in check
    // and no legal moves were found, it is checkmate.
    if (inCheck && bestValue == -VALUE_INFINITE)
#ifdef GPSFISH
        return (move_is_pawn_drop((ss-1)->currentMove) ? value_mate_in(ss->ply) : value_mated_in(ss->ply));
#else
        return value_mated_in(ss->ply);
#endif

    // Update transposition table
    ValueType vt = (bestValue <= oldAlpha ? VALUE_TYPE_UPPER : bestValue >= beta ? VALUE_TYPE_LOWER : VALUE_TYPE_EXACT);
    TT.store(pos.get_key(), value_to_tt(bestValue, ss->ply), vt, ttDepth, ss->bestMove, ss->eval, evalMargin);

    assert(bestValue > -VALUE_INFINITE && bestValue < VALUE_INFINITE);

    return bestValue;
  }


  // check_is_dangerous() tests if a checking move can be pruned in qsearch().
  // bestValue is updated only when returning false because in that case move
  // will be pruned.

  bool check_is_dangerous(Position &pos, Move move, Value futilityBase, Value beta, Value *bestValue)
  {
#ifdef GPSFISH
    return false;
#else
    Bitboard b, occ, oldAtt, newAtt, kingAtt;
    Square from, to, ksq, victimSq;
    Piece pc;
    Color them;
    Value futilityValue, bv = *bestValue;

    from = move_from(move);
    to = move_to(move);
    them = opposite_color(pos.side_to_move());
    ksq = pos.king_square(them);
    kingAtt = pos.attacks_from<KING>(ksq);
    pc = pos.piece_on(from);

    occ = pos.occupied_squares() & ~(1ULL << from) & ~(1ULL << ksq);
    oldAtt = pos.attacks_from(pc, from, occ);
    newAtt = pos.attacks_from(pc,   to, occ);

    // Rule 1. Checks which give opponent's king at most one escape square are dangerous
    b = kingAtt & ~pos.pieces_of_color(them) & ~newAtt & ~(1ULL << to);

    if (!(b && (b & (b - 1))))
        return true;

    // Rule 2. Queen contact check is very dangerous
    if (   type_of_piece(pc) == QUEEN
        && bit_is_set(kingAtt, to))
        return true;

    // Rule 3. Creating new double threats with checks
    b = pos.pieces_of_color(them) & newAtt & ~oldAtt & ~(1ULL << ksq);

    while (b)
    {
        victimSq = pop_1st_bit(&b);
        futilityValue = futilityBase + pos.endgame_value_of_piece_on(victimSq);

        // Note that here we generate illegal "double move"!
        if (   futilityValue >= beta
            && pos.see_sign(make_move(from, victimSq)) >= 0)
            return true;

        if (futilityValue > bv)
            bv = futilityValue;
    }

    // Update bestValue only if check is not dangerous (because we will prune the move)
    *bestValue = bv;
    return false;
#endif
  }


  // connected_moves() tests whether two moves are 'connected' in the sense
  // that the first move somehow made the second move possible (for instance
  // if the moving piece is the same in both moves). The first move is assumed
  // to be the move that was made to reach the current position, while the
  // second move is assumed to be a move from the current position.

  bool connected_moves(const Position& pos, Move m1, Move m2) {

    Square f1, t1, f2, t2;
    Piece p;

#ifdef GPSFISH
    assert(m1 != MOVE_NONE && move_is_ok(m1));
    assert(m2 != MOVE_NONE && move_is_ok(m2));
#else
    assert(m1 && move_is_ok(m1));
    assert(m2 && move_is_ok(m2));
#endif

    // Case 1: The moving piece is the same in both moves
    f2 = move_from(m2);
    t1 = move_to(m1);
    if (f2 == t1)
        return true;

    // Case 2: The destination square for m2 was vacated by m1
    t2 = move_to(m2);
    f1 = move_from(m1);
    if (t2 == f1)
        return true;

    // Case 3: Moving through the vacated square
#ifdef GPSFISH
    if(!f2.isPieceStand() && !f1.isPieceStand() &&
       Board_Table.getShortOffset(Offset32(f2,t2)) ==
       Board_Table.getShortOffset(Offset32(f2,f1)) &&
       abs((f2-t2).intValue())>abs((f2-f1).intValue())) return true;
#else
    if (   piece_is_slider(pos.piece_on(f2))
        && bit_is_set(squares_between(f2, t2), f1))
      return true;
#endif

    // Case 4: The destination square for m2 is defended by the moving piece in m1
    p = pos.piece_on(t1);
#ifdef GPSFISH
    osl::Piece pc=pos.osl_state.pieceAt(t1);
    if(pos.osl_state.hasEffectByPiece(pc,t2)) return true;
#else
    if (bit_is_set(pos.attacks_from(p, t1), t2))
        return true;
#endif

    // Case 5: Discovered check, checking piece is the piece moved in m1
#ifdef GPSFISH
    pc=pos.osl_state.pieceAt(t2);
    if(pc.isPiece() && pos.osl_state.hasEffectByPiece(pc,f2) &&
       Ptype_Table.getEffect(p,t1,pos.king_square(pos.side_to_move())).hasBlockableEffect() &&
       Board_Table.isBetweenSafe(f2,t1,pos.king_square(pos.side_to_move())) &&
       !Board_Table.isBetweenSafe(t2,t1,pos.king_square(pos.side_to_move())) &&
       pos.osl_state.pinOrOpen(pos.side_to_move()).test(pos.osl_state.pieceAt(t1).number()))
        return true;
#else
    if (    piece_is_slider(p)
        &&  bit_is_set(squares_between(t1, pos.king_square(pos.side_to_move())), f2)
        && !bit_is_set(squares_between(t1, pos.king_square(pos.side_to_move())), t2))
    {
        // discovered_check_candidates() works also if the Position's side to
        // move is the opposite of the checking piece.
        Color them = opposite_color(pos.side_to_move());
        Bitboard dcCandidates = pos.discovered_check_candidates(them);

        if (bit_is_set(dcCandidates, f2))
            return true;
    }
#endif
    return false;
  }


  // value_to_tt() adjusts a mate score from "plies to mate from the root" to
  // "plies to mate from the current ply".  Non-mate scores are unchanged.
  // The function is called before storing a value to the transposition table.

  Value value_to_tt(Value v, int ply) {

    if (v >= VALUE_MATE_IN_PLY_MAX)
      return v + ply;

    if (v <= VALUE_MATED_IN_PLY_MAX)
      return v - ply;

    return v;
  }


  // value_from_tt() is the inverse of value_to_tt(): It adjusts a mate score from
  // the transposition table to a mate score corrected for the current ply.

  Value value_from_tt(Value v, int ply) {

    if (v >= VALUE_MATE_IN_PLY_MAX)
      return v - ply;

    if (v <= VALUE_MATED_IN_PLY_MAX)
      return v + ply;

    return v;
  }


  // extension() decides whether a move should be searched with normal depth,
  // or with extended depth. Certain classes of moves (checking moves, in
  // particular) are searched with bigger depth than ordinary moves and in
  // any case are marked as 'dangerous'. Note that also if a move is not
  // extended, as example because the corresponding UCI option is set to zero,
  // the move is marked as 'dangerous' so, at least, we avoid to prune it.
  template <NodeType PvNode>
  Depth extension(const Position& pos, Move m, bool captureOrPromotion,
                  bool moveIsCheck, bool* dangerous) {

    assert(m != MOVE_NONE);

    Depth result = DEPTH_ZERO;
    *dangerous = moveIsCheck;

    if (moveIsCheck && pos.see_sign(m) >= 0)
        result += CheckExtension[PvNode];

#ifndef GPSFISH
    if (pos.type_of_piece_on(move_from(m)) == PAWN)
    {
        Color c = pos.side_to_move();
        if (relative_rank(c, move_to(m)) == RANK_7)
        {
            result += PawnPushTo7thExtension[PvNode];
            *dangerous = true;
        }
        if (pos.pawn_is_passed(c, move_to(m)))
        {
            result += PassedPawnExtension[PvNode];
            *dangerous = true;
        }
    }

    if (   captureOrPromotion
        && pos.type_of_piece_on(move_to(m)) != PAWN
        && (  pos.non_pawn_material(WHITE) + pos.non_pawn_material(BLACK)
            - pos.midgame_value_of_piece_on(move_to(m)) == VALUE_ZERO)
        && !move_is_special(m))
    {
        result += PawnEndgameExtension[PvNode];
        *dangerous = true;
    }
#endif

    return Min(result, ONE_PLY);
  }


  // connected_threat() tests whether it is safe to forward prune a move or if
  // is somehow connected to the threat move returned by null search.

  bool connected_threat(const Position& pos, Move m, Move threat) {

    assert(move_is_ok(m));
#ifdef GPSFISH
    assert(threat!=MOVE_NONE && move_is_ok(threat));
#else
    assert(threat && move_is_ok(threat));
#endif
    assert(!pos.move_gives_check(m));
<<<<<<< HEAD
    assert(!pos.move_is_capture_or_promotion(m));
#ifndef GPSFISH
=======
    assert(!pos.move_is_capture(m) && !move_is_promotion(m));
>>>>>>> a2e92403
    assert(!pos.move_is_passed_pawn_push(m));
#endif

    Square mfrom, mto, tfrom, tto;

    mfrom = move_from(m);
    mto = move_to(m);
    tfrom = move_from(threat);
    tto = move_to(threat);

    // Case 1: Don't prune moves which move the threatened piece
    if (mfrom == tto)
        return true;

    // Case 2: If the threatened piece has value less than or equal to the
    // value of the threatening piece, don't prune moves which defend it.
    if (   pos.move_is_capture(threat)
        && (   pos.midgame_value_of_piece_on(tfrom) >= pos.midgame_value_of_piece_on(tto)
#ifdef GPSFISH
            || pos.type_of_piece_on(tfrom) == osl::KING)
        && pos.osl_state.hasEffectIf(m.ptypeO(), m.to(), tto))
#else
            || pos.type_of_piece_on(tfrom) == KING)
        && pos.move_attacks_square(m, tto))
#endif
        return true;

    // Case 3: If the moving piece in the threatened move is a slider, don't
    // prune safe moves which block its ray.
#ifdef GPSFISH
    if (   !tfrom.isPieceStand()
        && Board_Table.isBetweenSafe(mto,tfrom,tto)
        && pos.see_sign(m) >= 0)
        return true;
#else
    if (   piece_is_slider(pos.piece_on(tfrom))
        && bit_is_set(squares_between(tfrom, tto), mto)
        && pos.see_sign(m) >= 0)
        return true;
#endif

    return false;
  }


  // ok_to_use_TT() returns true if a transposition table score
  // can be used at a given point in search.

  bool ok_to_use_TT(const TTEntry* tte, Depth depth, Value beta, int ply) {

    Value v = value_from_tt(tte->value(), ply);

    return   (   tte->depth() >= depth
              || v >= Max(VALUE_MATE_IN_PLY_MAX, beta)
              || v < Min(VALUE_MATED_IN_PLY_MAX, beta))

          && (   ((tte->type() & VALUE_TYPE_LOWER) && v >= beta)
              || ((tte->type() & VALUE_TYPE_UPPER) && v < beta));
  }


  // refine_eval() returns the transposition table score if
  // possible otherwise falls back on static position evaluation.

  Value refine_eval(const TTEntry* tte, Value defaultEval, int ply) {

      assert(tte);

      Value v = value_from_tt(tte->value(), ply);

      if (   ((tte->type() & VALUE_TYPE_LOWER) && v >= defaultEval)
          || ((tte->type() & VALUE_TYPE_UPPER) && v < defaultEval))
          return v;

      return defaultEval;
  }


  // update_history() registers a good move that produced a beta-cutoff
  // in history and marks as failures all the other moves of that ply.

  void update_history(const Position& pos, Move move, Depth depth,
                      Move movesSearched[], int moveCount) {
    Move m;
    Value bonus = Value(int(depth) * int(depth));

#ifdef GPSFISH
    H.update(move.ptypeO(), move_to(move), bonus);
#else
    H.update(pos.piece_on(move_from(move)), move_to(move), bonus);
#endif

    for (int i = 0; i < moveCount - 1; i++)
    {
        m = movesSearched[i];

        assert(m != move);

#ifdef GPSFISH
        H.update(m.ptypeO(), move_to(m), -bonus);
#else
        H.update(pos.piece_on(move_from(m)), move_to(m), -bonus);
#endif
    }
  }


  // update_gains() updates the gains table of a non-capture move given
  // the static position evaluation before and after the move.

  void update_gains(const Position& pos, Move m, Value before, Value after) {

#ifdef GPSFISH
    if (   !m.isPass()
#else
    if (   m != MOVE_NULL
#endif
        && before != VALUE_NONE
        && after != VALUE_NONE
        && pos.captured_piece_type() == PIECE_TYPE_NONE
        && !move_is_special(m))
#ifdef GPSFISH
        H.update_gain(m.ptypeO(), move_to(m), -(before + after));
#else
        H.update_gain(pos.piece_on(move_to(m)), move_to(m), -(before + after));
#endif
  }


  // current_search_time() returns the number of milliseconds which have passed
  // since the beginning of the current search.

  int current_search_time(int set) {

    static int searchStartTime;

    if (set)
        searchStartTime = set;

    return get_system_time() - searchStartTime;
  }


  // value_to_uci() converts a value to a string suitable for use with the UCI
  // protocol specifications:
  //
  // cp <x>     The score from the engine's point of view in centipawns.
  // mate <y>   Mate in y moves, not plies. If the engine is getting mated
  //            use negative values for y.

  std::string value_to_uci(Value v) {

    std::stringstream s;

#ifdef GPSFISH
    if (abs(v) < VALUE_MATE - PLY_MAX * ONE_PLY)
        s << "cp " << int(v) * 100 / 200;
    else
        s << "cp " << int(v);
#else
    if (abs(v) < VALUE_MATE - PLY_MAX * ONE_PLY)
        s << "cp " << int(v) * 100 / int(PawnValueMidgame); // Scale to centipawns
    else
        s << "mate " << (v > 0 ? VALUE_MATE - v + 1 : -VALUE_MATE - v) / 2;
#endif

    return s.str();
  }


  // speed_to_uci() returns a string with time stats of current search suitable
  // to be sent to UCI gui.

  std::string speed_to_uci(int64_t nodes) {

    std::stringstream s;
    int t = current_search_time();

    s << " nodes " << nodes
      << " nps "   << (t > 0 ? int(nodes * 1000 / t) : 0)
#ifdef GPSFISH
      << " time "  << (t > 0 ? t : 1);
#else
      << " time "  << t;
#endif

    return s.str();
  }


  // poll() performs two different functions: It polls for user input, and it
  // looks at the time consumed so far and decides if it's time to abort the
  // search.

  void poll(const Position& pos) {

    static int lastInfoTime;
    int t = current_search_time();

    //  Poll for input
    if (input_available())
    {
        // We are line oriented, don't read single chars
        std::string command;

        if (!std::getline(std::cin, command) || command == "quit")
        {
            // Quit the program as soon as possible
            Limits.ponder = false;
            QuitRequest = StopRequest = true;
            return;
        }
#ifdef GPSFISH
        else if (command.size() >= 5 && string(command,0,5) == "echo "){
            cout << string(command,5) << endl;
        }
        else if (command == "stop" || command.find("gameover")==0)
#else
        else if (command == "stop")
#endif
        {
            // Stop calculating as soon as possible, but still send the "bestmove"
            // and possibly the "ponder" token when finishing the search.
            Limits.ponder = false;
            StopRequest = true;
        }
        else if (command == "ponderhit")
        {
            // The opponent has played the expected move. GUI sends "ponderhit" if
            // we were told to ponder on the same move the opponent has played. We
            // should continue searching but switching from pondering to normal search.
            Limits.ponder = false;

            if (StopOnPonderhit)
                StopRequest = true;
        }
    }

    // Print search information
    if (t < 1000)
        lastInfoTime = 0;

    else if (lastInfoTime > t)
        // HACK: Must be a new search where we searched less than
        // NodesBetweenPolls nodes during the first second of search.
        lastInfoTime = 0;

    else if (t - lastInfoTime >= 1000)
    {
        lastInfoTime = t;

        dbg_print_mean();
        dbg_print_hit_rate();

        // Send info on searched nodes as soon as we return to root
        SendSearchedNodes = true;
    }

    // Should we stop the search?
    if (Limits.ponder)
        return;

    bool stillAtFirstMove =    FirstRootMove
                           && !AspirationFailLow
                           &&  t > TimeMgr.available_time();

    bool noMoreTime =   t > TimeMgr.maximum_time()
                     || stillAtFirstMove;

    if (   (Limits.useTimeManagement() && noMoreTime)
        || (Limits.maxTime && t >= Limits.maxTime)
        || (Limits.maxNodes && pos.nodes_searched() >= Limits.maxNodes)) // FIXME
        StopRequest = true;
  }


  // wait_for_stop_or_ponderhit() is called when the maximum depth is reached
  // while the program is pondering. The point is to work around a wrinkle in
  // the UCI protocol: When pondering, the engine is not allowed to give a
  // "bestmove" before the GUI sends it a "stop" or "ponderhit" command.
  // We simply wait here until one of these commands is sent, and return,
  // after which the bestmove and pondermove will be printed.

  void wait_for_stop_or_ponderhit() {

    std::string command;

    // Wait for a command from stdin
    while (   std::getline(std::cin, command)
	      && command.find("gameover") != 0
	      && command != "ponderhit" && command != "stop" && command != "quit")
#ifdef GPSFISH
    {
        if (command.size() >= 5 && string(command,0,5) == "echo ")
            cout << string(command,5) << endl;
    }
#else
    {};
#endif

    if (command != "ponderhit" && command != "stop" && command.find("gameover")!=0)
        QuitRequest = true; // Must be "quit" or getline() returned false
  }


  // When playing with strength handicap choose best move among the MultiPV set
  // using a statistical rule dependent on SkillLevel. Idea by Heinz van Saanen.
  void do_skill_level(Move* best, Move* ponder) {

    assert(MultiPV > 1);

    static RKISS rk;

    // Rml list is already sorted by pv_score in descending order
    int s;
    int max_s = -VALUE_INFINITE;
    int size = Min(MultiPV, (int)Rml.size());
    int max = Rml[0].pv_score;
    int var = Min(max - Rml[size - 1].pv_score, PawnValueMidgame);
    int wk = 120 - 2 * SkillLevel;

    // PRNG sequence should be non deterministic
    for (int i = abs(get_system_time() % 50); i > 0; i--)
        rk.rand<unsigned>();

    // Choose best move. For each move's score we add two terms both dependent
    // on wk, one deterministic and bigger for weaker moves, and one random,
    // then we choose the move with the resulting highest score.
    for (int i = 0; i < size; i++)
    {
        s = Rml[i].pv_score;

        // Don't allow crazy blunders even at very low skills
        if (i > 0 && Rml[i-1].pv_score > s + EasyMoveMargin)
            break;

        // This is our magical formula
        s += ((max - s) * wk + var * (rk.rand<unsigned>() % wk)) / 128;

        if (s > max_s)
        {
            max_s = s;
            *best = Rml[i].pv[0];
            *ponder = Rml[i].pv[1];
        }
    }
  }


  /// RootMove and RootMoveList method's definitions

  RootMove::RootMove() {

    nodes = 0;
    pv_score = non_pv_score = -VALUE_INFINITE;
    pv[0] = MOVE_NONE;
  }

  RootMove& RootMove::operator=(const RootMove& rm) {

    const Move* src = rm.pv;
    Move* dst = pv;

    // Avoid a costly full rm.pv[] copy
    do *dst++ = *src; while (*src++ != MOVE_NONE);

    nodes = rm.nodes;
    pv_score = rm.pv_score;
    non_pv_score = rm.non_pv_score;
    return *this;
  }

  void RootMoveList::init(Position& pos, Move searchMoves[]) {

    MoveStack mlist[MAX_MOVES];
    Move* sm;

    clear();
    bestMoveChanges = 0;

    // Generate all legal moves and add them to RootMoveList
    MoveStack* last = generate<MV_LEGAL>(pos, mlist);
    for (MoveStack* cur = mlist; cur != last; cur++)
    {
        // If we have a searchMoves[] list then verify cur->move
        // is in the list before to add it.
#ifdef GPSFISH
        for (sm = searchMoves; *sm!=MOVE_NONE && *sm != cur->move; sm++) {}
#else
        for (sm = searchMoves; *sm && *sm != cur->move; sm++) {}
#endif

#ifdef GPSFISH
        if (searchMoves[0]!=MOVE_NONE && *sm != cur->move)
            continue;
#else
        if (searchMoves[0] && *sm != cur->move)
            continue;
#endif

        RootMove rm;
        rm.pv[0] = cur->move;
        rm.pv[1] = MOVE_NONE;
        rm.pv_score = -VALUE_INFINITE;
        push_back(rm);
    }
  }

#ifdef GPSFISH
  void RootMove::extract_pv_from_tt_rec(Position& pos,int ply) {
    TTEntry* tte;
#ifdef GPSFISH
    int dummy=0;
#endif
    if (   (tte = TT.probe(pos.get_key())) != NULL
           && tte->move(pos) != MOVE_NONE
           && pos.move_is_legal(tte->move(pos))
           && ply < PLY_MAX
#ifdef GPSFISH
           && (!pos.is_draw(dummy) || ply < 2))
#else
           && (!pos.is_draw() || ply < 2))
#endif
    {
        pv[ply] = tte->move(pos);
        StateInfo st;
        pos.do_undo_move(pv[ply],st,
                [&](osl::Square){
                assert(pos.is_ok());
                extract_pv_from_tt_rec(pos,ply+1);
                }
                );
    }
    else
      pv[ply] = MOVE_NONE;
  }
#endif
  // extract_pv_from_tt() builds a PV by adding moves from the transposition table.
  // We consider also failing high nodes and not only VALUE_TYPE_EXACT nodes. This
  // allow to always have a ponder move even when we fail high at root and also a
  // long PV to print that is important for position analysis.

  void RootMove::extract_pv_from_tt(Position& pos) {

#ifndef GPSFISH
    StateInfo state[PLY_MAX_PLUS_2], *st = state;
    TTEntry* tte;
    int ply = 1;
#endif

    assert(pv[0] != MOVE_NONE && pos.move_is_legal(pv[0]));

#ifdef GPSFISH
    StateInfo st;
    pos.do_undo_move(pv[0],st,
		     [&](osl::Square){
         assert(pos.is_ok());
         extract_pv_from_tt_rec(pos,1);
         }
         );
#else
    pos.do_move(pv[0], *st++);

#ifdef GPSFISH
    int dummy=0;
#endif
    while (   (tte = TT.probe(pos.get_key())) != NULL
           && tte->move() != MOVE_NONE
           && pos.move_is_legal(tte->move())
           && ply < PLY_MAX
#ifdef GPSFISH
           && (!pos.is_draw(dummy) || ply < 2))
#else
           && (!pos.is_draw() || ply < 2))
#endif
    {
        pv[ply] = tte->move();
        pos.do_move(pv[ply++], *st++);
    }
    pv[ply] = MOVE_NONE;

    do pos.undo_move(pv[--ply]); while (ply);
#endif
  }

#ifdef GPSFISH
  void RootMove::insert_pv_in_tt_rec(Position& pos,int ply) {
    TTEntry* tte;
    Key k;
    Value v, m = VALUE_NONE;
    k = pos.get_key();
    tte = TT.probe(k);

    // Don't overwrite existing correct entries
    if (!tte || tte->move(pos) != pv[ply])
    {
      v = (pos.in_check() ? VALUE_NONE : evaluate(pos, m));
      TT.store(k, VALUE_NONE, VALUE_TYPE_NONE, DEPTH_NONE, pv[ply], v, m);
    }
    if(pv[ply+1]!=MOVE_NONE){
        StateInfo st;
        pos.do_undo_move(pv[ply],st,
		       [&](osl::Square){
           assert(pos.is_ok());
           *(pos.eval+1)= *(pos.eval);
           pos.eval++;
           pos.eval->update(pos.osl_state,pv[ply]);
           insert_pv_in_tt_rec(pos,ply+1);
           --pos.eval;
           }
           );
    }
  }
#endif
  // insert_pv_in_tt() is called at the end of a search iteration, and inserts
  // the PV back into the TT. This makes sure the old PV moves are searched
  // first, even if the old TT entries have been overwritten.

  void RootMove::insert_pv_in_tt(Position& pos) {

#ifndef GPSFISH
    StateInfo state[PLY_MAX_PLUS_2], *st = state;
    TTEntry* tte;
    Key k;
    Value v, m = VALUE_NONE;
    int ply = 0;
#endif

    assert(pv[0] != MOVE_NONE && pos.move_is_legal(pv[0]));

#ifdef GPSFISH
    insert_pv_in_tt_rec(pos,0);
#else
    do {
        k = pos.get_key();
        tte = TT.probe(k);

        // Don't overwrite existing correct entries
        if (!tte || tte->move() != pv[ply])
        {
            v = (pos.in_check() ? VALUE_NONE : evaluate(pos, m));
            TT.store(k, VALUE_NONE, VALUE_TYPE_NONE, DEPTH_NONE, pv[ply], v, m);
        }
        pos.do_move(pv[ply], *st++);

    } while (pv[++ply] != MOVE_NONE);

    do pos.undo_move(pv[--ply]); while (ply);
#endif
  }

  // pv_info_to_uci() returns a string with information on the current PV line
  // formatted according to UCI specification.

  std::string RootMove::pv_info_to_uci(Position& pos, int depth, int selDepth, Value alpha,
                                       Value beta, int pvIdx) {
    std::stringstream s;

    s << "info depth " << depth
      << " seldepth " << selDepth
#ifndef GPSFISH
      << " multipv " << pvIdx + 1
#endif
      << " score " << value_to_uci(pv_score)
#ifndef GPSFISH
      << (pv_score >= beta ? " lowerbound" : pv_score <= alpha ? " upperbound" : "")
#endif
      << speed_to_uci(pos.nodes_searched())
      << " pv ";

    for (Move* m = pv; *m != MOVE_NONE; m++)
#ifdef GPSFISH
      s << move_to_uci(*m,false) << " ";
#else
        s << *m << " ";
#endif

    return s.str();
  }

  // Specializations for MovePickerExt in case of Root node
  MovePickerExt<false, true>::MovePickerExt(const Position& p, Move ttm, Depth d,
                                            const History& h, SearchStack* ss, Value b)
                            : MovePicker(p, ttm, d, h, ss, b), firstCall(true) {
    Move move;
    Value score = VALUE_ZERO;

    // Score root moves using standard ordering used in main search, the moves
    // are scored according to the order in which they are returned by MovePicker.
    // This is the second order score that is used to compare the moves when
    // the first orders pv_score of both moves are equal.
    while ((move = MovePicker::get_next_move()) != MOVE_NONE)
        for (rm = Rml.begin(); rm != Rml.end(); ++rm)
            if (rm->pv[0] == move)
            {
                rm->non_pv_score = score--;
                break;
            }

    Rml.sort();
    rm = Rml.begin();
  }

  Move MovePickerExt<false, true>::get_next_move() {

    if (!firstCall)
        ++rm;
    else
        firstCall = false;

    return rm != Rml.end() ? rm->pv[0] : MOVE_NONE;
  }

} // namespace


// ThreadsManager::idle_loop() is where the threads are parked when they have no work
// to do. The parameter 'sp', if non-NULL, is a pointer to an active SplitPoint
// object for which the current thread is the master.

void ThreadsManager::idle_loop(int threadID, SplitPoint* sp) {

  assert(threadID >= 0 && threadID < MAX_THREADS);

  int i;
  bool allFinished;

  while (true)
  {
      // Slave threads can exit as soon as AllThreadsShouldExit raises,
      // master should exit as last one.
      if (allThreadsShouldExit)
      {
          assert(!sp);
          threads[threadID].state = Thread::TERMINATED;
          return;
      }

      // If we are not thinking, wait for a condition to be signaled
      // instead of wasting CPU time polling for work.
      while (   threadID >= activeThreads
             || threads[threadID].state == Thread::INITIALIZING
             || (useSleepingThreads && threads[threadID].state == Thread::AVAILABLE))
      {
          assert(!sp || useSleepingThreads);
          assert(threadID != 0 || useSleepingThreads);

          if (threads[threadID].state == Thread::INITIALIZING)
              threads[threadID].state = Thread::AVAILABLE;

          // Grab the lock to avoid races with Thread::wake_up()
          lock_grab(&threads[threadID].sleepLock);

          // If we are master and all slaves have finished do not go to sleep
          for (i = 0; sp && i < activeThreads && !sp->is_slave[i]; i++) {}
          allFinished = (i == activeThreads);

          if (allFinished || allThreadsShouldExit)
          {
              lock_release(&threads[threadID].sleepLock);
              break;
          }

          // Do sleep here after retesting sleep conditions
          if (threadID >= activeThreads || threads[threadID].state == Thread::AVAILABLE)
              cond_wait(&threads[threadID].sleepCond, &threads[threadID].sleepLock);

          lock_release(&threads[threadID].sleepLock);
      }

      // If this thread has been assigned work, launch a search
      if (threads[threadID].state == Thread::WORKISWAITING)
      {
          assert(!allThreadsShouldExit);

          threads[threadID].state = Thread::SEARCHING;

          // Copy split point position and search stack and call search()
          // with SplitPoint template parameter set to true.
#ifdef MOVE_STACK_REJECTIONS
          SearchStack ss_base[PLY_MAX_PLUS_2];
	  SplitPoint* tsp = threads[threadID].splitPoint;
          Position pos(*tsp->pos, threadID);
	  int ply=tsp->ss->ply;
	  assert(0< ply && ply+3<PLY_MAX_PLUS_2);
	  for(int i=0;i<ply-1;i++)
	    ss_base[i].currentMove=(tsp->ss-ply+i)->currentMove;
	  SearchStack *ss= &ss_base[ply-1];
          memcpy(ss, tsp->ss - 1, 4 * sizeof(SearchStack));
          (ss+1)->sp = tsp;
#else
          SearchStack ss[PLY_MAX_PLUS_2];
          SplitPoint* tsp = threads[threadID].splitPoint;
          Position pos(*tsp->pos, threadID);

          memcpy(ss, tsp->ss - 1, 4 * sizeof(SearchStack));
          (ss+1)->sp = tsp;
#endif
	  uint64_t es_base[(PLY_MAX_PLUS_2*sizeof(eval_t)+sizeof(uint64_t)-1)/sizeof(uint64_t)];
	  eval_t *es=(eval_t *)&es_base[0];
	  assert(tsp->pos->eval);
	  es[0]= *(tsp->pos->eval);
	  pos.eval= &es[0];

          if (tsp->pvNode)
              search<PV, true, false>(pos, ss+1, tsp->alpha, tsp->beta, tsp->depth);
          else
              search<NonPV, true, false>(pos, ss+1, tsp->alpha, tsp->beta, tsp->depth);

          assert(threads[threadID].state == Thread::SEARCHING);

          threads[threadID].state = Thread::AVAILABLE;

          // Wake up master thread so to allow it to return from the idle loop in
          // case we are the last slave of the split point.
          if (   useSleepingThreads
              && threadID != tsp->master
              && threads[tsp->master].state == Thread::AVAILABLE)
              threads[tsp->master].wake_up();
      }

      // If this thread is the master of a split point and all slaves have
      // finished their work at this split point, return from the idle loop.
      for (i = 0; sp && i < activeThreads && !sp->is_slave[i]; i++) {}
      allFinished = (i == activeThreads);

      if (allFinished)
      {
          // Because sp->slaves[] is reset under lock protection,
          // be sure sp->lock has been released before to return.
          lock_grab(&(sp->lock));
          lock_release(&(sp->lock));

          // In helpful master concept a master can help only a sub-tree, and
          // because here is all finished is not possible master is booked.
          assert(threads[threadID].state == Thread::AVAILABLE);

          threads[threadID].state = Thread::SEARCHING;
          return;
      }
  }
}

#ifdef GPSFISHONE
void do_checkmate(Position& pos, int mateTime){
  cout << "checkmate notimplemented";
  return;
}
#else
void do_checkmate(Position& pos, int mateTime){
  QuitRequest=false;
  osl::state::NumEffectState state(pos.osl_state);
#if (! defined ALLOW_KING_ABSENCE)
  if (state.kingSquare(state.turn()).isPieceStand()) {
    cout << "checkmate notimplemented";
    return;
  }
#endif
  osl::checkmate::DfpnTable table(state.turn());
  const osl::PathEncoding path(state.turn());
  osl::Move checkmate_move;
  osl::stl::vector<osl::Move> pv;
  osl::checkmate::ProofDisproof result;
  osl::checkmate::Dfpn dfpn;
  dfpn.setTable(&table);
  double seconds=(double)mateTime/1000.0;
  osl::misc::MilliSeconds start = osl::misc::MilliSeconds::now();
  size_t step = 100000, total = 0;
  double scale = 1.0; 
  for (size_t limit = step; true; limit = static_cast<size_t>(step*scale)) {
    result = dfpn.
      hasCheckmateMove(state, osl::hash::HashKey(state), path, limit, checkmate_move, Move(), &pv);
    double elapsed = start.elapsedSeconds();
    double memory = osl::OslConfig::memoryUseRatio();
    uint64_t node_count = dfpn.nodeCount();
    cout << "info time " << static_cast<int>(elapsed*1000)
       << " nodes " << total+node_count << " nps " << static_cast<int>(node_count/elapsed)
       << " hashfull " << static_cast<int>(memory*1000) << "\n";
    poll(pos);
    if (result.isFinal() || elapsed >= seconds || memory > 0.9 || QuitRequest || StopRequest)
      break;
    total += limit;
    // estimate: total * std::min(seconds/elapsed, 1.0/memory)
    // next: (estimate - total) / 2 + total
    scale = (total * std::min(seconds/elapsed, 1.0/memory) - total) / 2.0 / step;
    scale = std::max(std::min(16.0, scale), 0.1);
  }
  if (! result.isFinal()) {
    cout << "checkmate timeout\n";
    return;
  }
  if (! result.isCheckmateSuccess()) {
    cout << "checkmate nomate\n";
    return;
  }
  std::string msg = "checkmate";
  for (size_t i=0; i<pv.size(); ++i)
    msg += " " + move_to_uci(pv[i],false);
  cout << msg << "\n" << std::flush;
}
#endif

void show_tree(Position &pos){
  show_tree_rec(pos);
}<|MERGE_RESOLUTION|>--- conflicted
+++ resolved
@@ -1353,12 +1353,8 @@
       givesCheck = pos.move_gives_check(move);
 #else
       givesCheck = pos.move_gives_check(move, ci);
-<<<<<<< HEAD
-#endif
-      captureOrPromotion = pos.move_is_capture_or_promotion(move);
-=======
+#endif
       captureOrPromotion = pos.move_is_capture(move) || move_is_promotion(move);
->>>>>>> a2e92403
 
       // Step 11. Decide the new search depth
       ext = extension<PvNode>(pos, move, captureOrPromotion, givesCheck, &dangerous);
@@ -1906,19 +1902,6 @@
           &&  pos.see_sign(move) < 0)
           continue;
 
-#if 0
-      if ( move != ttMove
-              && !inCheck
-              && depth < -1
-              && !pos.move_is_capture(move) 
-              && ( !pos.move_is_capture_or_promotion(move)
-                  || ( !pos.osl_state.longEffectAt(move_from(move),pos.side_to_move()).any()
-                      && pos.osl_state.countEffect(pos.side_to_move(),move_to(move))
-                      <= pos.osl_state.countEffect(osl::alt(pos.side_to_move()),move_to(move))))){
-          continue;
-      }
-#endif
-
       // Don't search useless checks
       if (   !PvNode
           && !inCheck
@@ -2241,12 +2224,8 @@
     assert(threat && move_is_ok(threat));
 #endif
     assert(!pos.move_gives_check(m));
-<<<<<<< HEAD
-    assert(!pos.move_is_capture_or_promotion(m));
+    assert(!pos.move_is_capture(m) && !move_is_promotion(m));
 #ifndef GPSFISH
-=======
-    assert(!pos.move_is_capture(m) && !move_is_promotion(m));
->>>>>>> a2e92403
     assert(!pos.move_is_passed_pawn_push(m));
 #endif
 
