--- conflicted
+++ resolved
@@ -2148,52 +2148,39 @@
         return true;
 
     // Case 3: Moving through the vacated square
-<<<<<<< HEAD
 #ifdef GPSFISH
     if(!f2.isPieceStand() && !f1.isPieceStand() &&
        Board_Table.getShortOffset(Offset32(f2,t2)) ==
        Board_Table.getShortOffset(Offset32(f2,f1)) &&
        abs((f2-t2).intValue())>abs((f2-f1).intValue())) return true;
 #else
-    if (   piece_is_slider(pos.piece_on(f2))
-=======
     p2 = pos.piece_on(f2);
     if (   piece_is_slider(p2)
->>>>>>> fbdabe29
         && bit_is_set(squares_between(f2, t2), f1))
       return true;
 #endif
 
     // Case 4: The destination square for m2 is defended by the moving piece in m1
-<<<<<<< HEAD
-    p = pos.piece_on(t1);
+    p1 = pos.piece_on(t1);
 #ifdef GPSFISH
     osl::Piece pc=pos.osl_state.pieceAt(t1);
     if(pos.osl_state.hasEffectByPiece(pc,t2)) return true;
 #else
-    if (bit_is_set(pos.attacks_from(p, t1), t2))
-=======
-    p1 = pos.piece_on(t1);
     if (bit_is_set(pos.attacks_from(p1, t1), t2))
->>>>>>> fbdabe29
         return true;
 #endif
 
     // Case 5: Discovered check, checking piece is the piece moved in m1
-<<<<<<< HEAD
 #ifdef GPSFISH
     pc=pos.osl_state.pieceAt(t2);
     if(pc.isPiece() && pos.osl_state.hasEffectByPiece(pc,f2) &&
-       Ptype_Table.getEffect(p,t1,pos.king_square(pos.side_to_move())).hasBlockableEffect() &&
+       Ptype_Table.getEffect(p1,t1,pos.king_square(pos.side_to_move())).hasBlockableEffect() &&
        Board_Table.isBetweenSafe(f2,t1,pos.king_square(pos.side_to_move())) &&
        !Board_Table.isBetweenSafe(t2,t1,pos.king_square(pos.side_to_move())) &&
        pos.osl_state.pinOrOpen(pos.side_to_move()).test(pos.osl_state.pieceAt(t1).number()))
         return true;
 #else
-    if (    piece_is_slider(p)
-=======
     if (    piece_is_slider(p1)
->>>>>>> fbdabe29
         &&  bit_is_set(squares_between(t1, pos.king_square(pos.side_to_move())), f2)
         && !bit_is_set(squares_between(t1, pos.king_square(pos.side_to_move())), t2))
     {
