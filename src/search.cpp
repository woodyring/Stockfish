/*
  Stockfish, a UCI chess playing engine derived from Glaurung 2.1
  Copyright (C) 2004-2008 Tord Romstad (Glaurung author)
  Copyright (C) 2008-2012 Marco Costalba, Joona Kiiski, Tord Romstad

  Stockfish is free software: you can redistribute it and/or modify
  it under the terms of the GNU General Public License as published by
  the Free Software Foundation, either version 3 of the License, or
  (at your option) any later version.

  Stockfish is distributed in the hope that it will be useful,
  but WITHOUT ANY WARRANTY; without even the implied warranty of
  MERCHANTABILITY or FITNESS FOR A PARTICULAR PURPOSE.  See the
  GNU General Public License for more details.

  You should have received a copy of the GNU General Public License
  along with this program.  If not, see <http://www.gnu.org/licenses/>.
*/

#include <algorithm>
#include <cassert>
#include <cmath>
#include <cstring>
#include <iostream>
#include <sstream>

#include "book.h"
#include "evaluate.h"
#include "history.h"
#include "movegen.h"
#include "movepick.h"
#include "notation.h"
#include "search.h"
#include "timeman.h"
#include "thread.h"
#include "tt.h"
#include "ucioption.h"

#ifdef GPSFISH
#include "bitops.h"
#include "position.tcc"
#include "osl/boardTable.h"
using osl::Board_Table;
#include "osl/ptypeTable.h"
using osl::Ptype_Table;
#include "osl/offset32.h"
using osl::Offset32;
#include "osl/checkmate/immediateCheckmate.h"
#include "osl/checkmate/fixedDepthSearcher.h"
#include "osl/checkmate/dfpn.h"
using osl::checkmate::ImmediateCheckmate;
using std::string;
#include "osl/enter_king/enterKing.h"
#include "osl/misc/milliSeconds.h"
#include "osl/checkmate/dfpn.h"
#include "osl/checkmate/dfpnParallel.h"
#include "osl/hash/hashKey.h"
#endif
#ifdef MOVE_STACK_REJECTIONS
#include "osl/search/moveStackRejections.h"
#endif

#ifdef GPSFISH
# define GPSFISH_CHECKMATE3
# define GPSFISH_CHECKMATE3_QUIESCE
# define GPSFISH_DFPN
#endif

namespace Search {

  volatile SignalsType Signals;
  LimitsType Limits;
  std::vector<RootMove> RootMoves;
  Position RootPos;
  Color RootColor;
  Time::point SearchTime;
  StateStackPtr SetupStates;
}

using std::string;
using Eval::evaluate;
using namespace Search;

namespace {

  // Set to true to force running with one thread. Used for debugging
  const bool FakeSplit = false;

  // This is the minimum interval in msec between two check_time() calls
  const int TimerResolution = 5;

  // Different node types, used as template parameter
  enum NodeType { Root, PV, NonPV, SplitPointRoot, SplitPointPV, SplitPointNonPV };

  // Dynamic razoring margin based on depth
  inline Value razor_margin(Depth d) { return Value(512 + 16 * int(d)); }

  // Futility lookup tables (initialized at startup) and their access functions
  Value FutilityMargins[16][64]; // [depth][moveNumber]
  int FutilityMoveCounts[32];    // [depth]

  inline Value futility_margin(Depth d, int mn) {

    return d < 7 * ONE_PLY ? FutilityMargins[std::max(int(d), 1)][std::min(mn, 63)]
                           : 2 * VALUE_INFINITE;
  }

  // Reduction lookup tables (initialized at startup) and their access function
  int8_t Reductions[2][64][64]; // [pv][depth][moveNumber]

  template <bool PvNode> inline Depth reduction(Depth d, int mn) {

    return (Depth) Reductions[PvNode][std::min(int(d) / ONE_PLY, 63)][std::min(mn, 63)];
  }

  size_t PVSize, PVIdx;
  TimeManager TimeMgr;
  int BestMoveChanges;
  Value DrawValue[COLOR_NB];
  History H;

  template <NodeType NT>
  Value search(Position& pos, Stack* ss, Value alpha, Value beta, Depth depth);

  template <NodeType NT, bool InCheck>
  Value qsearch(Position& pos, Stack* ss, Value alpha, Value beta, Depth depth);

  void id_loop(Position& pos);
  Value value_to_tt(Value v, int ply);
  Value value_from_tt(Value v, int ply);
  bool check_is_dangerous(Position& pos, Move move, Value futilityBase, Value beta);
  bool yields_to_threat(const Position& pos, Move move, Move threat);
  bool prevents_threat(const Position& pos, Move move, Move threat);
  string uci_pv(const Position& pos, int depth, Value alpha, Value beta);

  struct Skill {
    Skill(int l) : level(l), best(MOVE_NONE) {}
   ~Skill() {
      if (enabled()) // Swap best PV line with the sub-optimal one
          std::swap(RootMoves[0], *std::find(RootMoves.begin(),
                    RootMoves.end(), best ? best : pick_move()));
    }

    bool enabled() const { return level < 20; }
    bool time_to_pick(int depth) const { return depth == 1 + level; }
    Move pick_move();

    int level;
    Move best;
  };

#ifdef GPSFISH
  void show_tree_rec(Position &pos){
    TTEntry* tte;
    StateInfo st;
    if ((tte = TT.probe(pos.key())) != NULL){
      std::cerr << "tte->value=" << tte->value() << std::endl;
      std::cerr << "tte->type=" << tte->type() << std::endl;
      std::cerr << "tte->generation=" << tte->generation() << std::endl;
      std::cerr << "tte->depth=" << tte->depth() << std::endl;
      std::cerr << "tte->static_value=" << tte->static_value() << std::endl;
      Move m=tte->move(pos);
      int dummy;
      if(m != MOVE_NONE
              && pos.is_pseudo_legal(m)
              && !pos.is_draw(dummy)) {
          std::cerr << "move=" << m << std::endl;
          pos.do_undo_move(m,st,
                  [&](osl::Square){ show_tree_rec(pos); }
                  );
      }
    }
  }

  inline Value value_draw(Position const& pos) {
    return DrawValue[pos.side_to_move()];
  }

  bool can_capture_king(Position const& pos){
    Color us=pos.side_to_move();
    Color them=~us;
    const osl::Square king = pos.king_square(them);
    return pos.osl_state.hasEffectAt(us, king);
  }

#endif
#ifdef MOVE_STACK_REJECTIONS
  osl::container::MoveStack moveStacks[MAX_THREADS];
  bool move_stack_rejections_probe(osl::Move m, Position const &pos,SearchStack* ss,Value alpha){
    if(DrawValue!=0) return false;
    int i=std::min(7,std::min(ss->ply,pos.pliesFromNull()+1));
    if(i<3) return false;
    osl::state::NumEffectState const& state=pos.osl_state;
    osl::container::MoveStack &moveStack=moveStacks[pos.thread()];
    moveStack.clear();
    while(--i>0) moveStack.push((ss-i)->currentMove);
    osl::Player player=m.player();
    int checkCountOfAltP=pos.continuous_check[osl::alt(player)];
    bool ret=false;
    if(m.player()==osl::BLACK){
      ret=osl::search::MoveStackRejections::probe<osl::BLACK>(state,moveStack,ss->ply,m,alpha,checkCountOfAltP);
    }
    else {
      ret=osl::search::MoveStackRejections::probe<osl::WHITE>(state,moveStack,ss->ply,m,-alpha,checkCountOfAltP);
    }
    return ret;
  }
#endif
} // namespace


/// Search::init() is called during startup to initialize various lookup tables

void Search::init() {

  int d;  // depth (ONE_PLY == 2)
  int hd; // half depth (ONE_PLY == 1)
  int mc; // moveCount

  // Init reductions array
  for (hd = 1; hd < 64; hd++) for (mc = 1; mc < 64; mc++)
  {
      double    pvRed = log(double(hd)) * log(double(mc)) / 3.0;
      double nonPVRed = 0.33 + log(double(hd)) * log(double(mc)) / 2.25;
      Reductions[1][hd][mc] = (int8_t) (   pvRed >= 1.0 ? floor(   pvRed * int(ONE_PLY)) : 0);
      Reductions[0][hd][mc] = (int8_t) (nonPVRed >= 1.0 ? floor(nonPVRed * int(ONE_PLY)) : 0);
  }

  // Init futility margins array
  for (d = 1; d < 16; d++) for (mc = 0; mc < 64; mc++)
      FutilityMargins[d][mc] = Value(112 * int(log(double(d * d) / 2) / log(2.0) + 1.001) - 8 * mc + 45);

  // Init futility move count array
  for (d = 0; d < 32; d++)
      FutilityMoveCounts[d] = int(3.001 + 0.25 * pow(double(d), 2.0));
}


/// Search::perft() is our utility to verify move generation. All the leaf nodes
/// up to the given depth are generated and counted and the sum returned.

size_t Search::perft(Position& pos, Depth depth) {

  // At the last ply just return the number of legal moves (leaf nodes)
  if (depth == ONE_PLY)
      return MoveList<LEGAL>(pos).size();

  StateInfo st;
  size_t cnt = 0;
  CheckInfo ci(pos);

  for (MoveList<LEGAL> ml(pos); !ml.end(); ++ml)
  {
#ifdef GPSFISH
      pos.do_undo_move(ml.move(),st,
              [&](osl::Square){
              assert(pos.is_ok());
#else
      pos.do_move(ml.move(), st, ci, pos.move_gives_check(ml.move(), ci));
#endif
      cnt += perft(pos, depth - ONE_PLY);
#ifdef GPSFISH
      } );
#else
      pos.undo_move(ml.move());
#endif
  }

  return cnt;
}

/// Search::think() is the external interface to Stockfish's search, and is
/// called by the main thread when the program receives the UCI 'go' command. It
/// searches from RootPos and at the end prints the "bestmove" to output.

void Search::think() {

  static PolyglotBook book; // Defined static to initialize the PRNG only once

  RootColor = RootPos.side_to_move();
  TimeMgr.init(Limits, RootPos.startpos_ply_counter(), RootColor);

#ifdef GPSFISH
  const Value VALUE_DRAW = value_draw(RootPos);
#endif


  if (RootMoves.empty())
  {
      RootMoves.push_back(MOVE_NONE);
      sync_cout << "info depth 0 score "
                << score_to_uci(RootPos.in_check() ? -VALUE_MATE : VALUE_DRAW)
                << sync_endl;

      goto finalize;
  }

  if (Options["OwnBook"] && !Limits.infinite)
  {
      Move bookMove = book.probe(RootPos, Options["Book File"], Options["Best Book Move"]);

      if (bookMove && std::count(RootMoves.begin(), RootMoves.end(), bookMove))
      {
          std::swap(RootMoves[0], *std::find(RootMoves.begin(), RootMoves.end(), bookMove));
          goto finalize;
      }
  }

#ifdef GPSFISH
  DrawValue[BLACK] =  VALUE_DRAW;
  DrawValue[WHITE] = -VALUE_DRAW;
#else
  if (Options["Contempt Factor"] && !Options["UCI_AnalyseMode"])
  {
      int cf = Options["Contempt Factor"] * PawnValueMg / 100; // From centipawns
      cf = cf * MaterialTable::game_phase(RootPos) / PHASE_MIDGAME; // Scale down with phase
      DrawValue[ RootColor] = VALUE_DRAW - Value(cf);
      DrawValue[~RootColor] = VALUE_DRAW + Value(cf);
  }
  else
      DrawValue[WHITE] = DrawValue[BLACK] = VALUE_DRAW;
#endif

  if (Options["Use Search Log"])
  {
      Log log(Options["Search Log Filename"]);
      log << "\nSearching: "  << RootPos.to_fen()
          << "\ninfinite: "   << Limits.infinite
          << " ponder: "      << Limits.ponder
          << " time: "        << Limits.time[RootColor]
          << " increment: "   << Limits.inc[RootColor]
          << " moves to go: " << Limits.movestogo
          << std::endl;
  }

  Threads.wake_up();

  // Set best timer interval to avoid lagging under time pressure. Timer is
  // used to check for remaining available thinking time.
  if (Limits.use_time_management())
      Threads.set_timer(std::min(100, std::max(TimeMgr.available_time() / 16,
                                               TimerResolution)));
  else if (Limits.nodes)
      Threads.set_timer(2 * TimerResolution);
  else
      Threads.set_timer(100);

  id_loop(RootPos); // Let's start searching !

  Threads.set_timer(0); // Stop timer
  Threads.sleep();

  if (Options["Use Search Log"])
  {
      Time::point elapsed = Time::now() - SearchTime + 1;

      Log log(Options["Search Log Filename"]);
      log << "Nodes: "          << RootPos.nodes_searched()
          << "\nNodes/second: " << RootPos.nodes_searched() * 1000 / elapsed
          << "\nBest move: "    << move_to_san(RootPos, RootMoves[0].pv[0]);

      StateInfo st;
#ifdef GPSFISH
      if(RootMoves[0].pv[0].isNormal())
          RootPos.do_undo_move(RootMoves[0].pv[0],st,
                  [&](osl::Square){
                  assert(pos.is_ok());
#else
      RootPos.do_move(RootMoves[0].pv[0], st);
#endif
      log << "\nPonder move: " << move_to_san(RootPos, RootMoves[0].pv[1]) << std::endl;
#ifdef GPSFISH
      } );
#else
      RootPos.undo_move(RootMoves[0].pv[0]);
#endif
  }

finalize:

  // When we reach max depth we arrive here even without Signals.stop is raised,
  // but if we are pondering or in infinite search, we shouldn't print the best
  // move before we are told to do so.
  if (!Signals.stop && (Limits.ponder || Limits.infinite))
      RootPos.this_thread()->wait_for_stop_or_ponderhit();

  // Best move could be MOVE_NONE when searching on a stalemate position
  sync_cout << "bestmove " << move_to_uci(RootMoves[0].pv[0], RootPos.is_chess960())
#ifdef GPSFISH
            << (RootMoves[0].pv[1].isNormal() ? " ponder " + move_to_uci(RootMoves[0].pv[1], RootPos.is_chess960()) : "" )
#else
            << " ponder "  << move_to_uci(RootMoves[0].pv[1], RootPos.is_chess960())
#endif
            << sync_endl;
}

#ifdef GPSFISH_DFPN
struct CheckmateSolver
{
    osl::checkmate::DfpnTable table_black;
    osl::checkmate::DfpnTable table_white;
    osl::checkmate::Dfpn dfpn[2];
    CheckmateSolver()
    {
        table_black.setAttack(osl::BLACK);
        table_white.setAttack(osl::WHITE);
        dfpn[playerToIndex(osl::BLACK)].setTable(&table_black);
        dfpn[playerToIndex(osl::WHITE)].setTable(&table_white);
    }
    Move hasCheckmate(Position& pos, size_t nodes)
    {
        const Depth CheckmateDepth = ONE_PLY*100;
        TTEntry* tte = TT.probe(pos.key());
        if (tte && tte->type() == BOUND_EXACT
                && tte->depth() >= CheckmateDepth) {
            Value v = value_from_tt(tte->value(), 0);
            if (v >= VALUE_MATE_IN_MAX_PLY || v < VALUE_MATED_IN_MAX_PLY)
                return Move();		// mate or mated
        }

        osl::PathEncoding path(pos.osl_state.turn());
        osl::Move checkmate_move;
        osl::NumEffectState& state = pos.osl_state;
        osl::stl::vector<osl::Move> pv;
        osl::checkmate::ProofDisproof result
            = dfpn[playerToIndex(state.turn())].
            hasCheckmateMove(state, osl::HashKey(state), path, nodes,
                    checkmate_move, Move(), &pv);
        if (result.isCheckmateSuccess()) {
            TT.store(pos.key(), mate_in(pv.size()),
                    BOUND_EXACT, CheckmateDepth, checkmate_move,
                    VALUE_NONE, VALUE_NONE);
            return checkmate_move;
        }
        return Move();
    }
    void clear()
    {
        dfpn[0].clear();
        dfpn[1].clear();
        table_black.clear();
        table_white.clear();
    }
};
struct TestCheckmate
{
    CheckmateSolver *solver;
    Position *pos;
    osl::Move *result;
    uint64_t nodes;
    const Move *moves;
    int first, last;
    TestCheckmate(CheckmateSolver& s, Position& p, osl::Move& r, uint64_t n,
            const Move *pv, int f, int l)
        : solver(&s), pos(&p), result(&r), nodes(n),
        moves(pv), first(f), last(l)
    {
    }
    void operator()(osl::Square) const
    {
        *result = Move();
        if (nodes < (1<<18))
            *result = solver->hasCheckmate(*pos, nodes);
        if (result->isNormal()) {
            if (first > 0)
                sync_cout << "info string checkmate in future (" << first
                    << ") " << move_to_uci(moves[first],false)
                    << " by " << move_to_uci(*result,false) << sync_endl;
        }
        else if (! Signals.stop) {
            Move move;
            TestCheckmate next = *this;
            next.first++;
            next.nodes /= 2;
            next.result = &move;
            if (next.first < last && pos->is_pseudo_legal(moves[next.first])
                    && next.nodes >= 1024) {
                StateInfo st;
                pos->do_undo_move(moves[next.first], st, next);
            }
        }
    }
};

void run_checkmate(int depth, uint64_t nodes, Position& pos)
{
    static boost::scoped_ptr<CheckmateSolver> solver(new CheckmateSolver);
    StateInfo st;
    nodes /= 16;
    int mated = 0;
    for (size_t i=0; i<RootMoves.size() && nodes >= 1024 && !Signals.stop; ++i) {
        osl::Move win_move;
        TestCheckmate function(*solver, pos, win_move, nodes,
                &RootMoves[i].pv[0], 0, (i==0) ? depth/2 : 1);
        pos.do_undo_move(RootMoves[i].pv[0], st, function);
        if (! win_move.isNormal())
            nodes /= 4;
        else {
            ++mated;
            RootMoves[i].score = -VALUE_INFINITE;
            //RootMoves[i].non_pv_score = VALUE_MATED_IN_MAX_PLY;
            sync_cout << "info string losing move " << i << "th "
                << move_to_uci(RootMoves[i].pv[0],false)
                << " by " << move_to_uci(win_move,false) << sync_endl;
        }
    }
    solver->clear();
}
#endif

namespace {

  // id_loop() is the main iterative deepening loop. It calls search() repeatedly
  // with increasing depth until the allocated thinking time has been consumed,
  // user stops the search, or the maximum search depth is reached.

  void id_loop(Position& pos) {

    Stack ss[MAX_PLY_PLUS_2];
#ifdef GPSFISH
    uint64_t es_base[(MAX_PLY_PLUS_2*sizeof(eval_t)+sizeof(uint64_t)-1)/sizeof(uint64_t)]
#ifdef __GNUC__
      __attribute__((aligned(16)))
#endif
	;
    eval_t *es=(eval_t *)&es_base[0];
#endif

    int depth, prevBestMoveChanges;
    Value bestValue, alpha, beta, delta;
    bool bestMoveNeverChanged = true;

    memset(ss, 0, 4 * sizeof(Stack));
    depth = BestMoveChanges = 0;
    bestValue = delta = -VALUE_INFINITE;
#ifdef GPSFISH
    ss->currentMove = osl::Move::PASS(pos.side_to_move()); // Hack to skip update_gains
#else
    ss->currentMove = MOVE_NULL; // Hack to skip update gains
#endif
    TT.new_search();
    H.clear();

    PVSize = Options["MultiPV"];
    Skill skill(Options["Skill Level"]);

    // Do we have to play with skill handicap? In this case enable MultiPV search
    // that we will use behind the scenes to retrieve a set of possible moves.
    if (skill.enabled() && PVSize < 4)
        PVSize = 4;

    PVSize = std::min(PVSize, RootMoves.size());

#ifdef GPSFISH
    pos.eval= &es[0];
    *(pos.eval)=eval_t(pos.osl_state,false);
#endif

#ifdef GPSFISH_DFPN
    uint64_t next_checkmate = 1<<18;
#endif

    // Iterative deepening loop until requested to stop or target depth reached
    while (++depth <= MAX_PLY && !Signals.stop && (!Limits.depth || depth <= Limits.depth))
    {
        // Save last iteration's scores before first PV line is searched and all
        // the move scores but the (new) PV are set to -VALUE_INFINITE.
        for (size_t i = 0; i < RootMoves.size(); i++)
            RootMoves[i].prevScore = RootMoves[i].score;

        prevBestMoveChanges = BestMoveChanges; // Only sensible when PVSize == 1
        BestMoveChanges = 0;

#ifdef GPSFISH_DFPN
        if ((uint64_t)pos.nodes_searched() > next_checkmate
                && ((Time::now() - SearchTime + 1000)
                   < std::max(Limits.movetime,TimeMgr.maximum_time())*4/5) ) {
            run_checkmate(depth, next_checkmate, pos);
            next_checkmate *= 2;
            if (RootMoves[0].score <= VALUE_MATED_IN_MAX_PLY) {
                depth -= std::min(4, (int)depth/2);
                alpha = std::max(alpha - delta*63, -VALUE_INFINITE);
                beta  = std::min(beta  + delta*63,  VALUE_INFINITE);
            }
        }
#endif

        // MultiPV loop. We perform a full root search for each PV line
        for (PVIdx = 0; PVIdx < PVSize; PVIdx++)
        {
            // Set aspiration window default width
            if (depth >= 5 && abs(RootMoves[PVIdx].prevScore) < VALUE_KNOWN_WIN)
            {
                delta = Value(16);
                alpha = RootMoves[PVIdx].prevScore - delta;
                beta  = RootMoves[PVIdx].prevScore + delta;
            }
            else
            {
                alpha = -VALUE_INFINITE;
                beta  =  VALUE_INFINITE;
            }

            // Start with a small aspiration window and, in case of fail high/low,
            // research with bigger window until not failing high/low anymore.
            while (true)
            {
                // Search starts from ss+1 to allow referencing (ss-1). This is
                // needed by update gains and ss copy when splitting at Root.
                bestValue = search<Root>(pos, ss+1, alpha, beta, depth * ONE_PLY);

                // Bring to front the best move. It is critical that sorting is
                // done with a stable algorithm because all the values but the first
                // and eventually the new best one are set to -VALUE_INFINITE and
                // we want to keep the same order for all the moves but the new
                // PV that goes to the front. Note that in case of MultiPV search
                // the already searched PV lines are preserved.
                sort<RootMove>(RootMoves.begin() + PVIdx, RootMoves.end());

                // Write PV back to transposition table in case the relevant
                // entries have been overwritten during the search.
                for (size_t i = 0; i <= PVIdx; i++)
                    RootMoves[i].insert_pv_in_tt(pos);

                // If search has been stopped return immediately. Sorting and
                // writing PV back to TT is safe becuase RootMoves is still
                // valid, although refers to previous iteration.
                if (Signals.stop)
                    return;

                // In case of failing high/low increase aspiration window and
                // research, otherwise exit the loop.
                if (bestValue > alpha && bestValue < beta)
                    break;

                // Give some update (without cluttering the UI) before to research
                if (Time::now() - SearchTime > 3000)
                    sync_cout << uci_pv(pos, depth, alpha, beta) << sync_endl;

                if (abs(bestValue) >= VALUE_KNOWN_WIN)
                {
                    alpha = -VALUE_INFINITE;
                    beta  =  VALUE_INFINITE;
                }
                else if (bestValue >= beta)
                {
                    beta += delta;
                    delta += delta / 2;
                }
                else
                {
                    Signals.failedLowAtRoot = true;
                    Signals.stopOnPonderhit = false;

                    alpha -= delta;
                    delta += delta / 2;
                }

                assert(alpha >= -VALUE_INFINITE && beta <= VALUE_INFINITE);
            }

            // Sort the PV lines searched so far and update the GUI
            sort<RootMove>(RootMoves.begin(), RootMoves.begin() + PVIdx + 1);
            sync_cout << uci_pv(pos, depth, alpha, beta) << sync_endl;
        }

        // Do we need to pick now the sub-optimal best move ?
        if (skill.enabled() && skill.time_to_pick(depth))
            skill.pick_move();

        if (Options["Use Search Log"])
        {
            Log log(Options["Search Log Filename"]);
            log << pretty_pv(pos, depth, bestValue, Time::now() - SearchTime, &RootMoves[0].pv[0])
                << std::endl;
        }

        // Filter out startup noise when monitoring best move stability
        if (depth > 2 && BestMoveChanges)
            bestMoveNeverChanged = false;

        // Do we have time for the next iteration? Can we stop searching now?
        if (Limits.use_time_management() && !Signals.stopOnPonderhit)
        {
            bool stop = false; // Local variable, not the volatile Signals.stop

            // Take in account some extra time if the best move has changed
            if (depth > 4 && depth < 50 &&  PVSize == 1)
                TimeMgr.pv_instability(BestMoveChanges, prevBestMoveChanges);

            // Stop search if most of available time is already consumed. We
            // probably don't have enough time to search the first move at the
            // next iteration anyway.
            if (Time::now() - SearchTime > (TimeMgr.available_time() * 62) / 100)
                stop = true;

            // Stop search early if one move seems to be much better than others
            if (    depth >= 12
                && !stop
                &&  PVSize == 1
                && (   (bestMoveNeverChanged &&  pos.captured_piece_type())
                    || Time::now() - SearchTime > (TimeMgr.available_time() * 40) / 100))
            {
                Value rBeta = bestValue - 2 * PawnValueMg;
                (ss+1)->excludedMove = RootMoves[0].pv[0];
                (ss+1)->skipNullMove = true;
                Value v = search<NonPV>(pos, ss+1, rBeta - 1, rBeta, (depth - 3) * ONE_PLY);
                (ss+1)->skipNullMove = false;
                (ss+1)->excludedMove = MOVE_NONE;

                if (v < rBeta)
                    stop = true;
            }

            if (stop)
            {
                // If we are allowed to ponder do not stop the search now but
                // keep pondering until GUI sends "ponderhit" or "stop".
                if (Limits.ponder)
                    Signals.stopOnPonderhit = true;
                else
                    Signals.stop = true;
            }
        }
    }
  }


  // search<>() is the main search function for both PV and non-PV nodes and for
  // normal and SplitPoint nodes. When called just after a split point the search
  // is simpler because we have already probed the hash table, done a null move
  // search, and searched the first move before splitting, we don't have to repeat
  // all this work again. We also don't need to store anything to the hash table
  // here: This is taken care of after we return from the split point.

  template <NodeType NT>
  Value search(Position& pos, Stack* ss, Value alpha, Value beta, Depth depth) {

    const bool PvNode   = (NT == PV || NT == Root || NT == SplitPointPV || NT == SplitPointRoot);
    const bool SpNode   = (NT == SplitPointPV || NT == SplitPointNonPV || NT == SplitPointRoot);
    const bool RootNode = (NT == Root || NT == SplitPointRoot);

    assert(alpha >= -VALUE_INFINITE && alpha < beta && beta <= VALUE_INFINITE);
    assert(PvNode || (alpha == beta - 1));
    assert(depth > DEPTH_ZERO);

    Move movesSearched[64];
    StateInfo st;
    const TTEntry *tte;
    SplitPoint* sp;
    Key posKey;
    Move ttMove, move, excludedMove, bestMove, threatMove;
    Depth ext, newDepth;
    Value bestValue, value, ttValue;
    Value eval, nullValue, futilityValue;
    bool inCheck, givesCheck, pvMove, singularExtensionNode;
    bool captureOrPromotion, dangerous, doFullDepthSearch;
    int moveCount, playedMoveCount;

    // Step 1. Initialize node
    Thread* thisThread = pos.this_thread();
    moveCount = playedMoveCount = 0;

#ifdef GPSFISH
    int repeat_check = 0;
    const Value VALUE_DRAW = value_draw(pos);

    if(can_capture_king(pos)){
        return mate_in(0);
    }
#endif

    inCheck = pos.in_check();

    if (SpNode)
    {
        sp = ss->sp;
        bestMove   = sp->bestMove;
        threatMove = sp->threatMove;
        bestValue  = sp->bestValue;
        tte = NULL;
        ttMove = excludedMove = MOVE_NONE;
        ttValue = VALUE_NONE;

        assert(sp->bestValue > -VALUE_INFINITE && sp->moveCount > 0);

        goto split_point_start;
    }

    bestValue = -VALUE_INFINITE;
    ss->currentMove = threatMove = (ss+1)->excludedMove = bestMove = MOVE_NONE;
    ss->ply = (ss-1)->ply + 1;
    (ss+1)->skipNullMove = false; (ss+1)->reduction = DEPTH_ZERO;
    (ss+2)->killers[0] = (ss+2)->killers[1] = MOVE_NONE;

    // Used to send selDepth info to GUI
    if (PvNode && thisThread->maxPly < ss->ply)
        thisThread->maxPly = ss->ply;

#ifdef GPSFISH
    // Step X. Check for aborted search and immediate draw
    // Check for an instant draw or maximum ply reached
    if (Signals.stop || ss->ply > MAX_PLY || pos.is_draw(repeat_check))
        return VALUE_DRAW;

    if(repeat_check<0)
        return mated_in(ss->ply+1);
    else if(repeat_check>0)
        return mate_in(ss->ply);

    // Step 2. Check for aborted search and immediate draw
    if ((   Signals.stop
         || pos.is_draw<true,PvNode>()
         || ss->ply > MAX_PLY) && !RootNode)
        return VALUE_DRAW;

    if ( !Root ){
        if(repeat_check<0)
            return mated_in(ss->ply);
        else if(repeat_check>0)
            return mate_in(ss->ply);
        else if(osl::EnterKing::canDeclareWin(pos.osl_state))
            return mate_in(ss->ply+1);
    }

    if (!ss->checkmateTested) {
        ss->checkmateTested = true;
        if(!pos.osl_state.inCheck()
                && ImmediateCheckmate::hasCheckmateMove
                (pos.side_to_move(),pos.osl_state,bestMove)) {
            return mate_in(ss->ply);
        }
#  ifdef GPSFISH_CHECKMATE3
        if ((! (ss-1)->currentMove.isNormal()
            || (ss-1)->currentMove.ptype() == osl::KING)) {
            osl::checkmate::King8Info king8=pos.osl_state.king8Info(alt(pos.side_to_move()));
            assert(king8.uint64Value() == osl::checkmate::King8Info::make(pos.side_to_move(), pos.osl_state).uint64Value());
            bool in_danger = king8.dropCandidate() | king8.moveCandidate2();
            if (in_danger) {
                osl::checkmate::FixedDepthSearcher solver(pos.osl_state);
                if (solver.hasCheckmateMoveOfTurn(2,bestMove)
                        .isCheckmateSuccess()) {
                    return mate_in(ss->ply+2);;
                }
            }
        }
#  endif
    }
#endif

    if (!RootNode)
    {
        // Step 2. Check for aborted search and immediate draw
        if (Signals.stop || pos.is_draw<true, PvNode>() || ss->ply > MAX_PLY)
            return DrawValue[pos.side_to_move()];

        // Step 3. Mate distance pruning. Even if we mate at the next move our score
        // would be at best mate_in(ss->ply+1), but if alpha is already bigger because
        // a shorter mate was found upward in the tree then there is no need to search
        // further, we will never beat current alpha. Same logic but with reversed signs
        // applies also in the opposite condition of being mated instead of giving mate,
        // in this case return a fail-high score.
        alpha = std::max(mated_in(ss->ply), alpha);
        beta = std::min(mate_in(ss->ply+1), beta);
        if (alpha >= beta)
            return alpha;
    }

    // Step 4. Transposition table lookup
    // We don't want the score of a partial search to overwrite a previous full search
    // TT value, so we use a different position key in case of an excluded move.
    excludedMove = ss->excludedMove;
#ifdef GPSFISH
    posKey = excludedMove!=MOVE_NONE ? pos.exclusion_key() : pos.key();
#else
    posKey = excludedMove ? pos.exclusion_key() : pos.key();
#endif

    tte = TT.probe(posKey);
#ifdef GPSFISH
    ttMove = RootNode ? RootMoves[PVIdx].pv[0] : tte ? tte->move(pos) : MOVE_NONE;
#else
    ttMove = RootNode ? RootMoves[PVIdx].pv[0] : tte ? tte->move() : MOVE_NONE;
#endif
    ttValue = tte ? value_from_tt(tte->value(), ss->ply) : VALUE_NONE;

    // At PV nodes we check for exact scores, while at non-PV nodes we check for
    // a fail high/low. Biggest advantage at probing at PV nodes is to have a
    // smooth experience in analysis mode. We don't probe at Root nodes otherwise
    // we should also update RootMoveList to avoid bogus output.
    if (   !RootNode
        && tte
        && tte->depth() >= depth
        && ttValue != VALUE_NONE // Only in case of TT access race
        && (           PvNode ?  tte->type() == BOUND_EXACT
            : ttValue >= beta ? (tte->type() & BOUND_LOWER)
                              : (tte->type() & BOUND_UPPER)))
    {
        TT.refresh(tte);
        ss->currentMove = ttMove; // Can be MOVE_NONE

        if (    ttValue >= beta
            &&  ttMove
            && !pos.is_capture_or_promotion(ttMove)
            &&  ttMove != ss->killers[0])
        {
            ss->killers[1] = ss->killers[0];
            ss->killers[0] = ttMove;
        }
        return ttValue;
    }

    // Step 5. Evaluate the position statically and update parent's gain statistics
    if (inCheck)
        ss->staticEval = ss->evalMargin = eval = VALUE_NONE;

    else if (tte)
    {
        // Following asserts are valid only in single thread condition because
        // TT access is always racy and its contents cannot be trusted.
        assert(tte->static_value() != VALUE_NONE || Threads.size() > 1);
        assert(ttValue != VALUE_NONE || tte->type() == BOUND_NONE || Threads.size() > 1);

        ss->staticEval = eval = tte->static_value();
        ss->evalMargin = tte->static_value_margin();

        if (eval == VALUE_NONE || ss->evalMargin == VALUE_NONE) // Due to a race
            eval = ss->staticEval = evaluate(pos, ss->evalMargin);

        // Can ttValue be used as a better position evaluation?
        if (ttValue != VALUE_NONE)
            if (   ((tte->type() & BOUND_LOWER) && ttValue > eval)
                || ((tte->type() & BOUND_UPPER) && ttValue < eval))
                eval = ttValue;
    }
    else
    {
        eval = ss->staticEval = evaluate(pos, ss->evalMargin);
        TT.store(posKey, VALUE_NONE, BOUND_NONE, DEPTH_NONE, MOVE_NONE,
                 ss->staticEval, ss->evalMargin);
    }

    // Update gain for the parent non-capture move given the static position
    // evaluation before and after the move.
#ifdef GPSFISH
    if (  !(move = (ss-1)->currentMove).isPass()
#else
    if (   (move = (ss-1)->currentMove) != MOVE_NULL
#endif
        && (ss-1)->staticEval != VALUE_NONE
        &&  ss->staticEval != VALUE_NONE
        && !pos.captured_piece_type()
        &&  type_of(move) == NORMAL)
    {
        Square to = to_sq(move);
#ifdef GPSFISH
        //H.update_gain(m.ptypeO(), to_sq(m), -(before + after));
        H.update_gain(move.ptypeO(), to, -(ss-1)->staticEval - ss->staticEval);
#else
        H.update_gain(pos.piece_on(to), to, -(ss-1)->staticEval - ss->staticEval);
#endif
    }

    // Step 6. Razoring (is omitted in PV nodes)
    if (   !PvNode
        &&  depth < 4 * ONE_PLY
        && !inCheck
        &&  eval + razor_margin(depth) < beta
        &&  ttMove == MOVE_NONE
        &&  abs(beta) < VALUE_MATE_IN_MAX_PLY
#ifndef GPSFISH
        && !pos.pawn_on_7th(pos.side_to_move()))
#endif
      )
    {
        Value rbeta = beta - razor_margin(depth);
        Value v = qsearch<NonPV, false>(pos, ss, rbeta-1, rbeta, DEPTH_ZERO);
        if (v < rbeta)
            // Logically we should return (v + razor_margin(depth)), but
            // surprisingly this did slightly weaker in tests.
            return v;
    }

    // Step 7. Static null move pruning (is omitted in PV nodes)
    // We're betting that the opponent doesn't have a move that will reduce
    // the score by more than futility_margin(depth) if we do a null move.
    if (   !PvNode
        && !ss->skipNullMove
        &&  depth < 4 * ONE_PLY
        && !inCheck
        &&  eval - FutilityMargins[depth][0] >= beta
        &&  abs(beta) < VALUE_MATE_IN_MAX_PLY
#ifndef GPSFISH
        &&  pos.non_pawn_material(pos.side_to_move())
#endif
	   )
        return eval - FutilityMargins[depth][0];

    // Step 8. Null move search with verification search (is omitted in PV nodes)
    if (   !PvNode
        && !ss->skipNullMove
        &&  depth > ONE_PLY
        && !inCheck
        &&  eval >= beta
        &&  abs(beta) < VALUE_MATE_IN_MAX_PLY
#ifdef GPSFISH
      )
#else
        &&  pos.non_pawn_material(pos.side_to_move()))
#endif
    {
#ifdef GPSFISH
        ss->currentMove = Move::PASS(pos.side_to_move());
#else
        ss->currentMove = MOVE_NULL;
#endif

        // Null move dynamic reduction based on depth
        Depth R = 3 * ONE_PLY + depth / 4;

        // Null move dynamic reduction based on value
        if (eval - PawnValueMg > beta)
            R += ONE_PLY;

#ifdef GPSFISH
        pos.do_undo_null_move(st,
                [&](osl::Square){
                *(pos.eval+1)= *(pos.eval);
                pos.eval++;
                pos.eval->update(pos.osl_state,ss->currentMove);
#else
        pos.do_null_move<true>(st);
#endif
        (ss+1)->skipNullMove = true;
        nullValue = depth-R < ONE_PLY ? -qsearch<NonPV, false>(pos, ss+1, -beta, -alpha, DEPTH_ZERO)
                                      : - search<NonPV>(pos, ss+1, -beta, -alpha, depth-R);
        (ss+1)->skipNullMove = false;
#ifdef GPSFISH
	    --pos.eval;
	  }
	  );
#else
        pos.do_null_move<false>(st);
#endif

        if (nullValue >= beta)
        {
            // Do not return unproven mate scores
            if (nullValue >= VALUE_MATE_IN_MAX_PLY)
                nullValue = beta;

            if (depth < 6 * ONE_PLY)
                return nullValue;

            // Do verification search at high depths
            ss->skipNullMove = true;
            Value v = search<NonPV>(pos, ss, alpha, beta, depth-R);
            ss->skipNullMove = false;

            if (v >= beta)
                return nullValue;
        }
        else
        {
            // The null move failed low, which means that we may be faced with
            // some kind of threat. If the previous move was reduced, check if
            // the move that refuted the null move was somehow connected to the
            // move which was reduced. If a connection is found, return a fail
            // low score (which will cause the reduced move to fail high in the
            // parent node, which will trigger a re-search with full depth).
            threatMove = (ss+1)->currentMove;

            if (   depth < 5 * ONE_PLY
                && (ss-1)->reduction
                && threatMove != MOVE_NONE
                && yields_to_threat(pos, (ss-1)->currentMove, threatMove))
                return beta - 1;
        }
    }

    // Step 9. ProbCut (is omitted in PV nodes)
    // If we have a very good capture (i.e. SEE > seeValues[captured_piece_type])
    // and a reduced search returns a value much above beta, we can (almost) safely
    // prune the previous move.
    if (   !PvNode
        &&  depth >= 5 * ONE_PLY
        && !inCheck
        && !ss->skipNullMove
        &&  excludedMove == MOVE_NONE
        &&  abs(beta) < VALUE_MATE_IN_MAX_PLY)
    {
        Value rbeta = beta + 200;
        Depth rdepth = depth - ONE_PLY - 3 * ONE_PLY;

        assert(rdepth >= ONE_PLY);
        assert((ss-1)->currentMove != MOVE_NONE);
        assert((ss-1)->currentMove != MOVE_NULL);

        MovePicker mp(pos, ttMove, H, pos.captured_piece_type());
        CheckInfo ci(pos);

        while ((move = mp.next_move<false>()) != MOVE_NONE)
            if (pos.pl_move_is_legal(move, ci.pinned))
            {
                ss->currentMove = move;
#ifdef GPSFISH
                pos.do_undo_move(move,st,
                        [&](osl::Square){
                        assert(pos.is_ok());
                        *(pos.eval+1)= *(pos.eval);
                        pos.eval++;
                        pos.eval->update(pos.osl_state,move);
#else
                pos.do_move(move, st, ci, pos.move_gives_check(move, ci));
#endif
                value = -search<NonPV>(pos, ss+1, -rbeta, -rbeta+1, rdepth);
#ifdef GPSFISH
                --pos.eval;
                });
#else
                pos.undo_move(move);
#endif
                if (value >= rbeta)
                    return value;
            }
    }

    // Step 10. Internal iterative deepening
    if (   depth >= (PvNode ? 5 * ONE_PLY : 8 * ONE_PLY)
        && ttMove == MOVE_NONE
        && (PvNode || (!inCheck && ss->staticEval + Value(256) >= beta)))
    {
        Depth d = (PvNode ? depth - 2 * ONE_PLY : depth / 2);

        ss->skipNullMove = true;
        search<PvNode ? PV : NonPV>(pos, ss, alpha, beta, d);
        ss->skipNullMove = false;

        tte = TT.probe(posKey);
#ifdef GPSFISH
        ttMove = tte ? tte->move(pos) : MOVE_NONE;
#else
        ttMove = tte ? tte->move() : MOVE_NONE;
#endif
    }

split_point_start: // At split points actual search starts from here

    MovePicker mp(pos, ttMove, depth, H, ss, PvNode ? -VALUE_INFINITE : beta);
    CheckInfo ci(pos);
    value = bestValue; // Workaround a bogus 'uninitialized' warning under gcc
    singularExtensionNode =   !RootNode
                           && !SpNode
                           &&  depth >= (PvNode ? 6 * ONE_PLY : 8 * ONE_PLY)
                           &&  ttMove != MOVE_NONE
#ifdef GPSFISH
                           && excludedMove==MOVE_NONE // Recursive singular search is not allowed
#else
                           && !excludedMove // Recursive singular search is not allowed
#endif
                           && (tte->type() & BOUND_LOWER)
                           &&  tte->depth() >= depth - 3 * ONE_PLY;

    // Step 11. Loop through moves
    // Loop through all pseudo-legal moves until no moves remain or a beta cutoff occurs
    while ((move = mp.next_move<SpNode>()) != MOVE_NONE)
    {
      assert(is_ok(move));

      if (move == excludedMove)
          continue;

      // At root obey the "searchmoves" option and skip moves not listed in Root
      // Move List, as a consequence any illegal move is also skipped. In MultiPV
      // mode we also skip PV moves which have been already searched.
      if (RootNode && !std::count(RootMoves.begin() + PVIdx, RootMoves.end(), move))
          continue;

      if (SpNode)
      {
          // Shared counter cannot be decremented later if move turns out to be illegal
          if (!pos.pl_move_is_legal(move, ci.pinned))
              continue;

          moveCount = ++sp->moveCount;
          sp->mutex.unlock();
      }
      else
          moveCount++;
#ifdef MOVE_STACK_REJECTIONS
      if(!Root && move_stack_rejections_probe(move,pos,ss,alpha)) {
          if (SpNode)
              lock_grab(&(sp->lock));
          continue;
      }
#endif

      if (RootNode)
      {
          Signals.firstRootMove = (moveCount == 1);

#if 1 //ndef GPSFISH
          if (thisThread == Threads.main_thread() && Time::now() - SearchTime > 2000)
              sync_cout << "info depth " << depth / ONE_PLY
                        << " currmove " << move_to_uci(move, pos.is_chess960())
                        << " currmovenumber " << moveCount + PVIdx << sync_endl;
#endif
      }

      ext = DEPTH_ZERO;
      captureOrPromotion = pos.is_capture_or_promotion(move);
      givesCheck = pos.move_gives_check(move, ci);
#ifdef GPSFISH
      dangerous =   givesCheck; // XXX : add other condition ?
#else
      dangerous =   givesCheck
                 || pos.is_passed_pawn_push(move)
                 || type_of(move) == CASTLE
                 || (   captureOrPromotion // Entering a pawn endgame?
                     && type_of(pos.piece_on(to_sq(move))) != PAWN
                     && type_of(move) == NORMAL
                     && (  pos.non_pawn_material(WHITE) + pos.non_pawn_material(BLACK)
                         - PieceValue[MG][pos.piece_on(to_sq(move))] == VALUE_ZERO));
#endif

      // Step 12. Extend checks and, in PV nodes, also dangerous moves
      if (PvNode && dangerous)
          ext = ONE_PLY;

      else if (givesCheck && pos.see_sign(move) >= 0)
          ext = ONE_PLY / 2;

      // Singular extension search. If all moves but one fail low on a search of
      // (alpha-s, beta-s), and just one fails high on (alpha, beta), then that move
      // is singular and should be extended. To verify this we do a reduced search
      // on all the other moves but the ttMove, if result is lower than ttValue minus
      // a margin then we extend ttMove.
      if (    singularExtensionNode
          &&  move == ttMove
          && !ext
          &&  pos.pl_move_is_legal(move, ci.pinned)
          &&  abs(ttValue) < VALUE_KNOWN_WIN)
      {
          assert(ttValue != VALUE_NONE);

          Value rBeta = ttValue - int(depth);
          ss->excludedMove = move;
          ss->skipNullMove = true;
          value = search<NonPV>(pos, ss, rBeta - 1, rBeta, depth / 2);
          ss->skipNullMove = false;
          ss->excludedMove = MOVE_NONE;

          if (value < rBeta)
              ext = rBeta >= beta ? ONE_PLY + ONE_PLY / 2 : ONE_PLY;
      }

      // Update current move (this must be done after singular extension search)
      newDepth = depth - ONE_PLY + ext;

      // Step 13. Futility pruning (is omitted in PV nodes)
      if (   !PvNode
          && !captureOrPromotion
          && !inCheck
          && !dangerous
          &&  move != ttMove
          && (bestValue > VALUE_MATED_IN_MAX_PLY || (   bestValue == -VALUE_INFINITE
                                                     && alpha > VALUE_MATED_IN_MAX_PLY)))
      {
          // Move count based pruning
          if (   depth < 16 * ONE_PLY
              && moveCount >= FutilityMoveCounts[depth]
#ifdef GPSFISH
              && (threatMove==MOVE_NONE || !prevents_threat(pos, move, threatMove)))
#else
              && (!threatMove || !prevents_threat(pos, move, threatMove)))
#endif
          {
              if (SpNode)
                  sp->mutex.lock();

              continue;
          }

          // Value based pruning
          // We illogically ignore reduction condition depth >= 3*ONE_PLY for predicted depth,
          // but fixing this made program slightly weaker.
          Depth predictedDepth = newDepth - reduction<PvNode>(depth, moveCount);
          futilityValue =  ss->staticEval + ss->evalMargin + futility_margin(predictedDepth, moveCount)
#ifdef GPSFISH
                         + H.gain(move.ptypeO(), to_sq(move)); // XXX
#else
                         + H.gain(pos.piece_moved(move), to_sq(move));
#endif

          if (futilityValue < beta)
          {
              if (SpNode)
                  sp->mutex.lock();

              continue;
          }

          // Prune moves with negative SEE at low depths
          if (   predictedDepth < 2 * ONE_PLY
              && pos.see_sign(move) < 0)
          {
              if (SpNode)
                  sp->mutex.lock();

              continue;
          }
      }

      // Check for legality only before to do the move
      if (!pos.pl_move_is_legal(move, ci.pinned))
      {
          moveCount--;
          continue;
      }

      pvMove = PvNode ? moveCount == 1 : false;
      ss->currentMove = move;
      if (!SpNode && !captureOrPromotion && playedMoveCount < 64)
          movesSearched[playedMoveCount++] = move;

#ifdef GPSFISH
      assert(pos.eval->value()==eval_t(pos.osl_state,false).value());
      (ss+1)->checkmateTested = false;
      pos.do_undo_move(move,st,
              [&](osl::Square){
              *(pos.eval+1)= *(pos.eval);
              pos.eval++;
              pos.eval->update(pos.osl_state,move);
              assert(pos.eval->value()==eval_t(pos.osl_state,false).value());

    const bool PvNode   = (NT == PV || NT == Root || NT == SplitPointPV || NT == SplitPointRoot);
    const bool SpNode   = (NT == SplitPointPV || NT == SplitPointNonPV || NT == SplitPointRoot);
    const bool RootNode = (NT == Root || NT == SplitPointRoot);

#else
      // Step 14. Make the move
      pos.do_move(move, st, ci, givesCheck);
#endif

      // Step 15. Reduced depth search (LMR). If the move fails high will be
      // re-searched at full depth.
      if (    depth > 3 * ONE_PLY
          && !pvMove
          && !captureOrPromotion
          && !dangerous
          &&  ss->killers[0] != move
          &&  ss->killers[1] != move)
      {
          ss->reduction = reduction<PvNode>(depth, moveCount);
          Depth d = std::max(newDepth - ss->reduction, ONE_PLY);
          alpha = SpNode ? sp->alpha : alpha;

          value = -search<NonPV>(pos, ss+1, -(alpha+1), -alpha, d);

          doFullDepthSearch = (value > alpha && ss->reduction != DEPTH_ZERO);
          ss->reduction = DEPTH_ZERO;
      }
      else
          doFullDepthSearch = !pvMove;

      // Step 16. Full depth search, when LMR is skipped or fails high
      if (doFullDepthSearch)
      {
          alpha = SpNode ? sp->alpha : alpha;
          value = newDepth < ONE_PLY ?
                          givesCheck ? -qsearch<NonPV,  true>(pos, ss+1, -(alpha+1), -alpha, DEPTH_ZERO)
                                     : -qsearch<NonPV, false>(pos, ss+1, -(alpha+1), -alpha, DEPTH_ZERO)
                                     : - search<NonPV>(pos, ss+1, -(alpha+1), -alpha, newDepth);
      }

      // Only for PV nodes do a full PV search on the first move or after a fail
      // high, in the latter case search only if value < beta, otherwise let the
      // parent node to fail low with value <= alpha and to try another move.
      if (PvNode && (pvMove || (value > alpha && (RootNode || value < beta))))
          value = newDepth < ONE_PLY ?
                          givesCheck ? -qsearch<PV,  true>(pos, ss+1, -beta, -alpha, DEPTH_ZERO)
                                     : -qsearch<PV, false>(pos, ss+1, -beta, -alpha, DEPTH_ZERO)
                                     : - search<PV>(pos, ss+1, -beta, -alpha, newDepth);

#ifdef GPSFISH
      --pos.eval;
      } );
#else
      // Step 17. Undo move
      pos.undo_move(move);
#endif

      assert(value > -VALUE_INFINITE && value < VALUE_INFINITE);

      // Step 18. Check for new best move
      if (SpNode)
      {
          sp->mutex.lock();
          bestValue = sp->bestValue;
          alpha = sp->alpha;
      }

      // Finished searching the move. If Signals.stop is true, the search
      // was aborted because the user interrupted the search or because we
      // ran out of time. In this case, the return value of the search cannot
      // be trusted, and we don't update the best move and/or PV.
      if (Signals.stop || thisThread->cutoff_occurred())
          return value; // To avoid returning VALUE_INFINITE

      if (RootNode)
      {
          RootMove& rm = *std::find(RootMoves.begin(), RootMoves.end(), move);

          // PV move or new best move ?
          if (pvMove || value > alpha)
          {
              rm.score = value;
              rm.extract_pv_from_tt(pos);

              // We record how often the best move has been changed in each
              // iteration. This information is used for time management: When
              // the best move changes frequently, we allocate some more time.
              if (!pvMove)
                  BestMoveChanges++;

#if 0 //def GPSFISH
              if (depth >= 5*ONE_PLY
                      && (!isPvMove || current_search_time() >= 5000))
                  cout << "info"
                      << depth_to_uci(depth)
                      << score_to_uci(rm->score, alpha, beta)
                      << speed_to_uci(pos.nodes_searched())
                      << pv_to_uci(&rm->pv[0], 0 + 1, false) << endl;
#endif

          }
          else
              // All other moves but the PV are set to the lowest value, this
              // is not a problem when sorting becuase sort is stable and move
              // position in the list is preserved, just the PV is pushed up.
              rm.score = -VALUE_INFINITE;
      }

      if (value > bestValue)
      {
          bestValue = value;
          if (SpNode) sp->bestValue = value;

          if (value > alpha)
          {
              bestMove = move;
              if (SpNode) sp->bestMove = move;

              if (PvNode && value < beta)
              {
                  alpha = value; // Update alpha here! Always alpha < beta
                  if (SpNode) sp->alpha = value;
              }
              else // Fail high
              {
                  if (SpNode) sp->cutoff = true;
                  break;
              }
          }
      }

      // Step 19. Check for splitting the search
      if (   !SpNode
          &&  depth >= Threads.min_split_depth()
          &&  bestValue < beta
          &&  Threads.available_slave_exists(thisThread))
      {
          bestValue = Threads.split<FakeSplit>(pos, ss, alpha, beta, bestValue, &bestMove,
                                               depth, threatMove, moveCount, mp, NT);
          if (bestValue >= beta)
              break;
      }
    }

    if (SpNode)
        return bestValue;

    // Step 20. Check for mate and stalemate
    // All legal moves have been searched and if there are no legal moves, it
    // must be mate or stalemate. Note that we can have a false positive in
    // case of Signals.stop or thread.cutoff_occurred() are set, but this is
    // harmless because return value is discarded anyhow in the parent nodes.
    // If we are in a singular extension search then return a fail low score.
    // A split node has at least one move, the one tried before to be splitted.
    if (!moveCount)
#ifdef GPSFISH
        return  (excludedMove != MOVE_NONE) ? alpha
              : (inCheck ? (move_is_pawn_drop((ss-1)->currentMove) ? mate_in(ss->ply) : mated_in(ss->ply) ) : VALUE_DRAW); // XXX : checking checkmate by pawn drop
#else
        return  excludedMove ? alpha
              : inCheck ? mated_in(ss->ply) : DrawValue[pos.side_to_move()];
#endif

    // If we have pruned all the moves without searching return a fail-low score
    if (bestValue == -VALUE_INFINITE)
    {
        assert(!playedMoveCount);

        bestValue = alpha;
    }

    if (bestValue >= beta) // Failed high
    {
        TT.store(posKey, value_to_tt(bestValue, ss->ply), BOUND_LOWER, depth,
                 bestMove, ss->staticEval, ss->evalMargin);

        if (!pos.is_capture_or_promotion(bestMove) && !inCheck)
        {
            if (bestMove != ss->killers[0])
            {
                ss->killers[1] = ss->killers[0];
                ss->killers[0] = bestMove;
            }

            // Increase history value of the cut-off move
            Value bonus = Value(int(depth) * int(depth));
            H.add(pos.piece_moved(bestMove), to_sq(bestMove), bonus);

            // Decrease history of all the other played non-capture moves
            for (int i = 0; i < playedMoveCount - 1; i++)
            {
                Move m = movesSearched[i];
                H.add(pos.piece_moved(m), to_sq(m), -bonus);
            }
        }
    }
    else // Failed low or PV search
        TT.store(posKey, value_to_tt(bestValue, ss->ply),
                 PvNode && bestMove != MOVE_NONE ? BOUND_EXACT : BOUND_UPPER,
                 depth, bestMove, ss->staticEval, ss->evalMargin);

    assert(bestValue > -VALUE_INFINITE && bestValue < VALUE_INFINITE);

    return bestValue;
  }


  // qsearch() is the quiescence search function, which is called by the main
  // search function when the remaining depth is zero (or, to be more precise,
  // less than ONE_PLY).

  template <NodeType NT, bool InCheck>
  Value qsearch(Position& pos, Stack* ss, Value alpha, Value beta, Depth depth) {

    const bool PvNode = (NT == PV);

    assert(NT == PV || NT == NonPV);
    assert(InCheck == pos.in_check());
    assert(alpha >= -VALUE_INFINITE && alpha < beta && beta <= VALUE_INFINITE);
    assert(PvNode || (alpha == beta - 1));
    assert(depth <= DEPTH_ZERO);

    StateInfo st;
    const TTEntry* tte;
    Key posKey;
    Move ttMove, move, bestMove;
    Value bestValue, value, ttValue, futilityValue, futilityBase;
<<<<<<< HEAD
#ifdef GPSFISH
    bool givesCheck, evasionPrunable;
#else
    bool givesCheck, enoughMaterial, evasionPrunable;
#endif
=======
    bool givesCheck, enoughMaterial, evasionPrunable, fromNull;
>>>>>>> c581b7ea
    Depth ttDepth;

    ss->currentMove = bestMove = MOVE_NONE;
    ss->ply = (ss-1)->ply + 1;
    fromNull = (ss-1)->currentMove == MOVE_NULL;

    // Check for an instant draw or maximum ply reached
    if (pos.is_draw<false, false>() || ss->ply > MAX_PLY)
        return DrawValue[pos.side_to_move()];

#ifdef GPSFISH
    if(can_capture_king(pos)){
        return mate_in(0);
    }
    if(!pos.osl_state.inCheck()
            && ImmediateCheckmate::hasCheckmateMove
            (pos.side_to_move(),pos.osl_state,bestMove)) {
        return mate_in(ss->ply);
    }
#endif

    // Transposition table lookup. At PV nodes, we don't use the TT for
    // pruning, but only for move ordering.
    posKey = pos.key();
    tte = TT.probe(posKey);
#ifdef GPSFISH
    ttMove = tte ? tte->move(pos) : MOVE_NONE;
#else
    ttMove = tte ? tte->move() : MOVE_NONE;
#endif
    ttValue = tte ? value_from_tt(tte->value(),ss->ply) : VALUE_NONE;

    // Decide whether or not to include checks, this fixes also the type of
    // TT entry depth that we are going to use. Note that in qsearch we use
    // only two types of depth in TT: DEPTH_QS_CHECKS or DEPTH_QS_NO_CHECKS.
    ttDepth = InCheck || depth >= DEPTH_QS_CHECKS ? DEPTH_QS_CHECKS
                                                  : DEPTH_QS_NO_CHECKS;
    if (   tte
        && tte->depth() >= ttDepth
        && ttValue != VALUE_NONE // Only in case of TT access race
        && (           PvNode ?  tte->type() == BOUND_EXACT
            : ttValue >= beta ? (tte->type() & BOUND_LOWER)
                              : (tte->type() & BOUND_UPPER)))
    {
        ss->currentMove = ttMove; // Can be MOVE_NONE
        return ttValue;
    }

    // Evaluate the position statically
    if (InCheck)
    {
        ss->staticEval = ss->evalMargin = VALUE_NONE;
        bestValue = futilityBase = -VALUE_INFINITE;
#ifndef GPSFISH
        enoughMaterial = false;
#endif
    }
    else
    {
        if (fromNull)
        {
            ss->staticEval = bestValue = -(ss-1)->staticEval;
            ss->evalMargin = VALUE_ZERO;
        }
        else if (tte)
        {
            assert(tte->static_value() != VALUE_NONE || Threads.size() > 1);

            ss->staticEval = bestValue = tte->static_value();
            ss->evalMargin = tte->static_value_margin();

            if (ss->staticEval == VALUE_NONE || ss->evalMargin == VALUE_NONE) // Due to a race
                ss->staticEval = bestValue = evaluate(pos, ss->evalMargin);
        }
        else
            ss->staticEval = bestValue = evaluate(pos, ss->evalMargin);

        // Stand pat. Return immediately if static value is at least beta
        if (bestValue >= beta)
        {
            if (!tte)
                TT.store(pos.key(), value_to_tt(bestValue, ss->ply), BOUND_LOWER,
                         DEPTH_NONE, MOVE_NONE, ss->staticEval, ss->evalMargin);

            return bestValue;
        }

        if (PvNode && bestValue > alpha)
            alpha = bestValue;

        futilityBase = ss->staticEval + ss->evalMargin + Value(128);
#ifndef GPSFISH
        enoughMaterial = pos.non_pawn_material(pos.side_to_move()) > RookValueMg;
#endif
    }

    // Initialize a MovePicker object for the current position, and prepare
    // to search the moves. Because the depth is <= 0 here, only captures,
    // queen promotions and checks (only if depth >= DEPTH_QS_CHECKS) will
    // be generated.
    MovePicker mp(pos, ttMove, depth, H, to_sq((ss-1)->currentMove));
    CheckInfo ci(pos);

    // Loop through the moves until no moves remain or a beta cutoff occurs
    while ((move = mp.next_move<false>()) != MOVE_NONE)
    {
      assert(is_ok(move));

#ifdef MOVE_STACK_REJECTIONS
      if(move_stack_rejections_probe(move,pos,ss,alpha)) continue;
#endif

      givesCheck = pos.move_gives_check(move, ci);

      // Futility pruning
      if (   !PvNode
          && !InCheck
          && !givesCheck
          && !fromNull
          &&  move != ttMove
#ifndef GPSFISH
          &&  enoughMaterial
          &&  type_of(move) != PROMOTION
          && !pos.is_passed_pawn_push(move))
#endif
         )
      {
#ifdef GPSFISH
          futilityValue =  futilityBase
                         + PieceValue[EG][pos.piece_on(to_sq(move))]
                         + (type_of(move) == PROMOTION ? promote_value_of_piece_on(pos.piece_on(from_sq(move))) : VALUE_ZERO);
#else
          futilityValue =  futilityBase
                         + PieceValue[EG][pos.piece_on(to_sq(move))]
                         + (type_of(move) == ENPASSANT ? PawnValueEg : VALUE_ZERO);
#endif

          if (futilityValue < beta)
          {
              if (futilityValue > bestValue)
                  bestValue = futilityValue;

              continue;
          }

          // Prune moves with negative or equal SEE
          if (   futilityBase < beta
              && depth < DEPTH_ZERO
              && pos.see(move) <= 0)
              continue;
      }

      // Detect non-capture evasions that are candidate to be pruned
      evasionPrunable =   !PvNode
                       &&  InCheck
                       &&  bestValue > VALUE_MATED_IN_MAX_PLY
                       && !pos.is_capture(move)
#ifndef GPSFISH
                       && !pos.can_castle(pos.side_to_move())
#endif
                       ;

      // Don't search moves with negative SEE values
      if (   !PvNode
          && (!InCheck || evasionPrunable)
          &&  move != ttMove
#ifndef GPSFISH
          &&  type_of(move) != PROMOTION
#endif
          &&  pos.see_sign(move) < 0)
          continue;

      // Don't search useless checks
      if (   !PvNode
          && !InCheck
          &&  givesCheck
          &&  move != ttMove
          && !pos.is_capture_or_promotion(move)
          &&  ss->staticEval + PawnValueMg / 4 < beta
          && !check_is_dangerous(pos, move, futilityBase, beta))
          continue;

      // Check for legality only before to do the move
      if (!pos.pl_move_is_legal(move, ci.pinned))
          continue;

      ss->currentMove = move;

      // Make and search the move
#ifdef GPSFISH
      pos.do_undo_move(move,st,
              [&](osl::Square){
              assert(pos.is_ok());
              *(pos.eval+1)= *(pos.eval);
              pos.eval++;
              pos.eval->update(pos.osl_state,move);
              assert(pos.eval_is_ok());
#else
      pos.do_move(move, st, ci, givesCheck);
#endif
      value = givesCheck ? -qsearch<NT,  true>(pos, ss+1, -beta, -alpha, depth - ONE_PLY)
                         : -qsearch<NT, false>(pos, ss+1, -beta, -alpha, depth - ONE_PLY);
#ifdef GPSFISH
      --pos.eval;
      }
      );
#else
      pos.undo_move(move);
#endif

      assert(value > -VALUE_INFINITE && value < VALUE_INFINITE);

      // Check for new best move
      if (value > bestValue)
      {
          bestValue = value;

          if (value > alpha)
          {
              if (PvNode && value < beta) // Update alpha here! Always alpha < beta
              {
                  alpha = value;
                  bestMove = move;
              }
              else // Fail high
              {
                  TT.store(posKey, value_to_tt(value, ss->ply), BOUND_LOWER,
                           ttDepth, move, ss->staticEval, ss->evalMargin);

                  return value;
              }
          }
       }
    }

#ifdef GPSFISH_CHECKMATE3_QUIESCE
    if (bestValue < beta && depth >= DEPTH_QS_CHECKS
            && (!(ss-1)->currentMove.isNormal()
                || (ss-1)->currentMove.ptype() == osl::KING)) {
        osl::checkmate::King8Info king8=pos.osl_state.king8Info(alt(pos.side_to_move()));
        assert(king8.uint64Value() == osl::checkmate::King8Info::make(pos.side_to_move(), pos.osl_state).uint64Value());
        bool in_danger = king8.dropCandidate() | king8.moveCandidate2();
        if (in_danger) {
            osl::checkmate::FixedDepthSearcher solver(pos.osl_state);
            if (solver.hasCheckmateMoveOfTurn(2,bestMove).isCheckmateSuccess()) {
                return mate_in(ss->ply+2);;
            }
        }
    }
#endif

    // All legal moves have been searched. A special case: If we're in check
    // and no legal moves were found, it is checkmate.
    if (InCheck && bestValue == -VALUE_INFINITE)
#ifdef GPSFISH
        return (move_is_pawn_drop((ss-1)->currentMove) ? mate_in(ss->ply) : mated_in(ss->ply)); // Plies to mate from the root
#else
        return mated_in(ss->ply); // Plies to mate from the root
#endif

    TT.store(posKey, value_to_tt(bestValue, ss->ply),
             PvNode && bestMove != MOVE_NONE ? BOUND_EXACT : BOUND_UPPER,
             ttDepth, bestMove, ss->staticEval, ss->evalMargin);

    assert(bestValue > -VALUE_INFINITE && bestValue < VALUE_INFINITE);

    return bestValue;
  }


  // value_to_tt() adjusts a mate score from "plies to mate from the root" to
  // "plies to mate from the current position". Non-mate scores are unchanged.
  // The function is called before storing a value to the transposition table.

  Value value_to_tt(Value v, int ply) {

    assert(v != VALUE_NONE);

    return  v >= VALUE_MATE_IN_MAX_PLY  ? v + ply
          : v <= VALUE_MATED_IN_MAX_PLY ? v - ply : v;
  }


  // value_from_tt() is the inverse of value_to_tt(): It adjusts a mate score
  // from the transposition table (where refers to the plies to mate/be mated
  // from current position) to "plies to mate/be mated from the root".

  Value value_from_tt(Value v, int ply) {

    return  v == VALUE_NONE             ? VALUE_NONE
          : v >= VALUE_MATE_IN_MAX_PLY  ? v - ply
          : v <= VALUE_MATED_IN_MAX_PLY ? v + ply : v;
  }


  // check_is_dangerous() tests if a checking move can be pruned in qsearch()

  bool check_is_dangerous(Position& pos, Move move, Value futilityBase, Value beta)
  {
#ifdef GPSFISH
    return false;
#else

    Piece pc = pos.piece_moved(move);
    Square from = from_sq(move);
    Square to = to_sq(move);
    Color them = ~pos.side_to_move();
    Square ksq = pos.king_square(them);
    Bitboard enemies = pos.pieces(them);
    Bitboard kingAtt = pos.attacks_from<KING>(ksq);
    Bitboard occ = pos.pieces() ^ from ^ ksq;
    Bitboard oldAtt = pos.attacks_from(pc, from, occ);
    Bitboard newAtt = pos.attacks_from(pc, to, occ);

    // Checks which give opponent's king at most one escape square are dangerous
    if (!more_than_one(kingAtt & ~(enemies | newAtt | to)))
        return true;

    // Queen contact check is very dangerous
    if (type_of(pc) == QUEEN && (kingAtt & to))
        return true;

    // Creating new double threats with checks is dangerous
    Bitboard b = (enemies ^ ksq) & newAtt & ~oldAtt;
    while (b)
    {
        // Note that here we generate illegal "double move"!
        if (futilityBase + PieceValue[EG][pos.piece_on(pop_lsb(&b))] >= beta)
            return true;
    }

    return false;
#endif
  }


  // yields_to_threat() tests whether the move at previous ply yields to the so
  // called threat move (the best move returned from a null search that fails
  // low). Here 'yields to' means that the move somehow made the threat possible
  // for instance if the moving piece is the same in both moves.

  bool yields_to_threat(const Position& pos, Move move, Move threat) {

    assert(is_ok(move));
    assert(is_ok(threat));
    assert(color_of(pos.piece_on(from_sq(threat))) == ~pos.side_to_move());

    Square mfrom = from_sq(move);
    Square mto = to_sq(move);
    Square tfrom = from_sq(threat);
    Square tto = to_sq(threat);

    // The piece is the same or threat's destination was vacated by the move
    if (mto == tfrom || tto == mfrom)
        return true;

    // Threat moves through the vacated square
#ifdef GPSFISH
    if(!tfrom.isPieceStand() && !mfrom.isPieceStand() &&
       Board_Table.getShortOffset(Offset32(tfrom,tto)) ==
       Board_Table.getShortOffset(Offset32(tfrom,mfrom)) &&
       abs((tfrom-tto).intValue())>abs((tfrom-mfrom).intValue())) return true;
#else
    if (between_bb(tfrom, tto) & mfrom)
      return true;
#endif

    // Threat's destination is defended by the move's piece
#ifdef GPSFISH
    osl::Piece pc=pos.osl_state.pieceAt(mto);
    if (pos.osl_state.hasEffectByPiece(pc,tto))
        return true;
#else
    Bitboard matt = pos.attacks_from(pos.piece_on(mto), mto, pos.pieces() ^ tfrom);
    if (matt & tto)
        return true;
#endif

    // Threat gives a discovered check through the move's checking piece
#ifdef GPSFISH
    pc=pos.osl_state.pieceAt(tto);
    if(pc.isPiece() && pos.osl_state.hasEffectByPiece(pc,tfrom) &&
       Ptype_Table.getEffect(pos.piece_on(mto),mto,pos.king_square(pos.side_to_move())).hasBlockableEffect() &&
       Board_Table.isBetweenSafe(tfrom,mto,pos.king_square(pos.side_to_move())) &&
       !Board_Table.isBetweenSafe(tto,mto,pos.king_square(pos.side_to_move())) &&
       pos.osl_state.pinOrOpen(pos.side_to_move()).test(pos.osl_state.pieceAt(mto).number()))
        return true;
#else
    if (matt & pos.king_square(pos.side_to_move()))
    {
        assert(between_bb(mto, pos.king_square(pos.side_to_move())) & tfrom);
        return true;
    }
#endif

    return false;
  }


  // prevents_threat() tests whether a move is able to defend against the so
  // called threat move (the best move returned from a null search that fails
  // low). In this case will not be pruned.

  bool prevents_threat(const Position& pos, Move move, Move threat) {

    assert(is_ok(move));
    assert(is_ok(threat));
    assert(!pos.is_capture_or_promotion(move));
#ifndef GPSFISH
    assert(!pos.is_passed_pawn_push(m));
    assert(!pos.is_passed_pawn_push(move));
#endif

    Square mfrom = from_sq(move);
    Square mto = to_sq(move);
    Square tfrom = from_sq(threat);
    Square tto = to_sq(threat);

    // Don't prune moves of the threatened piece
    if (mfrom == tto)
        return true;

    // If the threatened piece has value less than or equal to the value of the
    // threat piece, don't prune moves which defend it.
    if (    pos.is_capture(threat)
        && (   PieceValue[MG][pos.piece_on(tfrom)] >= PieceValue[MG][pos.piece_on(tto)]
#ifdef GPSFISH
            || type_of(pos.piece_on(tfrom)) == osl::KING))
#else
            || type_of(pos.piece_on(tfrom)) == KING))
#endif
    {
#ifdef GPSFISH
        if( pos.osl_state.hasEffectIf(move.ptypeO(), move.to(), tto) )
            return true;
#else
        // Update occupancy as if the piece and the threat are moving
        Bitboard occ = pos.pieces() ^ mfrom ^ mto ^ tfrom;
        Piece piece = pos.piece_on(mfrom);

        // The moved piece attacks the square 'tto' ?
        if (pos.attacks_from(piece, mto, occ) & tto)
            return true;

        // Scan for possible X-ray attackers behind the moved piece
        Bitboard xray =  (attacks_bb<  ROOK>(tto, occ) & pos.pieces(color_of(piece), QUEEN, ROOK))
                       | (attacks_bb<BISHOP>(tto, occ) & pos.pieces(color_of(piece), QUEEN, BISHOP));

        // Verify attackers are triggered by our move and not already existing
        if (xray && (xray ^ (xray & pos.attacks_from<QUEEN>(tto))))
            return true;
#endif
    }

    // Don't prune safe moves which block the threat path
#ifdef GPSFISH
    if (   !tfrom.isPieceStand() // XXX : should remove this ?
        && Board_Table.isBetweenSafe(mto,tfrom,tto)
        && pos.see_sign(move) >= 0)
#else
    if ((between_bb(tfrom, tto) & mto) && pos.see_sign(move) >= 0)
#endif
        return true;

    return false;
  }


  // When playing with strength handicap choose best move among the MultiPV set
  // using a statistical rule dependent on 'level'. Idea by Heinz van Saanen.

  Move Skill::pick_move() {

    static RKISS rk;

    // PRNG sequence should be not deterministic
    for (int i = Time::now() % 50; i > 0; i--)
        rk.rand<unsigned>();

    // RootMoves are already sorted by score in descending order
    int variance = std::min(RootMoves[0].score - RootMoves[PVSize - 1].score, PawnValueMg);
    int weakness = 120 - 2 * level;
    int max_s = -VALUE_INFINITE;
    best = MOVE_NONE;

    // Choose best move. For each move score we add two terms both dependent on
    // weakness, one deterministic and bigger for weaker moves, and one random,
    // then we choose the move with the resulting highest score.
    for (size_t i = 0; i < PVSize; i++)
    {
        int s = RootMoves[i].score;

        // Don't allow crazy blunders even at very low skills
        if (i > 0 && RootMoves[i-1].score > s + 2 * PawnValueMg)
            break;

        // This is our magic formula
        s += (  weakness * int(RootMoves[0].score - s)
              + variance * (rk.rand<unsigned>() % weakness)) / 128;

        if (s > max_s)
        {
            max_s = s;
            best = RootMoves[i].pv[0];
        }
    }
    return best;
  }


  // uci_pv() formats PV information according to UCI protocol. UCI requires
  // to send all the PV lines also if are still to be searched and so refer to
  // the previous search score.

  string uci_pv(const Position& pos, int depth, Value alpha, Value beta) {

    std::stringstream s;
    Time::point elaspsed = Time::now() - SearchTime + 1;
    size_t uciPVSize = std::min((size_t)Options["MultiPV"], RootMoves.size());
    int selDepth = 0;

    for (size_t i = 0; i < Threads.size(); i++)
        if (Threads[i].maxPly > selDepth)
            selDepth = Threads[i].maxPly;

    for (size_t i = 0; i < uciPVSize; i++)
    {
        bool updated = (i <= PVIdx);

        if (depth == 1 && !updated)
            continue;

        int d   = updated ? depth : depth - 1;
        Value v = updated ? RootMoves[i].score : RootMoves[i].prevScore;

        if (s.rdbuf()->in_avail()) // Not at first line
            s << "\n";

        s << "info depth " << d
          << " seldepth "  << selDepth
          << " score "     << (i == PVIdx ? score_to_uci(v, alpha, beta) : score_to_uci(v))
          << " nodes "     << pos.nodes_searched()
          << " nps "       << pos.nodes_searched() * 1000 / elaspsed
#ifdef GPSFISH
          //<< " time "      << (t > 0 ? t : 1)
          << " time "      << elaspsed
          << " hashfull "  << TT.get_hashfull()
#else
          << " time "      << elaspsed
          << " multipv "   << i + 1
#endif
          << " pv";

        for (size_t j = 0; RootMoves[i].pv[j] != MOVE_NONE; j++)
            s <<  " " << move_to_uci(RootMoves[i].pv[j], pos.is_chess960());
    }

    return s.str();
  }

} // namespace


/// RootMove::extract_pv_from_tt() builds a PV by adding moves from the TT table.
/// We consider also failing high nodes and not only BOUND_EXACT nodes so to
/// allow to always have a ponder move even when we fail high at root, and a
/// long PV to print that is important for position analysis.

#ifdef GPSFISH
void RootMove::extract_pv_from_tt_rec(Position& pos,int ply) {
  TTEntry* tte;

  if (   (tte = TT.probe(pos.key())) != NULL
          && tte->move(pos) != MOVE_NONE
          && pos.is_pseudo_legal(tte->move(pos))
          && pos.pl_move_is_legal(tte->move(pos), pos.pinned_pieces())
          && ply < MAX_PLY
          && (!pos.is_draw<true,true>() || ply < 2))
  {
      pv.push_back(tte->move(pos));
      StateInfo st;
      pos.do_undo_move(tte->move(pos),st,
              [&](osl::Square){
              assert(pos.is_ok());
              extract_pv_from_tt_rec(pos,ply+1);
      } );
  }

  pv.push_back(MOVE_NONE);
}
#endif

void RootMove::extract_pv_from_tt(Position& pos) {

#ifndef GPSFISH
  StateInfo state[MAX_PLY_PLUS_2], *st = state;
  TTEntry* tte;
  int ply = 0;
#endif
  Move m = pv[0];

  pv.clear();
#ifdef GPSFISH
  pv.push_back(m);

  StateInfo st;
  pos.do_undo_move(pv[0],st,
          [&](osl::Square){
          assert(pos.is_ok());
          extract_pv_from_tt_rec(pos,1);
          } );
#else

  do {
      pv.push_back(m);

      assert(pos.move_is_legal(pv[ply]));
      pos.do_move(pv[ply++], *st++);
      tte = TT.probe(pos.key());

  } while (   tte
           && pos.is_pseudo_legal(m = tte->move()) // Local copy, TT could change
           && pos.pl_move_is_legal(m, pos.pinned_pieces())
           && ply < MAX_PLY
           && (!pos.is_draw<true, true>() || ply < 2));

  pv.push_back(MOVE_NONE); // Must be zero-terminating

  while (ply) pos.undo_move(pv[--ply]);
#endif
}


/// RootMove::insert_pv_in_tt() is called at the end of a search iteration, and
/// inserts the PV back into the TT. This makes sure the old PV moves are searched
/// first, even if the old TT entries have been overwritten.

#ifdef GPSFISH
void RootMove::insert_pv_in_tt_rec(Position& pos,int ply) {
  TTEntry* tte;
  Key k;
  Value v, m = VALUE_NONE;
  k = pos.key();
  tte = TT.probe(k);

  // Don't overwrite existing correct entries
  if (!tte || tte->move(pos) != pv[ply])
  {
      v = (pos.in_check() ? VALUE_NONE : evaluate(pos, m));
      TT.store(k, VALUE_NONE, BOUND_NONE, DEPTH_NONE, pv[ply], v, m);
  }
  if(pv[ply+1]!=MOVE_NONE){
      StateInfo st;
      pos.do_undo_move(pv[ply],st,
              [&](osl::Square){
              assert(pos.is_ok());
              *(pos.eval+1)= *(pos.eval);
              pos.eval++;
              pos.eval->update(pos.osl_state,pv[ply]);
              insert_pv_in_tt_rec(pos,ply+1);
              --pos.eval;
      } );
  }
}
#endif

void RootMove::insert_pv_in_tt(Position& pos) {

#ifdef GPSFISH
  insert_pv_in_tt_rec(pos,0);
#else

  StateInfo state[MAX_PLY_PLUS_2], *st = state;
  TTEntry* tte;
  int ply = 0;
  Value v, m;

  do {
      tte = TT.probe(pos.key());

      if (!tte || tte->move() != pv[ply]) // Don't overwrite correct entries
      {
          if (pos.in_check())
              v = m = VALUE_NONE;
          else
              v = evaluate(pos, m);

          TT.store(pos.key(), VALUE_NONE, BOUND_NONE, DEPTH_NONE, pv[ply], v, m);
      }

      assert(pos.move_is_legal(pv[ply]));
      pos.do_move(pv[ply++], *st++);

  } while (pv[ply] != MOVE_NONE);

  while (ply) pos.undo_move(pv[--ply]);
#endif
}

#ifdef GPSFISH
inline bool single_bit(uint64_t b) {
  return !(b & (b - 1));
}
#endif

/// Thread::idle_loop() is where the thread is parked when it has no work to do

void Thread::idle_loop() {

  // Pointer 'sp_master', if non-NULL, points to the active SplitPoint
  // object for which the thread is the master.
  const SplitPoint* sp_master = splitPointsCnt ? curSplitPoint : NULL;

  assert(!sp_master || (sp_master->master == this && is_searching));

  // If this thread is the master of a split point and all slaves have
  // finished their work at this split point, return from the idle loop.
  while (!sp_master || sp_master->slavesMask)
  {
      // If we are not searching, wait for a condition to be signaled
      // instead of wasting CPU time polling for work.
      while (   do_sleep
             || do_exit
             || (!is_searching && Threads.use_sleeping_threads()))
      {
          if (do_exit)
          {
              assert(!sp_master);
              return;
          }

          // Grab the lock to avoid races with Thread::wake_up()
          mutex.lock();

          // If we are master and all slaves have finished don't go to sleep
          if (sp_master && !sp_master->slavesMask)
          {
              mutex.unlock();
              break;
          }

          // Do sleep after retesting sleep conditions under lock protection, in
          // particular we need to avoid a deadlock in case a master thread has,
          // in the meanwhile, allocated us and sent the wake_up() call before we
          // had the chance to grab the lock.
          if (do_sleep || !is_searching)
              sleepCondition.wait(mutex);

          mutex.unlock();
      }

      // If this thread has been assigned work, launch a search
      if (is_searching)
      {
          assert(!do_sleep && !do_exit);

          Threads.mutex.lock();

          assert(is_searching);

          // Copy split point position and search stack and call search()
#ifdef MOVE_STACK_REJECTIONS
          SearchStack ss_base[MAX_PLY_PLUS_2];
          SplitPoint* tsp = threads[threadID].splitPoint;
          Position pos(*tsp->pos, threadID);
          int ply=tsp->ss->ply;
          assert(0< ply && ply+3<MAX_PLY_PLUS_2);
          for(int i=0;i<ply-1;i++)
              ss_base[i].currentMove=(tsp->ss-ply+i)->currentMove;
          SearchStack *ss= &ss_base[ply-1];
#else
          SplitPoint* sp = curSplitPoint;

          Threads.mutex.unlock();

          Stack ss[MAX_PLY_PLUS_2];
          Position pos(*sp->pos, this);
#endif

          memcpy(ss, sp->ss - 1, 4 * sizeof(Stack));
          (ss+1)->sp = sp;

#ifdef GPSFISH
          uint64_t es_base[(MAX_PLY_PLUS_2*sizeof(eval_t)+sizeof(uint64_t)-1)/sizeof(uint64_t)];
          eval_t *es=(eval_t *)&es_base[0];
          assert(sp->pos->eval);
          es[0]= *(sp->pos->eval);
          pos.eval= &es[0];
#endif

          sp->mutex.lock();

          assert(sp->activePositions[idx] == NULL);

          sp->activePositions[idx] = &pos;

          if (sp->nodeType == Root)
              search<SplitPointRoot>(pos, ss+1, sp->alpha, sp->beta, sp->depth);
          else if (sp->nodeType == PV)
              search<SplitPointPV>(pos, ss+1, sp->alpha, sp->beta, sp->depth);
          else if (sp->nodeType == NonPV)
              search<SplitPointNonPV>(pos, ss+1, sp->alpha, sp->beta, sp->depth);
          else
              assert(false);

          assert(is_searching);

          is_searching = false;
          sp->activePositions[idx] = NULL;
          sp->slavesMask &= ~(1ULL << idx);
          sp->nodes += pos.nodes_searched();

          // Wake up master thread so to allow it to return from the idle loop in
          // case we are the last slave of the split point.
          if (    Threads.use_sleeping_threads()
              &&  this != sp->master
              && !sp->slavesMask)
          {
              assert(!sp->master->is_searching);
              sp->master->wake_up();
          }

          // After releasing the lock we cannot access anymore any SplitPoint
          // related data in a safe way becuase it could have been released under
          // our feet by the sp master. Also accessing other Thread objects is
          // unsafe because if we are exiting there is a chance are already freed.
          sp->mutex.unlock();
      }
  }
}

#ifdef GPSFISHONE
void do_checkmate(Position& pos, int mateTime){
    sync_cout << "checkmate notimplemented";
    return;
}
#else
void do_checkmate(Position& pos, int mateTime){
    Signals.stop=false;
    osl::state::NumEffectState state(pos.osl_state);
#if (! defined ALLOW_KING_ABSENCE)
    if (state.kingSquare(state.turn()).isPieceStand()) {
        sync_cout << "checkmate notimplemented";
        return;
    }
#endif
    osl::checkmate::DfpnTable table(state.turn());
    const osl::PathEncoding path(state.turn());
    osl::Move checkmate_move;
    osl::stl::vector<osl::Move> pv;
    osl::checkmate::ProofDisproof result;
    osl::checkmate::Dfpn dfpn;
    dfpn.setTable(&table);
    double seconds=(double)mateTime/1000.0;
    osl::misc::MilliSeconds start = osl::misc::MilliSeconds::now();
    size_t step = 100000, total = 0;
    double scale = 1.0;
    for (size_t limit = step; true; limit = static_cast<size_t>(step*scale)) {
        result = dfpn.
            hasCheckmateMove(state, osl::hash::HashKey(state), path, limit, checkmate_move, Move(), &pv);
        double elapsed = start.elapsedSeconds();
        double memory = osl::OslConfig::memoryUseRatio();
        uint64_t node_count = dfpn.nodeCount();
        sync_cout << "info time " << static_cast<int>(elapsed*1000) << "nodes " << total+node_count
                  << "nps %d " << static_cast<int>(node_count/elapsed) << "hashfull " << static_cast<int>(memory*1000) << sync_endl;
        //poll(pos);
        if (result.isFinal() || elapsed >= seconds || memory > 0.9 || Signals.stop)
            break;
        total += limit;
        // estimate: total * std::min(seconds/elapsed, 1.0/memory)
        // next: (estimate - total) / 2 + total
        scale = (total * std::min(seconds/elapsed, 1.0/memory) - total) / 2.0 / step;
        scale = std::max(std::min(16.0, scale), 0.1);
    }
    if (! result.isFinal()) {
        sync_cout << "checkmate timeout\n";
        return;
    }
    if (! result.isCheckmateSuccess()) {
        sync_cout << "checkmate nomate\n";
        return;
    }
    std::string msg = "checkmate";
    for (size_t i=0; i<pv.size(); ++i)
        msg += " " + move_to_uci(pv[i],false);
    sync_cout << msg << sync_endl;
}
#endif

#ifdef GPSFISH
void show_tree(Position &pos){
    show_tree_rec(pos);
}
#endif

/// check_time() is called by the timer thread when the timer triggers. It is
/// used to print debug info and, more important, to detect when we are out of
/// available time and so stop the search.

void check_time() {

  static Time::point lastInfoTime = Time::now();
  int64_t nodes = 0; // Workaround silly 'uninitialized' gcc warning

  if (Time::now() - lastInfoTime >= 1000)
  {
      lastInfoTime = Time::now();
      dbg_print();
  }

  if (Limits.ponder)
      return;

  if (Limits.nodes)
  {
      Threads.mutex.lock();

      nodes = RootPos.nodes_searched();

      // Loop across all split points and sum accumulated SplitPoint nodes plus
      // all the currently active slaves positions.
      for (size_t i = 0; i < Threads.size(); i++)
          for (int j = 0; j < Threads[i].splitPointsCnt; j++)
          {
              SplitPoint& sp = Threads[i].splitPoints[j];

              sp.mutex.lock();

              nodes += sp.nodes;
              Bitboard sm = sp.slavesMask;
              while (sm)
              {
                  Position* pos = sp.activePositions[pop_lsb(&sm)];
                  nodes += pos ? pos->nodes_searched() : 0;
              }

              sp.mutex.unlock();
          }

      Threads.mutex.unlock();
  }

  Time::point elapsed = Time::now() - SearchTime;
  bool stillAtFirstMove =    Signals.firstRootMove
                         && !Signals.failedLowAtRoot
                         &&  elapsed > TimeMgr.available_time();

  bool noMoreTime =   elapsed > TimeMgr.maximum_time() - 2 * TimerResolution
                   || stillAtFirstMove;

  if (   (Limits.use_time_management() && noMoreTime)
      || (Limits.movetime && elapsed >= Limits.movetime)
      || (Limits.nodes && nodes >= Limits.nodes))
      Signals.stop = true;
}<|MERGE_RESOLUTION|>--- conflicted
+++ resolved
@@ -1560,20 +1560,20 @@
     Key posKey;
     Move ttMove, move, bestMove;
     Value bestValue, value, ttValue, futilityValue, futilityBase;
-<<<<<<< HEAD
-#ifdef GPSFISH
-    bool givesCheck, evasionPrunable;
-#else
-    bool givesCheck, enoughMaterial, evasionPrunable;
-#endif
-=======
+#ifdef GPSFISH
+    bool givesCheck, evasionPrunable, fromNull;
+#else
     bool givesCheck, enoughMaterial, evasionPrunable, fromNull;
->>>>>>> c581b7ea
+#endif
     Depth ttDepth;
 
     ss->currentMove = bestMove = MOVE_NONE;
     ss->ply = (ss-1)->ply + 1;
+#ifdef GPSFISH
+    fromNull = (ss-1)->currentMove.isPass();
+#else
     fromNull = (ss-1)->currentMove == MOVE_NULL;
+#endif
 
     // Check for an instant draw or maximum ply reached
     if (pos.is_draw<false, false>() || ss->ply > MAX_PLY)
