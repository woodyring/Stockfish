--- conflicted
+++ resolved
@@ -41,17 +41,10 @@
   typedef void (*OnChange)(const Option&);
 
 public:
-<<<<<<< HEAD
-  Option(Fn* = nullptr);
-  Option(bool v, Fn* = nullptr);
-  Option(const char* v, Fn* = nullptr);
-  Option(int v, int min, int max, Fn* = nullptr);
-=======
-  Option(OnChange = NULL);
-  Option(bool v, OnChange = NULL);
-  Option(const char* v, OnChange = NULL);
-  Option(int v, int min, int max, OnChange = NULL);
->>>>>>> 0949f06a
+  Option(OnChange = nullptr);
+  Option(bool v, OnChange = nullptr);
+  Option(const char* v, OnChange = nullptr);
+  Option(int v, int min, int max, OnChange = nullptr);
 
   Option& operator=(const std::string& v);
   operator int() const;
