--- conflicted
+++ resolved
@@ -82,14 +82,9 @@
 
 } // namespace
 
-<<<<<<< HEAD
-extern void do_timer_event();
-
 #ifdef GPSFISH
 extern void do_checkmate(Position& pos, int mateTime);
 extern void show_tree(Position& pos);
 #endif
 
-=======
->>>>>>> 5b8ca1ee
 #endif // !defined(SEARCH_H_INCLUDED)