--- conflicted
+++ resolved
@@ -70,12 +70,12 @@
 extern void init_search();
 extern int64_t perft(Position& pos, Depth depth);
 extern bool think(Position& pos, const SearchLimits& limits, Move searchMoves[]);
-<<<<<<< HEAD
+extern void do_uci_async_cmd(const std::string& cmd);
+extern void do_timer_event();
+
+#ifdef GPSFISH
 extern void do_checkmate(Position& pos, int mateTime);
 extern void show_tree(Position& pos);
-=======
-extern void do_uci_async_cmd(const std::string& cmd);
-extern void do_timer_event();
->>>>>>> d58176bf
+#endif
 
 #endif // !defined(SEARCH_H_INCLUDED)