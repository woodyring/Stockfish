--- conflicted
+++ resolved
@@ -90,15 +90,11 @@
   LimitsType() { memset(this, 0, sizeof(LimitsType)); }
   bool use_time_management() const { return !(movetime | depth | nodes | infinite); }
 
-<<<<<<< HEAD
 #ifdef GPSFISH
-    //osl::CArray<int,2> time={{0,0}},inc={{0,0}};
+    //osl::CArray<int,COLOR_NB> time={{0,0}},inc={{0,0}};
 #endif
 
-  int time[2], inc[2], movestogo, depth, nodes, movetime, infinite, ponder;
-=======
   int time[COLOR_NB], inc[COLOR_NB], movestogo, depth, nodes, movetime, infinite, ponder;
->>>>>>> e304db9d
 };
 
 
