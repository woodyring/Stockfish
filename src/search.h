--- conflicted
+++ resolved
@@ -47,13 +47,10 @@
   Value staticEval;
   Value evalMargin;
   int skipNullMove;
-<<<<<<< HEAD
+  int futMc;
 #ifdef GPSFISH
   bool checkmateTested;
 #endif
-=======
-  int futMc;
->>>>>>> 817ca182
 };
 
 
