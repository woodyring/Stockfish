--- conflicted
+++ resolved
@@ -47,14 +47,10 @@
   Value staticEval;
   Value evalMargin;
   int skipNullMove;
-<<<<<<< HEAD
-  int futMc;
+  int futilityMoveCount;
 #ifdef GPSFISH
   bool checkmateTested;
 #endif
-=======
-  int futilityMoveCount;
->>>>>>> 289a767a
 };
 
 
