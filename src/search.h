--- conflicted
+++ resolved
@@ -48,13 +48,9 @@
   Value evalMargin;
   int skipNullMove;
   int futilityMoveCount;
-<<<<<<< HEAD
-  Eval::Info ei;
 #ifdef GPSFISH
   bool checkmateTested;
 #endif
-=======
->>>>>>> 06b9140e
 };
 
 
