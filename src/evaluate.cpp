--- conflicted
+++ resolved
@@ -35,13 +35,8 @@
 #ifdef GPSFISH
 #include "evaluate_gps.h"
 
-<<<<<<< HEAD
-Color EvalRootColor;
-
 #else
 
-=======
->>>>>>> 4220f191
 namespace {
 
   // Struct EvalInfo contains various information computed and collected
@@ -1213,53 +1208,5 @@
                     << std::setw(6)  << to_cp(eg_value(wScore - bScore)) << " \n";
     }
   }
-<<<<<<< HEAD
 }
-
-
-/// trace_evaluate() is like evaluate() but instead of a value returns a string
-/// suitable to be print on stdout with the detailed descriptions and values of
-/// each evaluation term. Used mainly for debugging.
-
-std::string trace_evaluate(const Position& pos) {
-
-    Value margin;
-    std::string totals;
-
-    TraceStream.str("");
-    TraceStream << std::showpoint << std::showpos << std::fixed << std::setprecision(2);
-    memset(TracedScores, 0, 2 * 16 * sizeof(Score));
-
-    do_evaluate<true>(pos, margin);
-
-    totals = TraceStream.str();
-    TraceStream.str("");
-
-    TraceStream << std::setw(21) << "Eval term " << "|    White    |    Black    |     Total     \n"
-                <<             "                     |   MG    EG  |   MG    EG  |   MG     EG   \n"
-                <<             "---------------------+-------------+-------------+---------------\n";
-
-    trace_row("Material, PST, Tempo", PST);
-    trace_row("Material imbalance", IMBALANCE);
-    trace_row("Pawns", PAWN);
-    trace_row("Knights", KNIGHT);
-    trace_row("Bishops", BISHOP);
-    trace_row("Rooks", ROOK);
-    trace_row("Queens", QUEEN);
-    trace_row("Mobility", MOBILITY);
-    trace_row("King safety", KING);
-    trace_row("Threats", THREAT);
-    trace_row("Passed pawns", PASSED);
-    trace_row("Unstoppable pawns", UNSTOPPABLE);
-    trace_row("Space", SPACE);
-
-    TraceStream <<             "---------------------+-------------+-------------+---------------\n";
-    trace_row("Total", TOTAL);
-    TraceStream << totals;
-
-    return TraceStream.str();
-}
-#endif
-=======
-}
->>>>>>> 4220f191
+#endif