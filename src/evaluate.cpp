--- conflicted
+++ resolved
@@ -25,12 +25,9 @@
 #ifndef GPSFISH
 #include "bitcount.h"
 #include "evaluate.h"
-<<<<<<< HEAD
-#endif
-=======
 #include "material.h"
 #include "pawns.h"
->>>>>>> 06b9140e
+#endif
 #include "thread.h"
 #include "ucioption.h"
 #ifdef GPSFISH
