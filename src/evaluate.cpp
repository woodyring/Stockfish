--- conflicted
+++ resolved
@@ -24,15 +24,8 @@
 
 #ifndef GPSFISH
 #include "bitcount.h"
+#include "evaluate.h"
 #endif
-#include "evaluate.h"
-<<<<<<< HEAD
-#ifndef GPSFISH
-#include "material.h"
-#include "pawns.h"
-#endif
-=======
->>>>>>> d810441b
 #include "thread.h"
 #include "ucioption.h"
 #ifdef GPSFISH
