/*
  Stockfish, a UCI chess playing engine derived from Glaurung 2.1
  Copyright (C) 2004-2008 Tord Romstad (Glaurung author)
  Copyright (C) 2008-2012 Marco Costalba, Joona Kiiski, Tord Romstad

  Stockfish is free software: you can redistribute it and/or modify
  it under the terms of the GNU General Public License as published by
  the Free Software Foundation, either version 3 of the License, or
  (at your option) any later version.

  Stockfish is distributed in the hope that it will be useful,
  but WITHOUT ANY WARRANTY; without even the implied warranty of
  MERCHANTABILITY or FITNESS FOR A PARTICULAR PURPOSE.  See the
  GNU General Public License for more details.

  You should have received a copy of the GNU General Public License
  along with this program.  If not, see <http://www.gnu.org/licenses/>.
*/

#include <cassert>
#include <iomanip>
#include <sstream>
#include <algorithm>

#ifndef GPSFISH
#include "bitcount.h"
#endif
#include "evaluate.h"
#ifndef GPSFISH
#include "material.h"
#include "pawns.h"
#endif
#include "thread.h"
#include "ucioption.h"
#ifdef GPSFISH
#include "evaluate_gps.h"

#else

namespace {

  // Struct EvalInfo contains various information computed and collected
  // by the evaluation functions.
  struct EvalInfo {

    // Pointers to material and pawn hash table entries
    Material::Entry* mi;
    Pawns::Entry* pi;

    // attackedBy[color][piece type] is a bitboard representing all squares
    // attacked by a given color and piece type, attackedBy[color][0] contains
    // all squares attacked by the given color.
    Bitboard attackedBy[COLOR_NB][PIECE_TYPE_NB];

    // kingRing[color] is the zone around the king which is considered
    // by the king safety evaluation. This consists of the squares directly
    // adjacent to the king, and the three (or two, for a king on an edge file)
    // squares two ranks in front of the king. For instance, if black's king
    // is on g8, kingRing[BLACK] is a bitboard containing the squares f8, h8,
    // f7, g7, h7, f6, g6 and h6.
    Bitboard kingRing[COLOR_NB];

    // kingAttackersCount[color] is the number of pieces of the given color
    // which attack a square in the kingRing of the enemy king.
    int kingAttackersCount[COLOR_NB];

    // kingAttackersWeight[color] is the sum of the "weight" of the pieces of the
    // given color which attack a square in the kingRing of the enemy king. The
    // weights of the individual piece types are given by the variables
    // QueenAttackWeight, RookAttackWeight, BishopAttackWeight and
    // KnightAttackWeight in evaluate.cpp
    int kingAttackersWeight[COLOR_NB];

    // kingAdjacentZoneAttacksCount[color] is the number of attacks to squares
    // directly adjacent to the king of the given color. Pieces which attack
    // more than one square are counted multiple times. For instance, if black's
    // king is on g8 and there's a white knight on g5, this knight adds
    // 2 to kingAdjacentZoneAttacksCount[BLACK].
    int kingAdjacentZoneAttacksCount[COLOR_NB];
  };

  // Evaluation grain size, must be a power of 2
  const int GrainSize = 8;

  // Evaluation weights, initialized from UCI options
  enum { Mobility, PassedPawns, Space };
  Score Weights[3];

  typedef Value V;
  #define S(mg, eg) make_score(mg, eg)

  // Internal evaluation weights. These are applied on top of the evaluation
  // weights read from UCI parameters. The purpose is to be able to change
  // the evaluation weights while keeping the default values of the UCI
  // parameters at 100, which looks prettier.
  //
  // Values modified by Joona Kiiski
  const Score WeightsInternal[] = {
      S(252, 344), S(216, 266), S(46, 0)
  };

  // MobilityBonus[PieceType][attacked] contains mobility bonuses for middle and
  // end game, indexed by piece type and number of attacked squares not occupied
  // by friendly pieces.
  const Score MobilityBonus[][32] = {
     {}, {},
     { S(-38,-33), S(-25,-23), S(-12,-13), S( 0, -3), S(12,  7), S(25, 17), // Knights
       S( 31, 22), S( 38, 27), S( 38, 27) },
     { S(-25,-30), S(-11,-16), S(  3, -2), S(17, 12), S(31, 26), S(45, 40), // Bishops
       S( 57, 52), S( 65, 60), S( 71, 65), S(74, 69), S(76, 71), S(78, 73),
       S( 79, 74), S( 80, 75), S( 81, 76), S(81, 76) },
     { S(-20,-36), S(-14,-19), S( -8, -3), S(-2, 13), S( 4, 29), S(10, 46), // Rooks
       S( 14, 62), S( 19, 79), S( 23, 95), S(26,106), S(27,111), S(28,114),
       S( 29,116), S( 30,117), S( 31,118), S(32,118) },
     { S(-10,-18), S( -8,-13), S( -6, -7), S(-3, -2), S(-1,  3), S( 1,  8), // Queens
       S(  3, 13), S(  5, 19), S(  8, 23), S(10, 27), S(12, 32), S(15, 34),
       S( 16, 35), S( 17, 35), S( 18, 35), S(20, 35), S(20, 35), S(20, 35),
       S( 20, 35), S( 20, 35), S( 20, 35), S(20, 35), S(20, 35), S(20, 35),
       S( 20, 35), S( 20, 35), S( 20, 35), S(20, 35), S(20, 35), S(20, 35),
       S( 20, 35), S( 20, 35) }
  };

  // OutpostBonus[PieceType][Square] contains outpost bonuses of knights and
  // bishops, indexed by piece type and square (from white's point of view).
  const Value OutpostBonus[][SQUARE_NB] = {
  {
  //  A     B     C     D     E     F     G     H
    V(0), V(0), V(0), V(0), V(0), V(0), V(0), V(0), // Knights
    V(0), V(0), V(0), V(0), V(0), V(0), V(0), V(0),
    V(0), V(0), V(4), V(8), V(8), V(4), V(0), V(0),
    V(0), V(4),V(17),V(26),V(26),V(17), V(4), V(0),
    V(0), V(8),V(26),V(35),V(35),V(26), V(8), V(0),
    V(0), V(4),V(17),V(17),V(17),V(17), V(4), V(0) },
  {
    V(0), V(0), V(0), V(0), V(0), V(0), V(0), V(0), // Bishops
    V(0), V(0), V(0), V(0), V(0), V(0), V(0), V(0),
    V(0), V(0), V(5), V(5), V(5), V(5), V(0), V(0),
    V(0), V(5),V(10),V(10),V(10),V(10), V(5), V(0),
    V(0),V(10),V(21),V(21),V(21),V(21),V(10), V(0),
    V(0), V(5), V(8), V(8), V(8), V(8), V(5), V(0) }
  };

  // ThreatBonus[attacking][attacked] contains threat bonuses according to
  // which piece type attacks which one.
  const Score ThreatBonus[][PIECE_TYPE_NB] = {
    {}, {},
    { S(0, 0), S( 7, 39), S( 0,  0), S(24, 49), S(41,100), S(41,100) }, // KNIGHT
    { S(0, 0), S( 7, 39), S(24, 49), S( 0,  0), S(41,100), S(41,100) }, // BISHOP
    { S(0, 0), S( 0, 22), S(15, 49), S(15, 49), S( 0,  0), S(24, 49) }, // ROOK
    { S(0, 0), S(15, 39), S(15, 39), S(15, 39), S(15, 39), S( 0,  0) }  // QUEEN
  };

  // ThreatenedByPawnPenalty[PieceType] contains a penalty according to which
  // piece type is attacked by an enemy pawn.
  const Score ThreatenedByPawnPenalty[] = {
    S(0, 0), S(0, 0), S(56, 70), S(56, 70), S(76, 99), S(86, 118)
  };

  #undef S

  // Bonus for having the side to move (modified by Joona Kiiski)
  const Score Tempo = make_score(24, 11);

  // Rooks and queens on the 7th rank
  const Score RookOn7thBonus  = make_score(3, 20);
  const Score QueenOn7thBonus = make_score(1,  8);

  // Rooks and queens attacking pawns on the same rank
  const Score RookOnPawnBonus  = make_score(3, 48);
  const Score QueenOnPawnBonus = make_score(1, 40);

  // Rooks on open files (modified by Joona Kiiski)
  const Score RookOpenFileBonus     = make_score(43, 21);
  const Score RookHalfOpenFileBonus = make_score(19, 10);

  // Penalty for rooks trapped inside a friendly king which has lost the
  // right to castle.
  const Value TrappedRookPenalty = Value(180);

  // Penalty for a bishop on a1/h1 (a8/h8 for black) which is trapped by
  // a friendly pawn on b2/g2 (b7/g7 for black). This can obviously only
  // happen in Chess960 games.
  const Score TrappedBishopA1H1Penalty = make_score(100, 100);

  // Penalty for an undefended bishop or knight
  const Score UndefendedMinorPenalty = make_score(25, 10);

  // The SpaceMask[Color] contains the area of the board which is considered
  // by the space evaluation. In the middle game, each side is given a bonus
  // based on how many squares inside this area are safe and available for
  // friendly minor pieces.
  const Bitboard SpaceMask[] = {
    (1ULL << SQ_C2) | (1ULL << SQ_D2) | (1ULL << SQ_E2) | (1ULL << SQ_F2) |
    (1ULL << SQ_C3) | (1ULL << SQ_D3) | (1ULL << SQ_E3) | (1ULL << SQ_F3) |
    (1ULL << SQ_C4) | (1ULL << SQ_D4) | (1ULL << SQ_E4) | (1ULL << SQ_F4),
    (1ULL << SQ_C7) | (1ULL << SQ_D7) | (1ULL << SQ_E7) | (1ULL << SQ_F7) |
    (1ULL << SQ_C6) | (1ULL << SQ_D6) | (1ULL << SQ_E6) | (1ULL << SQ_F6) |
    (1ULL << SQ_C5) | (1ULL << SQ_D5) | (1ULL << SQ_E5) | (1ULL << SQ_F5)
  };

  // King danger constants and variables. The king danger scores are taken
  // from the KingDangerTable[]. Various little "meta-bonuses" measuring
  // the strength of the enemy attack are added up into an integer, which
  // is used as an index to KingDangerTable[].
  //
  // King safety evaluation is asymmetrical and different for us (root color)
  // and for our opponent. These values are used to init KingDangerTable.
  const int KingDangerWeights[] = { 259, 247 };

  // KingAttackWeights[PieceType] contains king attack weights by piece type
  const int KingAttackWeights[] = { 0, 0, 2, 2, 3, 5 };

  // Bonuses for enemy's safe checks
  const int QueenContactCheckBonus = 6;
  const int RookContactCheckBonus  = 4;
  const int QueenCheckBonus        = 3;
  const int RookCheckBonus         = 2;
  const int BishopCheckBonus       = 1;
  const int KnightCheckBonus       = 1;

  // InitKingDanger[Square] contains penalties based on the position of the
  // defending king, indexed by king's square (from white's point of view).
  const int InitKingDanger[] = {
     2,  0,  2,  5,  5,  2,  0,  2,
     2,  2,  4,  8,  8,  4,  2,  2,
     7, 10, 12, 12, 12, 12, 10,  7,
    15, 15, 15, 15, 15, 15, 15, 15,
    15, 15, 15, 15, 15, 15, 15, 15,
    15, 15, 15, 15, 15, 15, 15, 15,
    15, 15, 15, 15, 15, 15, 15, 15,
    15, 15, 15, 15, 15, 15, 15, 15
  };

  // KingDangerTable[Color][attackUnits] contains the actual king danger
  // weighted scores, indexed by color and by a calculated integer number.
  Score KingDangerTable[COLOR_NB][128];

  // TracedTerms[Color][PieceType || TracedType] contains a breakdown of the
  // evaluation terms, used when tracing.
  Score TracedScores[COLOR_NB][16];
  std::stringstream TraceStream;

  enum TracedType {
    PST = 8, IMBALANCE = 9, MOBILITY = 10, THREAT = 11,
    PASSED = 12, UNSTOPPABLE = 13, SPACE = 14, TOTAL = 15
  };

  // Function prototypes
  template<bool Trace>
  Value do_evaluate(const Position& pos, Value& margin);

  template<Color Us>
  void init_eval_info(const Position& pos, EvalInfo& ei);

  template<Color Us, bool Trace>
  Score evaluate_pieces_of_color(const Position& pos, EvalInfo& ei, Score& mobility);

  template<Color Us, bool Trace>
  Score evaluate_king(const Position& pos, EvalInfo& ei, Value margins[]);

  template<Color Us>
  Score evaluate_threats(const Position& pos, EvalInfo& ei);

  template<Color Us>
  int evaluate_space(const Position& pos, EvalInfo& ei);

  template<Color Us>
  Score evaluate_passed_pawns(const Position& pos, EvalInfo& ei);

  Score evaluate_unstoppable_pawns(const Position& pos, EvalInfo& ei);

  Value interpolate(const Score& v, Phase ph, ScaleFactor sf);
  Score weight_option(const std::string& mgOpt, const std::string& egOpt, Score internalWeight);
  double to_cp(Value v);
  void trace_add(int idx, Score term_w, Score term_b = SCORE_ZERO);
  void trace_row(const char* name, int idx);
}


namespace Eval {

  /// evaluate() is the main evaluation function. It always computes two
  /// values, an endgame score and a middle game score, and interpolates
  /// between them based on the remaining material.

  Value evaluate(const Position& pos, Value& margin) {
    return do_evaluate<false>(pos, margin);
  }


  /// init() computes evaluation weights from the corresponding UCI parameters
  /// and setup king tables.

  void init() {

    Weights[Mobility]    = weight_option("Mobility (Middle Game)", "Mobility (Endgame)", WeightsInternal[Mobility]);
    Weights[PassedPawns] = weight_option("Passed Pawns (Middle Game)", "Passed Pawns (Endgame)", WeightsInternal[PassedPawns]);
    Weights[Space]       = weight_option("Space", "Space", WeightsInternal[Space]);

    int KingDanger[] = { KingDangerWeights[0], KingDangerWeights[1] };

    // If running in analysis mode, make sure we use symmetrical king safety.
    // We do so by replacing both KingDanger weights by their average.
    if (Options["UCI_AnalyseMode"])
        KingDanger[0] = KingDanger[1] = (KingDanger[0] + KingDanger[1]) / 2;

    const int MaxSlope = 30;
    const int Peak = 1280;

    for (int t = 0, i = 1; i < 100; i++)
    {
        t = std::min(Peak, std::min(int(0.4 * i * i), t + MaxSlope));

        KingDangerTable[0][i] = apply_weight(make_score(t, 0), make_score(KingDanger[0], 0));
        KingDangerTable[1][i] = apply_weight(make_score(t, 0), make_score(KingDanger[1], 0));
    }
  }


  /// trace() is like evaluate() but instead of a value returns a string suitable
  /// to be print on stdout with the detailed descriptions and values of each
  /// evaluation term. Used mainly for debugging.

  std::string trace(const Position& pos) {

    Value margin;
    std::string totals;

    Search::RootColor = pos.side_to_move();

    TraceStream.str("");
    TraceStream << std::showpoint << std::showpos << std::fixed << std::setprecision(2);
    memset(TracedScores, 0, 2 * 16 * sizeof(Score));

    do_evaluate<true>(pos, margin);

    totals = TraceStream.str();
    TraceStream.str("");

    TraceStream << std::setw(21) << "Eval term " << "|    White    |    Black    |     Total     \n"
                <<             "                     |   MG    EG  |   MG    EG  |   MG     EG   \n"
                <<             "---------------------+-------------+-------------+---------------\n";

    trace_row("Material, PST, Tempo", PST);
    trace_row("Material imbalance", IMBALANCE);
    trace_row("Pawns", PAWN);
    trace_row("Knights", KNIGHT);
    trace_row("Bishops", BISHOP);
    trace_row("Rooks", ROOK);
    trace_row("Queens", QUEEN);
    trace_row("Mobility", MOBILITY);
    trace_row("King safety", KING);
    trace_row("Threats", THREAT);
    trace_row("Passed pawns", PASSED);
    trace_row("Unstoppable pawns", UNSTOPPABLE);
    trace_row("Space", SPACE);

    TraceStream <<             "---------------------+-------------+-------------+---------------\n";
    trace_row("Total", TOTAL);
    TraceStream << totals;

    return TraceStream.str();
  }

} // namespace Eval


namespace {

template<bool Trace>
Value do_evaluate(const Position& pos, Value& margin) {

  assert(!pos.checkers());

  EvalInfo ei;
  Value margins[COLOR_NB];
  Score score, mobilityWhite, mobilityBlack;
  Thread* th = pos.this_thread();

  // margins[] store the uncertainty estimation of position's evaluation
  // that typically is used by the search for pruning decisions.
  margins[WHITE] = margins[BLACK] = VALUE_ZERO;

  // Initialize score by reading the incrementally updated scores included
  // in the position object (material + piece square tables) and adding
  // Tempo bonus. Score is computed from the point of view of white.
  score = pos.psq_score() + (pos.side_to_move() == WHITE ? Tempo : -Tempo);

  // Probe the material hash table
  ei.mi = Material::probe(pos, th->materialTable, th->endgames);
  score += ei.mi->material_value();

  // If we have a specialized evaluation function for the current material
  // configuration, call it and return.
  if (ei.mi->specialized_eval_exists())
  {
      margin = VALUE_ZERO;
      return ei.mi->evaluate(pos);
  }

  // Probe the pawn hash table
  ei.pi = Pawns::probe(pos, th->pawnsTable);
  score += ei.pi->pawns_value();

  // Initialize attack and king safety bitboards
  init_eval_info<WHITE>(pos, ei);
  init_eval_info<BLACK>(pos, ei);

  // Evaluate pieces and mobility
  score +=  evaluate_pieces_of_color<WHITE, Trace>(pos, ei, mobilityWhite)
          - evaluate_pieces_of_color<BLACK, Trace>(pos, ei, mobilityBlack);

  score += apply_weight(mobilityWhite - mobilityBlack, Weights[Mobility]);

  // Evaluate kings after all other pieces because we need complete attack
  // information when computing the king safety evaluation.
  score +=  evaluate_king<WHITE, Trace>(pos, ei, margins)
          - evaluate_king<BLACK, Trace>(pos, ei, margins);

  // Evaluate tactical threats, we need full attack information including king
  score +=  evaluate_threats<WHITE>(pos, ei)
          - evaluate_threats<BLACK>(pos, ei);

  // Evaluate passed pawns, we need full attack information including king
  score +=  evaluate_passed_pawns<WHITE>(pos, ei)
          - evaluate_passed_pawns<BLACK>(pos, ei);

  // If one side has only a king, check whether exists any unstoppable passed pawn
  if (!pos.non_pawn_material(WHITE) || !pos.non_pawn_material(BLACK))
      score += evaluate_unstoppable_pawns(pos, ei);

  // Evaluate space for both sides, only in middle-game.
  if (ei.mi->space_weight())
  {
      int s = evaluate_space<WHITE>(pos, ei) - evaluate_space<BLACK>(pos, ei);
      score += apply_weight(make_score(s * ei.mi->space_weight(), 0), Weights[Space]);
  }

  // Scale winning side if position is more drawish that what it appears
  ScaleFactor sf = eg_value(score) > VALUE_DRAW ? ei.mi->scale_factor(pos, WHITE)
                                                : ei.mi->scale_factor(pos, BLACK);

  // If we don't already have an unusual scale factor, check for opposite
  // colored bishop endgames, and use a lower scale for those.
  if (   ei.mi->game_phase() < PHASE_MIDGAME
      && pos.opposite_bishops()
      && sf == SCALE_FACTOR_NORMAL)
  {
      // Only the two bishops ?
      if (   pos.non_pawn_material(WHITE) == BishopValueMg
          && pos.non_pawn_material(BLACK) == BishopValueMg)
      {
          // Check for KBP vs KB with only a single pawn that is almost
          // certainly a draw or at least two pawns.
          bool one_pawn = (pos.piece_count(WHITE, PAWN) + pos.piece_count(BLACK, PAWN) == 1);
          sf = one_pawn ? ScaleFactor(8) : ScaleFactor(32);
      }
      else
          // Endgame with opposite-colored bishops, but also other pieces. Still
          // a bit drawish, but not as drawish as with only the two bishops.
           sf = ScaleFactor(50);
  }

  margin = margins[pos.side_to_move()];
  Value v = interpolate(score, ei.mi->game_phase(), sf);

  // In case of tracing add all single evaluation contributions for both white and black
  if (Trace)
  {
      trace_add(PST, pos.psq_score());
      trace_add(IMBALANCE, ei.mi->material_value());
      trace_add(PAWN, ei.pi->pawns_value());
      trace_add(MOBILITY, apply_weight(mobilityWhite, Weights[Mobility]), apply_weight(mobilityBlack, Weights[Mobility]));
      trace_add(THREAT, evaluate_threats<WHITE>(pos, ei), evaluate_threats<BLACK>(pos, ei));
      trace_add(PASSED, evaluate_passed_pawns<WHITE>(pos, ei), evaluate_passed_pawns<BLACK>(pos, ei));
      trace_add(UNSTOPPABLE, evaluate_unstoppable_pawns(pos, ei));
      Score w = make_score(ei.mi->space_weight() * evaluate_space<WHITE>(pos, ei), 0);
      Score b = make_score(ei.mi->space_weight() * evaluate_space<BLACK>(pos, ei), 0);
      trace_add(SPACE, apply_weight(w, Weights[Space]), apply_weight(b, Weights[Space]));
      trace_add(TOTAL, score);
      TraceStream << "\nUncertainty margin: White: " << to_cp(margins[WHITE])
                  << ", Black: " << to_cp(margins[BLACK])
                  << "\nScaling: " << std::noshowpos
                  << std::setw(6) << 100.0 * ei.mi->game_phase() / 128.0 << "% MG, "
                  << std::setw(6) << 100.0 * (1.0 - ei.mi->game_phase() / 128.0) << "% * "
                  << std::setw(6) << (100.0 * sf) / SCALE_FACTOR_NORMAL << "% EG.\n"
                  << "Total evaluation: " << to_cp(v);
  }

  return pos.side_to_move() == WHITE ? v : -v;
}


  // init_eval_info() initializes king bitboards for given color adding
  // pawn attacks. To be done at the beginning of the evaluation.

  template<Color Us>
  void init_eval_info(const Position& pos, EvalInfo& ei) {

    const Color Them = (Us == WHITE ? BLACK : WHITE);

    Bitboard b = ei.attackedBy[Them][KING] = pos.attacks_from<KING>(pos.king_square(Them));
    ei.attackedBy[Us][PAWN] = ei.pi->pawn_attacks(Us);

    // Init king safety tables only if we are going to use them
    if (   pos.piece_count(Us, QUEEN)
        && pos.non_pawn_material(Us) >= QueenValueMg + RookValueMg)
    {
        ei.kingRing[Them] = (b | (Us == WHITE ? b >> 8 : b << 8));
        b &= ei.attackedBy[Us][PAWN];
        ei.kingAttackersCount[Us] = b ? popcount<Max15>(b) / 2 : 0;
        ei.kingAdjacentZoneAttacksCount[Us] = ei.kingAttackersWeight[Us] = 0;
    } else
        ei.kingRing[Them] = ei.kingAttackersCount[Us] = 0;
  }


  // evaluate_outposts() evaluates bishop and knight outposts squares

  template<PieceType Piece, Color Us>
  Score evaluate_outposts(const Position& pos, EvalInfo& ei, Square s) {

    const Color Them = (Us == WHITE ? BLACK : WHITE);

    assert (Piece == BISHOP || Piece == KNIGHT);

    // Initial bonus based on square
    Value bonus = OutpostBonus[Piece == BISHOP][relative_square(Us, s)];

    // Increase bonus if supported by pawn, especially if the opponent has
    // no minor piece which can exchange the outpost piece.
    if (bonus && (ei.attackedBy[Us][PAWN] & s))
    {
        if (   !pos.pieces(Them, KNIGHT)
            && !(same_color_squares(s) & pos.pieces(Them, BISHOP)))
            bonus += bonus + bonus / 2;
        else
            bonus += bonus / 2;
    }
    return make_score(bonus, bonus);
  }


  // evaluate_pieces<>() assigns bonuses and penalties to the pieces of a given color

  template<PieceType Piece, Color Us, bool Trace>
  Score evaluate_pieces(const Position& pos, EvalInfo& ei, Score& mobility, Bitboard mobilityArea) {

    Bitboard b;
    Square s, ksq;
    int mob;
    File f;
    Score score = SCORE_ZERO;

    const Color Them = (Us == WHITE ? BLACK : WHITE);
    const Square* pl = pos.piece_list(Us, Piece);

    ei.attackedBy[Us][Piece] = 0;

    while ((s = *pl++) != SQ_NONE)
    {
        // Find attacked squares, including x-ray attacks for bishops and rooks
        if (Piece == KNIGHT || Piece == QUEEN)
            b = pos.attacks_from<Piece>(s);
        else if (Piece == BISHOP)
            b = attacks_bb<BISHOP>(s, pos.pieces() ^ pos.pieces(Us, QUEEN));
        else if (Piece == ROOK)
            b = attacks_bb<ROOK>(s, pos.pieces() ^ pos.pieces(Us, ROOK, QUEEN));
        else
            assert(false);

        ei.attackedBy[Us][Piece] |= b;

        if (b & ei.kingRing[Them])
        {
            ei.kingAttackersCount[Us]++;
            ei.kingAttackersWeight[Us] += KingAttackWeights[Piece];
            Bitboard bb = (b & ei.attackedBy[Them][KING]);
            if (bb)
                ei.kingAdjacentZoneAttacksCount[Us] += popcount<Max15>(bb);
        }

        mob = (Piece != QUEEN ? popcount<Max15>(b & mobilityArea)
                              : popcount<Full >(b & mobilityArea));

        mobility += MobilityBonus[Piece][mob];

<<<<<<< HEAD
        if (Piece == BISHOP && (PseudoAttacks[Piece][pos.king_square(Them)] & s)) {
             const Bitboard between = BetweenBB[s][pos.king_square(Them)] & pos.pieces();
             if (!more_than_one(between))
                 score += make_score(25, 25);
=======
        // Add a bonus if a slider is pinning an enemy piece
        if (   (Piece == BISHOP || Piece == ROOK || Piece == QUEEN)
            && (PseudoAttacks[Piece][pos.king_square(Them)] & s))
        {
            b = BetweenBB[s][pos.king_square(Them)] & pos.pieces();

            assert(b);

            if (!more_than_one(b) && (b & pos.pieces(Them)))
                score += ThreatBonus[Piece][type_of(pos.piece_on(lsb(b)))];
>>>>>>> 0901e121
        }

        // Decrease score if we are attacked by an enemy pawn. Remaining part
        // of threat evaluation must be done later when we have full attack info.
        if (ei.attackedBy[Them][PAWN] & s)
            score -= ThreatenedByPawnPenalty[Piece];

        // Bishop and knight outposts squares
        if (    (Piece == BISHOP || Piece == KNIGHT)
            && !(pos.pieces(Them, PAWN) & attack_span_mask(Us, s)))
            score += evaluate_outposts<Piece, Us>(pos, ei, s);

        if ((Piece == ROOK || Piece == QUEEN) && relative_rank(Us, s) >= RANK_5)
        {
            // Major piece on 7th rank
            if (   relative_rank(Us, s) == RANK_7
                && relative_rank(Us, pos.king_square(Them)) == RANK_8)
                score += (Piece == ROOK ? RookOn7thBonus : QueenOn7thBonus);

            // Major piece attacking pawns on the same rank
            Bitboard pawns = pos.pieces(Them, PAWN) & rank_bb(s);
            if (pawns)
                score += (Piece == ROOK ? RookOnPawnBonus
                                        : QueenOnPawnBonus) * popcount<Max15>(pawns);
        }

        // Special extra evaluation for bishops
        if (Piece == BISHOP && pos.is_chess960())
        {
            // An important Chess960 pattern: A cornered bishop blocked by
            // a friendly pawn diagonally in front of it is a very serious
            // problem, especially when that pawn is also blocked.
            if (s == relative_square(Us, SQ_A1) || s == relative_square(Us, SQ_H1))
            {
                Square d = pawn_push(Us) + (file_of(s) == FILE_A ? DELTA_E : DELTA_W);
                if (pos.piece_on(s + d) == make_piece(Us, PAWN))
                {
                    if (!pos.is_empty(s + d + pawn_push(Us)))
                        score -= 2*TrappedBishopA1H1Penalty;
                    else if (pos.piece_on(s + 2*d) == make_piece(Us, PAWN))
                        score -= TrappedBishopA1H1Penalty;
                    else
                        score -= TrappedBishopA1H1Penalty / 2;
                }
            }
        }

        // Special extra evaluation for rooks
        if (Piece == ROOK)
        {
            // Open and half-open files
            f = file_of(s);
            if (ei.pi->file_is_half_open(Us, f))
            {
                if (ei.pi->file_is_half_open(Them, f))
                    score += RookOpenFileBonus;
                else
                    score += RookHalfOpenFileBonus;
            }

            // Penalize rooks which are trapped inside a king. Penalize more if
            // king has lost right to castle.
            if (mob > 6 || ei.pi->file_is_half_open(Us, f))
                continue;

            ksq = pos.king_square(Us);

            if (    file_of(ksq) >= FILE_E
                &&  file_of(s) > file_of(ksq)
                && (relative_rank(Us, ksq) == RANK_1 || rank_of(ksq) == rank_of(s)))
            {
                // Is there a half-open file between the king and the edge of the board?
                if (!ei.pi->has_open_file_to_right(Us, file_of(ksq)))
                    score -= make_score(pos.can_castle(Us) ? (TrappedRookPenalty - mob * 16) / 2
                                                           : (TrappedRookPenalty - mob * 16), 0);
            }
            else if (    file_of(ksq) <= FILE_D
                     &&  file_of(s) < file_of(ksq)
                     && (relative_rank(Us, ksq) == RANK_1 || rank_of(ksq) == rank_of(s)))
            {
                // Is there a half-open file between the king and the edge of the board?
                if (!ei.pi->has_open_file_to_left(Us, file_of(ksq)))
                    score -= make_score(pos.can_castle(Us) ? (TrappedRookPenalty - mob * 16) / 2
                                                           : (TrappedRookPenalty - mob * 16), 0);
            }
        }
    }

    if (Trace)
        TracedScores[Us][Piece] = score;

    return score;
  }


  // evaluate_threats<>() assigns bonuses according to the type of attacking piece
  // and the type of attacked one.

  template<Color Us>
  Score evaluate_threats(const Position& pos, EvalInfo& ei) {

    const Color Them = (Us == WHITE ? BLACK : WHITE);

    Bitboard b, undefendedMinors, weakEnemies;
    Score score = SCORE_ZERO;

    // Undefended minors get penalized even if not under attack
    undefendedMinors =  pos.pieces(Them)
                      & (pos.pieces(BISHOP) | pos.pieces(KNIGHT))
                      & ~ei.attackedBy[Them][0];

    if (undefendedMinors)
        score += more_than_one(undefendedMinors) ? UndefendedMinorPenalty * 2
                                                 : UndefendedMinorPenalty;

    // Enemy pieces not defended by a pawn and under our attack
    weakEnemies =  pos.pieces(Them)
                 & ~ei.attackedBy[Them][PAWN]
                 & ei.attackedBy[Us][0];

    if (!weakEnemies)
        return score;

    // Add bonus according to type of attacked enemy piece and to the
    // type of attacking piece, from knights to queens. Kings are not
    // considered because are already handled in king evaluation.
    for (PieceType pt1 = KNIGHT; pt1 < KING; pt1++)
    {
        b = ei.attackedBy[Us][pt1] & weakEnemies;
        if (b)
            for (PieceType pt2 = PAWN; pt2 < KING; pt2++)
                if (b & pos.pieces(pt2))
                    score += ThreatBonus[pt1][pt2];
    }
    return score;
  }


  // evaluate_pieces_of_color<>() assigns bonuses and penalties to all the
  // pieces of a given color.

  template<Color Us, bool Trace>
  Score evaluate_pieces_of_color(const Position& pos, EvalInfo& ei, Score& mobility) {

    const Color Them = (Us == WHITE ? BLACK : WHITE);

    Score score = mobility = SCORE_ZERO;

    // Do not include in mobility squares protected by enemy pawns or occupied by our pieces
    const Bitboard mobilityArea = ~(ei.attackedBy[Them][PAWN] | pos.pieces(Us));

    score += evaluate_pieces<KNIGHT, Us, Trace>(pos, ei, mobility, mobilityArea);
    score += evaluate_pieces<BISHOP, Us, Trace>(pos, ei, mobility, mobilityArea);
    score += evaluate_pieces<ROOK,   Us, Trace>(pos, ei, mobility, mobilityArea);
    score += evaluate_pieces<QUEEN,  Us, Trace>(pos, ei, mobility, mobilityArea);

    // Sum up all attacked squares
    ei.attackedBy[Us][0] =   ei.attackedBy[Us][PAWN]   | ei.attackedBy[Us][KNIGHT]
                           | ei.attackedBy[Us][BISHOP] | ei.attackedBy[Us][ROOK]
                           | ei.attackedBy[Us][QUEEN]  | ei.attackedBy[Us][KING];
    return score;
  }


  // evaluate_king<>() assigns bonuses and penalties to a king of a given color

  template<Color Us, bool Trace>
  Score evaluate_king(const Position& pos, EvalInfo& ei, Value margins[]) {

    const Color Them = (Us == WHITE ? BLACK : WHITE);

    Bitboard undefended, b, b1, b2, safe;
    int attackUnits;
    const Square ksq = pos.king_square(Us);

    // King shelter and enemy pawns storm
    Score score = ei.pi->king_safety<Us>(pos, ksq);

    // King safety. This is quite complicated, and is almost certainly far
    // from optimally tuned.
    if (   ei.kingAttackersCount[Them] >= 2
        && ei.kingAdjacentZoneAttacksCount[Them])
    {
        // Find the attacked squares around the king which has no defenders
        // apart from the king itself
        undefended = ei.attackedBy[Them][0] & ei.attackedBy[Us][KING];
        undefended &= ~(  ei.attackedBy[Us][PAWN]   | ei.attackedBy[Us][KNIGHT]
                        | ei.attackedBy[Us][BISHOP] | ei.attackedBy[Us][ROOK]
                        | ei.attackedBy[Us][QUEEN]);

        // Initialize the 'attackUnits' variable, which is used later on as an
        // index to the KingDangerTable[] array. The initial value is based on
        // the number and types of the enemy's attacking pieces, the number of
        // attacked and undefended squares around our king, the square of the
        // king, and the quality of the pawn shelter.
        attackUnits =  std::min(25, (ei.kingAttackersCount[Them] * ei.kingAttackersWeight[Them]) / 2)
                     + 3 * (ei.kingAdjacentZoneAttacksCount[Them] + popcount<Max15>(undefended))
                     + InitKingDanger[relative_square(Us, ksq)]
                     - mg_value(score) / 32;

        // Analyse enemy's safe queen contact checks. First find undefended
        // squares around the king attacked by enemy queen...
        b = undefended & ei.attackedBy[Them][QUEEN] & ~pos.pieces(Them);
        if (b)
        {
            // ...then remove squares not supported by another enemy piece
            b &= (  ei.attackedBy[Them][PAWN]   | ei.attackedBy[Them][KNIGHT]
                  | ei.attackedBy[Them][BISHOP] | ei.attackedBy[Them][ROOK]);
            if (b)
                attackUnits +=  QueenContactCheckBonus
                              * popcount<Max15>(b)
                              * (Them == pos.side_to_move() ? 2 : 1);
        }

        // Analyse enemy's safe rook contact checks. First find undefended
        // squares around the king attacked by enemy rooks...
        b = undefended & ei.attackedBy[Them][ROOK] & ~pos.pieces(Them);

        // Consider only squares where the enemy rook gives check
        b &= PseudoAttacks[ROOK][ksq];

        if (b)
        {
            // ...then remove squares not supported by another enemy piece
            b &= (  ei.attackedBy[Them][PAWN]   | ei.attackedBy[Them][KNIGHT]
                  | ei.attackedBy[Them][BISHOP] | ei.attackedBy[Them][QUEEN]);
            if (b)
                attackUnits +=  RookContactCheckBonus
                              * popcount<Max15>(b)
                              * (Them == pos.side_to_move() ? 2 : 1);
        }

        // Analyse enemy's safe distance checks for sliders and knights
        safe = ~(pos.pieces(Them) | ei.attackedBy[Us][0]);

        b1 = pos.attacks_from<ROOK>(ksq) & safe;
        b2 = pos.attacks_from<BISHOP>(ksq) & safe;

        // Enemy queen safe checks
        b = (b1 | b2) & ei.attackedBy[Them][QUEEN];
        if (b)
            attackUnits += QueenCheckBonus * popcount<Max15>(b);

        // Enemy rooks safe checks
        b = b1 & ei.attackedBy[Them][ROOK];
        if (b)
            attackUnits += RookCheckBonus * popcount<Max15>(b);

        // Enemy bishops safe checks
        b = b2 & ei.attackedBy[Them][BISHOP];
        if (b)
            attackUnits += BishopCheckBonus * popcount<Max15>(b);

        // Enemy knights safe checks
        b = pos.attacks_from<KNIGHT>(ksq) & ei.attackedBy[Them][KNIGHT] & safe;
        if (b)
            attackUnits += KnightCheckBonus * popcount<Max15>(b);

        // To index KingDangerTable[] attackUnits must be in [0, 99] range
        attackUnits = std::min(99, std::max(0, attackUnits));

        // Finally, extract the king danger score from the KingDangerTable[]
        // array and subtract the score from evaluation. Set also margins[]
        // value that will be used for pruning because this value can sometimes
        // be very big, and so capturing a single attacking piece can therefore
        // result in a score change far bigger than the value of the captured piece.
        score -= KingDangerTable[Us == Search::RootColor][attackUnits];
        margins[Us] += mg_value(KingDangerTable[Us == Search::RootColor][attackUnits]);
    }

    if (Trace)
        TracedScores[Us][KING] = score;

    return score;
  }


  // evaluate_passed_pawns<>() evaluates the passed pawns of the given color

  template<Color Us>
  Score evaluate_passed_pawns(const Position& pos, EvalInfo& ei) {

    const Color Them = (Us == WHITE ? BLACK : WHITE);

    Bitboard b, squaresToQueen, defendedSquares, unsafeSquares, supportingPawns;
    Score score = SCORE_ZERO;

    b = ei.pi->passed_pawns(Us);

    if (!b)
        return SCORE_ZERO;

    do {
        Square s = pop_lsb(&b);

        assert(pos.pawn_is_passed(Us, s));

        int r = int(relative_rank(Us, s) - RANK_2);
        int rr = r * (r - 1);

        // Base bonus based on rank
        Value mbonus = Value(20 * rr);
        Value ebonus = Value(10 * (rr + r + 1));

        if (rr)
        {
            Square blockSq = s + pawn_push(Us);

            // Adjust bonus based on kings proximity
            ebonus += Value(square_distance(pos.king_square(Them), blockSq) * 5 * rr);
            ebonus -= Value(square_distance(pos.king_square(Us), blockSq) * 2 * rr);

            // If blockSq is not the queening square then consider also a second push
            if (rank_of(blockSq) != (Us == WHITE ? RANK_8 : RANK_1))
                ebonus -= Value(square_distance(pos.king_square(Us), blockSq + pawn_push(Us)) * rr);

            // If the pawn is free to advance, increase bonus
            if (pos.is_empty(blockSq))
            {
                squaresToQueen = forward_bb(Us, s);
                defendedSquares = squaresToQueen & ei.attackedBy[Us][0];

                // If there is an enemy rook or queen attacking the pawn from behind,
                // add all X-ray attacks by the rook or queen. Otherwise consider only
                // the squares in the pawn's path attacked or occupied by the enemy.
                if (   (forward_bb(Them, s) & pos.pieces(Them, ROOK, QUEEN))
                    && (forward_bb(Them, s) & pos.pieces(Them, ROOK, QUEEN) & pos.attacks_from<ROOK>(s)))
                    unsafeSquares = squaresToQueen;
                else
                    unsafeSquares = squaresToQueen & (ei.attackedBy[Them][0] | pos.pieces(Them));

                // If there aren't enemy attacks or pieces along the path to queen give
                // huge bonus. Even bigger if we protect the pawn's path.
                if (!unsafeSquares)
                    ebonus += Value(rr * (squaresToQueen == defendedSquares ? 17 : 15));
                else
                    // OK, there are enemy attacks or pieces (but not pawns). Are those
                    // squares which are attacked by the enemy also attacked by us ?
                    // If yes, big bonus (but smaller than when there are no enemy attacks),
                    // if no, somewhat smaller bonus.
                    ebonus += Value(rr * ((unsafeSquares & defendedSquares) == unsafeSquares ? 13 : 8));
            }
        } // rr != 0

        // Increase the bonus if the passed pawn is supported by a friendly pawn
        // on the same rank and a bit smaller if it's on the previous rank.
        supportingPawns = pos.pieces(Us, PAWN) & adjacent_files_bb(file_of(s));
        if (supportingPawns & rank_bb(s))
            ebonus += Value(r * 20);

        else if (supportingPawns & rank_bb(s - pawn_push(Us)))
            ebonus += Value(r * 12);

        // Rook pawns are a special case: They are sometimes worse, and
        // sometimes better than other passed pawns. It is difficult to find
        // good rules for determining whether they are good or bad. For now,
        // we try the following: Increase the value for rook pawns if the
        // other side has no pieces apart from a knight, and decrease the
        // value if the other side has a rook or queen.
        if (file_of(s) == FILE_A || file_of(s) == FILE_H)
        {
            if (pos.non_pawn_material(Them) <= KnightValueMg)
                ebonus += ebonus / 4;
            else if (pos.pieces(Them, ROOK, QUEEN))
                ebonus -= ebonus / 4;
        }
        score += make_score(mbonus, ebonus);

    } while (b);

    // Add the scores to the middle game and endgame eval
    return apply_weight(score, Weights[PassedPawns]);
  }


  // evaluate_unstoppable_pawns() evaluates the unstoppable passed pawns for both sides, this is quite
  // conservative and returns a winning score only when we are very sure that the pawn is winning.

  Score evaluate_unstoppable_pawns(const Position& pos, EvalInfo& ei) {

    Bitboard b, b2, blockers, supporters, queeningPath, candidates;
    Square s, blockSq, queeningSquare;
    Color c, winnerSide, loserSide;
    bool pathDefended, opposed;
    int pliesToGo, movesToGo, oppMovesToGo, sacptg, blockersCount, minKingDist, kingptg, d;
    int pliesToQueen[] = { 256, 256 };

    // Step 1. Hunt for unstoppable passed pawns. If we find at least one,
    // record how many plies are required for promotion.
    for (c = WHITE; c <= BLACK; c++)
    {
        // Skip if other side has non-pawn pieces
        if (pos.non_pawn_material(~c))
            continue;

        b = ei.pi->passed_pawns(c);

        while (b)
        {
            s = pop_lsb(&b);
            queeningSquare = relative_square(c, file_of(s) | RANK_8);
            queeningPath = forward_bb(c, s);

            // Compute plies to queening and check direct advancement
            movesToGo = rank_distance(s, queeningSquare) - int(relative_rank(c, s) == RANK_2);
            oppMovesToGo = square_distance(pos.king_square(~c), queeningSquare) - int(c != pos.side_to_move());
            pathDefended = ((ei.attackedBy[c][0] & queeningPath) == queeningPath);

            if (movesToGo >= oppMovesToGo && !pathDefended)
                continue;

            // Opponent king cannot block because path is defended and position
            // is not in check. So only friendly pieces can be blockers.
            assert(!pos.checkers());
            assert((queeningPath & pos.pieces()) == (queeningPath & pos.pieces(c)));

            // Add moves needed to free the path from friendly pieces and retest condition
            movesToGo += popcount<Max15>(queeningPath & pos.pieces(c));

            if (movesToGo >= oppMovesToGo && !pathDefended)
                continue;

            pliesToGo = 2 * movesToGo - int(c == pos.side_to_move());
            pliesToQueen[c] = std::min(pliesToQueen[c], pliesToGo);
        }
    }

    // Step 2. If either side cannot promote at least three plies before the other side then situation
    // becomes too complex and we give up. Otherwise we determine the possibly "winning side"
    if (abs(pliesToQueen[WHITE] - pliesToQueen[BLACK]) < 3)
        return SCORE_ZERO;

    winnerSide = (pliesToQueen[WHITE] < pliesToQueen[BLACK] ? WHITE : BLACK);
    loserSide = ~winnerSide;

    // Step 3. Can the losing side possibly create a new passed pawn and thus prevent the loss?
    b = candidates = pos.pieces(loserSide, PAWN);

    while (b)
    {
        s = pop_lsb(&b);

        // Compute plies from queening
        queeningSquare = relative_square(loserSide, file_of(s) | RANK_8);
        movesToGo = rank_distance(s, queeningSquare) - int(relative_rank(loserSide, s) == RANK_2);
        pliesToGo = 2 * movesToGo - int(loserSide == pos.side_to_move());

        // Check if (without even considering any obstacles) we're too far away or doubled
        if (   pliesToQueen[winnerSide] + 3 <= pliesToGo
            || (forward_bb(loserSide, s) & pos.pieces(loserSide, PAWN)))
            candidates ^= s;
    }

    // If any candidate is already a passed pawn it _may_ promote in time. We give up.
    if (candidates & ei.pi->passed_pawns(loserSide))
        return SCORE_ZERO;

    // Step 4. Check new passed pawn creation through king capturing and pawn sacrifices
    b = candidates;

    while (b)
    {
        s = pop_lsb(&b);
        sacptg = blockersCount = 0;
        minKingDist = kingptg = 256;

        // Compute plies from queening
        queeningSquare = relative_square(loserSide, file_of(s) | RANK_8);
        movesToGo = rank_distance(s, queeningSquare) - int(relative_rank(loserSide, s) == RANK_2);
        pliesToGo = 2 * movesToGo - int(loserSide == pos.side_to_move());

        // Generate list of blocking pawns and supporters
        supporters = adjacent_files_bb(file_of(s)) & candidates;
        opposed = forward_bb(loserSide, s) & pos.pieces(winnerSide, PAWN);
        blockers = passed_pawn_mask(loserSide, s) & pos.pieces(winnerSide, PAWN);

        assert(blockers);

        // How many plies does it take to remove all the blocking pawns?
        while (blockers)
        {
            blockSq = pop_lsb(&blockers);
            movesToGo = 256;

            // Check pawns that can give support to overcome obstacle, for instance
            // black pawns: a4, b4 white: b2 then pawn in b4 is giving support.
            if (!opposed)
            {
                b2 = supporters & in_front_bb(winnerSide, blockSq + pawn_push(winnerSide));

                while (b2) // This while-loop could be replaced with LSB/MSB (depending on color)
                {
                    d = square_distance(blockSq, pop_lsb(&b2)) - 2;
                    movesToGo = std::min(movesToGo, d);
                }
            }

            // Check pawns that can be sacrificed against the blocking pawn
            b2 = attack_span_mask(winnerSide, blockSq) & candidates & ~(1ULL << s);

            while (b2) // This while-loop could be replaced with LSB/MSB (depending on color)
            {
                d = square_distance(blockSq, pop_lsb(&b2)) - 2;
                movesToGo = std::min(movesToGo, d);
            }

            // If obstacle can be destroyed with an immediate pawn exchange / sacrifice,
            // it's not a real obstacle and we have nothing to add to pliesToGo.
            if (movesToGo <= 0)
                continue;

            // Plies needed to sacrifice against all the blocking pawns
            sacptg += movesToGo * 2;
            blockersCount++;

            // Plies needed for the king to capture all the blocking pawns
            d = square_distance(pos.king_square(loserSide), blockSq);
            minKingDist = std::min(minKingDist, d);
            kingptg = (minKingDist + blockersCount) * 2;
        }

        // Check if pawn sacrifice plan _may_ save the day
        if (pliesToQueen[winnerSide] + 3 > pliesToGo + sacptg)
            return SCORE_ZERO;

        // Check if king capture plan _may_ save the day (contains some false positives)
        if (pliesToQueen[winnerSide] + 3 > pliesToGo + kingptg)
            return SCORE_ZERO;
    }

    // Winning pawn is unstoppable and will promote as first, return big score
    Score score = make_score(0, (Value) 1280 - 32 * pliesToQueen[winnerSide]);
    return winnerSide == WHITE ? score : -score;
  }


  // evaluate_space() computes the space evaluation for a given side. The
  // space evaluation is a simple bonus based on the number of safe squares
  // available for minor pieces on the central four files on ranks 2--4. Safe
  // squares one, two or three squares behind a friendly pawn are counted
  // twice. Finally, the space bonus is scaled by a weight taken from the
  // material hash table. The aim is to improve play on game opening.
  template<Color Us>
  int evaluate_space(const Position& pos, EvalInfo& ei) {

    const Color Them = (Us == WHITE ? BLACK : WHITE);

    // Find the safe squares for our pieces inside the area defined by
    // SpaceMask[]. A square is unsafe if it is attacked by an enemy
    // pawn, or if it is undefended and attacked by an enemy piece.
    Bitboard safe =   SpaceMask[Us]
                   & ~pos.pieces(Us, PAWN)
                   & ~ei.attackedBy[Them][PAWN]
                   & (ei.attackedBy[Us][0] | ~ei.attackedBy[Them][0]);

    // Find all squares which are at most three squares behind some friendly pawn
    Bitboard behind = pos.pieces(Us, PAWN);
    behind |= (Us == WHITE ? behind >>  8 : behind <<  8);
    behind |= (Us == WHITE ? behind >> 16 : behind << 16);

    // Since SpaceMask[Us] is fully on our half of the board
    assert(unsigned(safe >> (Us == WHITE ? 32 : 0)) == 0);

    // Count safe + (behind & safe) with a single popcount
    return popcount<Full>((Us == WHITE ? safe << 32 : safe >> 32) | (behind & safe));
  }


  // interpolate() interpolates between a middle game and an endgame score,
  // based on game phase. It also scales the return value by a ScaleFactor array.

  Value interpolate(const Score& v, Phase ph, ScaleFactor sf) {

    assert(mg_value(v) > -VALUE_INFINITE && mg_value(v) < VALUE_INFINITE);
    assert(eg_value(v) > -VALUE_INFINITE && eg_value(v) < VALUE_INFINITE);
    assert(ph >= PHASE_ENDGAME && ph <= PHASE_MIDGAME);

    int ev = (eg_value(v) * int(sf)) / SCALE_FACTOR_NORMAL;
    int result = (mg_value(v) * int(ph) + ev * int(128 - ph)) / 128;
    return Value((result + GrainSize / 2) & ~(GrainSize - 1));
  }


  // weight_option() computes the value of an evaluation weight, by combining
  // two UCI-configurable weights (midgame and endgame) with an internal weight.

  Score weight_option(const std::string& mgOpt, const std::string& egOpt, Score internalWeight) {

    // Scale option value from 100 to 256
    int mg = Options[mgOpt] * 256 / 100;
    int eg = Options[egOpt] * 256 / 100;

    return apply_weight(make_score(mg, eg), internalWeight);
  }


  // A couple of little helpers used by tracing code, to_cp() converts a value to
  // a double in centipawns scale, trace_add() stores white and black scores.

  double to_cp(Value v) { return double(v) / double(PawnValueMg); }

  void trace_add(int idx, Score wScore, Score bScore) {

    TracedScores[WHITE][idx] = wScore;
    TracedScores[BLACK][idx] = bScore;
  }


  // trace_row() is an helper function used by tracing code to register the
  // values of a single evaluation term.

  void trace_row(const char* name, int idx) {

    Score wScore = TracedScores[WHITE][idx];
    Score bScore = TracedScores[BLACK][idx];

    switch (idx) {
    case PST: case IMBALANCE: case PAWN: case UNSTOPPABLE: case TOTAL:
        TraceStream << std::setw(20) << name << " |   ---   --- |   ---   --- | "
                    << std::setw(6)  << to_cp(mg_value(wScore)) << " "
                    << std::setw(6)  << to_cp(eg_value(wScore)) << " \n";
        break;
    default:
        TraceStream << std::setw(20) << name << " | " << std::noshowpos
                    << std::setw(5)  << to_cp(mg_value(wScore)) << " "
                    << std::setw(5)  << to_cp(eg_value(wScore)) << " | "
                    << std::setw(5)  << to_cp(mg_value(bScore)) << " "
                    << std::setw(5)  << to_cp(eg_value(bScore)) << " | "
                    << std::showpos
                    << std::setw(6)  << to_cp(mg_value(wScore - bScore)) << " "
                    << std::setw(6)  << to_cp(eg_value(wScore - bScore)) << " \n";
    }
  }
}
#endif<|MERGE_RESOLUTION|>--- conflicted
+++ resolved
@@ -585,12 +585,6 @@
 
         mobility += MobilityBonus[Piece][mob];
 
-<<<<<<< HEAD
-        if (Piece == BISHOP && (PseudoAttacks[Piece][pos.king_square(Them)] & s)) {
-             const Bitboard between = BetweenBB[s][pos.king_square(Them)] & pos.pieces();
-             if (!more_than_one(between))
-                 score += make_score(25, 25);
-=======
         // Add a bonus if a slider is pinning an enemy piece
         if (   (Piece == BISHOP || Piece == ROOK || Piece == QUEEN)
             && (PseudoAttacks[Piece][pos.king_square(Them)] & s))
@@ -601,7 +595,6 @@
 
             if (!more_than_one(b) && (b & pos.pieces(Them)))
                 score += ThreatBonus[Piece][type_of(pos.piece_on(lsb(b)))];
->>>>>>> 0901e121
         }
 
         // Decrease score if we are attacked by an enemy pawn. Remaining part
