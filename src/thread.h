/*
  Stockfish, a UCI chess playing engine derived from Glaurung 2.1
  Copyright (C) 2004-2008 Tord Romstad (Glaurung author)
  Copyright (C) 2008-2014 Marco Costalba, Joona Kiiski, Tord Romstad

  Stockfish is free software: you can redistribute it and/or modify
  it under the terms of the GNU General Public License as published by
  the Free Software Foundation, either version 3 of the License, or
  (at your option) any later version.

  Stockfish is distributed in the hope that it will be useful,
  but WITHOUT ANY WARRANTY; without even the implied warranty of
  MERCHANTABILITY or FITNESS FOR A PARTICULAR PURPOSE.  See the
  GNU General Public License for more details.

  You should have received a copy of the GNU General Public License
  along with this program.  If not, see <http://www.gnu.org/licenses/>.
*/

#ifndef THREAD_H_INCLUDED
#define THREAD_H_INCLUDED

#include <condition_variable>
#include <mutex>
#include <thread>
#include <vector>

#include "material.h"
#include "movepick.h"
#include "pawns.h"
#include "position.h"
#include "search.h"

const int MAX_THREADS = 64; // Because SplitPoint::slavesMask is a uint64_t
const int MAX_SPLITPOINTS_PER_THREAD = 8;

struct Thread;

struct SplitPoint {

  // Const data after split point has been setup
  const Position* pos;
  const Search::Stack* ss;
  Thread* masterThread;
  Depth depth;
  Value beta;
  int nodeType;
  bool cutNode;

  // Const pointers to shared data
  MovePicker* movePicker;
  SplitPoint* parentSplitPoint;

  // Shared data
  std::mutex mutex;
  volatile uint64_t slavesMask;
  volatile uint64_t nodes;
  volatile Value alpha;
  volatile Value bestValue;
  volatile Move bestMove;
  volatile int moveCount;
  volatile bool cutoff;
};


/// ThreadBase struct is the base of the hierarchy from where we derive all the
/// specialized thread classes.

struct ThreadBase {

  ThreadBase() : exit(false) {}
  virtual ~ThreadBase() {}
  virtual void idle_loop() = 0;
  void notify_one();
  void wait_for(volatile const bool& b);

  std::thread nativeThread;
  std::mutex mutex;
  std::condition_variable sleepCondition;
  volatile bool exit;
};


/// Thread struct keeps together all the thread related stuff like locks, state
/// and especially split points. We also use per-thread pawn and material hash
/// tables so that once we get a pointer to an entry its life time is unlimited
/// and we don't have to care about someone changing the entry under our feet.

struct Thread : public ThreadBase {

  Thread();
  virtual void idle_loop();
  bool cutoff_occurred() const;
  bool available_to(const Thread* master) const;

  template <bool Fake>
  void split(Position& pos, const Search::Stack* ss, Value alpha, Value beta, Value* bestValue, Move* bestMove,
             Depth depth, int moveCount, MovePicker* movePicker, int nodeType, bool cutNode);

  SplitPoint splitPoints[MAX_SPLITPOINTS_PER_THREAD];
  Material::Table materialTable;
  Endgames endgames;
  Pawns::Table pawnsTable;
  Position* activePosition;
  size_t idx;
  int maxPly;
  SplitPoint* volatile activeSplitPoint;
  volatile int splitPointsSize;
  volatile bool searching;
};


/// MainThread and TimerThread are derived classes used to characterize the two
/// special threads: the main one and the recurring timer.

struct MainThread : public Thread {
  MainThread() : thinking(true) {} // Avoid a race with start_thinking()
  virtual void idle_loop();
  volatile bool thinking;
};

struct TimerThread : public ThreadBase {
  TimerThread() : run(false) {}
  virtual void idle_loop();
  bool run;
  static const int Resolution = 5; // msec between two check_time() calls
};


/// ThreadPool struct handles all the threads related stuff like init, starting,
/// parking and, most importantly, launching a slave thread at a split point.
/// All the access to shared thread data is done through this class.

struct ThreadPool : public std::vector<Thread*> {

  void init(); // No c'tor and d'tor, threads rely on globals that should
  void exit(); // be initialized and are valid during the whole thread lifetime.

  MainThread* main() { return static_cast<MainThread*>((*this)[0]); }
  void read_uci_options();
  Thread* available_slave(const Thread* master) const;
  void wait_for_think_finished();
  void start_thinking(const Position&, const Search::LimitsType&, Search::StateStackPtr&);

  bool sleepWhileIdle;
  Depth minimumSplitDepth;
<<<<<<< HEAD
  size_t maxThreadsPerSplitPoint;
  std::mutex mutex;
  std::condition_variable sleepCondition;
=======
  Mutex mutex;
  ConditionVariable sleepCondition;
>>>>>>> a091ae4c
  TimerThread* timer;
};

extern ThreadPool Threads;

#endif // #ifndef THREAD_H_INCLUDED<|MERGE_RESOLUTION|>--- conflicted
+++ resolved
@@ -144,14 +144,8 @@
 
   bool sleepWhileIdle;
   Depth minimumSplitDepth;
-<<<<<<< HEAD
-  size_t maxThreadsPerSplitPoint;
   std::mutex mutex;
   std::condition_variable sleepCondition;
-=======
-  Mutex mutex;
-  ConditionVariable sleepCondition;
->>>>>>> a091ae4c
   TimerThread* timer;
 };
 
