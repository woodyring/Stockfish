--- conflicted
+++ resolved
@@ -87,11 +87,8 @@
 #ifndef GPSFISH
   MaterialInfoTable materialTable;
   PawnInfoTable pawnTable;
-<<<<<<< HEAD
 #endif
-=======
   int threadID;
->>>>>>> ba85c59d
   int maxPly;
   Lock sleepLock;
   WaitCondition sleepCond;
