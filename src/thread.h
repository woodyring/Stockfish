--- conflicted
+++ resolved
@@ -22,11 +22,8 @@
 
 #include <vector>
 
-<<<<<<< HEAD
 #ifndef GPSFISH
-=======
 #include "evaluate.h"
->>>>>>> 4e5d834e
 #include "material.h"
 #endif
 #include "movepick.h"
@@ -116,11 +113,8 @@
   void wait_for_stop_or_ponderhit();
 
   SplitPoint splitPoints[MAX_SPLITPOINTS_PER_THREAD];
-<<<<<<< HEAD
 #ifndef GPSFISH
-=======
   Eval::Table evalTable;
->>>>>>> 4e5d834e
   MaterialTable materialTable;
   PawnTable pawnTable;
 #endif
