--- conflicted
+++ resolved
@@ -22,11 +22,7 @@
 
 #include <set>
 
-<<<<<<< HEAD
-#include "lock.h"
 #ifndef GPSFISH
-=======
->>>>>>> b356e0fa
 #include "material.h"
 #endif
 #include "movepick.h"
