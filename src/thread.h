--- conflicted
+++ resolved
@@ -89,15 +89,10 @@
   void wait_for_stop_or_ponderhit();
 
   SplitPoint splitPoints[MAX_SPLITPOINTS_PER_THREAD];
-<<<<<<< HEAD
 #ifndef GPSFISH
-  MaterialInfoTable materialTable;
-  PawnInfoTable pawnTable;
-#endif
-=======
   MaterialTable materialTable;
   PawnTable pawnTable;
->>>>>>> 304deb5e
+#endif
   int threadID;
   int maxPly;
   Lock sleepLock;
