/*
  Stockfish, a UCI chess playing engine derived from Glaurung 2.1
  Copyright (C) 2004-2008 Tord Romstad (Glaurung author)
  Copyright (C) 2008-2012 Marco Costalba, Joona Kiiski, Tord Romstad

  Stockfish is free software: you can redistribute it and/or modify
  it under the terms of the GNU General Public License as published by
  the Free Software Foundation, either version 3 of the License, or
  (at your option) any later version.

  Stockfish is distributed in the hope that it will be useful,
  but WITHOUT ANY WARRANTY; without even the implied warranty of
  MERCHANTABILITY or FITNESS FOR A PARTICULAR PURPOSE.  See the
  GNU General Public License for more details.

  You should have received a copy of the GNU General Public License
  along with this program.  If not, see <http://www.gnu.org/licenses/>.
*/

#if !defined(THREAD_H_INCLUDED)
#define THREAD_H_INCLUDED

#include <vector>

#ifndef GPSFISH
#include "material.h"
#endif
#include "movepick.h"
#ifndef GPSFISH
#include "pawns.h"
#endif
#include "position.h"
#include "search.h"

const int MAX_THREADS = 32;
const int MAX_SPLITPOINTS_PER_THREAD = 8;

class Thread;

struct SplitPoint {

  // Const data after split point has been setup
  const Position* pos;
  const Search::Stack* ss;
  Depth depth;
  Value beta;
  int nodeType;
  Thread* master;
  Move threatMove;

  // Const pointers to shared data
  MovePicker* mp;
  SplitPoint* parent;

  // Shared data
  Lock lock;
  volatile uint64_t slavesMask;
  volatile int64_t nodes;
  volatile Value alpha;
  volatile Value bestValue;
  volatile Move bestMove;
  volatile int moveCount;
  volatile bool cutoff;
};


/// Thread struct keeps together all the thread related stuff like locks, state
/// and especially split points. We also use per-thread pawn and material hash
/// tables so that once we get a pointer to an entry its life time is unlimited
/// and we don't have to care about someone changing the entry under our feet.

class Thread {

  typedef void (Thread::* Fn) (); // Pointer to member function

public:
  Thread(Fn fn);
 ~Thread();

  void wake_up();
  bool cutoff_occurred() const;
  bool is_available_to(Thread* master) const;
  void idle_loop(SplitPoint* sp_master);
  void idle_loop() { idle_loop(NULL); } // Hack to allow storing in start_fn
  void main_loop();
  void timer_loop();
  void wait_for_stop_or_ponderhit();

  SplitPoint splitPoints[MAX_SPLITPOINTS_PER_THREAD];
#ifndef GPSFISH
  MaterialTable materialTable;
  PawnTable pawnTable;
<<<<<<< HEAD
#endif
  int idx;
=======
  size_t idx;
>>>>>>> 4b194301
  int maxPly;
  Lock sleepLock;
  WaitCondition sleepCond;
  NativeHandle handle;
  Fn start_fn;
  SplitPoint* volatile curSplitPoint;
  volatile int splitPointsCnt;
  volatile bool is_searching;
  volatile bool do_sleep;
  volatile bool do_exit;
};


/// ThreadPool class handles all the threads related stuff like init, starting,
/// parking and, the most important, launching a slave thread at a split point.
/// All the access to shared thread data is done through this class.

class ThreadPool {

public:
  void init(); // No c'tor, Threads object is global and engine shall be fully initialized
  ~ThreadPool();

  Thread& operator[](int id) { return *threads[id]; }
  bool use_sleeping_threads() const { return useSleepingThreads; }
  int min_split_depth() const { return minimumSplitDepth; }
  size_t size() const { return threads.size(); }
  Thread* main_thread() { return threads[0]; }

  void wake_up() const;
  void sleep() const;
  void read_uci_options();
  bool available_slave_exists(Thread* master) const;
  void set_timer(int msec);
  void wait_for_search_finished();
  void start_searching(const Position& pos, const Search::LimitsType& limits,
                       const std::vector<Move>& searchMoves);

  template <bool Fake>
  Value split(Position& pos, Search::Stack* ss, Value alpha, Value beta, Value bestValue, Move* bestMove,
              Depth depth, Move threatMove, int moveCount, MovePicker* mp, int nodeType);
private:
  friend class Thread;

  std::vector<Thread*> threads;
  Thread* timer;
  Lock splitLock;
  WaitCondition sleepCond;
  Depth minimumSplitDepth;
  int maxThreadsPerSplitPoint;
  bool useSleepingThreads;
};

extern ThreadPool Threads;

#endif // !defined(THREAD_H_INCLUDED)<|MERGE_RESOLUTION|>--- conflicted
+++ resolved
@@ -90,12 +90,8 @@
 #ifndef GPSFISH
   MaterialTable materialTable;
   PawnTable pawnTable;
-<<<<<<< HEAD
 #endif
-  int idx;
-=======
   size_t idx;
->>>>>>> 4b194301
   int maxPly;
   Lock sleepLock;
   WaitCondition sleepCond;
