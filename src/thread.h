--- conflicted
+++ resolved
@@ -22,11 +22,7 @@
 
 #include <vector>
 
-<<<<<<< HEAD
 #ifndef GPSFISH
-#include "evaluate.h"
-=======
->>>>>>> 3cf64717
 #include "material.h"
 #endif
 #include "movepick.h"
@@ -116,11 +112,7 @@
   void wait_for_stop_or_ponderhit();
 
   SplitPoint splitPoints[MAX_SPLITPOINTS_PER_THREAD];
-<<<<<<< HEAD
 #ifndef GPSFISH
-  Eval::Table evalTable;
-=======
->>>>>>> 3cf64717
   Material::Table materialTable;
   Endgames endgames;
   Pawns::Table pawnsTable;
