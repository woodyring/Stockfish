--- conflicted
+++ resolved
@@ -83,11 +83,7 @@
 }
 
 inline void History::update_gain(Piece p, Square to, Value g) {
-<<<<<<< HEAD
-  VALUE_MAXGAIN(p,to) = Max(g, VALUE_MAXGAIN(p,to) - 1);
-=======
-  maxGains[p][to] = std::max(g, maxGains[p][to] - 1);
->>>>>>> 5c8af7cc
+  VALUE_MAXGAIN(p,to) = std::max(g, VALUE_MAXGAIN(p,to) - 1);
 }
 
 #endif // !defined(HISTORY_H_INCLUDED)