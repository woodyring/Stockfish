--- conflicted
+++ resolved
@@ -74,13 +74,8 @@
   return VALUE_HISTORY(p,to);
 }
 
-<<<<<<< HEAD
-inline void History::update(Piece p, Square to, Value bonus) {
+inline void History::add(Piece p, Square to, Value bonus) {
   if (abs(VALUE_HISTORY(p,to) + bonus) < MaxValue) VALUE_HISTORY(p,to) += bonus;
-=======
-inline void History::add(Piece p, Square to, Value bonus) {
-  if (abs(history[p][to] + bonus) < MaxValue) history[p][to] += bonus;
->>>>>>> 72d8d272
 }
 
 inline Value History::gain(Piece p, Square to) const {
