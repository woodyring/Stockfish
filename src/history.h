/*
  Stockfish, a UCI chess playing engine derived from Glaurung 2.1
  Copyright (C) 2004-2008 Tord Romstad (Glaurung author)
  Copyright (C) 2008-2012 Marco Costalba, Joona Kiiski, Tord Romstad

  Stockfish is free software: you can redistribute it and/or modify
  it under the terms of the GNU General Public License as published by
  the Free Software Foundation, either version 3 of the License, or
  (at your option) any later version.

  Stockfish is distributed in the hope that it will be useful,
  but WITHOUT ANY WARRANTY; without even the implied warranty of
  MERCHANTABILITY or FITNESS FOR A PARTICULAR PURPOSE.  See the
  GNU General Public License for more details.

  You should have received a copy of the GNU General Public License
  along with this program.  If not, see <http://www.gnu.org/licenses/>.
*/

#if !defined(HISTORY_H_INCLUDED)
#define HISTORY_H_INCLUDED

#include <algorithm>
#include <cstring>

#include "types.h"

#ifdef GPSFISH
#define VALUE_HISTORY(p,to) (history[ptypeOIndex(p)][to.index()])
#define VALUE_MAXGAIN(p,to) (maxGains[ptypeOIndex(p)][to.index()])
#else
#define VALUE_HISTORY(p,to) (history[p][to])
#define VALUE_MAXGAIN(p,to) (maxGains[p][to])
#endif

/// The History class stores statistics about how often different moves
/// have been successful or unsuccessful during the current search. These
/// statistics are used for reduction and move ordering decisions. History
/// entries are stored according only to moving piece and destination square,
/// in particular two moves with different origin but same destination and
/// same piece will be considered identical.

class History {

public:
  void clear();
  Value value(Piece p, Square to) const;
  void add(Piece p, Square to, Value bonus);
  Value gain(Piece p, Square to) const;
  void update_gain(Piece p, Square to, Value g);

  static const Value MaxValue = Value(2000);

private:
<<<<<<< HEAD
#ifdef GPSFISH
  Value history[PTYPEO_SIZE][Square::SIZE];  // [piece][to_square]
  Value maxGains[PTYPEO_SIZE][Square::SIZE]; // [piece][to_square]
#else
  Value history[16][64];  // [piece][to_square]
  Value maxGains[16][64]; // [piece][to_square]
#endif
=======
  Value history[PIECE_NB][SQUARE_NB];
  Value maxGains[PIECE_NB][SQUARE_NB];
>>>>>>> e304db9d
};

inline void History::clear() {
#ifdef GPSFISH
  memset(history,  0, PTYPEO_SIZE * Square::SIZE * sizeof(Value));
  memset(maxGains, 0, PTYPEO_SIZE * Square::SIZE * sizeof(Value));
#else
  memset(history,  0, 16 * 64 * sizeof(Value));
  memset(maxGains, 0, 16 * 64 * sizeof(Value));
#endif
}

inline Value History::value(Piece p, Square to) const {
  return VALUE_HISTORY(p,to);
}

inline void History::add(Piece p, Square to, Value bonus) {
  if (abs(VALUE_HISTORY(p,to) + bonus) < MaxValue) VALUE_HISTORY(p,to) += bonus;
}

inline Value History::gain(Piece p, Square to) const {
  return VALUE_MAXGAIN(p,to);
}

inline void History::update_gain(Piece p, Square to, Value g) {
  VALUE_MAXGAIN(p,to) = std::max(g, VALUE_MAXGAIN(p,to) - 1);
}

#endif // !defined(HISTORY_H_INCLUDED)<|MERGE_RESOLUTION|>--- conflicted
+++ resolved
@@ -52,18 +52,8 @@
   static const Value MaxValue = Value(2000);
 
 private:
-<<<<<<< HEAD
-#ifdef GPSFISH
-  Value history[PTYPEO_SIZE][Square::SIZE];  // [piece][to_square]
-  Value maxGains[PTYPEO_SIZE][Square::SIZE]; // [piece][to_square]
-#else
-  Value history[16][64];  // [piece][to_square]
-  Value maxGains[16][64]; // [piece][to_square]
-#endif
-=======
   Value history[PIECE_NB][SQUARE_NB];
   Value maxGains[PIECE_NB][SQUARE_NB];
->>>>>>> e304db9d
 };
 
 inline void History::clear() {
