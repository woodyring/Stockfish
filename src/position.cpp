/*
  Stockfish, a UCI chess playing engine derived from Glaurung 2.1
  Copyright (C) 2004-2008 Tord Romstad (Glaurung author)
  Copyright (C) 2008-2010 Marco Costalba, Joona Kiiski, Tord Romstad

  Stockfish is free software: you can redistribute it and/or modify
  it under the terms of the GNU General Public License as published by
  the Free Software Foundation, either version 3 of the License, or
  (at your option) any later version.

  Stockfish is distributed in the hope that it will be useful,
  but WITHOUT ANY WARRANTY; without even the implied warranty of
  MERCHANTABILITY or FITNESS FOR A PARTICULAR PURPOSE.  See the
  GNU General Public License for more details.

  You should have received a copy of the GNU General Public License
  along with this program.  If not, see <http://www.gnu.org/licenses/>.
*/

#include <cassert>
#include <cstring>
#include <fstream>
#include <iostream>
#include <sstream>

#ifndef GPSFISH
#include "bitcount.h"
#endif
#include "movegen.h"
#include "position.h"
#ifndef GPSFISH
#include "psqtab.h"
#endif
#include "rkiss.h"
#include "thread.h"
#include "tt.h"
#include "ucioption.h"
#ifdef GPSFISH
#include "osl/eval/ptypeEvalTraits.h"
using osl::eval::PtypeEvalTraits;
#include "osl/state/simpleState.h"
#include "osl/state/numEffectState.h"
#include "osl/move_classifier/check_.h"
#include "osl/record/usi.h"
#include "osl/eval/see.h"
#include "osl/move_classifier/safeMove.h"
#include "evaluate.h"
#endif
using std::string;
using std::cout;
using std::endl;

#ifdef GPSFISH
osl::misc::CArray3d<Key,2,osl::PTYPE_SIZE,osl::Square::SIZE> Position::zobrist;
#else
Key Position::zobrist[2][8][64];
Key Position::zobEp[64];
Key Position::zobCastle[16];
#endif
Key Position::zobSideToMove;
Key Position::zobExclusion;

#ifndef GPSFISH
Score Position::pieceSquareTable[16][64];
#endif

// Material values arrays, indexed by Piece
#ifdef GPSFISH
const Value PieceValueMidgame[osl::PTYPE_SIZE] = {
  VALUE_ZERO,VALUE_ZERO,
  Value(PtypeEvalTraits<osl::PPAWN>::val), Value(PtypeEvalTraits<osl::PLANCE>::val), 
  Value(PtypeEvalTraits<osl::PKNIGHT>::val), Value(PtypeEvalTraits<osl::PSILVER>::val), 
  Value(PtypeEvalTraits<osl::PBISHOP>::val), Value(PtypeEvalTraits<osl::PROOK>::val), 
#if 0
  Value(PtypeEvalTraits<osl::GOLD>::val), Value(PtypeEvalTraits<osl::KING>::val), 
#else
  Value(PtypeEvalTraits<osl::KING>::val), Value(PtypeEvalTraits<osl::GOLD>::val), 
#endif
  Value(PtypeEvalTraits<osl::PAWN>::val), Value(PtypeEvalTraits<osl::LANCE>::val), 
  Value(PtypeEvalTraits<osl::KNIGHT>::val), Value(PtypeEvalTraits<osl::SILVER>::val), 
  Value(PtypeEvalTraits<osl::BISHOP>::val), Value(PtypeEvalTraits<osl::ROOK>::val), 
};

const Value PieceValueEndgame[osl::PTYPE_SIZE] = {
  VALUE_ZERO,VALUE_ZERO,
  Value(PtypeEvalTraits<osl::PPAWN>::val+PtypeEvalTraits<osl::PAWN>::val), 
  Value(PtypeEvalTraits<osl::PLANCE>::val+PtypeEvalTraits<osl::LANCE>::val), 
  Value(PtypeEvalTraits<osl::PKNIGHT>::val+PtypeEvalTraits<osl::KNIGHT>::val), 
  Value(PtypeEvalTraits<osl::PSILVER>::val+PtypeEvalTraits<osl::SILVER>::val), 
  Value(PtypeEvalTraits<osl::PBISHOP>::val+PtypeEvalTraits<osl::BISHOP>::val), 
  Value(PtypeEvalTraits<osl::PROOK>::val+PtypeEvalTraits<osl::ROOK>::val), 
#if 0
  Value(PtypeEvalTraits<osl::GOLD>::val*2), 
  Value(PtypeEvalTraits<osl::KING>::val*2), 
#else
  Value(PtypeEvalTraits<osl::KING>::val*2), 
  Value(PtypeEvalTraits<osl::GOLD>::val*2), 
#endif
  Value(PtypeEvalTraits<osl::PAWN>::val*2), 
  Value(PtypeEvalTraits<osl::LANCE>::val*2), 
  Value(PtypeEvalTraits<osl::KNIGHT>::val*2), 
  Value(PtypeEvalTraits<osl::SILVER>::val*2), 
  Value(PtypeEvalTraits<osl::BISHOP>::val*2), 
  Value(PtypeEvalTraits<osl::ROOK>::val*2), 
};

const Value PromoteValue[osl::PTYPE_SIZE] = {
  VALUE_ZERO,VALUE_ZERO,
  VALUE_ZERO,VALUE_ZERO,
  VALUE_ZERO,VALUE_ZERO,
  VALUE_ZERO,VALUE_ZERO,
  VALUE_ZERO,VALUE_ZERO,
  Value(PtypeEvalTraits<osl::PPAWN>::val)-Value(PtypeEvalTraits<osl::PAWN>::val), 
  Value(PtypeEvalTraits<osl::PLANCE>::val)-Value(PtypeEvalTraits<osl::LANCE>::val), 
  Value(PtypeEvalTraits<osl::PKNIGHT>::val)-Value(PtypeEvalTraits<osl::KNIGHT>::val), 
  Value(PtypeEvalTraits<osl::PSILVER>::val)-Value(PtypeEvalTraits<osl::SILVER>::val), 
  Value(PtypeEvalTraits<osl::PBISHOP>::val)-Value(PtypeEvalTraits<osl::BISHOP>::val), 
  Value(PtypeEvalTraits<osl::PROOK>::val)-Value(PtypeEvalTraits<osl::ROOK>::val), 
};

const Value PieceValueType[osl::PTYPE_SIZE] = {
  VALUE_ZERO,VALUE_ZERO,
  Value(4), Value(8), 
  Value(12), Value(16), 
  Value(24), Value(26), 
  Value(18), Value(26), 
  Value(2), Value(6), 
  Value(10), Value(14), 
  Value(20), Value(22), 
};


#else
const Value PieceValueMidgame[17] = {
  VALUE_ZERO,
  PawnValueMidgame, KnightValueMidgame, BishopValueMidgame,
  RookValueMidgame, QueenValueMidgame,
  VALUE_ZERO, VALUE_ZERO, VALUE_ZERO,
  PawnValueMidgame, KnightValueMidgame, BishopValueMidgame,
  RookValueMidgame, QueenValueMidgame
};

const Value PieceValueEndgame[17] = {
  VALUE_ZERO,
  PawnValueEndgame, KnightValueEndgame, BishopValueEndgame,
  RookValueEndgame, QueenValueEndgame,
  VALUE_ZERO, VALUE_ZERO, VALUE_ZERO,
  PawnValueEndgame, KnightValueEndgame, BishopValueEndgame,
  RookValueEndgame, QueenValueEndgame
};
#endif


namespace {

#ifndef GPSFISH
  // Bonus for having the side to move (modified by Joona Kiiski)
  const Score TempoValue = make_score(48, 22);
#endif

  // To convert a Piece to and from a FEN char
#ifdef GPSFISH
  const string PieceToChar(".PLNSGBRK  plnsgbrk  ");
#else
  const string PieceToChar(".PNBRQK  pnbrqk  ");
#endif
}


/// CheckInfo c'tor

CheckInfo::CheckInfo(const Position& pos) {

#ifdef GPSFISH
  pinned = pos.pinned_pieces(pos.side_to_move());
#else
  Color us = pos.side_to_move();
  Color them = opposite_color(us);
  Square ksq = pos.king_square(them);

  dcCandidates = pos.discovered_check_candidates(us);
  pinned = pos.pinned_pieces(us);

  checkSq[PAWN]   = pos.attacks_from<PAWN>(ksq, them);
  checkSq[KNIGHT] = pos.attacks_from<KNIGHT>(ksq);
  checkSq[BISHOP] = pos.attacks_from<BISHOP>(ksq);
  checkSq[ROOK]   = pos.attacks_from<ROOK>(ksq);
  checkSq[QUEEN]  = checkSq[BISHOP] | checkSq[ROOK];
  checkSq[KING]   = EmptyBoardBB;
#endif
}


/// Position c'tors. Here we always create a copy of the original position
/// or the FEN string, we want the new born Position object do not depend
/// on any external data so we detach state pointer from the source one.

Position::Position(const Position& pos, int th) {

  memcpy(this, &pos, sizeof(Position));
  detach(); // Always detach() in copy c'tor to avoid surprises
  threadID = th;
  nodes = 0;
#ifdef GPSFISH
  eval=NULL;
#endif
}

Position::Position(const string& fen, bool isChess960, int th) {

#ifdef GPSFISH
  eval=NULL;
#endif
  from_fen(fen, isChess960);
  threadID = th;
}


/// Position::detach() copies the content of the current state and castling
/// masks inside the position itself. This is needed when the st pointee could
/// become stale, as example because the caller is about to going out of scope.

void Position::detach() {

  startState = *st;
  st = &startState;
  st->previous = NULL; // As a safe guard
}


/// Position::from_fen() initializes the position object with the given FEN
/// string. This function is not very robust - make sure that input FENs are
/// correct (this is assumed to be the responsibility of the GUI).

void Position::from_fen(const string& fen, bool isChess960) {
/*
   A FEN string defines a particular position using only the ASCII character set.

   A FEN string contains six fields. The separator between fields is a space. The fields are:

   1) Piece placement (from white's perspective). Each rank is described, starting with rank 8 and ending
      with rank 1; within each rank, the contents of each square are described from file A through file H.
      Following the Standard Algebraic Notation (SAN), each piece is identified by a single letter taken
      from the standard English names. White pieces are designated using upper-case letters ("PNBRQK")
      while Black take lowercase ("pnbrqk"). Blank squares are noted using digits 1 through 8 (the number
      of blank squares), and "/" separate ranks.

   2) Active color. "w" means white moves next, "b" means black.

   3) Castling availability. If neither side can castle, this is "-". Otherwise, this has one or more
      letters: "K" (White can castle kingside), "Q" (White can castle queenside), "k" (Black can castle
      kingside), and/or "q" (Black can castle queenside).

   4) En passant target square in algebraic notation. If there's no en passant target square, this is "-".
      If a pawn has just made a 2-square move, this is the position "behind" the pawn. This is recorded
      regardless of whether there is a pawn in position to make an en passant capture.

   5) Halfmove clock: This is the number of halfmoves since the last pawn advance or capture. This is used
      to determine if a draw can be claimed under the fifty-move rule.

   6) Fullmove number: The number of the full move. It starts at 1, and is incremented after Black's move.
*/

#ifdef GPSFISH
  clear();
  osl::record::usi::parse(string("sfen ")+fen,osl_state);
  std::istringstream ss(fen);
  int fmn;
#else
  char col, row, token;
  size_t p;
  Square sq = SQ_A8;
  std::istringstream ss(fen);

  clear();
  ss >> std::noskipws;

  // 1. Piece placement
  while ((ss >> token) && !isspace(token))
  {
      if (token == '/')
          sq -= Square(16); // Jump back of 2 rows

      else if (isdigit(token))
          sq += Square(token - '0'); // Skip the given number of files

      else if ((p = PieceToChar.find(token)) != string::npos)
      {
          put_piece(Piece(p), sq);
          sq++;
      }
  }

  // 2. Active color
  ss >> token;
  sideToMove = (token == 'w' ? WHITE : BLACK);
  ss >> token;

  // 3. Castling availability
  while ((ss >> token) && !isspace(token))
      set_castling_rights(token);

  // 4. En passant square. Ignore if no pawn capture is possible
  if (   ((ss >> col) && (col >= 'a' && col <= 'h'))
      && ((ss >> row) && (row == '3' || row == '6')))
  {
      st->epSquare = make_square(File(col - 'a'), Rank(row - '1'));
      Color them = opposite_color(sideToMove);

      if (!(attacks_from<PAWN>(st->epSquare, them) & pieces(PAWN, sideToMove)))
          st->epSquare = SQ_NONE;
  }
#endif

  // 5-6. Halfmove clock and fullmove number
#ifdef GPSFISH
  ss >> fullMoves;
#else
  ss >> std::skipws >> st->rule50 >> fullMoves;
#endif

#ifndef GPSFISH
  // Various initialisations
  chess960 = isChess960;
  st->checkersBB = attackers_to(king_square(sideToMove)) & pieces(opposite_color(sideToMove));
#endif

  st->key = compute_key();
#ifdef GPSFISH
  if(eval!=NULL) *eval=eval_t(osl_state,false);
#else
  st->pawnKey = compute_pawn_key();
  st->materialKey = compute_material_key();
  st->value = compute_value();
  st->npMaterial[WHITE] = compute_non_pawn_material(WHITE);
  st->npMaterial[BLACK] = compute_non_pawn_material(BLACK);
#endif
}

#ifndef GPSFISH

/// Position::set_castle() is an helper function used to set
/// correct castling related flags.

void Position::set_castle(int f, Square ksq, Square rsq) {

  st->castleRights |= f;
  castleRightsMask[ksq] ^= f;
  castleRightsMask[rsq] ^= f;
  castleRookSquare[f] = rsq;
}


/// Position::set_castling_rights() sets castling parameters castling avaiability.
/// This function is compatible with 3 standards: Normal FEN standard, Shredder-FEN
/// that uses the letters of the columns on which the rooks began the game instead
/// of KQkq and also X-FEN standard that, in case of Chess960, if an inner Rook is
/// associated with the castling right, the traditional castling tag will be replaced
/// by the file letter of the involved rook as for the Shredder-FEN.

void Position::set_castling_rights(char token) {

    Color c = islower(token) ? BLACK : WHITE;

    Square sqA = relative_square(c, SQ_A1);
    Square sqH = relative_square(c, SQ_H1);
    Square rsq, ksq = king_square(c);

    token = char(toupper(token));

    if (token == 'K')
        for (rsq = sqH; piece_on(rsq) != make_piece(c, ROOK); rsq--) {}

    else if (token == 'Q')
        for (rsq = sqA; piece_on(rsq) != make_piece(c, ROOK); rsq++) {}

    else if (token >= 'A' && token <= 'H')
        rsq = make_square(File(token - 'A'), relative_rank(c, RANK_1));

    else return;

    if (square_file(rsq) < square_file(ksq))
        set_castle(WHITE_OOO << c, ksq, rsq);
    else
        set_castle(WHITE_OO << c, ksq, rsq);
}
#endif

/// Position::to_fen() returns a FEN representation of the position. In case
/// of Chess960 the Shredder-FEN notation is used. Mainly a debugging function.

const string Position::to_fen() const {

  string fen;
  Square sq;
  char emptyCnt;

#ifdef GPSFISH
  for (Rank rank = RANK_1; rank <= RANK_9; rank++, fen += '/')
#else
  for (Rank rank = RANK_8; rank >= RANK_1; rank--, fen += '/')
#endif
  {
      emptyCnt = '0';

#ifdef GPSFISH
      for (File file = FILE_9; file >= FILE_1; file--)
#else
      for (File file = FILE_A; file <= FILE_H; file++)
#endif
      {
          sq = make_square(file, rank);

          if (!square_is_empty(sq))
          {
              if (emptyCnt != '0')
              {
                  fen += emptyCnt;
                  emptyCnt = '0';
              }
              fen += PieceToChar[piece_on(sq)];
          } else
              emptyCnt++;
      }

      if (emptyCnt != '0')
          fen += emptyCnt;
  }

#ifdef GPSFISH
  fen += (side_to_move() == WHITE ? " w " : " b ");
#else
  fen += (sideToMove == WHITE ? " w " : " b ");
#endif

#ifndef GPSFISH
  if (st->castleRights != CASTLES_NONE)
  {
      if (can_castle(WHITE_OO))
          fen += chess960 ? char(toupper(file_to_char(square_file(castle_rook_square(WHITE_OO))))) : 'K';

      if (can_castle(WHITE_OOO))
          fen += chess960 ? char(toupper(file_to_char(square_file(castle_rook_square(WHITE_OOO))))) : 'Q';

      if (can_castle(BLACK_OO))
          fen += chess960 ? file_to_char(square_file(castle_rook_square(BLACK_OO))) : 'k';

      if (can_castle(BLACK_OOO))
          fen += chess960 ? file_to_char(square_file(castle_rook_square(BLACK_OOO))) : 'q';
  } else
      fen += '-';

  fen += (ep_square() == SQ_NONE ? " -" : " " + square_to_string(ep_square()));
#endif
  return fen;
}


/// Position::print() prints an ASCII representation of the position to
/// the standard output. If a move is given then also the san is printed.

void Position::print(Move move) const {

  const char* dottedLine = "\n+---+---+---+---+---+---+---+---+\n";

#ifdef GPSFISH
  if (move.isValid())
#else
  if (move)
#endif
  {
      Position p(*this, thread());
      string dd = (piece_color(piece_on(move_from(move))) == BLACK ? ".." : "");
      cout << "\nMove is: " << dd << move_to_san(p, move);
  }
#ifdef GPSFISH
  cout << osl_state << endl;
#else
  for (Rank rank = RANK_8; rank >= RANK_1; rank--)
  {
      cout << dottedLine << '|';
      for (File file = FILE_A; file <= FILE_H; file++)
      {
          Square sq = make_square(file, rank);
          Piece piece = piece_on(sq);

          if (piece == PIECE_NONE && square_color(sq) == DARK)
              piece = PIECE_NONE_DARK_SQ;

          char c = (piece_color(piece_on(sq)) == BLACK ? '=' : ' ');
          cout << c << PieceToChar[piece] << c << '|';
      }
  }
#endif
  cout << dottedLine << "Fen is: " << to_fen() << "\nKey is: " << st->key << endl;
}


#ifndef GPSFISH
/// Position:hidden_checkers<>() returns a bitboard of all pinned (against the
/// king) pieces for the given color and for the given pinner type. Or, when
/// template parameter FindPinned is false, the pieces of the given color
/// candidate for a discovery check against the enemy king.
/// Bitboard checkersBB must be already updated when looking for pinners.

template<bool FindPinned>
Bitboard Position::hidden_checkers(Color c) const {

  Bitboard result = EmptyBoardBB;
  Bitboard pinners = pieces(FindPinned ? opposite_color(c) : c);

  // Pinned pieces protect our king, dicovery checks attack
  // the enemy king.
  Square ksq = king_square(FindPinned ? c : opposite_color(c));

  // Pinners are sliders, not checkers, that give check when candidate pinned is removed
  pinners &= (pieces(ROOK, QUEEN) & RookPseudoAttacks[ksq]) | (pieces(BISHOP, QUEEN) & BishopPseudoAttacks[ksq]);

  if (FindPinned && pinners)
      pinners &= ~st->checkersBB;

  while (pinners)
  {
      Square s = pop_1st_bit(&pinners);
      Bitboard b = squares_between(s, ksq) & occupied_squares();

      assert(b);

      if (  !(b & (b - 1)) // Only one bit set?
          && (b & pieces(c))) // Is an our piece?
          result |= b;
  }
  return result;
}

#endif

/// Position:pinned_pieces() returns a bitboard of all pinned (against the
/// king) pieces for the given color. Note that checkersBB bitboard must
/// be already updated.

Bitboard Position::pinned_pieces(Color c) const {

#ifdef GPSFISH
  return 0; // XXX, for compile
#else
  return hidden_checkers<true>(c);
#endif
}

#ifndef GPSFISH

/// Position:discovered_check_candidates() returns a bitboard containing all
/// pieces for the given side which are candidates for giving a discovered
/// check. Contrary to pinned_pieces() here there is no need of checkersBB
/// to be already updated.

Bitboard Position::discovered_check_candidates(Color c) const {

  return hidden_checkers<false>(c);
}

/// Position::attackers_to() computes a bitboard containing all pieces which
/// attacks a given square.

Bitboard Position::attackers_to(Square s) const {

  return  (attacks_from<PAWN>(s, BLACK) & pieces(PAWN, WHITE))
        | (attacks_from<PAWN>(s, WHITE) & pieces(PAWN, BLACK))
        | (attacks_from<KNIGHT>(s)      & pieces(KNIGHT))
        | (attacks_from<ROOK>(s)        & pieces(ROOK, QUEEN))
        | (attacks_from<BISHOP>(s)      & pieces(BISHOP, QUEEN))
        | (attacks_from<KING>(s)        & pieces(KING));
}

Bitboard Position::attackers_to(Square s, Bitboard occ) const {

  return  (attacks_from<PAWN>(s, BLACK) & pieces(PAWN, WHITE))
        | (attacks_from<PAWN>(s, WHITE) & pieces(PAWN, BLACK))
        | (attacks_from<KNIGHT>(s)      & pieces(KNIGHT))
        | (rook_attacks_bb(s, occ)      & pieces(ROOK, QUEEN))
        | (bishop_attacks_bb(s, occ)    & pieces(BISHOP, QUEEN))
        | (attacks_from<KING>(s)        & pieces(KING));
}

/// Position::attacks_from() computes a bitboard of all attacks
/// of a given piece put in a given square.

Bitboard Position::attacks_from(Piece p, Square s) const {

  assert(square_is_ok(s));

  switch (p)
  {
  case WB: case BB: return attacks_from<BISHOP>(s);
  case WR: case BR: return attacks_from<ROOK>(s);
  case WQ: case BQ: return attacks_from<QUEEN>(s);
  default: return StepAttacksBB[p][s];
  }
}

Bitboard Position::attacks_from(Piece p, Square s, Bitboard occ) {

  assert(square_is_ok(s));

  switch (p)
  {
  case WB: case BB: return bishop_attacks_bb(s, occ);
  case WR: case BR: return rook_attacks_bb(s, occ);
  case WQ: case BQ: return bishop_attacks_bb(s, occ) | rook_attacks_bb(s, occ);
  default: return StepAttacksBB[p][s];
  }
}


/// Position::move_attacks_square() tests whether a move from the current
/// position attacks a given square.

bool Position::move_attacks_square(Move m, Square s) const {

  assert(move_is_ok(m));
  assert(square_is_ok(s));

  Bitboard occ, xray;
  Square f = move_from(m), t = move_to(m);

  assert(!square_is_empty(f));

  if (bit_is_set(attacks_from(piece_on(f), t), s))
      return true;

  // Move the piece and scan for X-ray attacks behind it
  occ = occupied_squares();
  do_move_bb(&occ, make_move_bb(f, t));
  xray = ( (rook_attacks_bb(s, occ)   & pieces(ROOK, QUEEN))
          |(bishop_attacks_bb(s, occ) & pieces(BISHOP, QUEEN)))
         & pieces(piece_color(piece_on(f)));

  // If we have attacks we need to verify that are caused by our move
  // and are not already existent ones.
  return xray && (xray ^ (xray & attacks_from<QUEEN>(s)));
}
#endif




/// Position::pl_move_is_legal() tests whether a pseudo-legal move is legal

#ifdef GPSFISH
bool Position::pl_move_is_legal(Move m) const {
  if(!osl_state.isAlmostValidMove<false>(m)) return false;
  if(m.isDrop()) return true;
  if(side_to_move()==BLACK)
    return osl::move_classifier::SafeMove<BLACK>::isMember(osl_state,m.ptype(),m.from(),m.to());
  else
    return osl::move_classifier::SafeMove<WHITE>::isMember(osl_state,m.ptype(),m.from(),m.to());
}
#endif

bool Position::pl_move_is_legal(Move m, Bitboard pinned) const {

#ifdef GPSFISH
  return pl_move_is_legal(m);
#else
  assert(is_ok());
  assert(move_is_ok(m));
  assert(pinned == pinned_pieces(side_to_move()));

  Color us = side_to_move();
  Square from = move_from(m);

  assert(piece_color(piece_on(from)) == us);
  assert(piece_on(king_square(us)) == make_piece(us, KING));

  // En passant captures are a tricky special case. Because they are
  // rather uncommon, we do it simply by testing whether the king is attacked
  // after the move is made
  if (move_is_ep(m))
  {
      Color them = opposite_color(us);
      Square to = move_to(m);
      Square capsq = make_square(square_file(to), square_rank(from));
      Square ksq = king_square(us);
      Bitboard b = occupied_squares();

      assert(to == ep_square());
      assert(piece_on(from) == make_piece(us, PAWN));
      assert(piece_on(capsq) == make_piece(them, PAWN));
      assert(piece_on(to) == PIECE_NONE);

      clear_bit(&b, from);
      clear_bit(&b, capsq);
      set_bit(&b, to);

      return   !(rook_attacks_bb(ksq, b) & pieces(ROOK, QUEEN, them))
            && !(bishop_attacks_bb(ksq, b) & pieces(BISHOP, QUEEN, them));
  }

  // If the moving piece is a king, check whether the destination
  // square is attacked by the opponent. Castling moves are checked
  // for legality during move generation.
  if (piece_type(piece_on(from)) == KING)
      return move_is_castle(m) || !(attackers_to(move_to(m)) & pieces(opposite_color(us)));

  // A non-king move is legal if and only if it is not pinned or it
  // is moving along the ray towards or away from the king.
  return   !pinned
        || !bit_is_set(pinned, from)
        ||  squares_aligned(from, move_to(m), king_square(us));
#endif
}


/// Position::move_is_legal() takes a move and tests whether the move
/// is legal. This version is not very fast and should be used only
/// in non time-critical paths.

bool Position::move_is_legal(const Move m) const {

<<<<<<< HEAD
#ifdef GPSFISH
  return m.isNormal() && pl_move_is_legal(m);
#else
  MoveStack mlist[MAX_MOVES];
  MoveStack *cur, *last;

  last = in_check() ? generate<MV_EVASION>(*this, mlist)
                    : generate<MV_NON_EVASION>(*this, mlist);

  for (cur = mlist; cur != last; cur++)
      if (cur->move == m)
=======
  for (MoveList<MV_LEGAL> ml(*this); !ml.end(); ++ml)
      if (ml.move() == m)
>>>>>>> 155bed18
          return true;

  return false;
#endif
}


/// Fast version of Position::move_is_pl() that takes a move and a bitboard
/// of pinned pieces as input, and tests whether the move is pseudo legal.

bool Position::move_is_pl(const Move m) const {

#ifdef GPSFISH
  return move_is_pl_slow(m);
#else
  assert(is_ok());

  Color us = sideToMove;
  Color them = opposite_color(sideToMove);
  Square from = move_from(m);
  Square to = move_to(m);
  Piece pc = piece_on(from);

  // Use a slower but simpler function for uncommon cases
  if (move_is_special(m))
      return move_is_legal(m);

  // Is not a promotion, so promotion piece must be empty
  if (promotion_piece_type(m) - 2 != PIECE_TYPE_NONE)
      return false;

  // If the from square is not occupied by a piece belonging to the side to
  // move, the move is obviously not legal.
  if (pc == PIECE_NONE || piece_color(pc) != us)
      return false;

  // The destination square cannot be occupied by a friendly piece
  if (piece_color(piece_on(to)) == us)
      return false;

  // Handle the special case of a pawn move
  if (piece_type(pc) == PAWN)
  {
      // Move direction must be compatible with pawn color
      int direction = to - from;
      if ((us == WHITE) != (direction > 0))
          return false;

      // We have already handled promotion moves, so destination
      // cannot be on the 8/1th rank.
      if (square_rank(to) == RANK_8 || square_rank(to) == RANK_1)
          return false;

      // Proceed according to the square delta between the origin and
      // destination squares.
      switch (direction)
      {
      case DELTA_NW:
      case DELTA_NE:
      case DELTA_SW:
      case DELTA_SE:
      // Capture. The destination square must be occupied by an enemy
      // piece (en passant captures was handled earlier).
      if (piece_color(piece_on(to)) != them)
          return false;

      // From and to files must be one file apart, avoids a7h5
      if (abs(square_file(from) - square_file(to)) != 1)
          return false;
      break;

      case DELTA_N:
      case DELTA_S:
      // Pawn push. The destination square must be empty.
      if (!square_is_empty(to))
          return false;
      break;

      case DELTA_NN:
      // Double white pawn push. The destination square must be on the fourth
      // rank, and both the destination square and the square between the
      // source and destination squares must be empty.
      if (   square_rank(to) != RANK_4
          || !square_is_empty(to)
          || !square_is_empty(from + DELTA_N))
          return false;
      break;

      case DELTA_SS:
      // Double black pawn push. The destination square must be on the fifth
      // rank, and both the destination square and the square between the
      // source and destination squares must be empty.
      if (   square_rank(to) != RANK_5
          || !square_is_empty(to)
          || !square_is_empty(from + DELTA_S))
          return false;
      break;

      default:
          return false;
      }
  }
  else if (!bit_is_set(attacks_from(pc, from), to))
      return false;

  if (in_check())
  {
      // In case of king moves under check we have to remove king so to catch
      // as invalid moves like b1a1 when opposite queen is on c1.
      if (piece_type(piece_on(from)) == KING)
      {
          Bitboard b = occupied_squares();
          clear_bit(&b, from);
          if (attackers_to(move_to(m), b) & pieces(opposite_color(us)))
              return false;
      }
      else
      {
          Bitboard target = checkers();
          Square checksq = pop_1st_bit(&target);

          if (target) // double check ? In this case a king move is required
              return false;

          // Our move must be a blocking evasion or a capture of the checking piece
          target = squares_between(checksq, king_square(us)) | checkers();
          if (!bit_is_set(target, move_to(m)))
              return false;
      }
  }

  return true;
#endif
}


/// Position::move_gives_check() tests whether a pseudo-legal move is a check

bool Position::move_gives_check(Move m, const CheckInfo& ci) const {

#ifdef GPSFISH
  if(side_to_move()==BLACK)
    return osl::move_classifier::Check<BLACK>::isMember(osl_state,m.ptype(),m.from(),m.to());
  else 
    return osl::move_classifier::Check<WHITE>::isMember(osl_state,m.ptype(),m.from(),m.to());
#else
  assert(is_ok());
  assert(move_is_ok(m));
  assert(ci.dcCandidates == discovered_check_candidates(side_to_move()));
  assert(piece_color(piece_on(move_from(m))) == side_to_move());

  Square from = move_from(m);
  Square to = move_to(m);
  PieceType pt = piece_type(piece_on(from));

  // Direct check ?
  if (bit_is_set(ci.checkSq[pt], to))
      return true;

  // Discovery check ?
  if (ci.dcCandidates && bit_is_set(ci.dcCandidates, from))
  {
      // For pawn and king moves we need to verify also direction
      if (  (pt != PAWN && pt != KING)
          || !squares_aligned(from, to, king_square(opposite_color(side_to_move()))))
          return true;
  }

  // Can we skip the ugly special cases ?
  if (!move_is_special(m))
      return false;

  Color us = side_to_move();
  Bitboard b = occupied_squares();
  Square ksq = king_square(opposite_color(us));

  // Promotion with check ?
  if (move_is_promotion(m))
  {
      clear_bit(&b, from);

      switch (promotion_piece_type(m))
      {
      case KNIGHT:
          return bit_is_set(attacks_from<KNIGHT>(to), ksq);
      case BISHOP:
          return bit_is_set(bishop_attacks_bb(to, b), ksq);
      case ROOK:
          return bit_is_set(rook_attacks_bb(to, b), ksq);
      case QUEEN:
          return bit_is_set(queen_attacks_bb(to, b), ksq);
      default:
          assert(false);
      }
  }

  // En passant capture with check ? We have already handled the case
  // of direct checks and ordinary discovered check, the only case we
  // need to handle is the unusual case of a discovered check through
  // the captured pawn.
  if (move_is_ep(m))
  {
      Square capsq = make_square(square_file(to), square_rank(from));
      clear_bit(&b, from);
      clear_bit(&b, capsq);
      set_bit(&b, to);
      return  (rook_attacks_bb(ksq, b) & pieces(ROOK, QUEEN, us))
            ||(bishop_attacks_bb(ksq, b) & pieces(BISHOP, QUEEN, us));
  }

  // Castling with check ?
  if (move_is_castle(m))
  {
      Square kfrom, kto, rfrom, rto;
      kfrom = from;
      rfrom = to;

      if (rfrom > kfrom)
      {
          kto = relative_square(us, SQ_G1);
          rto = relative_square(us, SQ_F1);
      } else {
          kto = relative_square(us, SQ_C1);
          rto = relative_square(us, SQ_D1);
      }
      clear_bit(&b, kfrom);
      clear_bit(&b, rfrom);
      set_bit(&b, rto);
      set_bit(&b, kto);
      return bit_is_set(rook_attacks_bb(rto, b), ksq);
  }

  return false;
#endif
}

/// Position::do_setup_move() makes a permanent move on the board. It should
/// be used when setting up a position on board. You can't undo the move.

void Position::do_setup_move(Move m) {

  StateInfo newSt;

  // Update the number of full moves after black's move
#ifdef GPSFISH
  if (side_to_move() == BLACK)
#else
  if (sideToMove == BLACK)
#endif
      fullMoves++;

  do_move(m, newSt);
  if(eval)
    *eval=eval_t(osl_state,false);

  // Reset "game ply" in case we made a non-reversible move.
  // "game ply" is used for repetition detection.
#ifdef GPSFISH
  if(st->gamePly>16){
    for(int i=0;i<16;i++){
      history[i]=history[i+st->gamePly-16];
    }
    st->gamePly=16;
  }
#else
  if (st->rule50 == 0)
      st->gamePly = 0;
#endif

  // Our StateInfo newSt is about going out of scope so copy
  // its content before it disappears.
  detach();
}


/// Position::do_move() makes a move, and saves all information necessary
/// to a StateInfo object. The move is assumed to be legal. Pseudo-legal
/// moves should be filtered out before this function is called.

void Position::do_move(Move m, StateInfo& newSt) {

#ifdef GPSFISH
  assert(is_ok());
  assert(!m.isPass());
  nodes++;
  Key key = st->key;
  struct ReducedStateInfo {
    int gamePly, pliesFromNull;
    Key key;
  };
  memcpy(&newSt, st, sizeof(ReducedStateInfo));

  newSt.previous = st;
  st = &newSt;
  history[st->gamePly++] = key;

  // Update side to move
  key ^= zobSideToMove;

  st->pliesFromNull++;

  prefetch((char*)TT.first_entry(key));

  Color us = side_to_move();
  Color them = opposite_color(us);
  Square from = move_from(m);
  Square to = move_to(m);

  PieceType pt=m.ptype();
  osl::Ptype capture = m.capturePtype();
  st->capturedType = capture;
  if(capture!=osl::PTYPE_EMPTY){
    key -= zobrist[them][(int)capture][to.index()];
    key += zobrist[us][unpromote(capture)][Square::STAND().index()];
  }
  // Update hash key
  if(move_is_promotion(m))
    key += zobrist[us][(int)pt][to.index()]-zobrist[us][(int)unpromote(pt)][from.index()];
  else
    key += zobrist[us][(int)pt][to.index()]-zobrist[us][(int)pt][from.index()];

  st->key = key;
  osl_state.makeMove(m);
  if(osl_state.inCheck()) continuous_check[us]++;
  else continuous_check[us]=0;
  assert(is_ok());
#else
  CheckInfo ci(*this);
  do_move(m, newSt, ci, move_gives_check(m, ci));
#endif
}

#ifndef GPSFISH
void Position::do_move(Move m, StateInfo& newSt, const CheckInfo& ci, bool moveIsCheck) {

  assert(is_ok());
  assert(move_is_ok(m));
  assert(&newSt != st);

  nodes++;
  Key key = st->key;

  // Copy some fields of old state to our new StateInfo object except the
  // ones which are recalculated from scratch anyway, then switch our state
  // pointer to point to the new, ready to be updated, state.
  struct ReducedStateInfo {
    Key pawnKey, materialKey;
    int castleRights, rule50, gamePly, pliesFromNull;
    Square epSquare;
    Score value;
    Value npMaterial[2];
  };

  memcpy(&newSt, st, sizeof(ReducedStateInfo));

  newSt.previous = st;
  st = &newSt;

  // Save the current key to the history[] array, in order to be able to
  // detect repetition draws.
  history[st->gamePly++] = key;

  // Update side to move
  key ^= zobSideToMove;

  // Increment the 50 moves rule draw counter. Resetting it to zero in the
  // case of non-reversible moves is taken care of later.
  st->rule50++;
  st->pliesFromNull++;

  if (move_is_castle(m))
  {
      st->key = key;
      do_castle_move(m);
      return;
  }

  Color us = side_to_move();
  Color them = opposite_color(us);
  Square from = move_from(m);
  Square to = move_to(m);
  bool ep = move_is_ep(m);
  bool pm = move_is_promotion(m);

  Piece piece = piece_on(from);
  PieceType pt = piece_type(piece);
  PieceType capture = ep ? PAWN : piece_type(piece_on(to));

  assert(piece_color(piece_on(from)) == us);
  assert(piece_color(piece_on(to)) == them || square_is_empty(to));
  assert(!(ep || pm) || piece == make_piece(us, PAWN));
  assert(!pm || relative_rank(us, to) == RANK_8);

  if (capture)
      do_capture_move(key, capture, them, to, ep);

  // Update hash key
  key ^= zobrist[us][pt][from] ^ zobrist[us][pt][to];

  // Reset en passant square
  if (st->epSquare != SQ_NONE)
  {
      key ^= zobEp[st->epSquare];
      st->epSquare = SQ_NONE;
  }

  // Update castle rights if needed
  if (    st->castleRights != CASTLES_NONE
      && (castleRightsMask[from] & castleRightsMask[to]) != ALL_CASTLES)
  {
      key ^= zobCastle[st->castleRights];
      st->castleRights &= castleRightsMask[from] & castleRightsMask[to];
      key ^= zobCastle[st->castleRights];
  }

  // Prefetch TT access as soon as we know key is updated
  prefetch((char*)TT.first_entry(key));

  // Move the piece
  Bitboard move_bb = make_move_bb(from, to);
  do_move_bb(&byColorBB[us], move_bb);
  do_move_bb(&byTypeBB[pt], move_bb);
  do_move_bb(&byTypeBB[0], move_bb); // HACK: byTypeBB[0] == occupied squares

  board[to] = board[from];
  board[from] = PIECE_NONE;

  // Update piece lists, note that index[from] is not updated and
  // becomes stale. This works as long as index[] is accessed just
  // by known occupied squares.
  index[to] = index[from];
  pieceList[us][pt][index[to]] = to;

  // If the moving piece was a pawn do some special extra work
  if (pt == PAWN)
  {
      // Reset rule 50 draw counter
      st->rule50 = 0;

      // Update pawn hash key and prefetch in L1/L2 cache
      st->pawnKey ^= zobrist[us][PAWN][from] ^ zobrist[us][PAWN][to];

      // Set en passant square, only if moved pawn can be captured
      if ((to ^ from) == 16)
      {
          if (attacks_from<PAWN>(from + (us == WHITE ? DELTA_N : DELTA_S), us) & pieces(PAWN, them))
          {
              st->epSquare = Square((int(from) + int(to)) / 2);
              key ^= zobEp[st->epSquare];
          }
      }

      if (pm) // promotion ?
      {
          PieceType promotion = promotion_piece_type(m);

          assert(promotion >= KNIGHT && promotion <= QUEEN);

          // Insert promoted piece instead of pawn
          clear_bit(&byTypeBB[PAWN], to);
          set_bit(&byTypeBB[promotion], to);
          board[to] = make_piece(us, promotion);

          // Update piece counts
          pieceCount[us][promotion]++;
          pieceCount[us][PAWN]--;

          // Update material key
          st->materialKey ^= zobrist[us][PAWN][pieceCount[us][PAWN]];
          st->materialKey ^= zobrist[us][promotion][pieceCount[us][promotion]-1];

          // Update piece lists, move the last pawn at index[to] position
          // and shrink the list. Add a new promotion piece to the list.
          Square lastPawnSquare = pieceList[us][PAWN][pieceCount[us][PAWN]];
          index[lastPawnSquare] = index[to];
          pieceList[us][PAWN][index[lastPawnSquare]] = lastPawnSquare;
          pieceList[us][PAWN][pieceCount[us][PAWN]] = SQ_NONE;
          index[to] = pieceCount[us][promotion] - 1;
          pieceList[us][promotion][index[to]] = to;

          // Partially revert hash keys update
          key ^= zobrist[us][PAWN][to] ^ zobrist[us][promotion][to];
          st->pawnKey ^= zobrist[us][PAWN][to];

          // Partially revert and update incremental scores
          st->value -= pst(make_piece(us, PAWN), to);
          st->value += pst(make_piece(us, promotion), to);

          // Update material
          st->npMaterial[us] += PieceValueMidgame[promotion];
      }
  }

  // Prefetch pawn and material hash tables
  Threads[threadID].pawnTable.prefetch(st->pawnKey);
  Threads[threadID].materialTable.prefetch(st->materialKey);

  // Update incremental scores
  st->value += pst_delta(piece, from, to);

  // Set capture piece
  st->capturedType = capture;

  // Update the key with the final value
  st->key = key;

  // Update checkers bitboard, piece must be already moved
  st->checkersBB = EmptyBoardBB;

  if (moveIsCheck)
  {
      if (ep | pm)
          st->checkersBB = attackers_to(king_square(them)) & pieces(us);
      else
      {
          // Direct checks
          if (bit_is_set(ci.checkSq[pt], to))
              st->checkersBB = SetMaskBB[to];

          // Discovery checks
          if (ci.dcCandidates && bit_is_set(ci.dcCandidates, from))
          {
              if (pt != ROOK)
                  st->checkersBB |= (attacks_from<ROOK>(king_square(them)) & pieces(ROOK, QUEEN, us));

              if (pt != BISHOP)
                  st->checkersBB |= (attacks_from<BISHOP>(king_square(them)) & pieces(BISHOP, QUEEN, us));
          }
      }
  }

  // Finish
  sideToMove = opposite_color(sideToMove);
  st->value += (sideToMove == WHITE ?  TempoValue : -TempoValue);

  assert(is_ok());
}


/// Position::do_capture_move() is a private method used to update captured
/// piece info. It is called from the main Position::do_move function.

void Position::do_capture_move(Key& key, PieceType capture, Color them, Square to, bool ep) {

    assert(capture != KING);

    Square capsq = to;

    // If the captured piece was a pawn, update pawn hash key,
    // otherwise update non-pawn material.
    if (capture == PAWN)
    {
        if (ep) // en passant ?
        {
            capsq = (them == BLACK)? (to - DELTA_N) : (to - DELTA_S);

            assert(to == st->epSquare);
            assert(relative_rank(opposite_color(them), to) == RANK_6);
            assert(piece_on(to) == PIECE_NONE);
            assert(piece_on(capsq) == make_piece(them, PAWN));

            board[capsq] = PIECE_NONE;
        }
        st->pawnKey ^= zobrist[them][PAWN][capsq];
    }
    else
        st->npMaterial[them] -= PieceValueMidgame[capture];

    // Remove captured piece
    clear_bit(&byColorBB[them], capsq);
    clear_bit(&byTypeBB[capture], capsq);
    clear_bit(&byTypeBB[0], capsq);

    // Update hash key
    key ^= zobrist[them][capture][capsq];

    // Update incremental scores
    st->value -= pst(make_piece(them, capture), capsq);

    // Update piece count
    pieceCount[them][capture]--;

    // Update material hash key
    st->materialKey ^= zobrist[them][capture][pieceCount[them][capture]];

    // Update piece list, move the last piece at index[capsq] position
    //
    // WARNING: This is a not perfectly revresible operation. When we
    // will reinsert the captured piece in undo_move() we will put it
    // at the end of the list and not in its original place, it means
    // index[] and pieceList[] are not guaranteed to be invariant to a
    // do_move() + undo_move() sequence.
    Square lastPieceSquare = pieceList[them][capture][pieceCount[them][capture]];
    index[lastPieceSquare] = index[capsq];
    pieceList[them][capture][index[lastPieceSquare]] = lastPieceSquare;
    pieceList[them][capture][pieceCount[them][capture]] = SQ_NONE;

    // Reset rule 50 counter
    st->rule50 = 0;
}


/// Position::do_castle_move() is a private method used to make a castling
/// move. It is called from the main Position::do_move function. Note that
/// castling moves are encoded as "king captures friendly rook" moves, for
/// instance white short castling in a non-Chess960 game is encoded as e1h1.

void Position::do_castle_move(Move m) {

  assert(move_is_ok(m));
  assert(move_is_castle(m));

  Color us = side_to_move();
  Color them = opposite_color(us);

  // Find source squares for king and rook
  Square kfrom = move_from(m);
  Square rfrom = move_to(m);
  Square kto, rto;

  assert(piece_on(kfrom) == make_piece(us, KING));
  assert(piece_on(rfrom) == make_piece(us, ROOK));

  // Find destination squares for king and rook
  if (rfrom > kfrom) // O-O
  {
      kto = relative_square(us, SQ_G1);
      rto = relative_square(us, SQ_F1);
  }
  else // O-O-O
  {
      kto = relative_square(us, SQ_C1);
      rto = relative_square(us, SQ_D1);
  }

  // Remove pieces from source squares
  clear_bit(&byColorBB[us], kfrom);
  clear_bit(&byTypeBB[KING], kfrom);
  clear_bit(&byTypeBB[0], kfrom);
  clear_bit(&byColorBB[us], rfrom);
  clear_bit(&byTypeBB[ROOK], rfrom);
  clear_bit(&byTypeBB[0], rfrom);

  // Put pieces on destination squares
  set_bit(&byColorBB[us], kto);
  set_bit(&byTypeBB[KING], kto);
  set_bit(&byTypeBB[0], kto);
  set_bit(&byColorBB[us], rto);
  set_bit(&byTypeBB[ROOK], rto);
  set_bit(&byTypeBB[0], rto);

  // Update board
  Piece king = make_piece(us, KING);
  Piece rook = make_piece(us, ROOK);
  board[kfrom] = board[rfrom] = PIECE_NONE;
  board[kto] = king;
  board[rto] = rook;

  // Update piece lists
  pieceList[us][KING][index[kfrom]] = kto;
  pieceList[us][ROOK][index[rfrom]] = rto;
  int tmp = index[rfrom]; // In Chess960 could be kto == rfrom
  index[kto] = index[kfrom];
  index[rto] = tmp;

  // Reset capture field
  st->capturedType = PIECE_TYPE_NONE;

  // Update incremental scores
  st->value += pst_delta(king, kfrom, kto);
  st->value += pst_delta(rook, rfrom, rto);

  // Update hash key
  st->key ^= zobrist[us][KING][kfrom] ^ zobrist[us][KING][kto];
  st->key ^= zobrist[us][ROOK][rfrom] ^ zobrist[us][ROOK][rto];

  // Clear en passant square
  if (st->epSquare != SQ_NONE)
  {
      st->key ^= zobEp[st->epSquare];
      st->epSquare = SQ_NONE;
  }

  // Update castling rights
  st->key ^= zobCastle[st->castleRights];
  st->castleRights &= castleRightsMask[kfrom];
  st->key ^= zobCastle[st->castleRights];

  // Reset rule 50 counter
  st->rule50 = 0;

  // Update checkers BB
  st->checkersBB = attackers_to(king_square(them)) & pieces(us);

  // Finish
  sideToMove = opposite_color(sideToMove);
  st->value += (sideToMove == WHITE ?  TempoValue : -TempoValue);

  assert(is_ok());
}


/// Position::undo_move() unmakes a move. When it returns, the position should
/// be restored to exactly the same state as before the move was made.

void Position::undo_move(Move m) {

  assert(is_ok());
  assert(move_is_ok(m));

  sideToMove = opposite_color(sideToMove);

  if (move_is_castle(m))
  {
      undo_castle_move(m);
      return;
  }

  Color us = side_to_move();
  Color them = opposite_color(us);
  Square from = move_from(m);
  Square to = move_to(m);
  bool ep = move_is_ep(m);
  bool pm = move_is_promotion(m);

  PieceType pt = piece_type(piece_on(to));

  assert(square_is_empty(from));
  assert(piece_color(piece_on(to)) == us);
  assert(!pm || relative_rank(us, to) == RANK_8);
  assert(!ep || to == st->previous->epSquare);
  assert(!ep || relative_rank(us, to) == RANK_6);
  assert(!ep || piece_on(to) == make_piece(us, PAWN));

  if (pm) // promotion ?
  {
      PieceType promotion = promotion_piece_type(m);
      pt = PAWN;

      assert(promotion >= KNIGHT && promotion <= QUEEN);
      assert(piece_on(to) == make_piece(us, promotion));

      // Replace promoted piece with a pawn
      clear_bit(&byTypeBB[promotion], to);
      set_bit(&byTypeBB[PAWN], to);

      // Update piece counts
      pieceCount[us][promotion]--;
      pieceCount[us][PAWN]++;

      // Update piece list replacing promotion piece with a pawn
      Square lastPromotionSquare = pieceList[us][promotion][pieceCount[us][promotion]];
      index[lastPromotionSquare] = index[to];
      pieceList[us][promotion][index[lastPromotionSquare]] = lastPromotionSquare;
      pieceList[us][promotion][pieceCount[us][promotion]] = SQ_NONE;
      index[to] = pieceCount[us][PAWN] - 1;
      pieceList[us][PAWN][index[to]] = to;
  }

  // Put the piece back at the source square
  Bitboard move_bb = make_move_bb(to, from);
  do_move_bb(&byColorBB[us], move_bb);
  do_move_bb(&byTypeBB[pt], move_bb);
  do_move_bb(&byTypeBB[0], move_bb); // HACK: byTypeBB[0] == occupied squares

  board[from] = make_piece(us, pt);
  board[to] = PIECE_NONE;

  // Update piece list
  index[from] = index[to];
  pieceList[us][pt][index[from]] = from;

  if (st->capturedType)
  {
      Square capsq = to;

      if (ep)
          capsq = (us == WHITE)? (to - DELTA_N) : (to - DELTA_S);

      assert(st->capturedType != KING);
      assert(!ep || square_is_empty(capsq));

      // Restore the captured piece
      set_bit(&byColorBB[them], capsq);
      set_bit(&byTypeBB[st->capturedType], capsq);
      set_bit(&byTypeBB[0], capsq);

      board[capsq] = make_piece(them, st->capturedType);

      // Update piece count
      pieceCount[them][st->capturedType]++;

      // Update piece list, add a new captured piece in capsq square
      index[capsq] = pieceCount[them][st->capturedType] - 1;
      pieceList[them][st->capturedType][index[capsq]] = capsq;
  }

  // Finally point our state pointer back to the previous state
  st = st->previous;

  assert(is_ok());
}


/// Position::undo_castle_move() is a private method used to unmake a castling
/// move. It is called from the main Position::undo_move function. Note that
/// castling moves are encoded as "king captures friendly rook" moves, for
/// instance white short castling in a non-Chess960 game is encoded as e1h1.

void Position::undo_castle_move(Move m) {

  assert(move_is_ok(m));
  assert(move_is_castle(m));

  // When we have arrived here, some work has already been done by
  // Position::undo_move. In particular, the side to move has been switched,
  // so the code below is correct.
  Color us = side_to_move();

  // Find source squares for king and rook
  Square kfrom = move_from(m);
  Square rfrom = move_to(m);
  Square kto, rto;

  // Find destination squares for king and rook
  if (rfrom > kfrom) // O-O
  {
      kto = relative_square(us, SQ_G1);
      rto = relative_square(us, SQ_F1);
  }
  else // O-O-O
  {
      kto = relative_square(us, SQ_C1);
      rto = relative_square(us, SQ_D1);
  }

  assert(piece_on(kto) == make_piece(us, KING));
  assert(piece_on(rto) == make_piece(us, ROOK));

  // Remove pieces from destination squares
  clear_bit(&byColorBB[us], kto);
  clear_bit(&byTypeBB[KING], kto);
  clear_bit(&byTypeBB[0], kto);
  clear_bit(&byColorBB[us], rto);
  clear_bit(&byTypeBB[ROOK], rto);
  clear_bit(&byTypeBB[0], rto);

  // Put pieces on source squares
  set_bit(&byColorBB[us], kfrom);
  set_bit(&byTypeBB[KING], kfrom);
  set_bit(&byTypeBB[0], kfrom);
  set_bit(&byColorBB[us], rfrom);
  set_bit(&byTypeBB[ROOK], rfrom);
  set_bit(&byTypeBB[0], rfrom);

  // Update board
  Piece king = make_piece(us, KING);
  Piece rook = make_piece(us, ROOK);
  board[kto] = board[rto] = PIECE_NONE;
  board[kfrom] = king;
  board[rfrom] = rook;

  // Update piece lists
  pieceList[us][KING][index[kto]] = kfrom;
  pieceList[us][ROOK][index[rto]] = rfrom;
  int tmp = index[rto];  // In Chess960 could be rto == kfrom
  index[kfrom] = index[kto];
  index[rfrom] = tmp;

  // Finally point our state pointer back to the previous state
  st = st->previous;

  assert(is_ok());
}


/// Position::do_null_move makes() a "null move": It switches the side to move
/// and updates the hash key without executing any move on the board.

void Position::do_null_move(StateInfo& backupSt) {

  assert(is_ok());
  assert(!in_check());

  // Back up the information necessary to undo the null move to the supplied
  // StateInfo object.
  // Note that differently from normal case here backupSt is actually used as
  // a backup storage not as a new state to be used.
  backupSt.key      = st->key;
  backupSt.epSquare = st->epSquare;
  backupSt.value    = st->value;
  backupSt.previous = st->previous;
  backupSt.pliesFromNull = st->pliesFromNull;
  st->previous = &backupSt;

  // Save the current key to the history[] array, in order to be able to
  // detect repetition draws.
  history[st->gamePly++] = st->key;

  // Update the necessary information
  if (st->epSquare != SQ_NONE)
      st->key ^= zobEp[st->epSquare];

  st->key ^= zobSideToMove;
  prefetch((char*)TT.first_entry(st->key));

  sideToMove = opposite_color(sideToMove);
  st->epSquare = SQ_NONE;
  st->rule50++;
  st->pliesFromNull = 0;
  st->value += (sideToMove == WHITE) ?  TempoValue : -TempoValue;
}


/// Position::undo_null_move() unmakes a "null move".

void Position::undo_null_move() {

  assert(is_ok());
  assert(!in_check());

  // Restore information from the our backup StateInfo object
  StateInfo* backupSt = st->previous;
  st->key      = backupSt->key;
  st->epSquare = backupSt->epSquare;
  st->value    = backupSt->value;
  st->previous = backupSt->previous;
  st->pliesFromNull = backupSt->pliesFromNull;

  // Update the necessary information
  sideToMove = opposite_color(sideToMove);
  st->rule50--;
  st->gamePly--;
}
#endif

/// Position::see() is a static exchange evaluator: It tries to estimate the
/// material gain or loss resulting from a move. There are three versions of
/// this function: One which takes a destination square as input, one takes a
/// move, and one which takes a 'from' and a 'to' square. The function does
/// not yet understand promotions captures.

int Position::see_sign(Move m) const {

  assert(move_is_ok(m));

  Square from = move_from(m);
  Square to = move_to(m);

  // Early return if SEE cannot be negative because captured piece value
  // is not less then capturing one. Note that king moves always return
  // here because king midgame value is set to 0.
  if (piece_value_midgame(piece_on(to)) >= piece_value_midgame(piece_on(from)))
      return 1;

  return see(m);
}

int Position::see(Move m) const {

  assert(move_is_ok(m));
#ifdef GPSFISH
  Player p=osl_state.turn();
  return osl::See::see(osl_state,m,osl_state.pin(p),osl_state.pin(alt(p)));
#else

  Square from, to;
  Bitboard occupied, attackers, stmAttackers, b;
  int swapList[32], slIndex = 1;
  PieceType capturedType, pt;
  Color stm;

  assert(move_is_ok(m));

  // As castle moves are implemented as capturing the rook, they have
  // SEE == RookValueMidgame most of the times (unless the rook is under
  // attack).
  if (move_is_castle(m))
      return 0;

  from = move_from(m);
  to = move_to(m);
  capturedType = piece_type(piece_on(to));
  occupied = occupied_squares();

  // Handle en passant moves
  if (st->epSquare == to && piece_type(piece_on(from)) == PAWN)
  {
      Square capQq = (side_to_move() == WHITE ? to - DELTA_N : to - DELTA_S);

      assert(capturedType == PIECE_TYPE_NONE);
      assert(piece_type(piece_on(capQq)) == PAWN);

      // Remove the captured pawn
      clear_bit(&occupied, capQq);
      capturedType = PAWN;
  }

  // Find all attackers to the destination square, with the moving piece
  // removed, but possibly an X-ray attacker added behind it.
  clear_bit(&occupied, from);
  attackers = attackers_to(to, occupied);

  // If the opponent has no attackers we are finished
  stm = opposite_color(piece_color(piece_on(from)));
  stmAttackers = attackers & pieces(stm);
  if (!stmAttackers)
      return PieceValueMidgame[capturedType];

  // The destination square is defended, which makes things rather more
  // difficult to compute. We proceed by building up a "swap list" containing
  // the material gain or loss at each stop in a sequence of captures to the
  // destination square, where the sides alternately capture, and always
  // capture with the least valuable piece. After each capture, we look for
  // new X-ray attacks from behind the capturing piece.
  swapList[0] = PieceValueMidgame[capturedType];
  capturedType = piece_type(piece_on(from));

  do {
      // Locate the least valuable attacker for the side to move. The loop
      // below looks like it is potentially infinite, but it isn't. We know
      // that the side to move still has at least one attacker left.
      for (pt = PAWN; !(stmAttackers & pieces(pt)); pt++)
          assert(pt < KING);

      // Remove the attacker we just found from the 'occupied' bitboard,
      // and scan for new X-ray attacks behind the attacker.
      b = stmAttackers & pieces(pt);
      occupied ^= (b & (~b + 1));
      attackers |=  (rook_attacks_bb(to, occupied)   & pieces(ROOK, QUEEN))
                  | (bishop_attacks_bb(to, occupied) & pieces(BISHOP, QUEEN));

      attackers &= occupied; // Cut out pieces we've already done

      // Add the new entry to the swap list
      assert(slIndex < 32);
      swapList[slIndex] = -swapList[slIndex - 1] + PieceValueMidgame[capturedType];
      slIndex++;

      // Remember the value of the capturing piece, and change the side to
      // move before beginning the next iteration.
      capturedType = pt;
      stm = opposite_color(stm);
      stmAttackers = attackers & pieces(stm);

      // Stop before processing a king capture
      if (capturedType == KING && stmAttackers)
      {
          assert(slIndex < 32);
          swapList[slIndex++] = QueenValueMidgame*10;
          break;
      }
  } while (stmAttackers);

  // Having built the swap list, we negamax through it to find the best
  // achievable score from the point of view of the side to move.
  while (--slIndex)
      swapList[slIndex-1] = Min(-swapList[slIndex], swapList[slIndex-1]);

  return swapList[0];
#endif
}


/// Position::clear() erases the position object to a pristine state, with an
/// empty board, white to move, and no castling rights.

void Position::clear() {

  st = &startState;
  memset(st, 0, sizeof(StateInfo));
#ifndef GPSFISH
  st->epSquare = SQ_NONE;
#endif

#ifndef GPSFISH
  memset(byColorBB,  0, sizeof(Bitboard) * 2);
  memset(byTypeBB,   0, sizeof(Bitboard) * 8);
  memset(pieceCount, 0, sizeof(int) * 2 * 8);
  memset(index,      0, sizeof(int) * 64);

  for (int i = 0; i < 8; i++)
      for (int j = 0; j < 16; j++)
          pieceList[0][i][j] = pieceList[1][i][j] = SQ_NONE;

  for (Square sq = SQ_A1; sq <= SQ_H8; sq++)
  {
      board[sq] = PIECE_NONE;
      castleRightsMask[sq] = ALL_CASTLES;
  }
#endif

#ifdef GPSFISH
  osl_state=osl::NumEffectState();
  osl_state.setTurn(BLACK);
  continuous_check[BLACK]=continuous_check[WHITE]=0;
#else
  sideToMove = WHITE;
#endif
  fullMoves = 1;
  nodes = 0;
}


/// Position::put_piece() puts a piece on the given square of the board,
/// updating the board array, pieces list, bitboards, and piece counts.

#ifndef GPSFISH
void Position::put_piece(Piece p, Square s) {

  Color c = piece_color(p);
  PieceType pt = piece_type(p);

  board[s] = p;
  index[s] = pieceCount[c][pt]++;
  pieceList[c][pt][index[s]] = s;

  set_bit(&byTypeBB[pt], s);
  set_bit(&byColorBB[c], s);
  set_bit(&byTypeBB[0], s); // HACK: byTypeBB[0] contains all occupied squares.
}
#endif


/// Position::compute_key() computes the hash key of the position. The hash
/// key is usually updated incrementally as moves are made and unmade, the
/// compute_key() function is only used when a new position is set up, and
/// to verify the correctness of the hash key when running in debug mode.

Key Position::compute_key() const {

#ifdef GPSFISH
  Key result = 0;
  for(int num=0;num<osl::Piece::SIZE;num++){
    osl::Piece p=osl_state.pieceOf(num);
    if(osl_state.usedMask().test(num))
      result += zobrist[playerToIndex(p.owner())][p.ptype()][p.square().index()];
  }
#else
  Key result = zobCastle[st->castleRights];

  for (Square s = SQ_A1; s <= SQ_H8; s++)
      if (!square_is_empty(s))
          result ^= zobrist[piece_color(piece_on(s))][piece_type(piece_on(s))][s];

  if (ep_square() != SQ_NONE)
      result ^= zobEp[ep_square()];
#endif

  if (side_to_move() == BLACK)
      result ^= zobSideToMove;

  return result;
}


/// Position::compute_pawn_key() computes the hash key of the position. The
/// hash key is usually updated incrementally as moves are made and unmade,
/// the compute_pawn_key() function is only used when a new position is set
/// up, and to verify the correctness of the pawn hash key when running in
/// debug mode.

#ifndef GPSFISH
Key Position::compute_pawn_key() const {

  Bitboard b;
  Key result = 0;

  for (Color c = WHITE; c <= BLACK; c++)
  {
      b = pieces(PAWN, c);
      while (b)
          result ^= zobrist[c][PAWN][pop_1st_bit(&b)];
  }
  return result;
}


/// Position::compute_material_key() computes the hash key of the position.
/// The hash key is usually updated incrementally as moves are made and unmade,
/// the compute_material_key() function is only used when a new position is set
/// up, and to verify the correctness of the material hash key when running in
/// debug mode.

Key Position::compute_material_key() const {

  Key result = 0;

  for (Color c = WHITE; c <= BLACK; c++)
      for (PieceType pt = PAWN; pt <= QUEEN; pt++)
          for (int i = 0, cnt = piece_count(c, pt); i < cnt; i++)
              result ^= zobrist[c][pt][i];

  return result;
}
#endif


/// Position::compute_value() compute the incremental scores for the middle
/// game and the endgame. These functions are used to initialize the incremental
/// scores when a new position is set up, and to verify that the scores are correctly
/// updated by do_move and undo_move when the program is running in debug mode.
#ifndef GPSFISH
Score Position::compute_value() const {

  Bitboard b;
  Score result = SCORE_ZERO;

  for (Color c = WHITE; c <= BLACK; c++)
      for (PieceType pt = PAWN; pt <= KING; pt++)
      {
          b = pieces(pt, c);
          while (b)
              result += pst(make_piece(c, pt), pop_1st_bit(&b));
      }

  result += (side_to_move() == WHITE ? TempoValue / 2 : -TempoValue / 2);
  return result;
}
#endif

/// Position::compute_non_pawn_material() computes the total non-pawn middle
/// game material value for the given side. Material values are updated
/// incrementally during the search, this function is only used while
/// initializing a new Position object.

#ifndef GPSFISH
Value Position::compute_non_pawn_material(Color c) const {

  Value result = VALUE_ZERO;

  for (PieceType pt = KNIGHT; pt <= QUEEN; pt++)
      result += piece_count(c, pt) * PieceValueMidgame[pt];

  return result;
}
#endif


/// Position::is_draw() tests whether the position is drawn by material,
/// repetition, or the 50 moves rule. It does not detect stalemates, this
/// must be done by the search.

#ifdef GPSFISH
bool Position::is_draw(int& ret) const {

  ret=0;
  for (int i = 4, e = Min(st->gamePly,st->pliesFromNull); i <= e; i += 2)
    if (history[st->gamePly - i] == st->key){
      Color us = side_to_move();
      Color them = opposite_color(us);
      if(continuous_check[us]*2>=i) {ret= -1; return false;}
      else if(continuous_check[them]*2>=i) {ret= 1; return false;}
      else return true;
    }
  return false;
}
#else
template<bool SkipRepetition>
bool Position::is_draw() const {

  // Draw by material?
  if (   !pieces(PAWN)
      && (non_pawn_material(WHITE) + non_pawn_material(BLACK) <= BishopValueMidgame))
      return true;

  // Draw by the 50 moves rule?
  if (st->rule50 > 99 && !is_mate())
      return true;

  // Draw by repetition?
  if (!SkipRepetition)
      for (int i = 4, e = Min(Min(st->gamePly, st->rule50), st->pliesFromNull); i <= e; i += 2)
          if (history[st->gamePly - i] == st->key)
              return true;

  return false;
}

// Explicit template instantiations
template bool Position::is_draw<false>() const;
template bool Position::is_draw<true>() const;

#endif



/// Position::is_mate() returns true or false depending on whether the
/// side to move is checkmated.

bool Position::is_mate() const {

  return in_check() && !MoveList<MV_LEGAL>(*this).size();
}


/// Position::init() is a static member function which initializes at
/// startup the various arrays used to compute hash keys and the piece
/// square tables. The latter is a two-step operation: First, the white
/// halves of the tables are copied from the MgPST[][] and EgPST[][] arrays.
/// Second, the black halves of the tables are initialized by mirroring
/// and changing the sign of the corresponding white scores.

void Position::init() {

  RKISS rk;

#ifdef GPSFISH
  for (int i = 0; i < 2; i++)
      for (int j = 0; j < osl::PTYPE_SIZE; j++)
          for (int k = 0; k < osl::Square::SIZE; k++)
              zobrist[i][j][k] = rk.rand<Key>() & ~1;
#else
  for (Color c = WHITE; c <= BLACK; c++)
      for (PieceType pt = PAWN; pt <= KING; pt++)
          for (Square s = SQ_A1; s <= SQ_H8; s++)
              zobrist[c][pt][s] = rk.rand<Key>();

  for (Square s = SQ_A1; s <= SQ_H8; s++)
      zobEp[s] = rk.rand<Key>();

  for (int i = 0; i < 16; i++)
      zobCastle[i] = rk.rand<Key>();
#endif

#ifdef GPSFISH
  zobSideToMove = 1;
  zobExclusion  = rk.rand<Key>() & ~1;
#else
  zobSideToMove = rk.rand<Key>();
  zobExclusion  = rk.rand<Key>();
  for (Square s = SQ_A1; s <= SQ_H8; s++)
      for (Piece p = WP; p <= WK; p++)
          pieceSquareTable[p][s] = make_score(MgPST[p][s], EgPST[p][s]);

  for (Square s = SQ_A1; s <= SQ_H8; s++)
      for (Piece p = BP; p <= BK; p++)
          pieceSquareTable[p][s] = -pieceSquareTable[p-8][flip_square(s)];
#endif
}


/// Position::flip() flips position with the white and black sides reversed. This
/// is only useful for debugging especially for finding evaluation symmetry bugs.

#ifndef GPSFISH
void Position::flip() {

  assert(is_ok());

  // Make a copy of current position before to start changing
  const Position pos(*this, threadID);

  clear();
  threadID = pos.thread();

  // Board
  for (Square s = SQ_A1; s <= SQ_H8; s++)
      if (!pos.square_is_empty(s))
          put_piece(Piece(pos.piece_on(s) ^ 8), flip_square(s));

  // Side to move
  sideToMove = opposite_color(pos.side_to_move());

  // Castling rights
  if (pos.can_castle(WHITE_OO))
      set_castle(BLACK_OO,  king_square(BLACK), flip_square(pos.castle_rook_square(WHITE_OO)));
  if (pos.can_castle(WHITE_OOO))
      set_castle(BLACK_OOO, king_square(BLACK), flip_square(pos.castle_rook_square(WHITE_OOO)));
  if (pos.can_castle(BLACK_OO))
      set_castle(WHITE_OO,  king_square(WHITE), flip_square(pos.castle_rook_square(BLACK_OO)));
  if (pos.can_castle(BLACK_OOO))
      set_castle(WHITE_OOO, king_square(WHITE), flip_square(pos.castle_rook_square(BLACK_OOO)));

  // En passant square
  if (pos.st->epSquare != SQ_NONE)
      st->epSquare = flip_square(pos.st->epSquare);

  // Checkers
  st->checkersBB = attackers_to(king_square(sideToMove)) & pieces(opposite_color(sideToMove));

  // Hash keys
  st->key = compute_key();
  st->pawnKey = compute_pawn_key();
  st->materialKey = compute_material_key();

  // Incremental scores
  st->value = compute_value();

  // Material
  st->npMaterial[WHITE] = compute_non_pawn_material(WHITE);
  st->npMaterial[BLACK] = compute_non_pawn_material(BLACK);

  assert(is_ok());
}
#endif

/// Position::is_ok() performs some consitency checks for the position object.
/// This is meant to be helpful when debugging.

bool Position::is_ok(int* failedStep) const {

#ifndef MINIMAL
  // What features of the position should be verified?
  const bool debugAll = false;
#ifndef GPSFISH

  const bool debugBitboards       = debugAll || false;
  const bool debugKingCount       = debugAll || false;
  const bool debugKingCapture     = debugAll || false;
  const bool debugCheckerCount    = debugAll || false;
#endif
  const bool debugKey             = debugAll || false;
#ifndef GPSFISH
  const bool debugMaterialKey     = debugAll || false;
  const bool debugPawnKey         = debugAll || false;
  const bool debugIncrementalEval = debugAll || false;
  const bool debugNonPawnMaterial = debugAll || false;
  const bool debugPieceCounts     = debugAll || false;
  const bool debugPieceList       = debugAll || false;
  const bool debugCastleSquares   = debugAll || false;
#endif

  if (failedStep) *failedStep = 1;

  // Side to move OK?
  if (side_to_move() != WHITE && side_to_move() != BLACK)
      return false;

#ifndef GPSFISH
  // Are the king squares in the position correct?
  if (failedStep) (*failedStep)++;
  if (piece_on(king_square(WHITE)) != WK)
      return false;

  if (failedStep) (*failedStep)++;
  if (piece_on(king_square(BLACK)) != BK)
      return false;

#endif

#ifdef GPSFISH
  if(!osl_state.isConsistent()) return false;
#else
  // Do both sides have exactly one king?
  if (failedStep) (*failedStep)++;
  if (debugKingCount)
  {
      int kingCount[2] = {0, 0};
      for (Square s = SQ_A1; s <= SQ_H8; s++)
          if (piece_type(piece_on(s)) == KING)
              kingCount[piece_color(piece_on(s))]++;

      if (kingCount[0] != 1 || kingCount[1] != 1)
          return false;
  }

  // Can the side to move capture the opponent's king?
  if (failedStep) (*failedStep)++;
  if (debugKingCapture)
  {
      Color us = side_to_move();
      Color them = opposite_color(us);
      Square ksq = king_square(them);
      if (attackers_to(ksq) & pieces(us))
          return false;
  }

  // Is there more than 2 checkers?
  if (failedStep) (*failedStep)++;
  if (debugCheckerCount && count_1s<CNT32>(st->checkersBB) > 2)
      return false;

  // Bitboards OK?
  if (failedStep) (*failedStep)++;
  if (debugBitboards)
  {
      // The intersection of the white and black pieces must be empty
      if ((pieces(WHITE) & pieces(BLACK)) != EmptyBoardBB)
          return false;

      // The union of the white and black pieces must be equal to all
      // occupied squares
      if ((pieces(WHITE) | pieces(BLACK)) != occupied_squares())
          return false;

      // Separate piece type bitboards must have empty intersections
      for (PieceType p1 = PAWN; p1 <= KING; p1++)
          for (PieceType p2 = PAWN; p2 <= KING; p2++)
              if (p1 != p2 && (pieces(p1) & pieces(p2)))
                  return false;
  }

  // En passant square OK?
  if (failedStep) (*failedStep)++;
  if (ep_square() != SQ_NONE)
  {
      // The en passant square must be on rank 6, from the point of view of the
      // side to move.
      if (relative_rank(side_to_move(), ep_square()) != RANK_6)
          return false;
  }
#endif

  // Hash key OK?
  if (failedStep) (*failedStep)++;
  if (debugKey && st->key != compute_key())
      return false;

#ifndef GPSFISH
  // Pawn hash key OK?
  if (failedStep) (*failedStep)++;
  if (debugPawnKey && st->pawnKey != compute_pawn_key())
      return false;

  // Material hash key OK?
  if (failedStep) (*failedStep)++;
  if (debugMaterialKey && st->materialKey != compute_material_key())
      return false;
#endif

  // Incremental eval OK?
  if (failedStep) (*failedStep)++;
#ifndef GPSFISH
  if (debugIncrementalEval && st->value != compute_value())
      return false;

  // Non-pawn material OK?
  if (failedStep) (*failedStep)++;
  if (debugNonPawnMaterial)
  {
      if (st->npMaterial[WHITE] != compute_non_pawn_material(WHITE))
          return false;

      if (st->npMaterial[BLACK] != compute_non_pawn_material(BLACK))
          return false;
  }

  // Piece counts OK?
  if (failedStep) (*failedStep)++;
  if (debugPieceCounts)
      for (Color c = WHITE; c <= BLACK; c++)
          for (PieceType pt = PAWN; pt <= KING; pt++)
              if (pieceCount[c][pt] != count_1s<CNT32>(pieces(pt, c)))
                  return false;

  if (failedStep) (*failedStep)++;
  if (debugPieceList)
      for (Color c = WHITE; c <= BLACK; c++)
          for (PieceType pt = PAWN; pt <= KING; pt++)
              for (int i = 0; i < pieceCount[c][pt]; i++)
              {
                  if (piece_on(piece_list(c, pt)[i]) != make_piece(c, pt))
                      return false;

                  if (index[piece_list(c, pt)[i]] != i)
                      return false;
              }

  if (failedStep) (*failedStep)++;
  if (debugCastleSquares)
      for (CastleRight f = WHITE_OO; f <= BLACK_OOO; f = CastleRight(f << 1))
      {
          if (!can_castle(f))
              continue;

          Piece rook = (f & (WHITE_OO | WHITE_OOO) ? WR : BR);

          if (   castleRightsMask[castleRookSquare[f]] != (ALL_CASTLES ^ f)
              || piece_on(castleRookSquare[f]) != rook)
              return false;
      }
  }
#endif

  if (failedStep) *failedStep = 0;
#endif
  return true;
}
#ifdef GPSFISH
bool Position::eval_is_ok() const {
  if(!is_ok()) return false;
  if(!eval) return true;
  int ret1=eval_t(osl_state,false).value();
  int ret2=eval->value();
  return ret1==ret2;
}
#endif<|MERGE_RESOLUTION|>--- conflicted
+++ resolved
@@ -265,7 +265,6 @@
   clear();
   osl::record::usi::parse(string("sfen ")+fen,osl_state);
   std::istringstream ss(fen);
-  int fmn;
 #else
   char col, row, token;
   size_t p;
@@ -718,22 +717,11 @@
 
 bool Position::move_is_legal(const Move m) const {
 
-<<<<<<< HEAD
 #ifdef GPSFISH
   return m.isNormal() && pl_move_is_legal(m);
 #else
-  MoveStack mlist[MAX_MOVES];
-  MoveStack *cur, *last;
-
-  last = in_check() ? generate<MV_EVASION>(*this, mlist)
-                    : generate<MV_NON_EVASION>(*this, mlist);
-
-  for (cur = mlist; cur != last; cur++)
-      if (cur->move == m)
-=======
   for (MoveList<MV_LEGAL> ml(*this); !ml.end(); ++ml)
       if (ml.move() == m)
->>>>>>> 155bed18
           return true;
 
   return false;
@@ -747,7 +735,7 @@
 bool Position::move_is_pl(const Move m) const {
 
 #ifdef GPSFISH
-  return move_is_pl_slow(m);
+  return move_is_legal(m);
 #else
   assert(is_ok());
 
