/*
  Stockfish, a UCI chess playing engine derived from Glaurung 2.1
  Copyright (C) 2004-2008 Tord Romstad (Glaurung author)
  Copyright (C) 2008-2012 Marco Costalba, Joona Kiiski, Tord Romstad

  Stockfish is free software: you can redistribute it and/or modify
  it under the terms of the GNU General Public License as published by
  the Free Software Foundation, either version 3 of the License, or
  (at your option) any later version.

  Stockfish is distributed in the hope that it will be useful,
  but WITHOUT ANY WARRANTY; without even the implied warranty of
  MERCHANTABILITY or FITNESS FOR A PARTICULAR PURPOSE.  See the
  GNU General Public License for more details.

  You should have received a copy of the GNU General Public License
  along with this program.  If not, see <http://www.gnu.org/licenses/>.
*/

#include <cassert>
#include <cstring>
#include <iostream>
#include <sstream>
#include <algorithm>

#ifndef GPSFISH
#include "bitcount.h"
#endif
#include "movegen.h"
#include "position.h"
#ifndef GPSFISH
#include "psqtab.h"
#endif
#include "rkiss.h"
#include "thread.h"
#include "tt.h"

#ifdef GPSFISH
#include "osl/eval/ptypeEvalTraits.h"
using osl::eval::PtypeEvalTraits;
#include "osl/state/simpleState.h"
#include "osl/state/numEffectState.h"
#include "osl/move_classifier/check_.h"
#include "osl/record/usi.h"
#include "osl/eval/see.h"
#include "osl/move_classifier/safeMove.h"
#include "evaluate.h"
#endif

using std::string;
using std::cout;
using std::endl;

#ifdef GPSFISH
osl::misc::CArray3d<Key,2,osl::PTYPE_SIZE,osl::Square::SIZE> Position::zobrist;
#else
Key Position::zobrist[2][8][64];
Key Position::zobEp[8];
Key Position::zobCastle[16];
#endif
Key Position::zobSideToMove;
Key Position::zobExclusion;

#ifndef GPSFISH
Score Position::pieceSquareTable[16][64];
#endif

// Material values arrays, indexed by Piece
#ifdef GPSFISH
const Value PieceValueMidgame[osl::PTYPE_SIZE] = {
  VALUE_ZERO,VALUE_ZERO,
  Value(PtypeEvalTraits<osl::PPAWN>::val), Value(PtypeEvalTraits<osl::PLANCE>::val), 
  Value(PtypeEvalTraits<osl::PKNIGHT>::val), Value(PtypeEvalTraits<osl::PSILVER>::val), 
  Value(PtypeEvalTraits<osl::PBISHOP>::val), Value(PtypeEvalTraits<osl::PROOK>::val), 
#if 0
  Value(PtypeEvalTraits<osl::GOLD>::val), Value(PtypeEvalTraits<osl::KING>::val), 
#else
  Value(PtypeEvalTraits<osl::KING>::val), Value(PtypeEvalTraits<osl::GOLD>::val), 
#endif
  Value(PtypeEvalTraits<osl::PAWN>::val), Value(PtypeEvalTraits<osl::LANCE>::val), 
  Value(PtypeEvalTraits<osl::KNIGHT>::val), Value(PtypeEvalTraits<osl::SILVER>::val), 
  Value(PtypeEvalTraits<osl::BISHOP>::val), Value(PtypeEvalTraits<osl::ROOK>::val), 
};

const Value PieceValueEndgame[osl::PTYPE_SIZE] = {
  VALUE_ZERO,VALUE_ZERO,
  Value(PtypeEvalTraits<osl::PPAWN>::val+PtypeEvalTraits<osl::PAWN>::val), 
  Value(PtypeEvalTraits<osl::PLANCE>::val+PtypeEvalTraits<osl::LANCE>::val), 
  Value(PtypeEvalTraits<osl::PKNIGHT>::val+PtypeEvalTraits<osl::KNIGHT>::val), 
  Value(PtypeEvalTraits<osl::PSILVER>::val+PtypeEvalTraits<osl::SILVER>::val), 
  Value(PtypeEvalTraits<osl::PBISHOP>::val+PtypeEvalTraits<osl::BISHOP>::val), 
  Value(PtypeEvalTraits<osl::PROOK>::val+PtypeEvalTraits<osl::ROOK>::val), 
#if 0
  Value(PtypeEvalTraits<osl::GOLD>::val*2), 
  Value(PtypeEvalTraits<osl::KING>::val*2), 
#else
  Value(PtypeEvalTraits<osl::KING>::val*2), 
  Value(PtypeEvalTraits<osl::GOLD>::val*2), 
#endif
  Value(PtypeEvalTraits<osl::PAWN>::val*2), 
  Value(PtypeEvalTraits<osl::LANCE>::val*2), 
  Value(PtypeEvalTraits<osl::KNIGHT>::val*2), 
  Value(PtypeEvalTraits<osl::SILVER>::val*2), 
  Value(PtypeEvalTraits<osl::BISHOP>::val*2), 
  Value(PtypeEvalTraits<osl::ROOK>::val*2), 
};

const Value PromoteValue[osl::PTYPE_SIZE] = {
  VALUE_ZERO,VALUE_ZERO,
  VALUE_ZERO,VALUE_ZERO,
  VALUE_ZERO,VALUE_ZERO,
  VALUE_ZERO,VALUE_ZERO,
  VALUE_ZERO,VALUE_ZERO,
  Value(PtypeEvalTraits<osl::PPAWN>::val)-Value(PtypeEvalTraits<osl::PAWN>::val), 
  Value(PtypeEvalTraits<osl::PLANCE>::val)-Value(PtypeEvalTraits<osl::LANCE>::val), 
  Value(PtypeEvalTraits<osl::PKNIGHT>::val)-Value(PtypeEvalTraits<osl::KNIGHT>::val), 
  Value(PtypeEvalTraits<osl::PSILVER>::val)-Value(PtypeEvalTraits<osl::SILVER>::val), 
  Value(PtypeEvalTraits<osl::PBISHOP>::val)-Value(PtypeEvalTraits<osl::BISHOP>::val), 
  Value(PtypeEvalTraits<osl::PROOK>::val)-Value(PtypeEvalTraits<osl::ROOK>::val), 
};

const Value PieceValueType[osl::PTYPE_SIZE] = {
  VALUE_ZERO,VALUE_ZERO,
  Value(4), Value(8), 
  Value(12), Value(16), 
  Value(24), Value(26), 
  Value(18), Value(26), 
  Value(2), Value(6), 
  Value(10), Value(14), 
  Value(20), Value(22), 
};


#else
const Value PieceValueMidgame[17] = {
  VALUE_ZERO,
  PawnValueMidgame, KnightValueMidgame, BishopValueMidgame,
  RookValueMidgame, QueenValueMidgame,
  VALUE_ZERO, VALUE_ZERO, VALUE_ZERO,
  PawnValueMidgame, KnightValueMidgame, BishopValueMidgame,
  RookValueMidgame, QueenValueMidgame
};

const Value PieceValueEndgame[17] = {
  VALUE_ZERO,
  PawnValueEndgame, KnightValueEndgame, BishopValueEndgame,
  RookValueEndgame, QueenValueEndgame,
  VALUE_ZERO, VALUE_ZERO, VALUE_ZERO,
  PawnValueEndgame, KnightValueEndgame, BishopValueEndgame,
  RookValueEndgame, QueenValueEndgame
};
#endif


namespace {

#ifndef GPSFISH
  // Bonus for having the side to move (modified by Joona Kiiski)
  const Score Tempo = make_score(48, 22);
#endif

  // To convert a Piece to and from a FEN char
#ifdef GPSFISH
  const string PieceToChar(".PLNSGBRK  plnsgbrk  .");
#else
  const string PieceToChar(" PNBRQK  pnbrqk  .");
#endif
}


/// CheckInfo c'tor

CheckInfo::CheckInfo(const Position& pos) {

#ifdef GPSFISH
  pinned = pos.pinned_pieces();
#else
  Color them = ~pos.side_to_move();
  ksq = pos.king_square(them);

  pinned = pos.pinned_pieces();
  dcCandidates = pos.discovered_check_candidates();

  checkSq[PAWN]   = pos.attacks_from<PAWN>(ksq, them);
  checkSq[KNIGHT] = pos.attacks_from<KNIGHT>(ksq);
  checkSq[BISHOP] = pos.attacks_from<BISHOP>(ksq);
  checkSq[ROOK]   = pos.attacks_from<ROOK>(ksq);
  checkSq[QUEEN]  = checkSq[BISHOP] | checkSq[ROOK];
  checkSq[KING]   = 0;
#endif
}


/// Position::operator=() creates a copy of 'pos'. We want the new born Position
/// object do not depend on any external data so we detach state pointer from
/// the source one.

Position& Position::operator=(const Position& pos) {

  memcpy(this, &pos, sizeof(Position));
  startState = *st;
  st = &startState;
  nodes = 0;
<<<<<<< HEAD
#ifdef GPSFISH
  eval=NULL;
#endif

  assert(pos_is_ok());
=======
  return *this;
>>>>>>> e1919384
}


/// Position::from_fen() initializes the position object with the given FEN
/// string. This function is not very robust - make sure that input FENs are
/// correct (this is assumed to be the responsibility of the GUI).

void Position::from_fen(const string& fenStr, bool isChess960) {
/*
   A FEN string defines a particular position using only the ASCII character set.

   A FEN string contains six fields separated by a space. The fields are:

   1) Piece placement (from white's perspective). Each rank is described, starting
      with rank 8 and ending with rank 1; within each rank, the contents of each
      square are described from file A through file H. Following the Standard
      Algebraic Notation (SAN), each piece is identified by a single letter taken
      from the standard English names. White pieces are designated using upper-case
      letters ("PNBRQK") while Black take lowercase ("pnbrqk"). Blank squares are
      noted using digits 1 through 8 (the number of blank squares), and "/"
      separates ranks.

   2) Active color. "w" means white moves next, "b" means black.

   3) Castling availability. If neither side can castle, this is "-". Otherwise,
      this has one or more letters: "K" (White can castle kingside), "Q" (White
      can castle queenside), "k" (Black can castle kingside), and/or "q" (Black
      can castle queenside).

   4) En passant target square (in algebraic notation). If there's no en passant
      target square, this is "-". If a pawn has just made a 2-square move, this
      is the position "behind" the pawn. This is recorded regardless of whether
      there is a pawn in position to make an en passant capture.

   5) Halfmove clock. This is the number of halfmoves since the last pawn advance
      or capture. This is used to determine if a draw can be claimed under the
      fifty-move rule.

   6) Fullmove number. The number of the full move. It starts at 1, and is
      incremented after Black's move.
*/

#ifdef GPSFISH
  clear();
  osl::record::usi::parse(string("sfen ")+fenStr,osl_state);
  std::istringstream fen(fenStr);
#else
  char col, row, token;
  size_t p;
  Square sq = SQ_A8;
  std::istringstream fen(fenStr);

  clear();
  fen >> std::noskipws;

  // 1. Piece placement
  while ((fen >> token) && !isspace(token))
  {
      if (isdigit(token))
          sq += Square(token - '0'); // Advance the given number of files

      else if (token == '/')
          sq = make_square(FILE_A, rank_of(sq) - Rank(2));

      else if ((p = PieceToChar.find(token)) != string::npos)
      {
          put_piece(Piece(p), sq);
          sq++;
      }
  }

  // 2. Active color
  fen >> token;
  sideToMove = (token == 'w' ? WHITE : BLACK);
  fen >> token;

  // 3. Castling availability. Compatible with 3 standards: Normal FEN standard,
  // Shredder-FEN that uses the letters of the columns on which the rooks began
  // the game instead of KQkq and also X-FEN standard that, in case of Chess960,
  // if an inner rook is associated with the castling right, the castling tag is
  // replaced by the file letter of the involved rook, as for the Shredder-FEN.
  while ((fen >> token) && !isspace(token))
  {
      Square rsq;
      Color c = islower(token) ? BLACK : WHITE;

      token = char(toupper(token));

      if (token == 'K')
          for (rsq = relative_square(c, SQ_H1); type_of(piece_on(rsq)) != ROOK; rsq--) {}

      else if (token == 'Q')
          for (rsq = relative_square(c, SQ_A1); type_of(piece_on(rsq)) != ROOK; rsq++) {}

      else if (token >= 'A' && token <= 'H')
          rsq = make_square(File(token - 'A'), relative_rank(c, RANK_1));

      else
          continue;

      set_castle_right(c, rsq);
  }

  // 4. En passant square. Ignore if no pawn capture is possible
  if (   ((fen >> col) && (col >= 'a' && col <= 'h'))
      && ((fen >> row) && (row == '3' || row == '6')))
  {
      st->epSquare = make_square(File(col - 'a'), Rank(row - '1'));

      if (!(attackers_to(st->epSquare) & pieces(PAWN, sideToMove)))
          st->epSquare = SQ_NONE;
  }
#endif

  // 5-6. Halfmove clock and fullmove number
#ifdef GPSFISH
  fen >> startPosPly;
#else
  fen >> std::skipws >> st->rule50 >> startPosPly;
#endif

  // Convert from fullmove starting from 1 to ply starting from 0,
  // handle also common incorrect FEN with fullmove = 0.
  startPosPly = std::max(2 * (startPosPly - 1), 0) + int(sideToMove == BLACK);

  st->key = compute_key();
#ifdef GPSFISH
  if(eval!=NULL) *eval=eval_t(osl_state,false);
#else
  st->pawnKey = compute_pawn_key();
  st->materialKey = compute_material_key();
  st->psqScore = compute_psq_score();
  st->npMaterial[WHITE] = compute_non_pawn_material(WHITE);
  st->npMaterial[BLACK] = compute_non_pawn_material(BLACK);
  st->checkersBB = attackers_to(king_square(sideToMove)) & pieces(~sideToMove);
  chess960 = isChess960;
<<<<<<< HEAD
#endif
  thisThread = th;
=======
>>>>>>> e1919384

  assert(pos_is_ok());
}

#ifndef GPSFISH

/// Position::set_castle_right() is an helper function used to set castling
/// rights given the corresponding color and the rook starting square.

void Position::set_castle_right(Color c, Square rfrom) {

  Square kfrom = king_square(c);
  bool kingSide = kfrom < rfrom;
  int cr = (kingSide ? WHITE_OO : WHITE_OOO) << c;

  st->castleRights |= cr;
  castleRightsMask[kfrom] |= cr;
  castleRightsMask[rfrom] |= cr;
  castleRookSquare[cr] = rfrom;

  Square kto = relative_square(c, kingSide ? SQ_G1 : SQ_C1);
  Square rto = relative_square(c, kingSide ? SQ_F1 : SQ_D1);

  for (Square s = std::min(rfrom, rto); s <= std::max(rfrom, rto); s++)
      if (s != kfrom && s != rfrom)
          castlePath[cr] |= s;

  for (Square s = std::min(kfrom, kto); s <= std::max(kfrom, kto); s++)
      if (s != kfrom && s != rfrom)
          castlePath[cr] |= s;
}

#endif

/// Position::to_fen() returns a FEN representation of the position. In case
/// of Chess960 the Shredder-FEN notation is used. Mainly a debugging function.

const string Position::to_fen() const {

  std::ostringstream fen;
  Square sq;
  int emptyCnt;

#ifdef GPSFISH
  for (Rank rank = RANK_1; rank <= RANK_9; rank++)
#else
  for (Rank rank = RANK_8; rank >= RANK_1; rank--)
#endif
  {
      emptyCnt = 0;

#ifdef GPSFISH
      for (File file = FILE_9; file >= FILE_1; file--)
#else
      for (File file = FILE_A; file <= FILE_H; file++)
#endif
      {
          sq = make_square(file, rank);

          if (square_empty(sq))
              emptyCnt++;
          else
          {
              if (emptyCnt > 0)
              {
                  fen << emptyCnt;
                  emptyCnt = 0;
              }
              fen << PieceToChar[piece_on(sq)];
          }
      }

      if (emptyCnt > 0)
          fen << emptyCnt;

      if (rank > RANK_1)
          fen << '/';
  }

#ifdef GPSFISH
  fen << (side_to_move() == WHITE ? " w " : " b ");
#else
  fen << (sideToMove == WHITE ? " w " : " b ");

  if (can_castle(WHITE_OO))
      fen << (chess960 ? char(toupper(file_to_char(file_of(castle_rook_square(WHITE_OO))))) : 'K');

  if (can_castle(WHITE_OOO))
      fen << (chess960 ? char(toupper(file_to_char(file_of(castle_rook_square(WHITE_OOO))))) : 'Q');

  if (can_castle(BLACK_OO))
      fen << (chess960 ? file_to_char(file_of(castle_rook_square(BLACK_OO))) : 'k');

  if (can_castle(BLACK_OOO))
      fen << (chess960 ? file_to_char(file_of(castle_rook_square(BLACK_OOO))) : 'q');

  if (st->castleRights == CASTLES_NONE)
      fen << '-';

  fen << (ep_square() == SQ_NONE ? " - " : " " + square_to_string(ep_square()) + " ")
      << st->rule50 << " " << 1 + (startPosPly - int(sideToMove == BLACK)) / 2;

  fen += (ep_square() == SQ_NONE ? " -" : " " + square_to_string(ep_square()));
#endif

  return fen.str();
}


/// Position::print() prints an ASCII representation of the position to
/// the standard output. If a move is given then also the san is printed.

void Position::print(Move move) const {

  const char* dottedLine = "\n+---+---+---+---+---+---+---+---+\n";

#ifdef GPSFISH
  if (move.isValid())
#else
  if (move)
#endif
  {
      Position p(*this);
      cout << "\nMove is: " << (sideToMove == BLACK ? ".." : "") << move_to_san(p, move);
  }
#ifdef GPSFISH
  cout << osl_state << endl;
#else
  for (Rank rank = RANK_8; rank >= RANK_1; rank--)
  {
      cout << dottedLine << '|';
      for (File file = FILE_A; file <= FILE_H; file++)
      {
          Square sq = make_square(file, rank);
          Piece piece = piece_on(sq);
          char c = (color_of(piece) == BLACK ? '=' : ' ');

          if (piece == NO_PIECE && !opposite_colors(sq, SQ_A1))
              piece++; // Index the dot

          cout << c << PieceToChar[piece] << c << '|';
      }
  }
#endif
  cout << dottedLine << "Fen is: " << to_fen() << "\nKey is: " << st->key << endl;
}


#ifndef GPSFISH
/// Position:hidden_checkers<>() returns a bitboard of all pinned (against the
/// king) pieces for the given color. Or, when template parameter FindPinned is
/// false, the function return the pieces of the given color candidate for a
/// discovery check against the enemy king.
template<bool FindPinned>
Bitboard Position::hidden_checkers() const {

  // Pinned pieces protect our king, dicovery checks attack the enemy king
  Bitboard b, result = 0;
  Bitboard pinners = pieces(FindPinned ? ~sideToMove : sideToMove);
  Square ksq = king_square(FindPinned ? sideToMove : ~sideToMove);

  // Pinners are sliders, that give check when candidate pinned is removed
  pinners &=  (pieces(ROOK, QUEEN) & PseudoAttacks[ROOK][ksq])
            | (pieces(BISHOP, QUEEN) & PseudoAttacks[BISHOP][ksq]);

  while (pinners)
  {
      b = squares_between(ksq, pop_1st_bit(&pinners)) & pieces();

      if (b && single_bit(b) && (b & pieces(sideToMove)))
          result |= b;
  }
  return result;
}

// Explicit template instantiations
template Bitboard Position::hidden_checkers<true>() const;
template Bitboard Position::hidden_checkers<false>() const;


/// Position::attackers_to() computes a bitboard of all pieces which attack a
/// given square. Slider attacks use occ bitboard as occupancy.

Bitboard Position::attackers_to(Square s, Bitboard occ) const {

  return  (attacks_from<PAWN>(s, BLACK) & pieces(PAWN, WHITE))
        | (attacks_from<PAWN>(s, WHITE) & pieces(PAWN, BLACK))
        | (attacks_from<KNIGHT>(s)      & pieces(KNIGHT))
        | (attacks_bb<ROOK>(s, occ)     & pieces(ROOK, QUEEN))
        | (attacks_bb<BISHOP>(s, occ)   & pieces(BISHOP, QUEEN))
        | (attacks_from<KING>(s)        & pieces(KING));
}


/// Position::attacks_from() computes a bitboard of all attacks of a given piece
/// put in a given square. Slider attacks use occ bitboard as occupancy.

Bitboard Position::attacks_from(Piece p, Square s, Bitboard occ) {

  assert(is_ok(s));

  switch (type_of(p))
  {
  case BISHOP: return attacks_bb<BISHOP>(s, occ);
  case ROOK  : return attacks_bb<ROOK>(s, occ);
  case QUEEN : return attacks_bb<BISHOP>(s, occ) | attacks_bb<ROOK>(s, occ);
  default    : return StepAttacksBB[p][s];
  }
}
#endif

/// Position::move_attacks_square() tests whether a move from the current
/// position attacks a given square.

bool Position::move_attacks_square(Move m, Square s) const {

#ifdef GPSFISH
  return osl_state.hasEffectIf(m.ptypeO(), m.to(), s);
#else

  assert(is_ok(m));
  assert(is_ok(s));

  Bitboard occ, xray;
  Square from = from_sq(m);
  Square to = to_sq(m);
  Piece piece = piece_moved(m);

  assert(!square_empty(from));

  // Update occupancy as if the piece is moving
  occ = pieces() ^ from ^ to;

  // The piece moved in 'to' attacks the square 's' ?
  if (attacks_from(piece, to, occ) & s)
      return true;

  // Scan for possible X-ray attackers behind the moved piece
  xray = (attacks_bb<ROOK>(s, occ)   & pieces(ROOK, QUEEN, color_of(piece)))
        |(attacks_bb<BISHOP>(s, occ) & pieces(BISHOP, QUEEN, color_of(piece)));

  // Verify attackers are triggered by our move and not already existing
  return xray && (xray ^ (xray & attacks_from<QUEEN>(s)));
#endif
}




/// Position::pl_move_is_legal() tests whether a pseudo-legal move is legal

#ifdef GPSFISH
bool Position::pl_move_is_legal(Move m) const {
  if(!osl_state.isAlmostValidMove<false>(m)) return false;
  if(m.isDrop()) return true;
  if(side_to_move()==BLACK)
    return osl::move_classifier::SafeMove<BLACK>::isMember(osl_state,m.ptype(),m.from(),m.to());
  else
    return osl::move_classifier::SafeMove<WHITE>::isMember(osl_state,m.ptype(),m.from(),m.to());
}
#endif

bool Position::pl_move_is_legal(Move m, Bitboard pinned) const {

#ifdef GPSFISH
  return pl_move_is_legal(m);
#else

  assert(is_ok(m));
  assert(pinned == pinned_pieces());

  Color us = sideToMove;
  Square from = from_sq(m);

  assert(color_of(piece_moved(m)) == us);
  assert(piece_on(king_square(us)) == make_piece(us, KING));

  // En passant captures are a tricky special case. Because they are rather
  // uncommon, we do it simply by testing whether the king is attacked after
  // the move is made.
  if (is_enpassant(m))
  {
      Color them = ~us;
      Square to = to_sq(m);
      Square capsq = to + pawn_push(them);
      Square ksq = king_square(us);
      Bitboard b = (pieces() ^ from ^ capsq) | to;

      assert(to == ep_square());
      assert(piece_moved(m) == make_piece(us, PAWN));
      assert(piece_on(capsq) == make_piece(them, PAWN));
      assert(piece_on(to) == NO_PIECE);

      return   !(attacks_bb<ROOK>(ksq, b) & pieces(ROOK, QUEEN, them))
            && !(attacks_bb<BISHOP>(ksq, b) & pieces(BISHOP, QUEEN, them));
  }

  // If the moving piece is a king, check whether the destination
  // square is attacked by the opponent. Castling moves are checked
  // for legality during move generation.
  if (type_of(piece_on(from)) == KING)
      return is_castle(m) || !(attackers_to(to_sq(m)) & pieces(~us));

  // A non-king move is legal if and only if it is not pinned or it
  // is moving along the ray towards or away from the king.
  return   !pinned
        || !(pinned & from)
        ||  squares_aligned(from, to_sq(m), king_square(us));
#endif
}


/// Position::move_is_legal() takes a random move and tests whether the move
/// is legal. This version is not very fast and should be used only in non
/// time-critical paths.

bool Position::move_is_legal(const Move m) const {

#ifdef GPSFISH
  return m.isNormal() && pl_move_is_legal(m);
#else
  for (MoveList<MV_LEGAL> ml(*this); !ml.end(); ++ml)
      if (ml.move() == m)
          return true;

  return false;
#endif
}


/// Position::is_pseudo_legal() takes a random move and tests whether the move
/// is pseudo legal. It is used to validate moves from TT that can be corrupted
/// due to SMP concurrent access or hash position key aliasing.

bool Position::is_pseudo_legal(const Move m) const {

#ifdef GPSFISH
  return move_is_legal(m);
#else
  Color us = sideToMove;
  Color them = ~sideToMove;
  Square from = from_sq(m);
  Square to = to_sq(m);
  Piece pc = piece_moved(m);

  // Use a slower but simpler function for uncommon cases
  if (is_special(m))
      return move_is_legal(m);

  // Is not a promotion, so promotion piece must be empty
  if (promotion_type(m) - 2 != NO_PIECE_TYPE)
      return false;

  // If the from square is not occupied by a piece belonging to the side to
  // move, the move is obviously not legal.
  if (pc == NO_PIECE || color_of(pc) != us)
      return false;

  // The destination square cannot be occupied by a friendly piece
  if (color_of(piece_on(to)) == us)
      return false;

  // Handle the special case of a pawn move
  if (type_of(pc) == PAWN)
  {
      // Move direction must be compatible with pawn color
      int direction = to - from;
      if ((us == WHITE) != (direction > 0))
          return false;

      // We have already handled promotion moves, so destination
      // cannot be on the 8/1th rank.
      if (rank_of(to) == RANK_8 || rank_of(to) == RANK_1)
          return false;

      // Proceed according to the square delta between the origin and
      // destination squares.
      switch (direction)
      {
      case DELTA_NW:
      case DELTA_NE:
      case DELTA_SW:
      case DELTA_SE:
      // Capture. The destination square must be occupied by an enemy
      // piece (en passant captures was handled earlier).
      if (color_of(piece_on(to)) != them)
          return false;

      // From and to files must be one file apart, avoids a7h5
      if (abs(file_of(from) - file_of(to)) != 1)
          return false;
      break;

      case DELTA_N:
      case DELTA_S:
      // Pawn push. The destination square must be empty.
      if (!square_empty(to))
          return false;
      break;

      case DELTA_NN:
      // Double white pawn push. The destination square must be on the fourth
      // rank, and both the destination square and the square between the
      // source and destination squares must be empty.
      if (   rank_of(to) != RANK_4
          || !square_empty(to)
          || !square_empty(from + DELTA_N))
          return false;
      break;

      case DELTA_SS:
      // Double black pawn push. The destination square must be on the fifth
      // rank, and both the destination square and the square between the
      // source and destination squares must be empty.
      if (   rank_of(to) != RANK_5
          || !square_empty(to)
          || !square_empty(from + DELTA_S))
          return false;
      break;

      default:
          return false;
      }
  }
  else if (!(attacks_from(pc, from) & to))
      return false;

  // Evasions generator already takes care to avoid some kind of illegal moves
  // and pl_move_is_legal() relies on this. So we have to take care that the
  // same kind of moves are filtered out here.
  if (in_check())
  {
      if (type_of(pc) != KING)
      {
          Bitboard b = checkers();
          Square checksq = pop_1st_bit(&b);

          if (b) // double check ? In this case a king move is required
              return false;

          // Our move must be a blocking evasion or a capture of the checking piece
          if (!((squares_between(checksq, king_square(us)) | checkers()) & to))
              return false;
      }
      // In case of king moves under check we have to remove king so to catch
      // as invalid moves like b1a1 when opposite queen is on c1.
      else if (attackers_to(to, pieces() ^ from) & pieces(~us))
          return false;
  }

  return true;
#endif
}


/// Position::move_gives_check() tests whether a pseudo-legal move gives a check

bool Position::move_gives_check(Move m, const CheckInfo& ci) const {

#ifdef GPSFISH
  if(side_to_move()==BLACK)
    return osl::move_classifier::Check<BLACK>::isMember(osl_state,m.ptype(),m.from(),m.to());
  else 
    return osl::move_classifier::Check<WHITE>::isMember(osl_state,m.ptype(),m.from(),m.to());
#else

  assert(is_ok(m));
  assert(ci.dcCandidates == discovered_check_candidates());
  assert(color_of(piece_moved(m)) == sideToMove);

  Square from = from_sq(m);
  Square to = to_sq(m);
  PieceType pt = type_of(piece_on(from));

  // Direct check ?
  if (ci.checkSq[pt] & to)
      return true;

  // Discovery check ?
  if (ci.dcCandidates && (ci.dcCandidates & from))
  {
      // For pawn and king moves we need to verify also direction
      if (  (pt != PAWN && pt != KING)
          || !squares_aligned(from, to, king_square(~sideToMove)))
          return true;
  }

  // Can we skip the ugly special cases ?
  if (!is_special(m))
      return false;

  Color us = sideToMove;
  Square ksq = king_square(~us);

  // Promotion with check ?
  if (is_promotion(m))
      return attacks_from(Piece(promotion_type(m)), to, pieces() ^ from) & ksq;

  // En passant capture with check ? We have already handled the case
  // of direct checks and ordinary discovered check, the only case we
  // need to handle is the unusual case of a discovered check through
  // the captured pawn.
  if (is_enpassant(m))
  {
      Square capsq = make_square(file_of(to), rank_of(from));
      Bitboard b = (pieces() ^ from ^ capsq) | to;

      return  (attacks_bb<  ROOK>(ksq, b) & pieces(  ROOK, QUEEN, us))
            | (attacks_bb<BISHOP>(ksq, b) & pieces(BISHOP, QUEEN, us));
  }

  // Castling with check ?
  if (is_castle(m))
  {
      Square kfrom = from;
      Square rfrom = to; // 'King captures the rook' notation
      Square kto = relative_square(us, rfrom > kfrom ? SQ_G1 : SQ_C1);
      Square rto = relative_square(us, rfrom > kfrom ? SQ_F1 : SQ_D1);
      Bitboard b = (pieces() ^ kfrom ^ rfrom) | rto | kto;

      return attacks_bb<ROOK>(rto, b) & ksq;
  }

  return false;
#endif
}


/// Position::do_move() makes a move, and saves all information necessary
/// to a StateInfo object. The move is assumed to be legal. Pseudo-legal
/// moves should be filtered out before this function is called.

void Position::do_move(Move m, StateInfo& newSt) {

#ifdef GPSFISH
  assert(is_ok());
  assert(!m.isPass());
  nodes++;
  Key key = st->key;
  struct ReducedStateInfo {
    int gamePly, pliesFromNull;
    Key key;
  };
  memcpy(&newSt, st, sizeof(ReducedStateInfo));

  newSt.previous = st;
  st = &newSt;
  //history[st->gamePly++] = key;

  // Update side to move
  key ^= zobSideToMove;

  st->pliesFromNull++;

  prefetch((char*)TT.first_entry(key));

  Color us = side_to_move();
  Color them = ~us;
  Square from = from_sq(m);
  Square to = to_sq(m);

  PieceType pt=m.ptype();
  osl::Ptype capture = m.capturePtype();
  st->capturedType = capture;
  if(capture!=osl::PTYPE_EMPTY){
    key -= zobrist[them][(int)capture][to.index()];
    key += zobrist[us][unpromote(capture)][Square::STAND().index()];
  }
  // Update hash key
  if(is_promotion(m))
    key += zobrist[us][(int)pt][to.index()]-zobrist[us][(int)unpromote(pt)][from.index()];
  else
    key += zobrist[us][(int)pt][to.index()]-zobrist[us][(int)pt][from.index()];

  st->key = key;
  osl_state.makeMove(m);
  if(osl_state.inCheck()) continuous_check[us]++;
  else continuous_check[us]=0;
  assert(is_ok());
#else
  CheckInfo ci(*this);
  do_move(m, newSt, ci, move_gives_check(m, ci));
#endif
}

#ifndef GPSFISH
void Position::do_move(Move m, StateInfo& newSt, const CheckInfo& ci, bool moveIsCheck) {

  assert(is_ok(m));
  assert(&newSt != st);

  nodes++;
  Key k = st->key;

  // Copy some fields of old state to our new StateInfo object except the ones
  // which are recalculated from scratch anyway, then switch our state pointer
  // to point to the new, ready to be updated, state.
  struct ReducedStateInfo {
    Key pawnKey, materialKey;
    Value npMaterial[2];
    int castleRights, rule50, pliesFromNull;
    Score psq_score;
    Square epSquare;
  };

  memcpy(&newSt, st, sizeof(ReducedStateInfo));

  newSt.previous = st;
  st = &newSt;

  // Update side to move
  k ^= zobSideToMove;

  // Increment the 50 moves rule draw counter. Resetting it to zero in the
  // case of a capture or a pawn move is taken care of later.
  st->rule50++;
  st->pliesFromNull++;

  if (is_castle(m))
  {
      st->key = k;
      do_castle_move<true>(m);
      return;
  }

  Color us = sideToMove;
  Color them = ~us;
  Square from = from_sq(m);
  Square to = to_sq(m);
  Piece piece = piece_on(from);
  PieceType pt = type_of(piece);
  PieceType capture = is_enpassant(m) ? PAWN : type_of(piece_on(to));

  assert(color_of(piece) == us);
  assert(color_of(piece_on(to)) != us);
  assert(capture != KING);

  if (capture)
  {
      Square capsq = to;

      // If the captured piece is a pawn, update pawn hash key, otherwise
      // update non-pawn material.
      if (capture == PAWN)
      {
          if (is_enpassant(m))
          {
              capsq += pawn_push(them);

              assert(pt == PAWN);
              assert(to == st->epSquare);
              assert(relative_rank(us, to) == RANK_6);
              assert(piece_on(to) == NO_PIECE);
              assert(piece_on(capsq) == make_piece(them, PAWN));

              board[capsq] = NO_PIECE;
          }

          st->pawnKey ^= zobrist[them][PAWN][capsq];
      }
      else
          st->npMaterial[them] -= PieceValueMidgame[capture];

      // Remove the captured piece
      byTypeBB[ALL_PIECES] ^= capsq;
      byTypeBB[capture] ^= capsq;
      byColorBB[them] ^= capsq;

      // Update piece list, move the last piece at index[capsq] position and
      // shrink the list.
      //
      // WARNING: This is a not revresible operation. When we will reinsert the
      // captured piece in undo_move() we will put it at the end of the list and
      // not in its original place, it means index[] and pieceList[] are not
      // guaranteed to be invariant to a do_move() + undo_move() sequence.
      Square lastSquare = pieceList[them][capture][--pieceCount[them][capture]];
      index[lastSquare] = index[capsq];
      pieceList[them][capture][index[lastSquare]] = lastSquare;
      pieceList[them][capture][pieceCount[them][capture]] = SQ_NONE;

      // Update hash keys
      k ^= zobrist[them][capture][capsq];
      st->materialKey ^= zobrist[them][capture][pieceCount[them][capture]];

      // Update incremental scores
      st->psqScore -= pieceSquareTable[make_piece(them, capture)][capsq];

      // Reset rule 50 counter
      st->rule50 = 0;
  }

  // Update hash key
  k ^= zobrist[us][pt][from] ^ zobrist[us][pt][to];

  // Reset en passant square
  if (st->epSquare != SQ_NONE)
  {
      k ^= zobEp[file_of(st->epSquare)];
      st->epSquare = SQ_NONE;
  }

  // Update castle rights if needed
  if (st->castleRights && (castleRightsMask[from] | castleRightsMask[to]))
  {
      int cr = castleRightsMask[from] | castleRightsMask[to];
      k ^= zobCastle[st->castleRights & cr];
      st->castleRights &= ~cr;
  }

  // Prefetch TT access as soon as we know key is updated
  prefetch((char*)TT.first_entry(k));

  // Move the piece
  Bitboard from_to_bb = SquareBB[from] | SquareBB[to];
  byTypeBB[ALL_PIECES] ^= from_to_bb;
  byTypeBB[pt] ^= from_to_bb;
  byColorBB[us] ^= from_to_bb;

  board[to] = board[from];
  board[from] = NO_PIECE;

  // Update piece lists, index[from] is not updated and becomes stale. This
  // works as long as index[] is accessed just by known occupied squares.
  index[to] = index[from];
  pieceList[us][pt][index[to]] = to;

  // If the moving piece is a pawn do some special extra work
  if (pt == PAWN)
  {
      // Set en-passant square, only if moved pawn can be captured
      if (   (int(to) ^ int(from)) == 16
          && (attacks_from<PAWN>(from + pawn_push(us), us) & pieces(PAWN, them)))
      {
          st->epSquare = Square((from + to) / 2);
          k ^= zobEp[file_of(st->epSquare)];
      }

      if (is_promotion(m))
      {
          PieceType promotion = promotion_type(m);

          assert(relative_rank(us, to) == RANK_8);
          assert(promotion >= KNIGHT && promotion <= QUEEN);

          // Replace the pawn with the promoted piece
          byTypeBB[PAWN] ^= to;
          byTypeBB[promotion] |= to;
          board[to] = make_piece(us, promotion);

          // Update piece lists, move the last pawn at index[to] position
          // and shrink the list. Add a new promotion piece to the list.
          Square lastSquare = pieceList[us][PAWN][--pieceCount[us][PAWN]];
          index[lastSquare] = index[to];
          pieceList[us][PAWN][index[lastSquare]] = lastSquare;
          pieceList[us][PAWN][pieceCount[us][PAWN]] = SQ_NONE;
          index[to] = pieceCount[us][promotion];
          pieceList[us][promotion][index[to]] = to;

          // Update hash keys
          k ^= zobrist[us][PAWN][to] ^ zobrist[us][promotion][to];
          st->pawnKey ^= zobrist[us][PAWN][to];
          st->materialKey ^=  zobrist[us][promotion][pieceCount[us][promotion]++]
                            ^ zobrist[us][PAWN][pieceCount[us][PAWN]];

          // Update incremental score
          st->psqScore +=  pieceSquareTable[make_piece(us, promotion)][to]
                         - pieceSquareTable[make_piece(us, PAWN)][to];

          // Update material
          st->npMaterial[us] += PieceValueMidgame[promotion];
      }

      // Update pawn hash key
      st->pawnKey ^= zobrist[us][PAWN][from] ^ zobrist[us][PAWN][to];

      // Reset rule 50 draw counter
      st->rule50 = 0;
  }

  // Prefetch pawn and material hash tables
  prefetch((char*)Threads.this_thread()->pawnTable.entries[st->pawnKey]);
  prefetch((char*)Threads.this_thread()->materialTable.entries[st->materialKey]);

  // Update incremental scores
  st->psqScore += psq_delta(piece, from, to);

  // Set capture piece
  st->capturedType = capture;

  // Update the key with the final value
  st->key = k;

  // Update checkers bitboard, piece must be already moved
  st->checkersBB = 0;

  if (moveIsCheck)
  {
      if (is_special(m))
          st->checkersBB = attackers_to(king_square(them)) & pieces(us);
      else
      {
          // Direct checks
          if (ci.checkSq[pt] & to)
              st->checkersBB |= to;

          // Discovery checks
          if (ci.dcCandidates && (ci.dcCandidates & from))
          {
              if (pt != ROOK)
                  st->checkersBB |= attacks_from<ROOK>(king_square(them)) & pieces(ROOK, QUEEN, us);

              if (pt != BISHOP)
                  st->checkersBB |= attacks_from<BISHOP>(king_square(them)) & pieces(BISHOP, QUEEN, us);
          }
      }
  }

  // Finish
  sideToMove = ~sideToMove;
  st->psqScore += (sideToMove == WHITE ?  Tempo : -Tempo);

  assert(pos_is_ok());
}


/// Position::undo_move() unmakes a move. When it returns, the position should
/// be restored to exactly the same state as before the move was made.

void Position::undo_move(Move m) {

  assert(is_ok(m));

  sideToMove = ~sideToMove;

  if (is_castle(m))
  {
      do_castle_move<false>(m);
      return;
  }

  Color us = sideToMove;
  Color them = ~us;
  Square from = from_sq(m);
  Square to = to_sq(m);
  Piece piece = piece_on(to);
  PieceType pt = type_of(piece);
  PieceType capture = st->capturedType;

  assert(square_empty(from));
  assert(color_of(piece) == us);
  assert(capture != KING);

  if (is_promotion(m))
  {
      PieceType promotion = promotion_type(m);

      assert(promotion == pt);
      assert(relative_rank(us, to) == RANK_8);
      assert(promotion >= KNIGHT && promotion <= QUEEN);

      // Replace the promoted piece with the pawn
      byTypeBB[promotion] ^= to;
      byTypeBB[PAWN] |= to;
      board[to] = make_piece(us, PAWN);

      // Update piece lists, move the last promoted piece at index[to] position
      // and shrink the list. Add a new pawn to the list.
      Square lastSquare = pieceList[us][promotion][--pieceCount[us][promotion]];
      index[lastSquare] = index[to];
      pieceList[us][promotion][index[lastSquare]] = lastSquare;
      pieceList[us][promotion][pieceCount[us][promotion]] = SQ_NONE;
      index[to] = pieceCount[us][PAWN]++;
      pieceList[us][PAWN][index[to]] = to;

      pt = PAWN;
  }

  // Put the piece back at the source square
  Bitboard from_to_bb = SquareBB[from] | SquareBB[to];
  byTypeBB[ALL_PIECES] ^= from_to_bb;
  byTypeBB[pt] ^= from_to_bb;
  byColorBB[us] ^= from_to_bb;

  board[from] = board[to];
  board[to] = NO_PIECE;

  // Update piece lists, index[to] is not updated and becomes stale. This
  // works as long as index[] is accessed just by known occupied squares.
  index[from] = index[to];
  pieceList[us][pt][index[from]] = from;

  if (capture)
  {
      Square capsq = to;

      if (is_enpassant(m))
      {
          capsq -= pawn_push(us);

          assert(pt == PAWN);
          assert(to == st->previous->epSquare);
          assert(relative_rank(us, to) == RANK_6);
          assert(piece_on(capsq) == NO_PIECE);
      }

      // Restore the captured piece
      byTypeBB[ALL_PIECES] |= capsq;
      byTypeBB[capture] |= capsq;
      byColorBB[them] |= capsq;

      board[capsq] = make_piece(them, capture);

      // Update piece list, add a new captured piece in capsq square
      index[capsq] = pieceCount[them][capture]++;
      pieceList[them][capture][index[capsq]] = capsq;
  }

  // Finally point our state pointer back to the previous state
  st = st->previous;

  assert(pos_is_ok());
}


/// Position::do_castle_move() is a private method used to do/undo a castling
/// move. Note that castling moves are encoded as "king captures friendly rook"
/// moves, for instance white short castling in a non-Chess960 game is encoded
/// as e1h1.
template<bool Do>
void Position::do_castle_move(Move m) {

  assert(is_ok(m));
  assert(is_castle(m));

  Square kto, kfrom, rfrom, rto, kAfter, rAfter;

  Color us = sideToMove;
  Square kBefore = from_sq(m);
  Square rBefore = to_sq(m);

  // Find after-castle squares for king and rook
  if (rBefore > kBefore) // O-O
  {
      kAfter = relative_square(us, SQ_G1);
      rAfter = relative_square(us, SQ_F1);
  }
  else // O-O-O
  {
      kAfter = relative_square(us, SQ_C1);
      rAfter = relative_square(us, SQ_D1);
  }

  kfrom = Do ? kBefore : kAfter;
  rfrom = Do ? rBefore : rAfter;

  kto = Do ? kAfter : kBefore;
  rto = Do ? rAfter : rBefore;

  assert(piece_on(kfrom) == make_piece(us, KING));
  assert(piece_on(rfrom) == make_piece(us, ROOK));

  // Remove pieces from source squares
  byTypeBB[ALL_PIECES] ^= kfrom;
  byTypeBB[KING] ^= kfrom;
  byColorBB[us] ^= kfrom;
  byTypeBB[ALL_PIECES] ^= rfrom;
  byTypeBB[ROOK] ^= rfrom;
  byColorBB[us] ^= rfrom;

  // Put pieces on destination squares
  byTypeBB[ALL_PIECES] |= kto;
  byTypeBB[KING] |= kto;
  byColorBB[us] |= kto;
  byTypeBB[ALL_PIECES] |= rto;
  byTypeBB[ROOK] |= rto;
  byColorBB[us] |= rto;

  // Update board
  Piece king = make_piece(us, KING);
  Piece rook = make_piece(us, ROOK);
  board[kfrom] = board[rfrom] = NO_PIECE;
  board[kto] = king;
  board[rto] = rook;

  // Update piece lists
  pieceList[us][KING][index[kfrom]] = kto;
  pieceList[us][ROOK][index[rfrom]] = rto;
  int tmp = index[rfrom]; // In Chess960 could be kto == rfrom
  index[kto] = index[kfrom];
  index[rto] = tmp;

  if (Do)
  {
      // Reset capture field
      st->capturedType = NO_PIECE_TYPE;

      // Update incremental scores
      st->psqScore += psq_delta(king, kfrom, kto);
      st->psqScore += psq_delta(rook, rfrom, rto);

      // Update hash key
      st->key ^= zobrist[us][KING][kfrom] ^ zobrist[us][KING][kto];
      st->key ^= zobrist[us][ROOK][rfrom] ^ zobrist[us][ROOK][rto];

      // Clear en passant square
      if (st->epSquare != SQ_NONE)
      {
          st->key ^= zobEp[file_of(st->epSquare)];
          st->epSquare = SQ_NONE;
      }

      // Update castling rights
      st->key ^= zobCastle[st->castleRights & castleRightsMask[kfrom]];
      st->castleRights &= ~castleRightsMask[kfrom];

      // Update checkers BB
      st->checkersBB = attackers_to(king_square(~us)) & pieces(us);

      // Finish
      sideToMove = ~sideToMove;
      st->psqScore += (sideToMove == WHITE ?  Tempo : -Tempo);
  }
  else
      // Undo: point our state pointer back to the previous state
      st = st->previous;

  assert(pos_is_ok());
}


/// Position::do_null_move() is used to do/undo a "null move": It flips the side
/// to move and updates the hash key without executing any move on the board.
template<bool Do>
void Position::do_null_move(StateInfo& backupSt) {

  assert(!in_check());

  // Back up the information necessary to undo the null move to the supplied
  // StateInfo object. Note that differently from normal case here backupSt
  // is actually used as a backup storage not as the new state. This reduces
  // the number of fields to be copied.
  StateInfo* src = Do ? st : &backupSt;
  StateInfo* dst = Do ? &backupSt : st;

  dst->key      = src->key;
  dst->epSquare = src->epSquare;
  dst->psqScore = src->psqScore;
  dst->rule50   = src->rule50;
  dst->pliesFromNull = src->pliesFromNull;

  sideToMove = ~sideToMove;

  if (Do)
  {
      if (st->epSquare != SQ_NONE)
          st->key ^= zobEp[file_of(st->epSquare)];

      st->key ^= zobSideToMove;
      prefetch((char*)TT.first_entry(st->key));

      st->epSquare = SQ_NONE;
      st->rule50++;
      st->pliesFromNull = 0;
      st->psqScore += (sideToMove == WHITE ?  Tempo : -Tempo);
  }

  assert(pos_is_ok());
}

// Explicit template instantiations
template void Position::do_null_move<false>(StateInfo& backupSt);
template void Position::do_null_move<true>(StateInfo& backupSt);

#endif

/// Position::see() is a static exchange evaluator: It tries to estimate the
/// material gain or loss resulting from a move. There are three versions of
/// this function: One which takes a destination square as input, one takes a
/// move, and one which takes a 'from' and a 'to' square. The function does
/// not yet understand promotions captures.

int Position::see_sign(Move m) const {

  assert(is_ok(m));

  // Early return if SEE cannot be negative because captured piece value
  // is not less then capturing one. Note that king moves always return
  // here because king midgame value is set to 0.
  if (PieceValueMidgame[piece_on(to_sq(m))] >= PieceValueMidgame[piece_moved(m)])
      return 1;

  return see(m);
}

int Position::see(Move m) const {

  assert(move_is_ok(m));
#ifdef GPSFISH
  Player p=osl_state.turn();
  return osl::See::see(osl_state,m,osl_state.pin(p),osl_state.pin(alt(p)));
#else

  Square from, to;
  Bitboard occ, attackers, stmAttackers, b;
  int swapList[32], slIndex = 1;
  PieceType capturedType, pt;
  Color stm;

  assert(is_ok(m));

  // As castle moves are implemented as capturing the rook, they have
  // SEE == RookValueMidgame most of the times (unless the rook is under
  // attack).
  if (is_castle(m))
      return 0;

  from = from_sq(m);
  to = to_sq(m);
  capturedType = type_of(piece_on(to));
  occ = pieces();

  // Handle en passant moves
  if (is_enpassant(m))
  {
      Square capQq = to - pawn_push(sideToMove);

      assert(!capturedType);
      assert(type_of(piece_on(capQq)) == PAWN);

      // Remove the captured pawn
      occ ^= capQq;
      capturedType = PAWN;
  }

  // Find all attackers to the destination square, with the moving piece
  // removed, but possibly an X-ray attacker added behind it.
  occ ^= from;
  attackers = attackers_to(to, occ);

  // If the opponent has no attackers we are finished
  stm = ~color_of(piece_on(from));
  stmAttackers = attackers & pieces(stm);
  if (!stmAttackers)
      return PieceValueMidgame[capturedType];

  // The destination square is defended, which makes things rather more
  // difficult to compute. We proceed by building up a "swap list" containing
  // the material gain or loss at each stop in a sequence of captures to the
  // destination square, where the sides alternately capture, and always
  // capture with the least valuable piece. After each capture, we look for
  // new X-ray attacks from behind the capturing piece.
  swapList[0] = PieceValueMidgame[capturedType];
  capturedType = type_of(piece_on(from));

  do {
      // Locate the least valuable attacker for the side to move. The loop
      // below looks like it is potentially infinite, but it isn't. We know
      // that the side to move still has at least one attacker left.
      for (pt = PAWN; !(stmAttackers & pieces(pt)); pt++)
          assert(pt < KING);

      // Remove the attacker we just found from the 'occupied' bitboard,
      // and scan for new X-ray attacks behind the attacker.
      b = stmAttackers & pieces(pt);
      occ ^= (b & (~b + 1));
      attackers |=  (attacks_bb<ROOK>(to, occ)   & pieces(ROOK, QUEEN))
                  | (attacks_bb<BISHOP>(to, occ) & pieces(BISHOP, QUEEN));

      attackers &= occ; // Cut out pieces we've already done

      // Add the new entry to the swap list
      assert(slIndex < 32);
      swapList[slIndex] = -swapList[slIndex - 1] + PieceValueMidgame[capturedType];
      slIndex++;

      // Remember the value of the capturing piece, and change the side to
      // move before beginning the next iteration.
      capturedType = pt;
      stm = ~stm;
      stmAttackers = attackers & pieces(stm);

      // Stop before processing a king capture
      if (capturedType == KING && stmAttackers)
      {
          assert(slIndex < 32);
          swapList[slIndex++] = QueenValueMidgame*10;
          break;
      }
  } while (stmAttackers);

  // Having built the swap list, we negamax through it to find the best
  // achievable score from the point of view of the side to move.
  while (--slIndex)
      swapList[slIndex-1] = std::min(-swapList[slIndex], swapList[slIndex-1]);

  return swapList[0];
#endif
}


/// Position::clear() erases the position object to a pristine state, with an
/// empty board, white to move, and no castling rights.

void Position::clear() {

  memset(this, 0, sizeof(Position));
#ifndef GPSFISH
  startState.epSquare = SQ_NONE;
#endif
  st = &startState;

#ifndef GPSFISH

  for (int i = 0; i < 8; i++)
      for (int j = 0; j < 16; j++)
          pieceList[0][i][j] = pieceList[1][i][j] = SQ_NONE;

  for (Square sq = SQ_A1; sq <= SQ_H8; sq++)
      board[sq] = NO_PIECE;
  }
#endif

#ifdef GPSFISH
  osl_state=osl::NumEffectState();
  osl_state.setTurn(BLACK);
  continuous_check[BLACK]=continuous_check[WHITE]=0;
#endif
}


/// Position::put_piece() puts a piece on the given square of the board,
/// updating the board array, pieces list, bitboards, and piece counts.

#ifndef GPSFISH
void Position::put_piece(Piece p, Square s) {

  Color c = color_of(p);
  PieceType pt = type_of(p);

  board[s] = p;
  index[s] = pieceCount[c][pt]++;
  pieceList[c][pt][index[s]] = s;

  byTypeBB[ALL_PIECES] |= s;
  byTypeBB[pt] |= s;
  byColorBB[c] |= s;
}
#endif


/// Position::compute_key() computes the hash key of the position. The hash
/// key is usually updated incrementally as moves are made and unmade, the
/// compute_key() function is only used when a new position is set up, and
/// to verify the correctness of the hash key when running in debug mode.

Key Position::compute_key() const {

#ifdef GPSFISH
  Key result = 0;
  for(int num=0;num<osl::Piece::SIZE;num++){
    osl::Piece p=osl_state.pieceOf(num);
    if(osl_state.usedMask().test(num))
      result += zobrist[playerToIndex(p.owner())][p.ptype()][p.square().index()];
  }
#else
  Key result = zobCastle[st->castleRights];

  for (Square s = SQ_A1; s <= SQ_H8; s++)
      if (!square_empty(s))
          result ^= zobrist[color_of(piece_on(s))][type_of(piece_on(s))][s];

  if (ep_square() != SQ_NONE)
      result ^= zobEp[file_of(ep_square())];
#endif

  if (sideToMove == BLACK)
      result ^= zobSideToMove;

  return result;
}


/// Position::compute_pawn_key() computes the hash key of the position. The
/// hash key is usually updated incrementally as moves are made and unmade,
/// the compute_pawn_key() function is only used when a new position is set
/// up, and to verify the correctness of the pawn hash key when running in
/// debug mode.

#ifndef GPSFISH
Key Position::compute_pawn_key() const {

  Bitboard b;
  Key result = 0;

  for (Color c = WHITE; c <= BLACK; c++)
  {
      b = pieces(PAWN, c);
      while (b)
          result ^= zobrist[c][PAWN][pop_1st_bit(&b)];
  }
  return result;
}


/// Position::compute_material_key() computes the hash key of the position.
/// The hash key is usually updated incrementally as moves are made and unmade,
/// the compute_material_key() function is only used when a new position is set
/// up, and to verify the correctness of the material hash key when running in
/// debug mode.

Key Position::compute_material_key() const {

  Key result = 0;

  for (Color c = WHITE; c <= BLACK; c++)
      for (PieceType pt = PAWN; pt <= QUEEN; pt++)
          for (int i = 0; i < piece_count(c, pt); i++)
              result ^= zobrist[c][pt][i];

  return result;
}
#endif


/// Position::compute_psq_score() computes the incremental scores for the middle
/// game and the endgame. These functions are used to initialize the incremental
/// scores when a new position is set up, and to verify that the scores are correctly
/// updated by do_move and undo_move when the program is running in debug mode.
#ifndef GPSFISH
Score Position::compute_psq_score() const {

  Bitboard b;
  Score result = SCORE_ZERO;

  for (Color c = WHITE; c <= BLACK; c++)
      for (PieceType pt = PAWN; pt <= KING; pt++)
      {
          b = pieces(pt, c);
          while (b)
              result += pieceSquareTable[make_piece(c, pt)][pop_1st_bit(&b)];
      }

  result += (sideToMove == WHITE ? Tempo / 2 : -Tempo / 2);
  return result;
}
#endif

/// Position::compute_non_pawn_material() computes the total non-pawn middle
/// game material value for the given side. Material values are updated
/// incrementally during the search, this function is only used while
/// initializing a new Position object.

#ifndef GPSFISH
Value Position::compute_non_pawn_material(Color c) const {

  Value result = VALUE_ZERO;

  for (PieceType pt = KNIGHT; pt <= QUEEN; pt++)
      result += piece_count(c, pt) * PieceValueMidgame[pt];

  return result;
}
#endif


/// Position::is_draw() tests whether the position is drawn by material,
/// repetition, or the 50 moves rule. It does not detect stalemates, this
/// must be done by the search.

#ifdef GPSFISH
bool Position::is_draw(int& ret) const {

    // retire history by 3d8140a54101a50860ba2e3eb0f2d6cce68bfe47
    // should use st->previous
#if 0
  ret=0;
  for (int i = 4, e = Min(st->gamePly,st->pliesFromNull); i <= e; i += 2)
    if (history[st->gamePly - i] == st->key){
      Color us = side_to_move();
      Color them = flip(us);
      if(continuous_check[us]*2>=i) {ret= -1; return false;}
      else if(continuous_check[them]*2>=i) {ret= 1; return false;}
      else return true;
    }
#endif
  return false;
}
#endif

template<bool SkipRepetition>
bool Position::is_draw() const {

#ifndef GPSFISH
  // Draw by material?
  if (   !pieces(PAWN)
      && (non_pawn_material(WHITE) + non_pawn_material(BLACK) <= BishopValueMidgame))
      return true;

  // Draw by the 50 moves rule?
  if (st->rule50 > 99 && (!in_check() || MoveList<MV_LEGAL>(*this).size()))
      return true;
#endif

  // Draw by repetition?
  if (!SkipRepetition)
  {
#ifdef GPSFISH
      int i = 4, e = st->pliesFromNull;
#else
      int i = 4, e = std::min(st->rule50, st->pliesFromNull);
#endif

      if (i <= e)
      {
          StateInfo* stp = st->previous->previous;

          do {
              stp = stp->previous->previous;

              if (stp->key == st->key)
                  return true;

              i +=2;

          } while (i <= e);
      }
  }

  return false;
}

// Explicit template instantiations
template bool Position::is_draw<false>() const;
template bool Position::is_draw<true>() const;


/// Position::init() is a static member function which initializes at startup
/// the various arrays used to compute hash keys and the piece square tables.
/// The latter is a two-step operation: First, the white halves of the tables
/// are copied from PSQT[] tables. Second, the black halves of the tables are
/// initialized by flipping and changing the sign of the white scores.

void Position::init() {

  RKISS rk;

#ifdef GPSFISH
  for (int i = 0; i < 2; i++)
      for (int j = 0; j < osl::PTYPE_SIZE; j++)
          for (int k = 0; k < osl::Square::SIZE; k++)
              zobrist[i][j][k] = rk.rand<Key>() & ~1;
#else
  for (Color c = WHITE; c <= BLACK; c++)
      for (PieceType pt = PAWN; pt <= KING; pt++)
          for (Square s = SQ_A1; s <= SQ_H8; s++)
              zobrist[c][pt][s] = rk.rand<Key>();

  for (File f = FILE_A; f <= FILE_H; f++)
      zobEp[f] = rk.rand<Key>();

  for (int cr = CASTLES_NONE; cr <= ALL_CASTLES; cr++)
  {
      Bitboard b = cr;
      while (b)
      {
          Key k = zobCastle[1ULL << pop_1st_bit(&b)];
          zobCastle[cr] ^= k ? k : rk.rand<Key>();
      }
  }
#endif

#ifdef GPSFISH
  zobSideToMove = 1;
  zobExclusion  = rk.rand<Key>() & ~1;
#else
  zobSideToMove = rk.rand<Key>();
  zobExclusion  = rk.rand<Key>();

  for (Piece p = W_PAWN; p <= W_KING; p++)
  {
      Score ps = make_score(PieceValueMidgame[p], PieceValueEndgame[p]);

      for (Square s = SQ_A1; s <= SQ_H8; s++)
      {
          pieceSquareTable[p][s] = ps + PSQT[p][s];
          pieceSquareTable[p+8][~s] = -pieceSquareTable[p][s];
      }
  }
#endif
}


/// Position::flip() flips position with the white and black sides reversed. This
/// is only useful for debugging especially for finding evaluation symmetry bugs.

#ifndef GPSFISH
void Position::flip() {

  // Make a copy of current position before to start changing
  const Position pos(*this);

  clear();

  // Board
  for (Square s = SQ_A1; s <= SQ_H8; s++)
      if (!pos.square_empty(s))
          put_piece(Piece(pos.piece_on(s) ^ 8), ~s);

  // Side to move
  sideToMove = ~pos.side_to_move();

  // Castling rights
  if (pos.can_castle(WHITE_OO))
      set_castle_right(BLACK, ~pos.castle_rook_square(WHITE_OO));
  if (pos.can_castle(WHITE_OOO))
      set_castle_right(BLACK, ~pos.castle_rook_square(WHITE_OOO));
  if (pos.can_castle(BLACK_OO))
      set_castle_right(WHITE, ~pos.castle_rook_square(BLACK_OO));
  if (pos.can_castle(BLACK_OOO))
      set_castle_right(WHITE, ~pos.castle_rook_square(BLACK_OOO));

  // En passant square
  if (pos.st->epSquare != SQ_NONE)
      st->epSquare = ~pos.st->epSquare;

  // Checkers
  st->checkersBB = attackers_to(king_square(sideToMove)) & pieces(~sideToMove);

  // Hash keys
  st->key = compute_key();
  st->pawnKey = compute_pawn_key();
  st->materialKey = compute_material_key();

  // Incremental scores
  st->psqScore = compute_psq_score();

  // Material
  st->npMaterial[WHITE] = compute_non_pawn_material(WHITE);
  st->npMaterial[BLACK] = compute_non_pawn_material(BLACK);

  assert(pos_is_ok());
}
#endif

/// Position::pos_is_ok() performs some consitency checks for the position object.
/// This is meant to be helpful when debugging.

bool Position::pos_is_ok(int* failedStep) const {

#ifndef MINIMAL
  // What features of the position should be verified?
  const bool debugAll = false;
#ifndef GPSFISH

  const bool debugBitboards       = debugAll || false;
  const bool debugKingCount       = debugAll || false;
  const bool debugKingCapture     = debugAll || false;
  const bool debugCheckerCount    = debugAll || false;
#endif
  const bool debugKey             = debugAll || false;
#ifndef GPSFISH
  const bool debugMaterialKey     = debugAll || false;
  const bool debugPawnKey         = debugAll || false;
  const bool debugIncrementalEval = debugAll || false;
  const bool debugNonPawnMaterial = debugAll || false;
  const bool debugPieceCounts     = debugAll || false;
  const bool debugPieceList       = debugAll || false;
  const bool debugCastleSquares   = debugAll || false;
#endif

  if (failedStep) *failedStep = 1;

  // Side to move OK?
  if (sideToMove != WHITE && sideToMove != BLACK)
      return false;

#ifndef GPSFISH
  // Are the king squares in the position correct?
  if (failedStep) (*failedStep)++;
  if (piece_on(king_square(WHITE)) != W_KING)
      return false;

  if (failedStep) (*failedStep)++;
  if (piece_on(king_square(BLACK)) != B_KING)
      return false;

#endif

#ifdef GPSFISH
  if(!osl_state.isConsistent()) return false;
#else
  // Do both sides have exactly one king?
  if (failedStep) (*failedStep)++;
  if (debugKingCount)
  {
      int kingCount[2] = {0, 0};
      for (Square s = SQ_A1; s <= SQ_H8; s++)
          if (type_of(piece_on(s)) == KING)
              kingCount[color_of(piece_on(s))]++;

      if (kingCount[0] != 1 || kingCount[1] != 1)
          return false;
  }

  // Can the side to move capture the opponent's king?
  if (failedStep) (*failedStep)++;
  if (debugKingCapture)
  {
      Color us = sideToMove;
      Color them = ~us;
      Square ksq = king_square(them);
      if (attackers_to(ksq) & pieces(us))
          return false;
  }

  // Is there more than 2 checkers?
  if (failedStep) (*failedStep)++;
  if (debugCheckerCount && popcount<Full>(st->checkersBB) > 2)
      return false;

  // Bitboards OK?
  if (failedStep) (*failedStep)++;
  if (debugBitboards)
  {
      // The intersection of the white and black pieces must be empty
      if (pieces(WHITE) & pieces(BLACK))
          return false;

      // The union of the white and black pieces must be equal to all
      // occupied squares
      if ((pieces(WHITE) | pieces(BLACK)) != pieces())
          return false;

      // Separate piece type bitboards must have empty intersections
      for (PieceType p1 = PAWN; p1 <= KING; p1++)
          for (PieceType p2 = PAWN; p2 <= KING; p2++)
              if (p1 != p2 && (pieces(p1) & pieces(p2)))
                  return false;
  }

  // En passant square OK?
  if (failedStep) (*failedStep)++;
  if (ep_square() != SQ_NONE)
  {
      // The en passant square must be on rank 6, from the point of view of the
      // side to move.
      if (relative_rank(sideToMove, ep_square()) != RANK_6)
          return false;
  }
#endif

  // Hash key OK?
  if (failedStep) (*failedStep)++;
  if (debugKey && st->key != compute_key())
      return false;

#ifndef GPSFISH
  // Pawn hash key OK?
  if (failedStep) (*failedStep)++;
  if (debugPawnKey && st->pawnKey != compute_pawn_key())
      return false;

  // Material hash key OK?
  if (failedStep) (*failedStep)++;
  if (debugMaterialKey && st->materialKey != compute_material_key())
      return false;
#endif

  // Incremental eval OK?
  if (failedStep) (*failedStep)++;
#ifndef GPSFISH
  if (debugIncrementalEval && st->psqScore != compute_psq_score())
      return false;

  // Non-pawn material OK?
  if (failedStep) (*failedStep)++;
  if (debugNonPawnMaterial)
  {
      if (st->npMaterial[WHITE] != compute_non_pawn_material(WHITE))
          return false;

      if (st->npMaterial[BLACK] != compute_non_pawn_material(BLACK))
          return false;
  }

  // Piece counts OK?
  if (failedStep) (*failedStep)++;
  if (debugPieceCounts)
      for (Color c = WHITE; c <= BLACK; c++)
          for (PieceType pt = PAWN; pt <= KING; pt++)
              if (pieceCount[c][pt] != popcount<Full>(pieces(pt, c)))
                  return false;

  if (failedStep) (*failedStep)++;
  if (debugPieceList)
      for (Color c = WHITE; c <= BLACK; c++)
          for (PieceType pt = PAWN; pt <= KING; pt++)
              for (int i = 0; i < pieceCount[c][pt]; i++)
              {
                  if (piece_on(piece_list(c, pt)[i]) != make_piece(c, pt))
                      return false;

                  if (index[piece_list(c, pt)[i]] != i)
                      return false;
              }

  if (failedStep) (*failedStep)++;
  if (debugCastleSquares)
      for (CastleRight f = WHITE_OO; f <= BLACK_OOO; f = CastleRight(f << 1))
      {
          if (!can_castle(f))
              continue;

          Piece rook = (f & (WHITE_OO | WHITE_OOO) ? W_ROOK : B_ROOK);

          if (   piece_on(castleRookSquare[f]) != rook
              || castleRightsMask[castleRookSquare[f]] != f)
              return false;
      }
  }
#endif

  if (failedStep) *failedStep = 0;
#endif
  return true;
}
#ifdef GPSFISH
bool Position::eval_is_ok() const {
  if(!pos_is_ok()) return false;
  if(!eval) return true;
  int ret1=eval_t(osl_state,false).value();
  int ret2=eval->value();
  return ret1==ret2;
}
#endif<|MERGE_RESOLUTION|>--- conflicted
+++ resolved
@@ -201,15 +201,14 @@
   startState = *st;
   st = &startState;
   nodes = 0;
-<<<<<<< HEAD
+
 #ifdef GPSFISH
   eval=NULL;
 #endif
 
   assert(pos_is_ok());
-=======
+
   return *this;
->>>>>>> e1919384
 }
 
 
@@ -346,11 +345,7 @@
   st->npMaterial[BLACK] = compute_non_pawn_material(BLACK);
   st->checkersBB = attackers_to(king_square(sideToMove)) & pieces(~sideToMove);
   chess960 = isChess960;
-<<<<<<< HEAD
-#endif
-  thisThread = th;
-=======
->>>>>>> e1919384
+#endif
 
   assert(pos_is_ok());
 }
