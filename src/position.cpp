--- conflicted
+++ resolved
@@ -143,12 +143,8 @@
 #else
   Key psq[COLOR_NB][PIECE_TYPE_NB][SQUARE_NB];
   Key enpassant[FILE_NB];
-<<<<<<< HEAD
-  Key castle[CASTLE_RIGHT_NB];
-#endif
-=======
   Key castling[CASTLING_FLAG_NB];
->>>>>>> f99cb3dc
+#endif
   Key side;
   Key exclusion;
 }
@@ -1421,7 +1417,6 @@
 
 Key Position::compute_key() const {
 
-<<<<<<< HEAD
 #ifdef GPSFISH
   Key k = 0;
   for(int num=0;num<osl::Piece::SIZE;num++){
@@ -1432,10 +1427,7 @@
 
 #else
 
-  Key k = Zobrist::castle[st->castleRights];
-=======
   Key k = Zobrist::castling[st->castlingFlags];
->>>>>>> f99cb3dc
 
   for (Bitboard b = pieces(); b; )
   {
@@ -1690,12 +1682,8 @@
   const bool debugNonPawnMaterial = all || false;
   const bool debugPieceCounts     = all || false;
   const bool debugPieceList       = all || false;
-<<<<<<< HEAD
-  const bool debugCastleSquares   = all || false;
-#endif
-=======
   const bool debugCastlingSquares = all || false;
->>>>>>> f99cb3dc
+#endif
 
   *step = 1;
 
