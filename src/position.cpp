/*
  Stockfish, a UCI chess playing engine derived from Glaurung 2.1
  Copyright (C) 2004-2008 Tord Romstad (Glaurung author)
  Copyright (C) 2008-2010 Marco Costalba, Joona Kiiski, Tord Romstad

  Stockfish is free software: you can redistribute it and/or modify
  it under the terms of the GNU General Public License as published by
  the Free Software Foundation, either version 3 of the License, or
  (at your option) any later version.

  Stockfish is distributed in the hope that it will be useful,
  but WITHOUT ANY WARRANTY; without even the implied warranty of
  MERCHANTABILITY or FITNESS FOR A PARTICULAR PURPOSE.  See the
  GNU General Public License for more details.

  You should have received a copy of the GNU General Public License
  along with this program.  If not, see <http://www.gnu.org/licenses/>.
*/

#include <cassert>
#include <cstring>
#include <fstream>
#include <iostream>
#include <sstream>

#ifndef GPSFISH
#include "bitcount.h"
#endif
#include "movegen.h"
#include "position.h"
#ifndef GPSFISH
#include "psqtab.h"
#endif
#include "rkiss.h"
#include "thread.h"
#include "tt.h"
#include "ucioption.h"
#ifdef GPSFISH
#include "osl/eval/ptypeEvalTraits.h"
using osl::eval::PtypeEvalTraits;
#include "osl/state/simpleState.h"
#include "osl/state/numEffectState.h"
#include "osl/move_classifier/check_.h"
#include "osl/record/usi.h"
#include "osl/eval/see.h"
#include "osl/move_classifier/safeMove.h"
#include "evaluate.h"
#endif
using std::string;
using std::cout;
using std::endl;

#ifdef GPSFISH
osl::misc::CArray3d<Key,2,osl::PTYPE_SIZE,osl::Square::SIZE> Position::zobrist;
#else
Key Position::zobrist[2][8][64];
Key Position::zobEp[64];
Key Position::zobCastle[16];
#endif
Key Position::zobSideToMove;
Key Position::zobExclusion;

#ifndef GPSFISH
Score Position::PieceSquareTable[16][64];
#endif

// Material values arrays, indexed by Piece
#ifdef GPSFISH
const Value PieceValueMidgame[osl::PTYPE_SIZE] = {
  VALUE_ZERO,VALUE_ZERO,
  Value(PtypeEvalTraits<osl::PPAWN>::val), Value(PtypeEvalTraits<osl::PLANCE>::val), 
  Value(PtypeEvalTraits<osl::PKNIGHT>::val), Value(PtypeEvalTraits<osl::PSILVER>::val), 
  Value(PtypeEvalTraits<osl::PBISHOP>::val), Value(PtypeEvalTraits<osl::PROOK>::val), 
#if 0
  Value(PtypeEvalTraits<osl::GOLD>::val), Value(PtypeEvalTraits<osl::KING>::val), 
#else
  Value(PtypeEvalTraits<osl::KING>::val), Value(PtypeEvalTraits<osl::GOLD>::val), 
#endif
  Value(PtypeEvalTraits<osl::PAWN>::val), Value(PtypeEvalTraits<osl::LANCE>::val), 
  Value(PtypeEvalTraits<osl::KNIGHT>::val), Value(PtypeEvalTraits<osl::SILVER>::val), 
  Value(PtypeEvalTraits<osl::BISHOP>::val), Value(PtypeEvalTraits<osl::ROOK>::val), 
};

const Value PieceValueEndgame[osl::PTYPE_SIZE] = {
  VALUE_ZERO,VALUE_ZERO,
  Value(PtypeEvalTraits<osl::PPAWN>::val+PtypeEvalTraits<osl::PAWN>::val), 
  Value(PtypeEvalTraits<osl::PLANCE>::val+PtypeEvalTraits<osl::LANCE>::val), 
  Value(PtypeEvalTraits<osl::PKNIGHT>::val+PtypeEvalTraits<osl::KNIGHT>::val), 
  Value(PtypeEvalTraits<osl::PSILVER>::val+PtypeEvalTraits<osl::SILVER>::val), 
  Value(PtypeEvalTraits<osl::PBISHOP>::val+PtypeEvalTraits<osl::BISHOP>::val), 
  Value(PtypeEvalTraits<osl::PROOK>::val+PtypeEvalTraits<osl::ROOK>::val), 
#if 0
  Value(PtypeEvalTraits<osl::GOLD>::val*2), 
  Value(PtypeEvalTraits<osl::KING>::val*2), 
#else
  Value(PtypeEvalTraits<osl::KING>::val*2), 
  Value(PtypeEvalTraits<osl::GOLD>::val*2), 
#endif
  Value(PtypeEvalTraits<osl::PAWN>::val*2), 
  Value(PtypeEvalTraits<osl::LANCE>::val*2), 
  Value(PtypeEvalTraits<osl::KNIGHT>::val*2), 
  Value(PtypeEvalTraits<osl::SILVER>::val*2), 
  Value(PtypeEvalTraits<osl::BISHOP>::val*2), 
  Value(PtypeEvalTraits<osl::ROOK>::val*2), 
};

const Value PromoteValue[osl::PTYPE_SIZE] = {
  VALUE_ZERO,VALUE_ZERO,
  VALUE_ZERO,VALUE_ZERO,
  VALUE_ZERO,VALUE_ZERO,
  VALUE_ZERO,VALUE_ZERO,
  VALUE_ZERO,VALUE_ZERO,
  Value(PtypeEvalTraits<osl::PPAWN>::val)-Value(PtypeEvalTraits<osl::PAWN>::val), 
  Value(PtypeEvalTraits<osl::PLANCE>::val)-Value(PtypeEvalTraits<osl::LANCE>::val), 
  Value(PtypeEvalTraits<osl::PKNIGHT>::val)-Value(PtypeEvalTraits<osl::KNIGHT>::val), 
  Value(PtypeEvalTraits<osl::PSILVER>::val)-Value(PtypeEvalTraits<osl::SILVER>::val), 
  Value(PtypeEvalTraits<osl::PBISHOP>::val)-Value(PtypeEvalTraits<osl::BISHOP>::val), 
  Value(PtypeEvalTraits<osl::PROOK>::val)-Value(PtypeEvalTraits<osl::ROOK>::val), 
};

const Value PieceValueType[osl::PTYPE_SIZE] = {
  VALUE_ZERO,VALUE_ZERO,
  Value(4), Value(8), 
  Value(12), Value(16), 
  Value(24), Value(26), 
  Value(18), Value(26), 
  Value(2), Value(6), 
  Value(10), Value(14), 
  Value(20), Value(22), 
};


#else
const Value PieceValueMidgame[17] = {
  VALUE_ZERO,
  PawnValueMidgame, KnightValueMidgame, BishopValueMidgame,
  RookValueMidgame, QueenValueMidgame,
  VALUE_ZERO, VALUE_ZERO, VALUE_ZERO,
  PawnValueMidgame, KnightValueMidgame, BishopValueMidgame,
  RookValueMidgame, QueenValueMidgame
};

const Value PieceValueEndgame[17] = {
  VALUE_ZERO,
  PawnValueEndgame, KnightValueEndgame, BishopValueEndgame,
  RookValueEndgame, QueenValueEndgame,
  VALUE_ZERO, VALUE_ZERO, VALUE_ZERO,
  PawnValueEndgame, KnightValueEndgame, BishopValueEndgame,
  RookValueEndgame, QueenValueEndgame
};
#endif


namespace {

#ifndef GPSFISH
  // Bonus for having the side to move (modified by Joona Kiiski)
  const Score TempoValue = make_score(48, 22);
#endif

  // To convert a Piece to and from a FEN char
#ifdef GPSFISH
  const string PieceToChar(".PLNSGBRK  plnsgbrk  ");
#else
  const string PieceToChar(".PNBRQK  pnbrqk  ");
#endif
}


/// CheckInfo c'tor

CheckInfo::CheckInfo(const Position& pos) {

#ifdef GPSFISH
  pinned = pos.pinned_pieces(pos.side_to_move());
#else
  Color us = pos.side_to_move();
  Color them = opposite_color(us);
  Square ksq = pos.king_square(them);

  dcCandidates = pos.discovered_check_candidates(us);
  pinned = pos.pinned_pieces(us);

  checkSq[PAWN]   = pos.attacks_from<PAWN>(ksq, them);
  checkSq[KNIGHT] = pos.attacks_from<KNIGHT>(ksq);
  checkSq[BISHOP] = pos.attacks_from<BISHOP>(ksq);
  checkSq[ROOK]   = pos.attacks_from<ROOK>(ksq);
  checkSq[QUEEN]  = checkSq[BISHOP] | checkSq[ROOK];
  checkSq[KING]   = EmptyBoardBB;
#endif
}


/// Position c'tors. Here we always create a copy of the original position
/// or the FEN string, we want the new born Position object do not depend
/// on any external data so we detach state pointer from the source one.

Position::Position(const Position& pos, int th) {

  memcpy(this, &pos, sizeof(Position));
  detach(); // Always detach() in copy c'tor to avoid surprises
  threadID = th;
  nodes = 0;
#ifdef GPSFISH
  eval=NULL;
#endif
}

Position::Position(const string& fen, bool isChess960, int th) {

#ifdef GPSFISH
  eval=NULL;
#endif
  from_fen(fen, isChess960);
  threadID = th;
}


/// Position::detach() copies the content of the current state and castling
/// masks inside the position itself. This is needed when the st pointee could
/// become stale, as example because the caller is about to going out of scope.

void Position::detach() {

  startState = *st;
  st = &startState;
  st->previous = NULL; // As a safe guard
}


/// Position::from_fen() initializes the position object with the given FEN
/// string. This function is not very robust - make sure that input FENs are
/// correct (this is assumed to be the responsibility of the GUI).

void Position::from_fen(const string& fen, bool isChess960) {
/*
   A FEN string defines a particular position using only the ASCII character set.

   A FEN string contains six fields. The separator between fields is a space. The fields are:

   1) Piece placement (from white's perspective). Each rank is described, starting with rank 8 and ending
      with rank 1; within each rank, the contents of each square are described from file A through file H.
      Following the Standard Algebraic Notation (SAN), each piece is identified by a single letter taken
      from the standard English names. White pieces are designated using upper-case letters ("PNBRQK")
      while Black take lowercase ("pnbrqk"). Blank squares are noted using digits 1 through 8 (the number
      of blank squares), and "/" separate ranks.

   2) Active color. "w" means white moves next, "b" means black.

   3) Castling availability. If neither side can castle, this is "-". Otherwise, this has one or more
      letters: "K" (White can castle kingside), "Q" (White can castle queenside), "k" (Black can castle
      kingside), and/or "q" (Black can castle queenside).

   4) En passant target square in algebraic notation. If there's no en passant target square, this is "-".
      If a pawn has just made a 2-square move, this is the position "behind" the pawn. This is recorded
      regardless of whether there is a pawn in position to make an en passant capture.

   5) Halfmove clock: This is the number of halfmoves since the last pawn advance or capture. This is used
      to determine if a draw can be claimed under the fifty-move rule.

   6) Fullmove number: The number of the full move. It starts at 1, and is incremented after Black's move.
*/

#ifdef GPSFISH
  clear();
  osl::record::usi::parse(string("sfen ")+fen,osl_state);
  std::istringstream ss(fen);
  int fmn;
#else
  char col, row, token;
  size_t p;
  Square sq = SQ_A8;
  std::istringstream ss(fen);

  clear();
  ss >> std::noskipws;

  // 1. Piece placement
  while ((ss >> token) && !isspace(token))
  {
      if (token == '/')
          sq -= Square(16); // Jump back of 2 rows

      else if (isdigit(token))
          sq += Square(token - '0'); // Skip the given number of files

      else if ((p = PieceToChar.find(token)) != string::npos)
      {
          put_piece(Piece(p), sq);
          sq++;
      }
  }

  // 2. Active color
  ss >> token;
  sideToMove = (token == 'w' ? WHITE : BLACK);
  ss >> token;

  // 3. Castling availability
  while ((ss >> token) && !isspace(token))
      set_castling_rights(token);

  // 4. En passant square. Ignore if no pawn capture is possible
  if (   ((ss >> col) && (col >= 'a' && col <= 'h'))
      && ((ss >> row) && (row == '3' || row == '6')))
  {
      st->epSquare = make_square(File(col - 'a'), Rank(row - '1'));
      Color them = opposite_color(sideToMove);

      if (!(attacks_from<PAWN>(st->epSquare, them) & pieces(PAWN, sideToMove)))
          st->epSquare = SQ_NONE;
  }
#endif

  // 5-6. Halfmove clock and fullmove number
#ifdef GPSFISH
  ss >> fullMoves;
#else
  ss >> std::skipws >> st->rule50 >> fullMoves;
#endif

#ifndef GPSFISH
  // Various initialisations
  chess960 = isChess960;
<<<<<<< HEAD
  find_checkers();
#endif
=======
  st->checkersBB = attackers_to(king_square(sideToMove)) & pieces(opposite_color(sideToMove));
>>>>>>> fb2fdb21

  st->key = compute_key();
#ifdef GPSFISH
  if(eval!=NULL) *eval=eval_t(osl_state,false);
#else
  st->pawnKey = compute_pawn_key();
  st->materialKey = compute_material_key();
  st->value = compute_value();
  st->npMaterial[WHITE] = compute_non_pawn_material(WHITE);
  st->npMaterial[BLACK] = compute_non_pawn_material(BLACK);
#endif
}

#ifndef GPSFISH

/// Position::set_castle() is an helper function used to set
/// correct castling related flags.

void Position::set_castle(int f, Square ksq, Square rsq) {

  st->castleRights |= f;
  castleRightsMask[ksq] ^= f;
  castleRightsMask[rsq] ^= f;
  castleRookSquare[f] = rsq;
}


/// Position::set_castling_rights() sets castling parameters castling avaiability.
/// This function is compatible with 3 standards: Normal FEN standard, Shredder-FEN
/// that uses the letters of the columns on which the rooks began the game instead
/// of KQkq and also X-FEN standard that, in case of Chess960, if an inner Rook is
/// associated with the castling right, the traditional castling tag will be replaced
/// by the file letter of the involved rook as for the Shredder-FEN.

void Position::set_castling_rights(char token) {

    Color c = islower(token) ? BLACK : WHITE;

    Square sqA = relative_square(c, SQ_A1);
    Square sqH = relative_square(c, SQ_H1);
    Square rsq, ksq = king_square(c);

    token = char(toupper(token));

    if (token == 'K')
        for (rsq = sqH; piece_on(rsq) != make_piece(c, ROOK); rsq--) {}

    else if (token == 'Q')
        for (rsq = sqA; piece_on(rsq) != make_piece(c, ROOK); rsq++) {}

    else if (token >= 'A' && token <= 'H')
        rsq = make_square(File(token - 'A'), relative_rank(c, RANK_1));

    else return;

    if (square_file(rsq) < square_file(ksq))
        set_castle(WHITE_OOO << c, ksq, rsq);
    else
        set_castle(WHITE_OO << c, ksq, rsq);
}
#endif

/// Position::to_fen() returns a FEN representation of the position. In case
/// of Chess960 the Shredder-FEN notation is used. Mainly a debugging function.

const string Position::to_fen() const {

  string fen;
  Square sq;
  char emptyCnt;

#ifdef GPSFISH
  for (Rank rank = RANK_1; rank <= RANK_9; rank++, fen += '/')
#else
  for (Rank rank = RANK_8; rank >= RANK_1; rank--, fen += '/')
#endif
  {
      emptyCnt = '0';

#ifdef GPSFISH
      for (File file = FILE_9; file >= FILE_1; file--)
#else
      for (File file = FILE_A; file <= FILE_H; file++)
#endif
      {
          sq = make_square(file, rank);

          if (!square_is_empty(sq))
          {
              if (emptyCnt != '0')
              {
                  fen += emptyCnt;
                  emptyCnt = '0';
              }
              fen += PieceToChar[piece_on(sq)];
          } else
              emptyCnt++;
      }

      if (emptyCnt != '0')
          fen += emptyCnt;
  }

#ifdef GPSFISH
  fen += (side_to_move() == WHITE ? " w " : " b ");
#else
  fen += (sideToMove == WHITE ? " w " : " b ");
#endif

#ifndef GPSFISH
  if (st->castleRights != CASTLES_NONE)
  {
      if (can_castle(WHITE_OO))
          fen += chess960 ? char(toupper(file_to_char(square_file(castle_rook_square(WHITE_OO))))) : 'K';

      if (can_castle(WHITE_OOO))
          fen += chess960 ? char(toupper(file_to_char(square_file(castle_rook_square(WHITE_OOO))))) : 'Q';

      if (can_castle(BLACK_OO))
          fen += chess960 ? file_to_char(square_file(castle_rook_square(BLACK_OO))) : 'k';

      if (can_castle(BLACK_OOO))
          fen += chess960 ? file_to_char(square_file(castle_rook_square(BLACK_OOO))) : 'q';
  } else
      fen += '-';

  fen += (ep_square() == SQ_NONE ? " -" : " " + square_to_string(ep_square()));
#endif
  return fen;
}


/// Position::print() prints an ASCII representation of the position to
/// the standard output. If a move is given then also the san is printed.

void Position::print(Move move) const {

  const char* dottedLine = "\n+---+---+---+---+---+---+---+---+\n";

#ifdef GPSFISH
  if (move.isValid())
#else
  if (move)
#endif
  {
      Position p(*this, thread());
      string dd = (piece_color(piece_on(move_from(move))) == BLACK ? ".." : "");
      cout << "\nMove is: " << dd << move_to_san(p, move);
  }
#ifdef GPSFISH
  cout << osl_state << endl;
#else
  for (Rank rank = RANK_8; rank >= RANK_1; rank--)
  {
      cout << dottedLine << '|';
      for (File file = FILE_A; file <= FILE_H; file++)
      {
          Square sq = make_square(file, rank);
          Piece piece = piece_on(sq);

          if (piece == PIECE_NONE && square_color(sq) == DARK)
              piece = PIECE_NONE_DARK_SQ;

          char c = (piece_color(piece_on(sq)) == BLACK ? '=' : ' ');
          cout << c << PieceToChar[piece] << c << '|';
      }
  }
#endif
  cout << dottedLine << "Fen is: " << to_fen() << "\nKey is: " << st->key << endl;
}


#ifndef GPSFISH
/// Position:hidden_checkers<>() returns a bitboard of all pinned (against the
/// king) pieces for the given color and for the given pinner type. Or, when
/// template parameter FindPinned is false, the pieces of the given color
/// candidate for a discovery check against the enemy king.
/// Bitboard checkersBB must be already updated when looking for pinners.

template<bool FindPinned>
Bitboard Position::hidden_checkers(Color c) const {

  Bitboard result = EmptyBoardBB;
  Bitboard pinners = pieces(FindPinned ? opposite_color(c) : c);

  // Pinned pieces protect our king, dicovery checks attack
  // the enemy king.
  Square ksq = king_square(FindPinned ? c : opposite_color(c));

  // Pinners are sliders, not checkers, that give check when candidate pinned is removed
  pinners &= (pieces(ROOK, QUEEN) & RookPseudoAttacks[ksq]) | (pieces(BISHOP, QUEEN) & BishopPseudoAttacks[ksq]);

  if (FindPinned && pinners)
      pinners &= ~st->checkersBB;

  while (pinners)
  {
      Square s = pop_1st_bit(&pinners);
      Bitboard b = squares_between(s, ksq) & occupied_squares();

      assert(b);

      if (  !(b & (b - 1)) // Only one bit set?
          && (b & pieces(c))) // Is an our piece?
          result |= b;
  }
  return result;
}

#endif

/// Position:pinned_pieces() returns a bitboard of all pinned (against the
/// king) pieces for the given color. Note that checkersBB bitboard must
/// be already updated.

Bitboard Position::pinned_pieces(Color c) const {

#ifdef GPSFISH
  return 0; // XXX, for compile
#else
  return hidden_checkers<true>(c);
#endif
}

#ifndef GPSFISH

/// Position:discovered_check_candidates() returns a bitboard containing all
/// pieces for the given side which are candidates for giving a discovered
/// check. Contrary to pinned_pieces() here there is no need of checkersBB
/// to be already updated.

Bitboard Position::discovered_check_candidates(Color c) const {

  return hidden_checkers<false>(c);
}

/// Position::attackers_to() computes a bitboard containing all pieces which
/// attacks a given square.

Bitboard Position::attackers_to(Square s) const {

  return  (attacks_from<PAWN>(s, BLACK) & pieces(PAWN, WHITE))
        | (attacks_from<PAWN>(s, WHITE) & pieces(PAWN, BLACK))
        | (attacks_from<KNIGHT>(s)      & pieces(KNIGHT))
        | (attacks_from<ROOK>(s)        & pieces(ROOK, QUEEN))
        | (attacks_from<BISHOP>(s)      & pieces(BISHOP, QUEEN))
        | (attacks_from<KING>(s)        & pieces(KING));
}

Bitboard Position::attackers_to(Square s, Bitboard occ) const {

  return  (attacks_from<PAWN>(s, BLACK) & pieces(PAWN, WHITE))
        | (attacks_from<PAWN>(s, WHITE) & pieces(PAWN, BLACK))
        | (attacks_from<KNIGHT>(s)      & pieces(KNIGHT))
        | (rook_attacks_bb(s, occ)      & pieces(ROOK, QUEEN))
        | (bishop_attacks_bb(s, occ)    & pieces(BISHOP, QUEEN))
        | (attacks_from<KING>(s)        & pieces(KING));
}

/// Position::attacks_from() computes a bitboard of all attacks
/// of a given piece put in a given square.

Bitboard Position::attacks_from(Piece p, Square s) const {

  assert(square_is_ok(s));

  switch (p)
  {
  case WB: case BB: return attacks_from<BISHOP>(s);
  case WR: case BR: return attacks_from<ROOK>(s);
  case WQ: case BQ: return attacks_from<QUEEN>(s);
  default: return StepAttacksBB[p][s];
  }
}

Bitboard Position::attacks_from(Piece p, Square s, Bitboard occ) {

  assert(square_is_ok(s));

  switch (p)
  {
  case WB: case BB: return bishop_attacks_bb(s, occ);
  case WR: case BR: return rook_attacks_bb(s, occ);
  case WQ: case BQ: return bishop_attacks_bb(s, occ) | rook_attacks_bb(s, occ);
  default: return StepAttacksBB[p][s];
  }
}


/// Position::move_attacks_square() tests whether a move from the current
/// position attacks a given square.

bool Position::move_attacks_square(Move m, Square s) const {

  assert(move_is_ok(m));
  assert(square_is_ok(s));

  Bitboard occ, xray;
  Square f = move_from(m), t = move_to(m);

  assert(!square_is_empty(f));

  if (bit_is_set(attacks_from(piece_on(f), t), s))
      return true;

  // Move the piece and scan for X-ray attacks behind it
  occ = occupied_squares();
  do_move_bb(&occ, make_move_bb(f, t));
  xray = ( (rook_attacks_bb(s, occ)   & pieces(ROOK, QUEEN))
          |(bishop_attacks_bb(s, occ) & pieces(BISHOP, QUEEN)))
         & pieces(piece_color(piece_on(f)));

  // If we have attacks we need to verify that are caused by our move
  // and are not already existent ones.
  return xray && (xray ^ (xray & attacks_from<QUEEN>(s)));
}
#endif


<<<<<<< HEAD
#ifndef GPSFISH
/// Position::find_checkers() computes the checkersBB bitboard, which
/// contains a nonzero bit for each checking piece (0, 1 or 2). It
/// currently works by calling Position::attackers_to, which is probably
/// inefficient. Consider rewriting this function to use the last move
/// played, like in non-bitboard versions of Glaurung.

void Position::find_checkers() {

  Color us = side_to_move();
  st->checkersBB = attackers_to(king_square(us)) & pieces(opposite_color(us));
}
#endif


=======
>>>>>>> fb2fdb21
/// Position::pl_move_is_legal() tests whether a pseudo-legal move is legal

#ifdef GPSFISH
bool Position::pl_move_is_legal(Move m) const {
  if(!osl_state.isAlmostValidMove<false>(m)) return false;
  if(m.isDrop()) return true;
  if(side_to_move()==BLACK)
    return osl::move_classifier::SafeMove<BLACK>::isMember(osl_state,m.ptype(),m.from(),m.to());
  else
    return osl::move_classifier::SafeMove<WHITE>::isMember(osl_state,m.ptype(),m.from(),m.to());
}
#endif

bool Position::pl_move_is_legal(Move m, Bitboard pinned) const {

#ifdef GPSFISH
  return pl_move_is_legal(m);
#else
  assert(is_ok());
  assert(move_is_ok(m));
  assert(pinned == pinned_pieces(side_to_move()));

  Color us = side_to_move();
  Square from = move_from(m);

  assert(piece_color(piece_on(from)) == us);
  assert(piece_on(king_square(us)) == make_piece(us, KING));

  // En passant captures are a tricky special case. Because they are
  // rather uncommon, we do it simply by testing whether the king is attacked
  // after the move is made
  if (move_is_ep(m))
  {
      Color them = opposite_color(us);
      Square to = move_to(m);
      Square capsq = make_square(square_file(to), square_rank(from));
      Square ksq = king_square(us);
      Bitboard b = occupied_squares();

      assert(to == ep_square());
      assert(piece_on(from) == make_piece(us, PAWN));
      assert(piece_on(capsq) == make_piece(them, PAWN));
      assert(piece_on(to) == PIECE_NONE);

      clear_bit(&b, from);
      clear_bit(&b, capsq);
      set_bit(&b, to);

      return   !(rook_attacks_bb(ksq, b) & pieces(ROOK, QUEEN, them))
            && !(bishop_attacks_bb(ksq, b) & pieces(BISHOP, QUEEN, them));
  }

  // If the moving piece is a king, check whether the destination
  // square is attacked by the opponent. Castling moves are checked
  // for legality during move generation.
  if (piece_type(piece_on(from)) == KING)
      return move_is_castle(m) || !(attackers_to(move_to(m)) & pieces(opposite_color(us)));

  // A non-king move is legal if and only if it is not pinned or it
  // is moving along the ray towards or away from the king.
  return   !pinned
        || !bit_is_set(pinned, from)
        ||  squares_aligned(from, move_to(m), king_square(us));
#endif
}


/// Position::move_is_pl_slow() takes a move and tests whether the move
/// is pseudo legal. This version is not very fast and should be used
/// only in non time-critical paths.

bool Position::move_is_pl_slow(const Move m) const {

#ifdef GPSFISH
  return m.isNormal() && pl_move_is_legal(m);
#else
  MoveStack mlist[MAX_MOVES];
  MoveStack *cur, *last;

  last = in_check() ? generate<MV_EVASION>(*this, mlist)
                    : generate<MV_NON_EVASION>(*this, mlist);

  for (cur = mlist; cur != last; cur++)
      if (cur->move == m)
          return true;

  return false;
#endif
}


/// Fast version of Position::move_is_pl() that takes a move and a bitboard
/// of pinned pieces as input, and tests whether the move is pseudo legal.

bool Position::move_is_pl(const Move m) const {

#ifdef GPSFISH
  return move_is_pl_slow(m);
#else
  assert(is_ok());

  Color us = sideToMove;
  Color them = opposite_color(sideToMove);
  Square from = move_from(m);
  Square to = move_to(m);
  Piece pc = piece_on(from);

  // Use a slower but simpler function for uncommon cases
  if (move_is_special(m))
      return move_is_pl_slow(m);

  // Is not a promotion, so promotion piece must be empty
  if (promotion_piece_type(m) - 2 != PIECE_TYPE_NONE)
      return false;

  // If the from square is not occupied by a piece belonging to the side to
  // move, the move is obviously not legal.
  if (pc == PIECE_NONE || piece_color(pc) != us)
      return false;

  // The destination square cannot be occupied by a friendly piece
  if (piece_color(piece_on(to)) == us)
      return false;

  // Handle the special case of a pawn move
  if (piece_type(pc) == PAWN)
  {
      // Move direction must be compatible with pawn color
      int direction = to - from;
      if ((us == WHITE) != (direction > 0))
          return false;

      // We have already handled promotion moves, so destination
      // cannot be on the 8/1th rank.
      if (square_rank(to) == RANK_8 || square_rank(to) == RANK_1)
          return false;

      // Proceed according to the square delta between the origin and
      // destination squares.
      switch (direction)
      {
      case DELTA_NW:
      case DELTA_NE:
      case DELTA_SW:
      case DELTA_SE:
      // Capture. The destination square must be occupied by an enemy
      // piece (en passant captures was handled earlier).
      if (piece_color(piece_on(to)) != them)
          return false;

      // From and to files must be one file apart, avoids a7h5
      if (abs(square_file(from) - square_file(to)) != 1)
          return false;
      break;

      case DELTA_N:
      case DELTA_S:
      // Pawn push. The destination square must be empty.
      if (!square_is_empty(to))
          return false;
      break;

      case DELTA_NN:
      // Double white pawn push. The destination square must be on the fourth
      // rank, and both the destination square and the square between the
      // source and destination squares must be empty.
      if (   square_rank(to) != RANK_4
          || !square_is_empty(to)
          || !square_is_empty(from + DELTA_N))
          return false;
      break;

      case DELTA_SS:
      // Double black pawn push. The destination square must be on the fifth
      // rank, and both the destination square and the square between the
      // source and destination squares must be empty.
      if (   square_rank(to) != RANK_5
          || !square_is_empty(to)
          || !square_is_empty(from + DELTA_S))
          return false;
      break;

      default:
          return false;
      }
  }
  else if (!bit_is_set(attacks_from(pc, from), to))
      return false;

  if (in_check())
  {
      // In case of king moves under check we have to remove king so to catch
      // as invalid moves like b1a1 when opposite queen is on c1.
      if (piece_type(piece_on(from)) == KING)
      {
          Bitboard b = occupied_squares();
          clear_bit(&b, from);
          if (attackers_to(move_to(m), b) & pieces(opposite_color(us)))
              return false;
      }
      else
      {
          Bitboard target = checkers();
          Square checksq = pop_1st_bit(&target);

          if (target) // double check ? In this case a king move is required
              return false;

          // Our move must be a blocking evasion or a capture of the checking piece
          target = squares_between(checksq, king_square(us)) | checkers();
          if (!bit_is_set(target, move_to(m)))
              return false;
      }
  }

  return true;
#endif
}


/// Position::move_gives_check() tests whether a pseudo-legal move is a check

bool Position::move_gives_check(Move m, const CheckInfo& ci) const {

#ifdef GPSFISH
  if(side_to_move()==BLACK)
    return osl::move_classifier::Check<BLACK>::isMember(osl_state,m.ptype(),m.from(),m.to());
  else 
    return osl::move_classifier::Check<WHITE>::isMember(osl_state,m.ptype(),m.from(),m.to());
#else
  assert(is_ok());
  assert(move_is_ok(m));
  assert(ci.dcCandidates == discovered_check_candidates(side_to_move()));
  assert(piece_color(piece_on(move_from(m))) == side_to_move());

  Square from = move_from(m);
  Square to = move_to(m);
  PieceType pt = piece_type(piece_on(from));

  // Direct check ?
  if (bit_is_set(ci.checkSq[pt], to))
      return true;

  // Discovery check ?
  if (ci.dcCandidates && bit_is_set(ci.dcCandidates, from))
  {
      // For pawn and king moves we need to verify also direction
      if (  (pt != PAWN && pt != KING)
          || !squares_aligned(from, to, king_square(opposite_color(side_to_move()))))
          return true;
  }

  // Can we skip the ugly special cases ?
  if (!move_is_special(m))
      return false;

  Color us = side_to_move();
  Bitboard b = occupied_squares();
  Square ksq = king_square(opposite_color(us));

  // Promotion with check ?
  if (move_is_promotion(m))
  {
      clear_bit(&b, from);

      switch (promotion_piece_type(m))
      {
      case KNIGHT:
          return bit_is_set(attacks_from<KNIGHT>(to), ksq);
      case BISHOP:
          return bit_is_set(bishop_attacks_bb(to, b), ksq);
      case ROOK:
          return bit_is_set(rook_attacks_bb(to, b), ksq);
      case QUEEN:
          return bit_is_set(queen_attacks_bb(to, b), ksq);
      default:
          assert(false);
      }
  }

  // En passant capture with check ? We have already handled the case
  // of direct checks and ordinary discovered check, the only case we
  // need to handle is the unusual case of a discovered check through
  // the captured pawn.
  if (move_is_ep(m))
  {
      Square capsq = make_square(square_file(to), square_rank(from));
      clear_bit(&b, from);
      clear_bit(&b, capsq);
      set_bit(&b, to);
      return  (rook_attacks_bb(ksq, b) & pieces(ROOK, QUEEN, us))
            ||(bishop_attacks_bb(ksq, b) & pieces(BISHOP, QUEEN, us));
  }

  // Castling with check ?
  if (move_is_castle(m))
  {
      Square kfrom, kto, rfrom, rto;
      kfrom = from;
      rfrom = to;

      if (rfrom > kfrom)
      {
          kto = relative_square(us, SQ_G1);
          rto = relative_square(us, SQ_F1);
      } else {
          kto = relative_square(us, SQ_C1);
          rto = relative_square(us, SQ_D1);
      }
      clear_bit(&b, kfrom);
      clear_bit(&b, rfrom);
      set_bit(&b, rto);
      set_bit(&b, kto);
      return bit_is_set(rook_attacks_bb(rto, b), ksq);
  }

  return false;
#endif
}

/// Position::do_setup_move() makes a permanent move on the board. It should
/// be used when setting up a position on board. You can't undo the move.

void Position::do_setup_move(Move m) {

  StateInfo newSt;

  // Update the number of full moves after black's move
#ifdef GPSFISH
  if (side_to_move() == BLACK)
#else
  if (sideToMove == BLACK)
#endif
      fullMoves++;

  do_move(m, newSt);
  if(eval)
    *eval=eval_t(osl_state,false);

  // Reset "game ply" in case we made a non-reversible move.
  // "game ply" is used for repetition detection.
#ifdef GPSFISH
  if(st->gamePly>16){
    for(int i=0;i<16;i++){
      history[i]=history[i+st->gamePly-16];
    }
    st->gamePly=16;
  }
#else
  if (st->rule50 == 0)
      st->gamePly = 0;
#endif

  // Our StateInfo newSt is about going out of scope so copy
  // its content before it disappears.
  detach();
}


/// Position::do_move() makes a move, and saves all information necessary
/// to a StateInfo object. The move is assumed to be legal. Pseudo-legal
/// moves should be filtered out before this function is called.

void Position::do_move(Move m, StateInfo& newSt) {

#ifdef GPSFISH
  assert(is_ok());
  assert(!m.isPass());
  nodes++;
  Key key = st->key;
  struct ReducedStateInfo {
    int gamePly, pliesFromNull;
    Key key;
  };
  memcpy(&newSt, st, sizeof(ReducedStateInfo));

  newSt.previous = st;
  st = &newSt;
  history[st->gamePly++] = key;

  // Update side to move
  key ^= zobSideToMove;

  st->pliesFromNull++;

  prefetch((char*)TT.first_entry(key));

  Color us = side_to_move();
  Color them = opposite_color(us);
  Square from = move_from(m);
  Square to = move_to(m);

  PieceType pt=m.ptype();
  osl::Ptype capture = m.capturePtype();
  st->capturedType = capture;
  if(capture!=osl::PTYPE_EMPTY){
    key -= zobrist[them][(int)capture][to.index()];
    key += zobrist[us][unpromote(capture)][Square::STAND().index()];
  }
  // Update hash key
  if(move_is_promotion(m))
    key += zobrist[us][(int)pt][to.index()]-zobrist[us][(int)unpromote(pt)][from.index()];
  else
    key += zobrist[us][(int)pt][to.index()]-zobrist[us][(int)pt][from.index()];

  st->key = key;
  osl_state.makeMove(m);
  if(osl_state.inCheck()) continuous_check[us]++;
  else continuous_check[us]=0;
  assert(is_ok());
#else
  CheckInfo ci(*this);
  do_move(m, newSt, ci, move_gives_check(m, ci));
#endif
}

#ifndef GPSFISH
void Position::do_move(Move m, StateInfo& newSt, const CheckInfo& ci, bool moveIsCheck) {

  assert(is_ok());
  assert(move_is_ok(m));
  assert(&newSt != st);

  nodes++;
  Key key = st->key;

  // Copy some fields of old state to our new StateInfo object except the
  // ones which are recalculated from scratch anyway, then switch our state
  // pointer to point to the new, ready to be updated, state.
  struct ReducedStateInfo {
    Key pawnKey, materialKey;
    int castleRights, rule50, gamePly, pliesFromNull;
    Square epSquare;
    Score value;
    Value npMaterial[2];
  };

  memcpy(&newSt, st, sizeof(ReducedStateInfo));

  newSt.previous = st;
  st = &newSt;

  // Save the current key to the history[] array, in order to be able to
  // detect repetition draws.
  history[st->gamePly++] = key;

  // Update side to move
  key ^= zobSideToMove;

  // Increment the 50 moves rule draw counter. Resetting it to zero in the
  // case of non-reversible moves is taken care of later.
  st->rule50++;
  st->pliesFromNull++;

  if (move_is_castle(m))
  {
      st->key = key;
      do_castle_move(m);
      return;
  }

  Color us = side_to_move();
  Color them = opposite_color(us);
  Square from = move_from(m);
  Square to = move_to(m);
  bool ep = move_is_ep(m);
  bool pm = move_is_promotion(m);

  Piece piece = piece_on(from);
  PieceType pt = piece_type(piece);
  PieceType capture = ep ? PAWN : piece_type(piece_on(to));

  assert(piece_color(piece_on(from)) == us);
  assert(piece_color(piece_on(to)) == them || square_is_empty(to));
  assert(!(ep || pm) || piece == make_piece(us, PAWN));
  assert(!pm || relative_rank(us, to) == RANK_8);

  if (capture)
      do_capture_move(key, capture, them, to, ep);

  // Update hash key
  key ^= zobrist[us][pt][from] ^ zobrist[us][pt][to];

  // Reset en passant square
  if (st->epSquare != SQ_NONE)
  {
      key ^= zobEp[st->epSquare];
      st->epSquare = SQ_NONE;
  }

  // Update castle rights if needed
  if (    st->castleRights != CASTLES_NONE
      && (castleRightsMask[from] & castleRightsMask[to]) != ALL_CASTLES)
  {
      key ^= zobCastle[st->castleRights];
      st->castleRights &= castleRightsMask[from] & castleRightsMask[to];
      key ^= zobCastle[st->castleRights];
  }

  // Prefetch TT access as soon as we know key is updated
  prefetch((char*)TT.first_entry(key));

  // Move the piece
  Bitboard move_bb = make_move_bb(from, to);
  do_move_bb(&(byColorBB[us]), move_bb);
  do_move_bb(&(byTypeBB[pt]), move_bb);
  do_move_bb(&(byTypeBB[0]), move_bb); // HACK: byTypeBB[0] == occupied squares

  board[to] = board[from];
  board[from] = PIECE_NONE;

  // Update piece lists, note that index[from] is not updated and
  // becomes stale. This works as long as index[] is accessed just
  // by known occupied squares.
  index[to] = index[from];
  pieceList[us][pt][index[to]] = to;

  // If the moving piece was a pawn do some special extra work
  if (pt == PAWN)
  {
      // Reset rule 50 draw counter
      st->rule50 = 0;

      // Update pawn hash key and prefetch in L1/L2 cache
      st->pawnKey ^= zobrist[us][PAWN][from] ^ zobrist[us][PAWN][to];

      // Set en passant square, only if moved pawn can be captured
      if ((to ^ from) == 16)
      {
          if (attacks_from<PAWN>(from + (us == WHITE ? DELTA_N : DELTA_S), us) & pieces(PAWN, them))
          {
              st->epSquare = Square((int(from) + int(to)) / 2);
              key ^= zobEp[st->epSquare];
          }
      }

      if (pm) // promotion ?
      {
          PieceType promotion = promotion_piece_type(m);

          assert(promotion >= KNIGHT && promotion <= QUEEN);

          // Insert promoted piece instead of pawn
          clear_bit(&(byTypeBB[PAWN]), to);
          set_bit(&(byTypeBB[promotion]), to);
          board[to] = make_piece(us, promotion);

          // Update piece counts
          pieceCount[us][promotion]++;
          pieceCount[us][PAWN]--;

          // Update material key
          st->materialKey ^= zobrist[us][PAWN][pieceCount[us][PAWN]];
          st->materialKey ^= zobrist[us][promotion][pieceCount[us][promotion]-1];

          // Update piece lists, move the last pawn at index[to] position
          // and shrink the list. Add a new promotion piece to the list.
          Square lastPawnSquare = pieceList[us][PAWN][pieceCount[us][PAWN]];
          index[lastPawnSquare] = index[to];
          pieceList[us][PAWN][index[lastPawnSquare]] = lastPawnSquare;
          pieceList[us][PAWN][pieceCount[us][PAWN]] = SQ_NONE;
          index[to] = pieceCount[us][promotion] - 1;
          pieceList[us][promotion][index[to]] = to;

          // Partially revert hash keys update
          key ^= zobrist[us][PAWN][to] ^ zobrist[us][promotion][to];
          st->pawnKey ^= zobrist[us][PAWN][to];

          // Partially revert and update incremental scores
          st->value -= pst(make_piece(us, PAWN), to);
          st->value += pst(make_piece(us, promotion), to);

          // Update material
          st->npMaterial[us] += PieceValueMidgame[promotion];
      }
  }

  // Prefetch pawn and material hash tables
  Threads[threadID].pawnTable.prefetch(st->pawnKey);
  Threads[threadID].materialTable.prefetch(st->materialKey);

  // Update incremental scores
  st->value += pst_delta(piece, from, to);

  // Set capture piece
  st->capturedType = capture;

  // Update the key with the final value
  st->key = key;

  // Update checkers bitboard, piece must be already moved
  st->checkersBB = EmptyBoardBB;

  if (moveIsCheck)
  {
      if (ep | pm)
          st->checkersBB = attackers_to(king_square(them)) & pieces(us);
      else
      {
          // Direct checks
          if (bit_is_set(ci.checkSq[pt], to))
              st->checkersBB = SetMaskBB[to];

          // Discovery checks
          if (ci.dcCandidates && bit_is_set(ci.dcCandidates, from))
          {
              if (pt != ROOK)
                  st->checkersBB |= (attacks_from<ROOK>(king_square(them)) & pieces(ROOK, QUEEN, us));

              if (pt != BISHOP)
                  st->checkersBB |= (attacks_from<BISHOP>(king_square(them)) & pieces(BISHOP, QUEEN, us));
          }
      }
  }

  // Finish
  sideToMove = opposite_color(sideToMove);
  st->value += (sideToMove == WHITE ?  TempoValue : -TempoValue);

  assert(is_ok());
}


/// Position::do_capture_move() is a private method used to update captured
/// piece info. It is called from the main Position::do_move function.

void Position::do_capture_move(Key& key, PieceType capture, Color them, Square to, bool ep) {

    assert(capture != KING);

    Square capsq = to;

    // If the captured piece was a pawn, update pawn hash key,
    // otherwise update non-pawn material.
    if (capture == PAWN)
    {
        if (ep) // en passant ?
        {
            capsq = (them == BLACK)? (to - DELTA_N) : (to - DELTA_S);

            assert(to == st->epSquare);
            assert(relative_rank(opposite_color(them), to) == RANK_6);
            assert(piece_on(to) == PIECE_NONE);
            assert(piece_on(capsq) == make_piece(them, PAWN));

            board[capsq] = PIECE_NONE;
        }
        st->pawnKey ^= zobrist[them][PAWN][capsq];
    }
    else
        st->npMaterial[them] -= PieceValueMidgame[capture];

    // Remove captured piece
    clear_bit(&(byColorBB[them]), capsq);
    clear_bit(&(byTypeBB[capture]), capsq);
    clear_bit(&(byTypeBB[0]), capsq);

    // Update hash key
    key ^= zobrist[them][capture][capsq];

    // Update incremental scores
    st->value -= pst(make_piece(them, capture), capsq);

    // Update piece count
    pieceCount[them][capture]--;

    // Update material hash key
    st->materialKey ^= zobrist[them][capture][pieceCount[them][capture]];

    // Update piece list, move the last piece at index[capsq] position
    //
    // WARNING: This is a not perfectly revresible operation. When we
    // will reinsert the captured piece in undo_move() we will put it
    // at the end of the list and not in its original place, it means
    // index[] and pieceList[] are not guaranteed to be invariant to a
    // do_move() + undo_move() sequence.
    Square lastPieceSquare = pieceList[them][capture][pieceCount[them][capture]];
    index[lastPieceSquare] = index[capsq];
    pieceList[them][capture][index[lastPieceSquare]] = lastPieceSquare;
    pieceList[them][capture][pieceCount[them][capture]] = SQ_NONE;

    // Reset rule 50 counter
    st->rule50 = 0;
}


/// Position::do_castle_move() is a private method used to make a castling
/// move. It is called from the main Position::do_move function. Note that
/// castling moves are encoded as "king captures friendly rook" moves, for
/// instance white short castling in a non-Chess960 game is encoded as e1h1.

void Position::do_castle_move(Move m) {

  assert(move_is_ok(m));
  assert(move_is_castle(m));

  Color us = side_to_move();
  Color them = opposite_color(us);

  // Reset capture field
  st->capturedType = PIECE_TYPE_NONE;

  // Find source squares for king and rook
  Square kfrom = move_from(m);
  Square rfrom = move_to(m);  // HACK: See comment at beginning of function
  Square kto, rto;

  assert(piece_on(kfrom) == make_piece(us, KING));
  assert(piece_on(rfrom) == make_piece(us, ROOK));

  // Find destination squares for king and rook
  if (rfrom > kfrom) // O-O
  {
      kto = relative_square(us, SQ_G1);
      rto = relative_square(us, SQ_F1);
  } else { // O-O-O
      kto = relative_square(us, SQ_C1);
      rto = relative_square(us, SQ_D1);
  }

  // Remove pieces from source squares:
  clear_bit(&(byColorBB[us]), kfrom);
  clear_bit(&(byTypeBB[KING]), kfrom);
  clear_bit(&(byTypeBB[0]), kfrom); // HACK: byTypeBB[0] == occupied squares
  clear_bit(&(byColorBB[us]), rfrom);
  clear_bit(&(byTypeBB[ROOK]), rfrom);
  clear_bit(&(byTypeBB[0]), rfrom); // HACK: byTypeBB[0] == occupied squares

  // Put pieces on destination squares:
  set_bit(&(byColorBB[us]), kto);
  set_bit(&(byTypeBB[KING]), kto);
  set_bit(&(byTypeBB[0]), kto); // HACK: byTypeBB[0] == occupied squares
  set_bit(&(byColorBB[us]), rto);
  set_bit(&(byTypeBB[ROOK]), rto);
  set_bit(&(byTypeBB[0]), rto); // HACK: byTypeBB[0] == occupied squares

  // Update board array
  Piece king = make_piece(us, KING);
  Piece rook = make_piece(us, ROOK);
  board[kfrom] = board[rfrom] = PIECE_NONE;
  board[kto] = king;
  board[rto] = rook;

  // Update piece lists
  pieceList[us][KING][index[kfrom]] = kto;
  pieceList[us][ROOK][index[rfrom]] = rto;
  int tmp = index[rfrom]; // In Chess960 could be rto == kfrom
  index[kto] = index[kfrom];
  index[rto] = tmp;

  // Update incremental scores
  st->value += pst_delta(king, kfrom, kto);
  st->value += pst_delta(rook, rfrom, rto);

  // Update hash key
  st->key ^= zobrist[us][KING][kfrom] ^ zobrist[us][KING][kto];
  st->key ^= zobrist[us][ROOK][rfrom] ^ zobrist[us][ROOK][rto];

  // Clear en passant square
  if (st->epSquare != SQ_NONE)
  {
      st->key ^= zobEp[st->epSquare];
      st->epSquare = SQ_NONE;
  }

  // Update castling rights
  st->key ^= zobCastle[st->castleRights];
  st->castleRights &= castleRightsMask[kfrom];
  st->key ^= zobCastle[st->castleRights];

  // Reset rule 50 counter
  st->rule50 = 0;

  // Update checkers BB
  st->checkersBB = attackers_to(king_square(them)) & pieces(us);

  // Finish
  sideToMove = opposite_color(sideToMove);
  st->value += (sideToMove == WHITE ?  TempoValue : -TempoValue);

  assert(is_ok());
}


/// Position::undo_move() unmakes a move. When it returns, the position should
/// be restored to exactly the same state as before the move was made.

void Position::undo_move(Move m) {

  assert(is_ok());
  assert(move_is_ok(m));

  sideToMove = opposite_color(sideToMove);

  if (move_is_castle(m))
  {
      undo_castle_move(m);
      return;
  }

  Color us = side_to_move();
  Color them = opposite_color(us);
  Square from = move_from(m);
  Square to = move_to(m);
  bool ep = move_is_ep(m);
  bool pm = move_is_promotion(m);

  PieceType pt = piece_type(piece_on(to));

  assert(square_is_empty(from));
  assert(piece_color(piece_on(to)) == us);
  assert(!pm || relative_rank(us, to) == RANK_8);
  assert(!ep || to == st->previous->epSquare);
  assert(!ep || relative_rank(us, to) == RANK_6);
  assert(!ep || piece_on(to) == make_piece(us, PAWN));

  if (pm) // promotion ?
  {
      PieceType promotion = promotion_piece_type(m);
      pt = PAWN;

      assert(promotion >= KNIGHT && promotion <= QUEEN);
      assert(piece_on(to) == make_piece(us, promotion));

      // Replace promoted piece with a pawn
      clear_bit(&(byTypeBB[promotion]), to);
      set_bit(&(byTypeBB[PAWN]), to);

      // Update piece counts
      pieceCount[us][promotion]--;
      pieceCount[us][PAWN]++;

      // Update piece list replacing promotion piece with a pawn
      Square lastPromotionSquare = pieceList[us][promotion][pieceCount[us][promotion]];
      index[lastPromotionSquare] = index[to];
      pieceList[us][promotion][index[lastPromotionSquare]] = lastPromotionSquare;
      pieceList[us][promotion][pieceCount[us][promotion]] = SQ_NONE;
      index[to] = pieceCount[us][PAWN] - 1;
      pieceList[us][PAWN][index[to]] = to;
  }

  // Put the piece back at the source square
  Bitboard move_bb = make_move_bb(to, from);
  do_move_bb(&(byColorBB[us]), move_bb);
  do_move_bb(&(byTypeBB[pt]), move_bb);
  do_move_bb(&(byTypeBB[0]), move_bb); // HACK: byTypeBB[0] == occupied squares

  board[from] = make_piece(us, pt);
  board[to] = PIECE_NONE;

  // Update piece list
  index[from] = index[to];
  pieceList[us][pt][index[from]] = from;

  if (st->capturedType)
  {
      Square capsq = to;

      if (ep)
          capsq = (us == WHITE)? (to - DELTA_N) : (to - DELTA_S);

      assert(st->capturedType != KING);
      assert(!ep || square_is_empty(capsq));

      // Restore the captured piece
      set_bit(&(byColorBB[them]), capsq);
      set_bit(&(byTypeBB[st->capturedType]), capsq);
      set_bit(&(byTypeBB[0]), capsq);

      board[capsq] = make_piece(them, st->capturedType);

      // Update piece count
      pieceCount[them][st->capturedType]++;

      // Update piece list, add a new captured piece in capsq square
      index[capsq] = pieceCount[them][st->capturedType] - 1;
      pieceList[them][st->capturedType][index[capsq]] = capsq;
  }

  // Finally point our state pointer back to the previous state
  st = st->previous;

  assert(is_ok());
}


/// Position::undo_castle_move() is a private method used to unmake a castling
/// move. It is called from the main Position::undo_move function. Note that
/// castling moves are encoded as "king captures friendly rook" moves, for
/// instance white short castling in a non-Chess960 game is encoded as e1h1.

void Position::undo_castle_move(Move m) {

  assert(move_is_ok(m));
  assert(move_is_castle(m));

  // When we have arrived here, some work has already been done by
  // Position::undo_move.  In particular, the side to move has been switched,
  // so the code below is correct.
  Color us = side_to_move();

  // Find source squares for king and rook
  Square kfrom = move_from(m);
  Square rfrom = move_to(m);  // HACK: See comment at beginning of function
  Square kto, rto;

  // Find destination squares for king and rook
  if (rfrom > kfrom) // O-O
  {
      kto = relative_square(us, SQ_G1);
      rto = relative_square(us, SQ_F1);
  } else { // O-O-O
      kto = relative_square(us, SQ_C1);
      rto = relative_square(us, SQ_D1);
  }

  assert(piece_on(kto) == make_piece(us, KING));
  assert(piece_on(rto) == make_piece(us, ROOK));

  // Remove pieces from destination squares:
  clear_bit(&(byColorBB[us]), kto);
  clear_bit(&(byTypeBB[KING]), kto);
  clear_bit(&(byTypeBB[0]), kto); // HACK: byTypeBB[0] == occupied squares
  clear_bit(&(byColorBB[us]), rto);
  clear_bit(&(byTypeBB[ROOK]), rto);
  clear_bit(&(byTypeBB[0]), rto); // HACK: byTypeBB[0] == occupied squares

  // Put pieces on source squares:
  set_bit(&(byColorBB[us]), kfrom);
  set_bit(&(byTypeBB[KING]), kfrom);
  set_bit(&(byTypeBB[0]), kfrom); // HACK: byTypeBB[0] == occupied squares
  set_bit(&(byColorBB[us]), rfrom);
  set_bit(&(byTypeBB[ROOK]), rfrom);
  set_bit(&(byTypeBB[0]), rfrom); // HACK: byTypeBB[0] == occupied squares

  // Update board
  board[rto] = board[kto] = PIECE_NONE;
  board[rfrom] = make_piece(us, ROOK);
  board[kfrom] = make_piece(us, KING);

  // Update piece lists
  pieceList[us][KING][index[kto]] = kfrom;
  pieceList[us][ROOK][index[rto]] = rfrom;
  int tmp = index[rto];  // In Chess960 could be rto == kfrom
  index[kfrom] = index[kto];
  index[rfrom] = tmp;

  // Finally point our state pointer back to the previous state
  st = st->previous;

  assert(is_ok());
}


/// Position::do_null_move makes() a "null move": It switches the side to move
/// and updates the hash key without executing any move on the board.

void Position::do_null_move(StateInfo& backupSt) {

  assert(is_ok());
  assert(!in_check());

  // Back up the information necessary to undo the null move to the supplied
  // StateInfo object.
  // Note that differently from normal case here backupSt is actually used as
  // a backup storage not as a new state to be used.
  backupSt.key      = st->key;
  backupSt.epSquare = st->epSquare;
  backupSt.value    = st->value;
  backupSt.previous = st->previous;
  backupSt.pliesFromNull = st->pliesFromNull;
  st->previous = &backupSt;

  // Save the current key to the history[] array, in order to be able to
  // detect repetition draws.
  history[st->gamePly++] = st->key;

  // Update the necessary information
  if (st->epSquare != SQ_NONE)
      st->key ^= zobEp[st->epSquare];

  st->key ^= zobSideToMove;
  prefetch((char*)TT.first_entry(st->key));

  sideToMove = opposite_color(sideToMove);
  st->epSquare = SQ_NONE;
  st->rule50++;
  st->pliesFromNull = 0;
  st->value += (sideToMove == WHITE) ?  TempoValue : -TempoValue;
}


/// Position::undo_null_move() unmakes a "null move".

void Position::undo_null_move() {

  assert(is_ok());
  assert(!in_check());

  // Restore information from the our backup StateInfo object
  StateInfo* backupSt = st->previous;
  st->key      = backupSt->key;
  st->epSquare = backupSt->epSquare;
  st->value    = backupSt->value;
  st->previous = backupSt->previous;
  st->pliesFromNull = backupSt->pliesFromNull;

  // Update the necessary information
  sideToMove = opposite_color(sideToMove);
  st->rule50--;
  st->gamePly--;
}
#endif

/// Position::see() is a static exchange evaluator: It tries to estimate the
/// material gain or loss resulting from a move. There are three versions of
/// this function: One which takes a destination square as input, one takes a
/// move, and one which takes a 'from' and a 'to' square. The function does
/// not yet understand promotions captures.

int Position::see_sign(Move m) const {

  assert(move_is_ok(m));

  Square from = move_from(m);
  Square to = move_to(m);

  // Early return if SEE cannot be negative because captured piece value
  // is not less then capturing one. Note that king moves always return
  // here because king midgame value is set to 0.
  if (piece_value_midgame(piece_on(to)) >= piece_value_midgame(piece_on(from)))
      return 1;

  return see(m);
}

int Position::see(Move m) const {

  assert(move_is_ok(m));
#ifdef GPSFISH
  Player p=osl_state.turn();
  return osl::See::see(osl_state,m,osl_state.pin(p),osl_state.pin(alt(p)));
#else

  Square from, to;
  Bitboard occupied, attackers, stmAttackers, b;
  int swapList[32], slIndex = 1;
  PieceType capturedType, pt;
  Color stm;

  assert(move_is_ok(m));

  // As castle moves are implemented as capturing the rook, they have
  // SEE == RookValueMidgame most of the times (unless the rook is under
  // attack).
  if (move_is_castle(m))
      return 0;

  from = move_from(m);
  to = move_to(m);
  capturedType = piece_type(piece_on(to));
  occupied = occupied_squares();

  // Handle en passant moves
  if (st->epSquare == to && piece_type(piece_on(from)) == PAWN)
  {
      Square capQq = (side_to_move() == WHITE ? to - DELTA_N : to - DELTA_S);

      assert(capturedType == PIECE_TYPE_NONE);
      assert(piece_type(piece_on(capQq)) == PAWN);

      // Remove the captured pawn
      clear_bit(&occupied, capQq);
      capturedType = PAWN;
  }

  // Find all attackers to the destination square, with the moving piece
  // removed, but possibly an X-ray attacker added behind it.
  clear_bit(&occupied, from);
  attackers = attackers_to(to, occupied);

  // If the opponent has no attackers we are finished
  stm = opposite_color(piece_color(piece_on(from)));
  stmAttackers = attackers & pieces(stm);
  if (!stmAttackers)
      return PieceValueMidgame[capturedType];

  // The destination square is defended, which makes things rather more
  // difficult to compute. We proceed by building up a "swap list" containing
  // the material gain or loss at each stop in a sequence of captures to the
  // destination square, where the sides alternately capture, and always
  // capture with the least valuable piece. After each capture, we look for
  // new X-ray attacks from behind the capturing piece.
  swapList[0] = PieceValueMidgame[capturedType];
  capturedType = piece_type(piece_on(from));

  do {
      // Locate the least valuable attacker for the side to move. The loop
      // below looks like it is potentially infinite, but it isn't. We know
      // that the side to move still has at least one attacker left.
      for (pt = PAWN; !(stmAttackers & pieces(pt)); pt++)
          assert(pt < KING);

      // Remove the attacker we just found from the 'occupied' bitboard,
      // and scan for new X-ray attacks behind the attacker.
      b = stmAttackers & pieces(pt);
      occupied ^= (b & (~b + 1));
      attackers |=  (rook_attacks_bb(to, occupied)   & pieces(ROOK, QUEEN))
                  | (bishop_attacks_bb(to, occupied) & pieces(BISHOP, QUEEN));

      attackers &= occupied; // Cut out pieces we've already done

      // Add the new entry to the swap list
      assert(slIndex < 32);
      swapList[slIndex] = -swapList[slIndex - 1] + PieceValueMidgame[capturedType];
      slIndex++;

      // Remember the value of the capturing piece, and change the side to
      // move before beginning the next iteration.
      capturedType = pt;
      stm = opposite_color(stm);
      stmAttackers = attackers & pieces(stm);

      // Stop before processing a king capture
      if (capturedType == KING && stmAttackers)
      {
          assert(slIndex < 32);
          swapList[slIndex++] = QueenValueMidgame*10;
          break;
      }
  } while (stmAttackers);

  // Having built the swap list, we negamax through it to find the best
  // achievable score from the point of view of the side to move.
  while (--slIndex)
      swapList[slIndex-1] = Min(-swapList[slIndex], swapList[slIndex-1]);

  return swapList[0];
#endif
}


/// Position::clear() erases the position object to a pristine state, with an
/// empty board, white to move, and no castling rights.

void Position::clear() {

  st = &startState;
  memset(st, 0, sizeof(StateInfo));
#ifndef GPSFISH
  st->epSquare = SQ_NONE;
#endif

#ifndef GPSFISH
  memset(byColorBB,  0, sizeof(Bitboard) * 2);
  memset(byTypeBB,   0, sizeof(Bitboard) * 8);
  memset(pieceCount, 0, sizeof(int) * 2 * 8);
  memset(index,      0, sizeof(int) * 64);

  for (int i = 0; i < 8; i++)
      for (int j = 0; j < 16; j++)
          pieceList[0][i][j] = pieceList[1][i][j] = SQ_NONE;

  for (Square sq = SQ_A1; sq <= SQ_H8; sq++)
  {
      board[sq] = PIECE_NONE;
      castleRightsMask[sq] = ALL_CASTLES;
  }
#endif

#ifdef GPSFISH
  osl_state=osl::NumEffectState();
  osl_state.setTurn(BLACK);
  continuous_check[BLACK]=continuous_check[WHITE]=0;
#else
  sideToMove = WHITE;
#endif
  fullMoves = 1;
  nodes = 0;
}


/// Position::put_piece() puts a piece on the given square of the board,
/// updating the board array, pieces list, bitboards, and piece counts.

#ifndef GPSFISH
void Position::put_piece(Piece p, Square s) {

  Color c = piece_color(p);
  PieceType pt = piece_type(p);

  board[s] = p;
  index[s] = pieceCount[c][pt]++;
  pieceList[c][pt][index[s]] = s;

  set_bit(&byTypeBB[pt], s);
  set_bit(&byColorBB[c], s);
  set_bit(&byTypeBB[0], s); // HACK: byTypeBB[0] contains all occupied squares.
}
#endif


/// Position::compute_key() computes the hash key of the position. The hash
/// key is usually updated incrementally as moves are made and unmade, the
/// compute_key() function is only used when a new position is set up, and
/// to verify the correctness of the hash key when running in debug mode.

Key Position::compute_key() const {

#ifdef GPSFISH
  Key result = 0;
  for(int num=0;num<osl::Piece::SIZE;num++){
    osl::Piece p=osl_state.pieceOf(num);
    if(osl_state.usedMask().test(num))
      result += zobrist[playerToIndex(p.owner())][p.ptype()][p.square().index()];
  }
#else
  Key result = zobCastle[st->castleRights];

  for (Square s = SQ_A1; s <= SQ_H8; s++)
      if (!square_is_empty(s))
          result ^= zobrist[piece_color(piece_on(s))][piece_type(piece_on(s))][s];

  if (ep_square() != SQ_NONE)
      result ^= zobEp[ep_square()];
#endif

  if (side_to_move() == BLACK)
      result ^= zobSideToMove;

  return result;
}


/// Position::compute_pawn_key() computes the hash key of the position. The
/// hash key is usually updated incrementally as moves are made and unmade,
/// the compute_pawn_key() function is only used when a new position is set
/// up, and to verify the correctness of the pawn hash key when running in
/// debug mode.

#ifndef GPSFISH
Key Position::compute_pawn_key() const {

  Bitboard b;
  Key result = 0;

  for (Color c = WHITE; c <= BLACK; c++)
  {
      b = pieces(PAWN, c);
      while (b)
          result ^= zobrist[c][PAWN][pop_1st_bit(&b)];
  }
  return result;
}


/// Position::compute_material_key() computes the hash key of the position.
/// The hash key is usually updated incrementally as moves are made and unmade,
/// the compute_material_key() function is only used when a new position is set
/// up, and to verify the correctness of the material hash key when running in
/// debug mode.

Key Position::compute_material_key() const {

  Key result = 0;

  for (Color c = WHITE; c <= BLACK; c++)
      for (PieceType pt = PAWN; pt <= QUEEN; pt++)
          for (int i = 0, cnt = piece_count(c, pt); i < cnt; i++)
              result ^= zobrist[c][pt][i];

  return result;
}
#endif


/// Position::compute_value() compute the incremental scores for the middle
/// game and the endgame. These functions are used to initialize the incremental
/// scores when a new position is set up, and to verify that the scores are correctly
/// updated by do_move and undo_move when the program is running in debug mode.
#ifndef GPSFISH
Score Position::compute_value() const {

  Bitboard b;
  Score result = SCORE_ZERO;

  for (Color c = WHITE; c <= BLACK; c++)
      for (PieceType pt = PAWN; pt <= KING; pt++)
      {
          b = pieces(pt, c);
          while (b)
              result += pst(make_piece(c, pt), pop_1st_bit(&b));
      }

  result += (side_to_move() == WHITE ? TempoValue / 2 : -TempoValue / 2);
  return result;
}
#endif

/// Position::compute_non_pawn_material() computes the total non-pawn middle
/// game material value for the given side. Material values are updated
/// incrementally during the search, this function is only used while
/// initializing a new Position object.

#ifndef GPSFISH
Value Position::compute_non_pawn_material(Color c) const {

  Value result = VALUE_ZERO;

  for (PieceType pt = KNIGHT; pt <= QUEEN; pt++)
      result += piece_count(c, pt) * PieceValueMidgame[pt];

  return result;
}
#endif


/// Position::is_draw() tests whether the position is drawn by material,
/// repetition, or the 50 moves rule. It does not detect stalemates, this
/// must be done by the search.

#ifdef GPSFISH
bool Position::is_draw(int& ret) const {

  ret=0;
  for (int i = 4, e = Min(st->gamePly,st->pliesFromNull); i <= e; i += 2)
    if (history[st->gamePly - i] == st->key){
      Color us = side_to_move();
      Color them = opposite_color(us);
      if(continuous_check[us]*2>=i) {ret= -1; return false;}
      else if(continuous_check[them]*2>=i) {ret= 1; return false;}
      else return true;
    }
  return false;
}
#else
template<bool SkipRepetition>
bool Position::is_draw() const {

  // Draw by material?
  if (   !pieces(PAWN)
      && (non_pawn_material(WHITE) + non_pawn_material(BLACK) <= BishopValueMidgame))
      return true;

  // Draw by the 50 moves rule?
  if (st->rule50 > 99 && !is_mate())
      return true;

  // Draw by repetition?
  if (!SkipRepetition)
      for (int i = 4, e = Min(Min(st->gamePly, st->rule50), st->pliesFromNull); i <= e; i += 2)
          if (history[st->gamePly - i] == st->key)
              return true;

  return false;
}

// Explicit template instantiations
template bool Position::is_draw<false>() const;
template bool Position::is_draw<true>() const;

#endif



/// Position::is_mate() returns true or false depending on whether the
/// side to move is checkmated.

bool Position::is_mate() const {

  MoveStack moves[MAX_MOVES];
  return in_check() && generate<MV_LEGAL>(*this, moves) == moves;
}


/// Position::init() is a static member function which initializes at
/// startup the various arrays used to compute hash keys and the piece
/// square tables. The latter is a two-step operation: First, the white
/// halves of the tables are copied from the MgPST[][] and EgPST[][] arrays.
/// Second, the black halves of the tables are initialized by mirroring
/// and changing the sign of the corresponding white scores.

void Position::init() {

  RKISS rk;

#ifdef GPSFISH
  for (int i = 0; i < 2; i++)
      for (int j = 0; j < osl::PTYPE_SIZE; j++)
          for (int k = 0; k < osl::Square::SIZE; k++)
              zobrist[i][j][k] = rk.rand<Key>() & ~1;
#else
  for (Color c = WHITE; c <= BLACK; c++)
      for (PieceType pt = PAWN; pt <= KING; pt++)
          for (Square s = SQ_A1; s <= SQ_H8; s++)
              zobrist[c][pt][s] = rk.rand<Key>();

  for (Square s = SQ_A1; s <= SQ_H8; s++)
      zobEp[s] = rk.rand<Key>();

  for (int i = 0; i < 16; i++)
      zobCastle[i] = rk.rand<Key>();
#endif

#ifdef GPSFISH
  zobSideToMove = 1;
  zobExclusion  = rk.rand<Key>() & ~1;
#else
  zobSideToMove = rk.rand<Key>();
  zobExclusion  = rk.rand<Key>();
  for (Square s = SQ_A1; s <= SQ_H8; s++)
      for (Piece p = WP; p <= WK; p++)
          PieceSquareTable[p][s] = make_score(MgPST[p][s], EgPST[p][s]);

  for (Square s = SQ_A1; s <= SQ_H8; s++)
      for (Piece p = BP; p <= BK; p++)
          PieceSquareTable[p][s] = -PieceSquareTable[p-8][flip_square(s)];
#endif
}


/// Position::flip() flips position with the white and black sides reversed. This
/// is only useful for debugging especially for finding evaluation symmetry bugs.

#ifndef GPSFISH
void Position::flip() {

  assert(is_ok());

  // Make a copy of current position before to start changing
  const Position pos(*this, threadID);

  clear();
  threadID = pos.thread();

  // Board
  for (Square s = SQ_A1; s <= SQ_H8; s++)
      if (!pos.square_is_empty(s))
          put_piece(Piece(pos.piece_on(s) ^ 8), flip_square(s));

  // Side to move
  sideToMove = opposite_color(pos.side_to_move());

  // Castling rights
  if (pos.can_castle(WHITE_OO))
      set_castle(BLACK_OO,  king_square(BLACK), flip_square(pos.castle_rook_square(WHITE_OO)));
  if (pos.can_castle(WHITE_OOO))
      set_castle(BLACK_OOO, king_square(BLACK), flip_square(pos.castle_rook_square(WHITE_OOO)));
  if (pos.can_castle(BLACK_OO))
      set_castle(WHITE_OO,  king_square(WHITE), flip_square(pos.castle_rook_square(BLACK_OO)));
  if (pos.can_castle(BLACK_OOO))
      set_castle(WHITE_OOO, king_square(WHITE), flip_square(pos.castle_rook_square(BLACK_OOO)));

  // En passant square
  if (pos.st->epSquare != SQ_NONE)
      st->epSquare = flip_square(pos.st->epSquare);

  // Checkers
  st->checkersBB = attackers_to(king_square(sideToMove)) & pieces(opposite_color(sideToMove));

  // Hash keys
  st->key = compute_key();
  st->pawnKey = compute_pawn_key();
  st->materialKey = compute_material_key();

  // Incremental scores
  st->value = compute_value();

  // Material
  st->npMaterial[WHITE] = compute_non_pawn_material(WHITE);
  st->npMaterial[BLACK] = compute_non_pawn_material(BLACK);

  assert(is_ok());
}
#endif

/// Position::is_ok() performs some consitency checks for the position object.
/// This is meant to be helpful when debugging.

bool Position::is_ok(int* failedStep) const {

#ifndef MINIMAL
  // What features of the position should be verified?
  const bool debugAll = false;
#ifndef GPSFISH

  const bool debugBitboards       = debugAll || false;
  const bool debugKingCount       = debugAll || false;
  const bool debugKingCapture     = debugAll || false;
  const bool debugCheckerCount    = debugAll || false;
#endif
  const bool debugKey             = debugAll || false;
#ifndef GPSFISH
  const bool debugMaterialKey     = debugAll || false;
  const bool debugPawnKey         = debugAll || false;
  const bool debugIncrementalEval = debugAll || false;
  const bool debugNonPawnMaterial = debugAll || false;
  const bool debugPieceCounts     = debugAll || false;
  const bool debugPieceList       = debugAll || false;
  const bool debugCastleSquares   = debugAll || false;
#endif

  if (failedStep) *failedStep = 1;

  // Side to move OK?
  if (side_to_move() != WHITE && side_to_move() != BLACK)
      return false;

#ifndef GPSFISH
  // Are the king squares in the position correct?
  if (failedStep) (*failedStep)++;
  if (piece_on(king_square(WHITE)) != WK)
      return false;

  if (failedStep) (*failedStep)++;
  if (piece_on(king_square(BLACK)) != BK)
      return false;

#endif

#ifdef GPSFISH
  if(!osl_state.isConsistent()) return false;
#else
  // Do both sides have exactly one king?
  if (failedStep) (*failedStep)++;
  if (debugKingCount)
  {
      int kingCount[2] = {0, 0};
      for (Square s = SQ_A1; s <= SQ_H8; s++)
          if (piece_type(piece_on(s)) == KING)
              kingCount[piece_color(piece_on(s))]++;

      if (kingCount[0] != 1 || kingCount[1] != 1)
          return false;
  }

  // Can the side to move capture the opponent's king?
  if (failedStep) (*failedStep)++;
  if (debugKingCapture)
  {
      Color us = side_to_move();
      Color them = opposite_color(us);
      Square ksq = king_square(them);
      if (attackers_to(ksq) & pieces(us))
          return false;
  }

  // Is there more than 2 checkers?
  if (failedStep) (*failedStep)++;
  if (debugCheckerCount && count_1s<CNT32>(st->checkersBB) > 2)
      return false;

  // Bitboards OK?
  if (failedStep) (*failedStep)++;
  if (debugBitboards)
  {
      // The intersection of the white and black pieces must be empty
      if ((pieces(WHITE) & pieces(BLACK)) != EmptyBoardBB)
          return false;

      // The union of the white and black pieces must be equal to all
      // occupied squares
      if ((pieces(WHITE) | pieces(BLACK)) != occupied_squares())
          return false;

      // Separate piece type bitboards must have empty intersections
      for (PieceType p1 = PAWN; p1 <= KING; p1++)
          for (PieceType p2 = PAWN; p2 <= KING; p2++)
              if (p1 != p2 && (pieces(p1) & pieces(p2)))
                  return false;
  }

  // En passant square OK?
  if (failedStep) (*failedStep)++;
  if (ep_square() != SQ_NONE)
  {
      // The en passant square must be on rank 6, from the point of view of the
      // side to move.
      if (relative_rank(side_to_move(), ep_square()) != RANK_6)
          return false;
  }
#endif

  // Hash key OK?
  if (failedStep) (*failedStep)++;
  if (debugKey && st->key != compute_key())
      return false;

#ifndef GPSFISH
  // Pawn hash key OK?
  if (failedStep) (*failedStep)++;
  if (debugPawnKey && st->pawnKey != compute_pawn_key())
      return false;

  // Material hash key OK?
  if (failedStep) (*failedStep)++;
  if (debugMaterialKey && st->materialKey != compute_material_key())
      return false;
#endif

  // Incremental eval OK?
  if (failedStep) (*failedStep)++;
#ifndef GPSFISH
  if (debugIncrementalEval && st->value != compute_value())
      return false;

  // Non-pawn material OK?
  if (failedStep) (*failedStep)++;
  if (debugNonPawnMaterial)
  {
      if (st->npMaterial[WHITE] != compute_non_pawn_material(WHITE))
          return false;

      if (st->npMaterial[BLACK] != compute_non_pawn_material(BLACK))
          return false;
  }

  // Piece counts OK?
  if (failedStep) (*failedStep)++;
  if (debugPieceCounts)
      for (Color c = WHITE; c <= BLACK; c++)
          for (PieceType pt = PAWN; pt <= KING; pt++)
              if (pieceCount[c][pt] != count_1s<CNT32>(pieces(pt, c)))
                  return false;

  if (failedStep) (*failedStep)++;
  if (debugPieceList)
      for (Color c = WHITE; c <= BLACK; c++)
          for (PieceType pt = PAWN; pt <= KING; pt++)
              for (int i = 0; i < pieceCount[c][pt]; i++)
              {
                  if (piece_on(piece_list(c, pt)[i]) != make_piece(c, pt))
                      return false;

                  if (index[piece_list(c, pt)[i]] != i)
                      return false;
              }

  if (failedStep) (*failedStep)++;
  if (debugCastleSquares)
      for (CastleRight f = WHITE_OO; f <= BLACK_OOO; f = CastleRight(f << 1))
      {
          if (!can_castle(f))
              continue;

          Piece rook = (f & (WHITE_OO | WHITE_OOO) ? WR : BR);

          if (   castleRightsMask[castleRookSquare[f]] != (ALL_CASTLES ^ f)
              || piece_on(castleRookSquare[f]) != rook)
              return false;
      }
  }
#endif

  if (failedStep) *failedStep = 0;
#endif
  return true;
}
#ifdef GPSFISH
bool Position::eval_is_ok() const {
  if(!is_ok()) return false;
  if(!eval) return true;
  int ret1=eval_t(osl_state,false).value();
  int ret2=eval->value();
  return ret1==ret2;
}
#endif<|MERGE_RESOLUTION|>--- conflicted
+++ resolved
@@ -322,12 +322,8 @@
 #ifndef GPSFISH
   // Various initialisations
   chess960 = isChess960;
-<<<<<<< HEAD
-  find_checkers();
-#endif
-=======
   st->checkersBB = attackers_to(king_square(sideToMove)) & pieces(opposite_color(sideToMove));
->>>>>>> fb2fdb21
+#endif
 
   st->key = compute_key();
 #ifdef GPSFISH
@@ -647,24 +643,8 @@
 #endif
 
 
-<<<<<<< HEAD
-#ifndef GPSFISH
-/// Position::find_checkers() computes the checkersBB bitboard, which
-/// contains a nonzero bit for each checking piece (0, 1 or 2). It
-/// currently works by calling Position::attackers_to, which is probably
-/// inefficient. Consider rewriting this function to use the last move
-/// played, like in non-bitboard versions of Glaurung.
-
-void Position::find_checkers() {
-
-  Color us = side_to_move();
-  st->checkersBB = attackers_to(king_square(us)) & pieces(opposite_color(us));
-}
-#endif
-
-
-=======
->>>>>>> fb2fdb21
+
+
 /// Position::pl_move_is_legal() tests whether a pseudo-legal move is legal
 
 #ifdef GPSFISH
