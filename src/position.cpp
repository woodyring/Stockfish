--- conflicted
+++ resolved
@@ -655,12 +655,8 @@
   // is moving along the ray towards or away from the king.
   return   !pinned
         || !bit_is_set(pinned, from)
-<<<<<<< HEAD
-        ||  squares_aligned(from, move_to(m), king_square(us));
-#endif
-=======
         ||  squares_aligned(from, to_sq(m), king_square(us));
->>>>>>> 67338e6f
+#endif
 }
 
 
@@ -931,8 +927,8 @@
 
   Color us = side_to_move();
   Color them = flip(us);
-  Square from = move_from(m);
-  Square to = move_to(m);
+  Square from = from_sq(m);
+  Square to = to_sq(m);
 
   PieceType pt=m.ptype();
   osl::Ptype capture = m.capturePtype();
