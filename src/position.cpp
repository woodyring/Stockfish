--- conflicted
+++ resolved
@@ -315,25 +315,14 @@
       if (!(attackers_to(st->epSquare) & pieces(PAWN, sideToMove)))
           st->epSquare = SQ_NONE;
   }
-
-<<<<<<< HEAD
-  // 5. Halfmove clock
-  if (ss >> std::skipws >> hmc)
-      st->rule50 = hmc;
-#endif
-
-  // 6. Fullmove number
-#ifdef GPSFISH
-  if (ss >> fmn)
-      startPosPlyCounter = (fmn - 1) * 2 + int(side_to_move() == BLACK);
-#else
-  if (ss >> fmn)
-      startPosPlyCounter = (fmn - 1) * 2 + int(sideToMove == BLACK);
-#endif
-=======
+#endif
+
   // 5-6. Halfmove clock and fullmove number
+#ifdef GPSFISH
+  ss >> fullMoves;
+#else
   ss >> st->rule50 >> fullMoves;
->>>>>>> c9b24c33
+#endif
 
 #ifndef GPSFISH
   // Various initialisations
@@ -357,16 +346,7 @@
   st->value = compute_value();
   st->npMaterial[WHITE] = compute_non_pawn_material(WHITE);
   st->npMaterial[BLACK] = compute_non_pawn_material(BLACK);
-<<<<<<< HEAD
-#endif
-  return;
-
-#ifndef GPSFISH
-incorrect_fen:
-  cout << "Error in FEN string: " << fen << endl;
-#endif
-=======
->>>>>>> c9b24c33
+#endif
 }
 
 
@@ -1025,7 +1005,11 @@
   StateInfo newSt;
 
   // Update the number of full moves after black's move
+#ifdef GPSFISH
+  if (side_to_move() == BLACK)
+#else
   if (sideToMove == BLACK)
+#endif
       fullMoves++;
 
   do_move(m, newSt);
@@ -1844,12 +1828,8 @@
   memset(st, 0, sizeof(StateInfo));
 #ifndef GPSFISH
   st->epSquare = SQ_NONE;
-<<<<<<< HEAD
-#endif
-  startPosPlyCounter = 0;
-=======
+#endif
   fullMoves = 1;
->>>>>>> c9b24c33
   nodes = 0;
 
 #ifndef GPSFISH
