/*
  Stockfish, a UCI chess playing engine derived from Glaurung 2.1
  Copyright (C) 2004-2008 Tord Romstad (Glaurung author)
  Copyright (C) 2008-2013 Marco Costalba, Joona Kiiski, Tord Romstad

  Stockfish is free software: you can redistribute it and/or modify
  it under the terms of the GNU General Public License as published by
  the Free Software Foundation, either version 3 of the License, or
  (at your option) any later version.

  Stockfish is distributed in the hope that it will be useful,
  but WITHOUT ANY WARRANTY; without even the implied warranty of
  MERCHANTABILITY or FITNESS FOR A PARTICULAR PURPOSE.  See the
  GNU General Public License for more details.

  You should have received a copy of the GNU General Public License
  along with this program.  If not, see <http://www.gnu.org/licenses/>.
*/

#include <cassert>
#include <cstring>
#include <iomanip>
#include <iostream>
#include <sstream>
#include <algorithm>

#ifndef GPSFISH
#include "bitcount.h"
#endif
#include "movegen.h"
#include "notation.h"
#include "position.h"
#ifndef GPSFISH
#include "psqtab.h"
#endif
#include "rkiss.h"
#include "thread.h"
#include "tt.h"

#ifdef GPSFISH
#include "osl/eval/ptypeEvalTraits.h"
using osl::eval::PtypeEvalTraits;
#include "osl/state/simpleState.h"
#include "osl/state/numEffectState.h"
#include "osl/move_classifier/check_.h"
#include "osl/record/usi.h"
#include "osl/eval/see.h"
#include "osl/move_classifier/safeMove.h"
#include "evaluate.h"
#endif

using std::string;
using std::cout;
using std::endl;

#ifdef GPSFISH
static const string PieceToChar(".PLNSGBRK  plnsgbrk");
#else
static const string PieceToChar(" PNBRQK  pnbrqk");
#endif

// Material values arrays, indexed by Piece
#ifdef GPSFISH
CACHE_LINE_ALIGNMENT
//Value PieceValue[2][18] = {     // [Mg / Eg][piece / pieceType]
const Value PieceValue[2][osl::PTYPE_SIZE] = {
{
  VALUE_ZERO,VALUE_ZERO,
  Value(PtypeEvalTraits<osl::PPAWN>::val), Value(PtypeEvalTraits<osl::PLANCE>::val), 
  Value(PtypeEvalTraits<osl::PKNIGHT>::val), Value(PtypeEvalTraits<osl::PSILVER>::val), 
  Value(PtypeEvalTraits<osl::PBISHOP>::val), Value(PtypeEvalTraits<osl::PROOK>::val), 
#if 0
  Value(PtypeEvalTraits<osl::GOLD>::val), Value(PtypeEvalTraits<osl::KING>::val), 
#else
  Value(PtypeEvalTraits<osl::KING>::val), Value(PtypeEvalTraits<osl::GOLD>::val), 
#endif
  Value(PtypeEvalTraits<osl::PAWN>::val), Value(PtypeEvalTraits<osl::LANCE>::val), 
  Value(PtypeEvalTraits<osl::KNIGHT>::val), Value(PtypeEvalTraits<osl::SILVER>::val), 
  Value(PtypeEvalTraits<osl::BISHOP>::val), Value(PtypeEvalTraits<osl::ROOK>::val), 
},
{
  VALUE_ZERO,VALUE_ZERO,
  Value(PtypeEvalTraits<osl::PPAWN>::val+PtypeEvalTraits<osl::PAWN>::val), 
  Value(PtypeEvalTraits<osl::PLANCE>::val+PtypeEvalTraits<osl::LANCE>::val), 
  Value(PtypeEvalTraits<osl::PKNIGHT>::val+PtypeEvalTraits<osl::KNIGHT>::val), 
  Value(PtypeEvalTraits<osl::PSILVER>::val+PtypeEvalTraits<osl::SILVER>::val), 
  Value(PtypeEvalTraits<osl::PBISHOP>::val+PtypeEvalTraits<osl::BISHOP>::val), 
  Value(PtypeEvalTraits<osl::PROOK>::val+PtypeEvalTraits<osl::ROOK>::val), 
#if 0
  Value(PtypeEvalTraits<osl::GOLD>::val*2), 
  Value(PtypeEvalTraits<osl::KING>::val*2), 
#else
  Value(PtypeEvalTraits<osl::KING>::val*2), 
  Value(PtypeEvalTraits<osl::GOLD>::val*2), 
#endif
  Value(PtypeEvalTraits<osl::PAWN>::val*2), 
  Value(PtypeEvalTraits<osl::LANCE>::val*2), 
  Value(PtypeEvalTraits<osl::KNIGHT>::val*2), 
  Value(PtypeEvalTraits<osl::SILVER>::val*2), 
  Value(PtypeEvalTraits<osl::BISHOP>::val*2), 
  Value(PtypeEvalTraits<osl::ROOK>::val*2), 
}
};

const Value PromoteValue[osl::PTYPE_SIZE] = {
  VALUE_ZERO,VALUE_ZERO,
  VALUE_ZERO,VALUE_ZERO,
  VALUE_ZERO,VALUE_ZERO,
  VALUE_ZERO,VALUE_ZERO,
  VALUE_ZERO,VALUE_ZERO,
  Value(PtypeEvalTraits<osl::PPAWN>::val)-Value(PtypeEvalTraits<osl::PAWN>::val), 
  Value(PtypeEvalTraits<osl::PLANCE>::val)-Value(PtypeEvalTraits<osl::LANCE>::val), 
  Value(PtypeEvalTraits<osl::PKNIGHT>::val)-Value(PtypeEvalTraits<osl::KNIGHT>::val), 
  Value(PtypeEvalTraits<osl::PSILVER>::val)-Value(PtypeEvalTraits<osl::SILVER>::val), 
  Value(PtypeEvalTraits<osl::PBISHOP>::val)-Value(PtypeEvalTraits<osl::BISHOP>::val), 
  Value(PtypeEvalTraits<osl::PROOK>::val)-Value(PtypeEvalTraits<osl::ROOK>::val), 
};

const Value PieceValueType[osl::PTYPE_SIZE] = {
  VALUE_ZERO,VALUE_ZERO,
  Value(4), Value(8), 
  Value(12), Value(16), 
  Value(24), Value(26), 
  Value(18), Value(26), 
  Value(2), Value(6), 
  Value(10), Value(14), 
  Value(20), Value(22), 
};


#else


CACHE_LINE_ALIGNMENT

Score pieceSquareTable[COLOR_NB][PIECE_TYPE_NB][SQUARE_NB];
Value PieceValue[PHASE_NB][PIECE_NB] = {
{ VALUE_ZERO, PawnValueMg, KnightValueMg, BishopValueMg, RookValueMg, QueenValueMg },
{ VALUE_ZERO, PawnValueEg, KnightValueEg, BishopValueEg, RookValueEg, QueenValueEg } };

#endif

namespace Zobrist {

#ifdef GPSFISH
osl::misc::CArray3d<Key,COLOR_NB,osl::PTYPE_SIZE,osl::Square::SIZE> psq;
#else
Key psq[COLOR_NB][PIECE_TYPE_NB][SQUARE_NB];
Key enpassant[FILE_NB];
Key castle[CASTLE_RIGHT_NB];
#endif
Key side;
Key exclusion;

// XXX :  This macro is not work from "Further simplify first_entry()" 0be7b8c54207a5a435ed38f0b8e42ad9a8cc9935
// GPSFISH use LSB as "side", but new implementation mask last 2 bits
//#define USE_GPSFISH_ZOBRIST

/// init() initializes at startup the various arrays used to compute hash keys
/// and the piece square tables. The latter is a two-step operation: First, the
/// white halves of the tables are copied from PSQT[] tables. Second, the black
/// halves of the tables are initialized by flipping and changing the sign of
/// the white scores.

void init() {

  RKISS rk;

#ifdef GPSFISH
  for (int i = 0; i < COLOR_NB; i++)
      for (int j = 0; j < osl::PTYPE_SIZE; j++)
          for (int k = 0; k < osl::Square::SIZE; k++)
#if USE_GPSFISH_ZOBRIST
              psq[i][j][k] = rk.rand<Key>() & ~1;
#else
              psq[i][j][k] = rk.rand<Key>();
#endif
#else
  for (Color c = WHITE; c <= BLACK; c++)
      for (PieceType pt = PAWN; pt <= KING; pt++)
          for (Square s = SQ_A1; s <= SQ_H8; s++)
              psq[c][pt][s] = rk.rand<Key>();

  for (File f = FILE_A; f <= FILE_H; f++)
      enpassant[f] = rk.rand<Key>();

  for (int cr = CASTLES_NONE; cr <= ALL_CASTLES; cr++)
  {
      Bitboard b = cr;
      while (b)
      {
          Key k = castle[1ULL << pop_lsb(&b)];
          castle[cr] ^= k ? k : rk.rand<Key>();
      }
  }
#endif

#if USE_GPSFISH_ZOBRIST
  side = 1;
  exclusion  = rk.rand<Key>() & ~1;
#else
  side = rk.rand<Key>();
  exclusion  = rk.rand<Key>();
#endif

<<<<<<< HEAD
#ifndef GPSFISH
  for (Piece pc = W_PAWN; pc <= W_KING; pc++)
=======
  for (PieceType pt = PAWN; pt <= KING; pt++)
>>>>>>> 81e242a9
  {
      PieceValue[MG][make_piece(BLACK, pt)] = PieceValue[MG][pt];
      PieceValue[EG][make_piece(BLACK, pt)] = PieceValue[EG][pt];

      Score v = make_score(PieceValue[MG][pt], PieceValue[EG][pt]);

      for (Square s = SQ_A1; s <= SQ_H8; s++)
      {
          pieceSquareTable[WHITE][pt][ s] =  (v + PSQT[pt][s]);
          pieceSquareTable[BLACK][pt][~s] = -(v + PSQT[pt][s]);
      }
  }
#endif
}

} // namespace Zobrist


#ifndef GPSFISH

namespace {

// next_attacker() is an helper function used by see() to locate the least
// valuable attacker for the side to move, remove the attacker we just found
// from the 'occupied' bitboard and scan for new X-ray attacks behind it.

template<int Pt> FORCE_INLINE
PieceType next_attacker(const Bitboard* bb, const Square& to, const Bitboard& stmAttackers,
                        Bitboard& occupied, Bitboard& attackers) {

  if (stmAttackers & bb[Pt])
  {
      Bitboard b = stmAttackers & bb[Pt];
      occupied ^= b & ~(b - 1);

      if (Pt == PAWN || Pt == BISHOP || Pt == QUEEN)
          attackers |= attacks_bb<BISHOP>(to, occupied) & (bb[BISHOP] | bb[QUEEN]);

      if (Pt == ROOK || Pt == QUEEN)
          attackers |= attacks_bb<ROOK>(to, occupied) & (bb[ROOK] | bb[QUEEN]);

      return (PieceType)Pt;
  }
  return next_attacker<Pt+1>(bb, to, stmAttackers, occupied, attackers);
}

template<> FORCE_INLINE
PieceType next_attacker<KING>(const Bitboard*, const Square&, const Bitboard&, Bitboard&, Bitboard&) {
  return KING; // No need to update bitboards, it is the last cycle
}

} // namespace

#endif


/// CheckInfo c'tor

CheckInfo::CheckInfo(const Position& pos) {

#ifdef GPSFISH
  pinned = pos.pinned_pieces();
#else
  Color them = ~pos.side_to_move();
  ksq = pos.king_square(them);

  pinned = pos.pinned_pieces();
  dcCandidates = pos.discovered_check_candidates();

  checkSq[PAWN]   = pos.attacks_from<PAWN>(ksq, them);
  checkSq[KNIGHT] = pos.attacks_from<KNIGHT>(ksq);
  checkSq[BISHOP] = pos.attacks_from<BISHOP>(ksq);
  checkSq[ROOK]   = pos.attacks_from<ROOK>(ksq);
  checkSq[QUEEN]  = checkSq[BISHOP] | checkSq[ROOK];
  checkSq[KING]   = 0;
#endif
}


/// Position::operator=() creates a copy of 'pos'. We want the new born Position
/// object do not depend on any external data so we detach state pointer from
/// the source one.

Position& Position::operator=(const Position& pos) {

  memcpy(this, &pos, sizeof(Position));
  startState = *st;
  st = &startState;
  nodes = 0;

#ifdef GPSFISH
  eval=NULL;
#endif

  assert(pos_is_ok());

  return *this;
}


/// Position::set() initializes the position object with the given FEN string.
/// This function is not very robust - make sure that input FENs are correct,
/// this is assumed to be the responsibility of the GUI.

void Position::set(const string& fenStr, bool isChess960, Thread* th) {
/*
   A FEN string defines a particular position using only the ASCII character set.

   A FEN string contains six fields separated by a space. The fields are:

   1) Piece placement (from white's perspective). Each rank is described, starting
      with rank 8 and ending with rank 1; within each rank, the contents of each
      square are described from file A through file H. Following the Standard
      Algebraic Notation (SAN), each piece is identified by a single letter taken
      from the standard English names. White pieces are designated using upper-case
      letters ("PNBRQK") while Black take lowercase ("pnbrqk"). Blank squares are
      noted using digits 1 through 8 (the number of blank squares), and "/"
      separates ranks.

   2) Active color. "w" means white moves next, "b" means black.

   3) Castling availability. If neither side can castle, this is "-". Otherwise,
      this has one or more letters: "K" (White can castle kingside), "Q" (White
      can castle queenside), "k" (Black can castle kingside), and/or "q" (Black
      can castle queenside).

   4) En passant target square (in algebraic notation). If there's no en passant
      target square, this is "-". If a pawn has just made a 2-square move, this
      is the position "behind" the pawn. This is recorded regardless of whether
      there is a pawn in position to make an en passant capture.

   5) Halfmove clock. This is the number of halfmoves since the last pawn advance
      or capture. This is used to determine if a draw can be claimed under the
      fifty-move rule.

   6) Fullmove number. The number of the full move. It starts at 1, and is
      incremented after Black's move.
*/

#ifdef GPSFISH
  clear();
  osl::record::usi::parse(string("sfen ")+fenStr,osl_state);
  std::istringstream ss(fenStr);
#else
  char col, row, token;
  size_t p;
  Square sq = SQ_A8;
  std::istringstream ss(fenStr);

  clear();
  ss >> std::noskipws;

  // 1. Piece placement
  while ((ss >> token) && !isspace(token))
  {
      if (isdigit(token))
          sq += Square(token - '0'); // Advance the given number of files

      else if (token == '/')
          sq -= Square(16);

      else if ((p = PieceToChar.find(token)) != string::npos)
      {
          put_piece(Piece(p), sq);
          sq++;
      }
  }

  // 2. Active color
  ss >> token;
  sideToMove = (token == 'w' ? WHITE : BLACK);
  ss >> token;

  // 3. Castling availability. Compatible with 3 standards: Normal FEN standard,
  // Shredder-FEN that uses the letters of the columns on which the rooks began
  // the game instead of KQkq and also X-FEN standard that, in case of Chess960,
  // if an inner rook is associated with the castling right, the castling tag is
  // replaced by the file letter of the involved rook, as for the Shredder-FEN.
  while ((ss >> token) && !isspace(token))
  {
      Square rsq;
      Color c = islower(token) ? BLACK : WHITE;

      token = char(toupper(token));

      if (token == 'K')
          for (rsq = relative_square(c, SQ_H1); type_of(piece_on(rsq)) != ROOK; rsq--) {}

      else if (token == 'Q')
          for (rsq = relative_square(c, SQ_A1); type_of(piece_on(rsq)) != ROOK; rsq++) {}

      else if (token >= 'A' && token <= 'H')
          rsq = File(token - 'A') | relative_rank(c, RANK_1);

      else
          continue;

      set_castle_right(c, rsq);
  }

  // 4. En passant square. Ignore if no pawn capture is possible
  if (   ((ss >> col) && (col >= 'a' && col <= 'h'))
      && ((ss >> row) && (row == '3' || row == '6')))
  {
      st->epSquare = File(col - 'a') | Rank(row - '1');

      if (!(attackers_to(st->epSquare) & pieces(sideToMove, PAWN)))
          st->epSquare = SQ_NONE;
  }
#endif

  // 5-6. Halfmove clock and fullmove number
#ifdef GPSFISH
  ss >> gamePly;
#else
  ss >> std::skipws >> st->rule50 >> gamePly;
#endif

  // Convert from fullmove starting from 1 to ply starting from 0,
  // handle also common incorrect FEN with fullmove = 0.
  gamePly = std::max(2 * (gamePly - 1), 0) + int(sideToMove == BLACK);

  st->key = compute_key();
#ifdef GPSFISH
  if(eval!=NULL) *eval=eval_t(osl_state,false);
#else
  st->pawnKey = compute_pawn_key();
  st->materialKey = compute_material_key();
  st->psqScore = compute_psq_score();
  st->npMaterial[WHITE] = compute_non_pawn_material(WHITE);
  st->npMaterial[BLACK] = compute_non_pawn_material(BLACK);
  st->checkersBB = attackers_to(king_square(sideToMove)) & pieces(~sideToMove);
  chess960 = isChess960;
#endif
  thisThread = th;

  assert(pos_is_ok());
}

#ifndef GPSFISH

/// Position::set_castle_right() is an helper function used to set castling
/// rights given the corresponding color and the rook starting square.

void Position::set_castle_right(Color c, Square rfrom) {

  Square kfrom = king_square(c);
  CastlingSide cs = kfrom < rfrom ? KING_SIDE : QUEEN_SIDE;
  CastleRight cr = make_castle_right(c, cs);

  st->castleRights |= cr;
  castleRightsMask[kfrom] |= cr;
  castleRightsMask[rfrom] |= cr;
  castleRookSquare[c][cs] = rfrom;

  Square kto = relative_square(c, cs == KING_SIDE ? SQ_G1 : SQ_C1);
  Square rto = relative_square(c, cs == KING_SIDE ? SQ_F1 : SQ_D1);

  for (Square s = std::min(rfrom, rto); s <= std::max(rfrom, rto); s++)
      if (s != kfrom && s != rfrom)
          castlePath[c][cs] |= s;

  for (Square s = std::min(kfrom, kto); s <= std::max(kfrom, kto); s++)
      if (s != kfrom && s != rfrom)
          castlePath[c][cs] |= s;
}

#endif

/// Position::fen() returns a FEN representation of the position. In case
/// of Chess960 the Shredder-FEN notation is used. Mainly a debugging function.

const string Position::fen() const {

  std::ostringstream ss;

#ifdef GPSFISH
  for (Rank rank = RANK_1; rank <= RANK_9; rank++)
#else
  for (Rank rank = RANK_8; rank >= RANK_1; rank--)
#endif
  {
#ifdef GPSFISH
      for (File file = FILE_9; file >= FILE_1; file--)
#else
      for (File file = FILE_A; file <= FILE_H; file++)
#endif
      {
          Square sq = file | rank;

          if (is_empty(sq))
          {
              int emptyCnt = 1;

#ifdef GPSFISH
              for ( ; file >= FILE_1 && is_empty(sq--); file--)
#else
              for ( ; file < FILE_H && is_empty(sq++); file++)
#endif
                  emptyCnt++;

              ss << emptyCnt;
          }
          else
              ss << PieceToChar[piece_on(sq)];
      }

      if (rank > RANK_1)
          ss << '/';
  }

#ifdef GPSFISH
  ss << (side_to_move() == WHITE ? " w " : " b ");
#else
  ss << (sideToMove == WHITE ? " w " : " b ");

  if (can_castle(WHITE_OO))
      ss << (chess960 ? file_to_char(file_of(castle_rook_square(WHITE,  KING_SIDE)), false) : 'K');

  if (can_castle(WHITE_OOO))
      ss << (chess960 ? file_to_char(file_of(castle_rook_square(WHITE, QUEEN_SIDE)), false) : 'Q');

  if (can_castle(BLACK_OO))
      ss << (chess960 ? file_to_char(file_of(castle_rook_square(BLACK,  KING_SIDE)),  true) : 'k');

  if (can_castle(BLACK_OOO))
      ss << (chess960 ? file_to_char(file_of(castle_rook_square(BLACK, QUEEN_SIDE)),  true) : 'q');

  if (st->castleRights == CASTLES_NONE)
      ss << '-';

  ss << (ep_square() == SQ_NONE ? " - " : " " + square_to_string(ep_square()) + " ")
      << st->rule50 << " " << 1 + (gamePly - int(sideToMove == BLACK)) / 2;

#endif

  return ss.str();
}


/// Position::pretty() returns an ASCII representation of the position to be
/// printed to the standard output together with the move's san notation.

const string Position::pretty(Move move) const {

  const string dottedLine =            "\n+---+---+---+---+---+---+---+---+";
  const string twoRows =  dottedLine + "\n|   | . |   | . |   | . |   | . |"
                        + dottedLine + "\n| . |   | . |   | . |   | . |   |";

  string brd = twoRows + twoRows + twoRows + twoRows + dottedLine;

  std::ostringstream ss;

#ifdef GPSFISH
  if (move.isValid())
#else
  if (move)
#endif
      ss << "\nMove: " << (sideToMove == BLACK ? ".." : "")
         << move_to_san(*const_cast<Position*>(this), move);

#ifdef GPSFISH
  cout << osl_state << endl;
#else

  for (Square sq = SQ_A1; sq <= SQ_H8; sq++)
      if (piece_on(sq) != NO_PIECE)
          brd[513 - 68*rank_of(sq) + 4*file_of(sq)] = PieceToChar[piece_on(sq)];

  ss << brd << "\nFen: " << fen() << "\nKey: " << std::hex << std::uppercase
     << std::setfill('0') << std::setw(16) << st->key << "\nCheckers: ";

  for (Bitboard b = checkers(); b; )
      ss << square_to_string(pop_lsb(&b)) << " ";

  ss << "\nLegal moves: ";
  for (MoveList<LEGAL> it(*this); *it; ++it)
      ss << move_to_san(*const_cast<Position*>(this), *it) << " ";

#endif

  return ss.str();
}


#ifndef GPSFISH
/// Position:hidden_checkers<>() returns a bitboard of all pinned (against the
/// king) pieces for the given color. Or, when template parameter FindPinned is
/// false, the function return the pieces of the given color candidate for a
/// discovery check against the enemy king.
template<bool FindPinned>
Bitboard Position::hidden_checkers() const {

  // Pinned pieces protect our king, dicovery checks attack the enemy king
  Bitboard b, result = 0;
  Bitboard pinners = pieces(FindPinned ? ~sideToMove : sideToMove);
  Square ksq = king_square(FindPinned ? sideToMove : ~sideToMove);

  // Pinners are sliders, that give check when candidate pinned is removed
  pinners &=  (pieces(ROOK, QUEEN) & PseudoAttacks[ROOK][ksq])
            | (pieces(BISHOP, QUEEN) & PseudoAttacks[BISHOP][ksq]);

  while (pinners)
  {
      b = between_bb(ksq, pop_lsb(&pinners)) & pieces();

      if (b && !more_than_one(b) && (b & pieces(sideToMove)))
          result |= b;
  }
  return result;
}

// Explicit template instantiations
template Bitboard Position::hidden_checkers<true>() const;
template Bitboard Position::hidden_checkers<false>() const;


/// Position::attackers_to() computes a bitboard of all pieces which attack a
/// given square. Slider attacks use occ bitboard as occupancy.

Bitboard Position::attackers_to(Square s, Bitboard occ) const {

  return  (attacks_from<PAWN>(s, BLACK) & pieces(WHITE, PAWN))
        | (attacks_from<PAWN>(s, WHITE) & pieces(BLACK, PAWN))
        | (attacks_from<KNIGHT>(s)      & pieces(KNIGHT))
        | (attacks_bb<ROOK>(s, occ)     & pieces(ROOK, QUEEN))
        | (attacks_bb<BISHOP>(s, occ)   & pieces(BISHOP, QUEEN))
        | (attacks_from<KING>(s)        & pieces(KING));
}


/// Position::attacks_from() computes a bitboard of all attacks of a given piece
/// put in a given square. Slider attacks use occ bitboard as occupancy.

Bitboard Position::attacks_from(Piece p, Square s, Bitboard occ) {

  assert(is_ok(s));

  switch (type_of(p))
  {
  case BISHOP: return attacks_bb<BISHOP>(s, occ);
  case ROOK  : return attacks_bb<ROOK>(s, occ);
  case QUEEN : return attacks_bb<BISHOP>(s, occ) | attacks_bb<ROOK>(s, occ);
  default    : return StepAttacksBB[p][s];
  }
}
#endif

/// Position::pl_move_is_legal() tests whether a pseudo-legal move is legal

#ifdef GPSFISH
bool Position::pl_move_is_legal(Move m) const {
  if(!osl_state.isAlmostValidMove<false>(m)) return false;
  if(m.isDrop()) return true;
  if(side_to_move()==BLACK)
    return osl::move_classifier::SafeMove<BLACK>::isMember(osl_state,m.ptype(),m.from(),m.to());
  else
    return osl::move_classifier::SafeMove<WHITE>::isMember(osl_state,m.ptype(),m.from(),m.to());
}
#endif

bool Position::pl_move_is_legal(Move m, Bitboard pinned) const {

#ifdef GPSFISH
  return pl_move_is_legal(m);
#else

  assert(is_ok(m));
  assert(pinned == pinned_pieces());

  Color us = sideToMove;
  Square from = from_sq(m);

  assert(color_of(piece_moved(m)) == us);
  assert(piece_on(king_square(us)) == make_piece(us, KING));

  // En passant captures are a tricky special case. Because they are rather
  // uncommon, we do it simply by testing whether the king is attacked after
  // the move is made.
  if (type_of(m) == ENPASSANT)
  {
      Color them = ~us;
      Square to = to_sq(m);
      Square capsq = to + pawn_push(them);
      Square ksq = king_square(us);
      Bitboard b = (pieces() ^ from ^ capsq) | to;

      assert(to == ep_square());
      assert(piece_moved(m) == make_piece(us, PAWN));
      assert(piece_on(capsq) == make_piece(them, PAWN));
      assert(piece_on(to) == NO_PIECE);

      return   !(attacks_bb<  ROOK>(ksq, b) & pieces(them, QUEEN, ROOK))
            && !(attacks_bb<BISHOP>(ksq, b) & pieces(them, QUEEN, BISHOP));
  }

  // If the moving piece is a king, check whether the destination
  // square is attacked by the opponent. Castling moves are checked
  // for legality during move generation.
  if (type_of(piece_on(from)) == KING)
      return type_of(m) == CASTLE || !(attackers_to(to_sq(m)) & pieces(~us));

  // A non-king move is legal if and only if it is not pinned or it
  // is moving along the ray towards or away from the king.
  return   !pinned
        || !(pinned & from)
        ||  squares_aligned(from, to_sq(m), king_square(us));
#endif
}



/// Position::is_pseudo_legal() takes a random move and tests whether the move
/// is pseudo legal. It is used to validate moves from TT that can be corrupted
/// due to SMP concurrent access or hash position key aliasing.

bool Position::is_pseudo_legal(const Move m) const {

#ifdef GPSFISH
  return m.isNormal() && pl_move_is_legal(m);
#else
  Color us = sideToMove;
  Square from = from_sq(m);
  Square to = to_sq(m);
  Piece pc = piece_moved(m);

  // Use a slower but simpler function for uncommon cases
  if (type_of(m) != NORMAL)
      return MoveList<LEGAL>(*this).contains(m);

  // Is not a promotion, so promotion piece must be empty
  if (promotion_type(m) - 2 != NO_PIECE_TYPE)
      return false;

  // If the from square is not occupied by a piece belonging to the side to
  // move, the move is obviously not legal.
  if (pc == NO_PIECE || color_of(pc) != us)
      return false;

  // The destination square cannot be occupied by a friendly piece
  if (piece_on(to) != NO_PIECE && color_of(piece_on(to)) == us)
      return false;

  // Handle the special case of a pawn move
  if (type_of(pc) == PAWN)
  {
      // Move direction must be compatible with pawn color
      int direction = to - from;
      if ((us == WHITE) != (direction > 0))
          return false;

      // We have already handled promotion moves, so destination
      // cannot be on the 8/1th rank.
      if (rank_of(to) == RANK_8 || rank_of(to) == RANK_1)
          return false;

      // Proceed according to the square delta between the origin and
      // destination squares.
      switch (direction)
      {
      case DELTA_NW:
      case DELTA_NE:
      case DELTA_SW:
      case DELTA_SE:
      // Capture. The destination square must be occupied by an enemy
      // piece (en passant captures was handled earlier).
      if (piece_on(to) == NO_PIECE || color_of(piece_on(to)) != ~us)
          return false;

      // From and to files must be one file apart, avoids a7h5
      if (abs(file_of(from) - file_of(to)) != 1)
          return false;
      break;

      case DELTA_N:
      case DELTA_S:
      // Pawn push. The destination square must be empty.
      if (!is_empty(to))
          return false;
      break;

      case DELTA_NN:
      // Double white pawn push. The destination square must be on the fourth
      // rank, and both the destination square and the square between the
      // source and destination squares must be empty.
      if (    rank_of(to) != RANK_4
          || !is_empty(to)
          || !is_empty(from + DELTA_N))
          return false;
      break;

      case DELTA_SS:
      // Double black pawn push. The destination square must be on the fifth
      // rank, and both the destination square and the square between the
      // source and destination squares must be empty.
      if (    rank_of(to) != RANK_5
          || !is_empty(to)
          || !is_empty(from + DELTA_S))
          return false;
      break;

      default:
          return false;
      }
  }
  else if (!(attacks_from(pc, from) & to))
      return false;

  // Evasions generator already takes care to avoid some kind of illegal moves
  // and pl_move_is_legal() relies on this. So we have to take care that the
  // same kind of moves are filtered out here.
  if (checkers())
  {
      if (type_of(pc) != KING)
      {
          // Double check? In this case a king move is required
          if (more_than_one(checkers()))
              return false;

          // Our move must be a blocking evasion or a capture of the checking piece
          if (!((between_bb(lsb(checkers()), king_square(us)) | checkers()) & to))
              return false;
      }
      // In case of king moves under check we have to remove king so to catch
      // as invalid moves like b1a1 when opposite queen is on c1.
      else if (attackers_to(to, pieces() ^ from) & pieces(~us))
          return false;
  }

  return true;
#endif
}


/// Position::move_gives_check() tests whether a pseudo-legal move gives a check

bool Position::move_gives_check(Move m, const CheckInfo& ci) const {

#ifdef GPSFISH
  if(side_to_move()==BLACK)
    return osl::move_classifier::Check<BLACK>::isMember(osl_state,m.ptype(),m.from(),m.to());
  else 
    return osl::move_classifier::Check<WHITE>::isMember(osl_state,m.ptype(),m.from(),m.to());
#else

  assert(is_ok(m));
  assert(ci.dcCandidates == discovered_check_candidates());
  assert(color_of(piece_moved(m)) == sideToMove);

  Square from = from_sq(m);
  Square to = to_sq(m);
  PieceType pt = type_of(piece_on(from));

  // Direct check ?
  if (ci.checkSq[pt] & to)
      return true;

  // Discovery check ?
  if (ci.dcCandidates && (ci.dcCandidates & from))
  {
      // For pawn and king moves we need to verify also direction
      if (   (pt != PAWN && pt != KING)
          || !squares_aligned(from, to, king_square(~sideToMove)))
          return true;
  }

  // Can we skip the ugly special cases ?
  if (type_of(m) == NORMAL)
      return false;

  Color us = sideToMove;
  Square ksq = king_square(~us);

  switch (type_of(m))
  {
  case PROMOTION:
      return attacks_from(Piece(promotion_type(m)), to, pieces() ^ from) & ksq;

  // En passant capture with check ? We have already handled the case
  // of direct checks and ordinary discovered check, the only case we
  // need to handle is the unusual case of a discovered check through
  // the captured pawn.
  case ENPASSANT:
  {
      Square capsq = file_of(to) | rank_of(from);
      Bitboard b = (pieces() ^ from ^ capsq) | to;

      return  (attacks_bb<  ROOK>(ksq, b) & pieces(us, QUEEN, ROOK))
            | (attacks_bb<BISHOP>(ksq, b) & pieces(us, QUEEN, BISHOP));
  }
  case CASTLE:
  {
      Square kfrom = from;
      Square rfrom = to; // 'King captures the rook' notation
      Square kto = relative_square(us, rfrom > kfrom ? SQ_G1 : SQ_C1);
      Square rto = relative_square(us, rfrom > kfrom ? SQ_F1 : SQ_D1);
      Bitboard b = (pieces() ^ kfrom ^ rfrom) | rto | kto;

      return attacks_bb<ROOK>(rto, b) & ksq;
  }
  default:
      assert(false);
      return false;
  }
#endif
}


/// Position::do_move() makes a move, and saves all information necessary
/// to a StateInfo object. The move is assumed to be legal. Pseudo-legal
/// moves should be filtered out before this function is called.

void Position::do_move(Move m, StateInfo& newSt) {

#ifdef GPSFISH
  assert(is_ok());
  assert(!m.isPass());
  nodes++;
  Key key = st->key;
  struct ReducedStateInfo {
    int gamePly, pliesFromNull;
    Key key;
  };
  memcpy(&newSt, st, sizeof(ReducedStateInfo));

  newSt.previous = st;
  st = &newSt;
  //history[st->gamePly++] = key;

  // Update side to move
  key ^= Zobrist::side;

  st->pliesFromNull++;

  prefetch((char*)TT.first_entry(key));

  Color us = side_to_move();
  Color them = ~us;
  Square from = from_sq(m);
  Square to = to_sq(m);

  PieceType pt=m.ptype();
  osl::Ptype capture = m.capturePtype();
  st->capturedType = capture;
  if(capture!=osl::PTYPE_EMPTY){
    key -= Zobrist::psq[them][(int)capture][to.index()];
    key += Zobrist::psq[us][unpromote(capture)][Square::STAND().index()];
  }
  // Update hash key
  if(type_of(m)==PROMOTION)
    key += Zobrist::psq[us][(int)pt][to.index()]-Zobrist::psq[us][(int)unpromote(pt)][from.index()];
  else
    key += Zobrist::psq[us][(int)pt][to.index()]-Zobrist::psq[us][(int)pt][from.index()];

  st->key = key;
  osl_state.makeMove(m);
  if(osl_state.inCheck()) continuous_check[us]++;
  else continuous_check[us]=0;
  assert(is_ok());
#else
  CheckInfo ci(*this);
  do_move(m, newSt, ci, move_gives_check(m, ci));
#endif
}

#ifndef GPSFISH
void Position::do_move(Move m, StateInfo& newSt, const CheckInfo& ci, bool moveIsCheck) {

  assert(is_ok(m));
  assert(&newSt != st);

  nodes++;
  Key k = st->key;

  // Copy some fields of old state to our new StateInfo object except the ones
  // which are going to be recalculated from scratch anyway, then switch our state
  // pointer to point to the new, ready to be updated, state.
  memcpy(&newSt, st, StateCopySize64 * sizeof(uint64_t));

  newSt.previous = st;
  st = &newSt;

  // Update side to move
  k ^= Zobrist::side;

  // Increment ply counters.In particular rule50 will be later reset it to zero
  // in case of a capture or a pawn move.
  gamePly++;
  st->rule50++;
  st->pliesFromNull++;

  Color us = sideToMove;
  Color them = ~us;
  Square from = from_sq(m);
  Square to = to_sq(m);
  Piece pc = piece_on(from);
  PieceType pt = type_of(pc);
  PieceType capture = type_of(m) == ENPASSANT ? PAWN : type_of(piece_on(to));

  assert(color_of(pc) == us);
  assert(piece_on(to) == NO_PIECE || color_of(piece_on(to)) == them || type_of(m) == CASTLE);
  assert(capture != KING);

  if (type_of(m) == CASTLE)
  {
      assert(pc == make_piece(us, KING));

      bool kingSide = to > from;
      Square rfrom = to; // Castle is encoded as "king captures friendly rook"
      Square rto = relative_square(us, kingSide ? SQ_F1 : SQ_D1);
      to = relative_square(us, kingSide ? SQ_G1 : SQ_C1);
      capture = NO_PIECE_TYPE;

      do_castle(from, to, rfrom, rto);

      st->psqScore += pieceSquareTable[us][ROOK][rto] - pieceSquareTable[us][ROOK][rfrom];
      k ^= Zobrist::psq[us][ROOK][rfrom] ^ Zobrist::psq[us][ROOK][rto];
  }

  if (capture)
  {
      Square capsq = to;

      // If the captured piece is a pawn, update pawn hash key, otherwise
      // update non-pawn material.
      if (capture == PAWN)
      {
          if (type_of(m) == ENPASSANT)
          {
              capsq += pawn_push(them);

              assert(pt == PAWN);
              assert(to == st->epSquare);
              assert(relative_rank(us, to) == RANK_6);
              assert(piece_on(to) == NO_PIECE);
              assert(piece_on(capsq) == make_piece(them, PAWN));

              board[capsq] = NO_PIECE;
          }

          st->pawnKey ^= Zobrist::psq[them][PAWN][capsq];
      }
      else
          st->npMaterial[them] -= PieceValue[MG][capture];

      // Remove the captured piece
      byTypeBB[ALL_PIECES] ^= capsq;
      byTypeBB[capture] ^= capsq;
      byColorBB[them] ^= capsq;

      // Update piece list, move the last piece at index[capsq] position and
      // shrink the list.
      //
      // WARNING: This is a not reversible operation. When we will reinsert the
      // captured piece in undo_move() we will put it at the end of the list and
      // not in its original place, it means index[] and pieceList[] are not
      // guaranteed to be invariant to a do_move() + undo_move() sequence.
      Square lastSquare = pieceList[them][capture][--pieceCount[them][capture]];
      index[lastSquare] = index[capsq];
      pieceList[them][capture][index[lastSquare]] = lastSquare;
      pieceList[them][capture][pieceCount[them][capture]] = SQ_NONE;

      // Update material hash key and prefetch access to materialTable
      k ^= Zobrist::psq[them][capture][capsq];
      st->materialKey ^= Zobrist::psq[them][capture][pieceCount[them][capture]];
      prefetch((char*)thisThread->materialTable[st->materialKey]);

      // Update incremental scores
      st->psqScore -= pieceSquareTable[them][capture][capsq];

      // Reset rule 50 counter
      st->rule50 = 0;
  }

  // Update hash key
  k ^= Zobrist::psq[us][pt][from] ^ Zobrist::psq[us][pt][to];

  // Reset en passant square
  if (st->epSquare != SQ_NONE)
  {
      k ^= Zobrist::enpassant[file_of(st->epSquare)];
      st->epSquare = SQ_NONE;
  }

  // Update castle rights if needed
  if (st->castleRights && (castleRightsMask[from] | castleRightsMask[to]))
  {
      int cr = castleRightsMask[from] | castleRightsMask[to];
      k ^= Zobrist::castle[st->castleRights & cr];
      st->castleRights &= ~cr;
  }

  // Prefetch TT access as soon as we know the new hash key
  prefetch((char*)TT.first_entry(k));

  // Move the piece. The tricky Chess960 castle is handled earlier
  if (type_of(m) != CASTLE)
  {
      Bitboard from_to_bb = SquareBB[from] ^ SquareBB[to];
      byTypeBB[ALL_PIECES] ^= from_to_bb;
      byTypeBB[pt] ^= from_to_bb;
      byColorBB[us] ^= from_to_bb;

      board[from] = NO_PIECE;
      board[to] = pc;

      // Update piece lists, index[from] is not updated and becomes stale. This
      // works as long as index[] is accessed just by known occupied squares.
      index[to] = index[from];
      pieceList[us][pt][index[to]] = to;
  }

  // If the moving piece is a pawn do some special extra work
  if (pt == PAWN)
  {
      // Set en-passant square, only if moved pawn can be captured
      if (   (int(to) ^ int(from)) == 16
          && (attacks_from<PAWN>(from + pawn_push(us), us) & pieces(them, PAWN)))
      {
          st->epSquare = Square((from + to) / 2);
          k ^= Zobrist::enpassant[file_of(st->epSquare)];
      }

      if (type_of(m) == PROMOTION)
      {
          PieceType promotion = promotion_type(m);

          assert(relative_rank(us, to) == RANK_8);
          assert(promotion >= KNIGHT && promotion <= QUEEN);

          // Replace the pawn with the promoted piece
          byTypeBB[PAWN] ^= to;
          byTypeBB[promotion] |= to;
          board[to] = make_piece(us, promotion);

          // Update piece lists, move the last pawn at index[to] position
          // and shrink the list. Add a new promotion piece to the list.
          Square lastSquare = pieceList[us][PAWN][--pieceCount[us][PAWN]];
          index[lastSquare] = index[to];
          pieceList[us][PAWN][index[lastSquare]] = lastSquare;
          pieceList[us][PAWN][pieceCount[us][PAWN]] = SQ_NONE;
          index[to] = pieceCount[us][promotion];
          pieceList[us][promotion][index[to]] = to;

          // Update hash keys
          k ^= Zobrist::psq[us][PAWN][to] ^ Zobrist::psq[us][promotion][to];
          st->pawnKey ^= Zobrist::psq[us][PAWN][to];
          st->materialKey ^=  Zobrist::psq[us][promotion][pieceCount[us][promotion]++]
                            ^ Zobrist::psq[us][PAWN][pieceCount[us][PAWN]];

          // Update incremental score
          st->psqScore += pieceSquareTable[us][promotion][to] - pieceSquareTable[us][PAWN][to];

          // Update material
          st->npMaterial[us] += PieceValue[MG][promotion];
      }

      // Update pawn hash key and prefetch access to pawnsTable
      st->pawnKey ^= Zobrist::psq[us][PAWN][from] ^ Zobrist::psq[us][PAWN][to];
      prefetch((char*)thisThread->pawnsTable[st->pawnKey]);

      // Reset rule 50 draw counter
      st->rule50 = 0;
  }

  // Update incremental scores
  st->psqScore += pieceSquareTable[us][pt][to] - pieceSquareTable[us][pt][from];

  // Set capture piece
  st->capturedType = capture;

  // Update the key with the final value
  st->key = k;

  // Update checkers bitboard, piece must be already moved
  st->checkersBB = 0;

  if (moveIsCheck)
  {
      if (type_of(m) != NORMAL)
          st->checkersBB = attackers_to(king_square(them)) & pieces(us);
      else
      {
          // Direct checks
          if (ci.checkSq[pt] & to)
              st->checkersBB |= to;

          // Discovery checks
          if (ci.dcCandidates && (ci.dcCandidates & from))
          {
              if (pt != ROOK)
                  st->checkersBB |= attacks_from<ROOK>(king_square(them)) & pieces(us, QUEEN, ROOK);

              if (pt != BISHOP)
                  st->checkersBB |= attacks_from<BISHOP>(king_square(them)) & pieces(us, QUEEN, BISHOP);
          }
      }
  }

  sideToMove = ~sideToMove;

  assert(pos_is_ok());
}


/// Position::undo_move() unmakes a move. When it returns, the position should
/// be restored to exactly the same state as before the move was made.

void Position::undo_move(Move m) {

  assert(is_ok(m));

  sideToMove = ~sideToMove;

  Color us = sideToMove;
  Color them = ~us;
  Square from = from_sq(m);
  Square to = to_sq(m);
  PieceType pt = type_of(piece_on(to));
  PieceType capture = st->capturedType;

  assert(is_empty(from) || type_of(m) == CASTLE);
  assert(capture != KING);

  if (type_of(m) == PROMOTION)
  {
      PieceType promotion = promotion_type(m);

      assert(promotion == pt);
      assert(relative_rank(us, to) == RANK_8);
      assert(promotion >= KNIGHT && promotion <= QUEEN);

      // Replace the promoted piece with the pawn
      byTypeBB[promotion] ^= to;
      byTypeBB[PAWN] |= to;
      board[to] = make_piece(us, PAWN);

      // Update piece lists, move the last promoted piece at index[to] position
      // and shrink the list. Add a new pawn to the list.
      Square lastSquare = pieceList[us][promotion][--pieceCount[us][promotion]];
      index[lastSquare] = index[to];
      pieceList[us][promotion][index[lastSquare]] = lastSquare;
      pieceList[us][promotion][pieceCount[us][promotion]] = SQ_NONE;
      index[to] = pieceCount[us][PAWN]++;
      pieceList[us][PAWN][index[to]] = to;

      pt = PAWN;
  }

  if (type_of(m) == CASTLE)
  {
      bool kingSide = to > from;
      Square rfrom = to; // Castle is encoded as "king captures friendly rook"
      Square rto = relative_square(us, kingSide ? SQ_F1 : SQ_D1);
      to = relative_square(us, kingSide ? SQ_G1 : SQ_C1);
      capture = NO_PIECE_TYPE;
      pt = KING;
      do_castle(to, from, rto, rfrom);
  }
  else
  {
      // Put the piece back at the source square
      Bitboard from_to_bb = SquareBB[from] ^ SquareBB[to];
      byTypeBB[ALL_PIECES] ^= from_to_bb;
      byTypeBB[pt] ^= from_to_bb;
      byColorBB[us] ^= from_to_bb;

      board[to] = NO_PIECE;
      board[from] = make_piece(us, pt);

      // Update piece lists, index[to] is not updated and becomes stale. This
      // works as long as index[] is accessed just by known occupied squares.
      index[from] = index[to];
      pieceList[us][pt][index[from]] = from;
  }

  if (capture)
  {
      Square capsq = to;

      if (type_of(m) == ENPASSANT)
      {
          capsq -= pawn_push(us);

          assert(pt == PAWN);
          assert(to == st->previous->epSquare);
          assert(relative_rank(us, to) == RANK_6);
          assert(piece_on(capsq) == NO_PIECE);
      }

      // Restore the captured piece
      byTypeBB[ALL_PIECES] |= capsq;
      byTypeBB[capture] |= capsq;
      byColorBB[them] |= capsq;

      board[capsq] = make_piece(them, capture);

      // Update piece list, add a new captured piece in capsq square
      index[capsq] = pieceCount[them][capture]++;
      pieceList[them][capture][index[capsq]] = capsq;
  }

  // Finally point our state pointer back to the previous state
  st = st->previous;
  gamePly--;

  assert(pos_is_ok());
}


/// Position::do_castle() is a helper used to do/undo a castling move. This
/// is a bit tricky, especially in Chess960.

void Position::do_castle(Square kfrom, Square kto, Square rfrom, Square rto) {

  Color us = sideToMove;
  Bitboard k_from_to_bb = SquareBB[kfrom] ^ SquareBB[kto];
  Bitboard r_from_to_bb = SquareBB[rfrom] ^ SquareBB[rto];
  byTypeBB[KING] ^= k_from_to_bb;
  byTypeBB[ROOK] ^= r_from_to_bb;
  byTypeBB[ALL_PIECES] ^= k_from_to_bb ^ r_from_to_bb;
  byColorBB[us] ^= k_from_to_bb ^ r_from_to_bb;

  // Could be from == to, so first set NO_PIECE then KING and ROOK
  board[kfrom] = board[rfrom] = NO_PIECE;
  board[kto] = make_piece(us, KING);
  board[rto] = make_piece(us, ROOK);

  // Could be kfrom == rto, so use a 'tmp' variable
  int tmp = index[kfrom];
  index[rto] = index[rfrom];
  index[kto] = tmp;
  pieceList[us][KING][index[kto]] = kto;
  pieceList[us][ROOK][index[rto]] = rto;
}


/// Position::do(undo)_null_move() is used to do(undo) a "null move": It flips
/// the side to move without executing any move on the board.

void Position::do_null_move(StateInfo& newSt) {

  assert(!checkers());

  memcpy(&newSt, st, sizeof(StateInfo)); // Fully copy here

  newSt.previous = st;
  st = &newSt;

  if (st->epSquare != SQ_NONE)
  {
      st->key ^= Zobrist::enpassant[file_of(st->epSquare)];
      st->epSquare = SQ_NONE;
  }

  st->key ^= Zobrist::side;
  prefetch((char*)TT.first_entry(st->key));

  st->rule50++;
  st->pliesFromNull = 0;

  sideToMove = ~sideToMove;

  assert(pos_is_ok());
}

void Position::undo_null_move() {

  assert(!checkers());

  st = st->previous;
  sideToMove = ~sideToMove;
}

#endif

/// Position::see() is a static exchange evaluator: It tries to estimate the
/// material gain or loss resulting from a move. Parameter 'asymmThreshold' takes
/// tempi into account. If the side who initiated the capturing sequence does the
/// last capture, he loses a tempo and if the result is below 'asymmThreshold'
/// the capturing sequence is considered bad.

int Position::see_sign(Move m) const {

  assert(is_ok(m));

  // Early return if SEE cannot be negative because captured piece value
  // is not less then capturing one. Note that king moves always return
  // here because king midgame value is set to 0.
  if (PieceValue[MG][piece_on(to_sq(m))] >= PieceValue[MG][piece_moved(m)])
      return 1;

  return see(m);
}

int Position::see(Move m, int asymmThreshold) const {

  assert(move_is_ok(m));
#ifdef GPSFISH
  Player p=osl_state.turn();
  return osl::See::see(osl_state,m,osl_state.pin(p),osl_state.pin(alt(p)));
#else

  Square from, to;
  Bitboard occupied, attackers, stmAttackers;
  int swapList[32], slIndex = 1;
  PieceType captured;
  Color stm;

  assert(is_ok(m));

  from = from_sq(m);
  to = to_sq(m);
  captured = type_of(piece_on(to));
  occupied = pieces() ^ from;

  // Handle en passant moves
  if (type_of(m) == ENPASSANT)
  {
      Square capQq = to - pawn_push(sideToMove);

      assert(!captured);
      assert(type_of(piece_on(capQq)) == PAWN);

      // Remove the captured pawn
      occupied ^= capQq;
      captured = PAWN;
  }
  else if (type_of(m) == CASTLE)
      // Castle moves are implemented as king capturing the rook so cannot be
      // handled correctly. Simply return 0 that is always the correct value
      // unless the rook is ends up under attack.
      return 0;

  // Find all attackers to the destination square, with the moving piece
  // removed, but possibly an X-ray attacker added behind it.
  attackers = attackers_to(to, occupied);

  // If the opponent has no attackers we are finished
  stm = ~color_of(piece_on(from));
  stmAttackers = attackers & pieces(stm);
  if (!stmAttackers)
      return PieceValue[MG][captured];

  // The destination square is defended, which makes things rather more
  // difficult to compute. We proceed by building up a "swap list" containing
  // the material gain or loss at each stop in a sequence of captures to the
  // destination square, where the sides alternately capture, and always
  // capture with the least valuable piece. After each capture, we look for
  // new X-ray attacks from behind the capturing piece.
  swapList[0] = PieceValue[MG][captured];
  captured = type_of(piece_on(from));

  do {
      assert(slIndex < 32);

      // Add the new entry to the swap list
      swapList[slIndex] = -swapList[slIndex - 1] + PieceValue[MG][captured];
      slIndex++;

      // Locate and remove from 'occupied' the next least valuable attacker
      captured = next_attacker<PAWN>(byTypeBB, to, stmAttackers, occupied, attackers);

      attackers &= occupied; // Remove the just found attacker
      stm = ~stm;
      stmAttackers = attackers & pieces(stm);

      if (captured == KING)
      {
          // Stop before processing a king capture
          if (stmAttackers)
              swapList[slIndex++] = QueenValueMg * 16;

          break;
      }

  } while (stmAttackers);

  // If we are doing asymmetric SEE evaluation and the same side does the first
  // and the last capture, he loses a tempo and gain must be at least worth
  // 'asymmThreshold', otherwise we replace the score with a very low value,
  // before negamaxing.
  if (asymmThreshold)
      for (int i = 0; i < slIndex; i += 2)
          if (swapList[i] < asymmThreshold)
              swapList[i] = - QueenValueMg * 16;

  // Having built the swap list, we negamax through it to find the best
  // achievable score from the point of view of the side to move.
  while (--slIndex)
      swapList[slIndex-1] = std::min(-swapList[slIndex], swapList[slIndex-1]);

  return swapList[0];
#endif
}


/// Position::clear() erases the position object to a pristine state, with an
/// empty board, white to move, and no castling rights.

void Position::clear() {

  memset(this, 0, sizeof(Position));
#ifndef GPSFISH
  startState.epSquare = SQ_NONE;
#endif
  st = &startState;

#ifndef GPSFISH

  for (int i = 0; i < 8; i++)
      for (int j = 0; j < 16; j++)
          pieceList[0][i][j] = pieceList[1][i][j] = SQ_NONE;

#endif

#ifdef GPSFISH
  osl_state=osl::NumEffectState();
  osl_state.setTurn(BLACK);
  continuous_check[BLACK]=continuous_check[WHITE]=0;
#endif
}


/// Position::put_piece() puts a piece on the given square of the board,
/// updating the board array, pieces list, bitboards, and piece counts.

#ifndef GPSFISH
void Position::put_piece(Piece p, Square s) {

  Color c = color_of(p);
  PieceType pt = type_of(p);

  board[s] = p;
  index[s] = pieceCount[c][pt]++;
  pieceList[c][pt][index[s]] = s;

  byTypeBB[ALL_PIECES] |= s;
  byTypeBB[pt] |= s;
  byColorBB[c] |= s;
}
#endif


/// Position::compute_key() computes the hash key of the position. The hash
/// key is usually updated incrementally as moves are made and unmade, the
/// compute_key() function is only used when a new position is set up, and
/// to verify the correctness of the hash key when running in debug mode.

Key Position::compute_key() const {

#ifdef GPSFISH
  Key k = 0;
  for(int num=0;num<osl::Piece::SIZE;num++){
    osl::Piece p=osl_state.pieceOf(num);
    if(osl_state.usedMask().test(num))
      k += Zobrist::psq[playerToIndex(p.owner())][p.ptype()][p.square().index()];
  }

#else

  Key k = Zobrist::castle[st->castleRights];

  for (Bitboard b = pieces(); b; )
  {
      Square s = pop_lsb(&b);
      k ^= Zobrist::psq[color_of(piece_on(s))][type_of(piece_on(s))][s];
  }

  if (ep_square() != SQ_NONE)
      k ^= Zobrist::enpassant[file_of(ep_square())];
#endif

  if (sideToMove == BLACK)
      k ^= Zobrist::side;

  return k;
}


/// Position::compute_pawn_key() computes the hash key of the position. The
/// hash key is usually updated incrementally as moves are made and unmade,
/// the compute_pawn_key() function is only used when a new position is set
/// up, and to verify the correctness of the pawn hash key when running in
/// debug mode.

#ifndef GPSFISH
Key Position::compute_pawn_key() const {

  Key k = 0;

  for (Bitboard b = pieces(PAWN); b; )
  {
      Square s = pop_lsb(&b);
      k ^= Zobrist::psq[color_of(piece_on(s))][PAWN][s];
  }

  return k;
}


/// Position::compute_material_key() computes the hash key of the position.
/// The hash key is usually updated incrementally as moves are made and unmade,
/// the compute_material_key() function is only used when a new position is set
/// up, and to verify the correctness of the material hash key when running in
/// debug mode.

Key Position::compute_material_key() const {

  Key k = 0;

  for (Color c = WHITE; c <= BLACK; c++)
      for (PieceType pt = PAWN; pt <= QUEEN; pt++)
          for (int cnt = 0; cnt < piece_count(c, pt); cnt++)
              k ^= Zobrist::psq[c][pt][cnt];

  return k;
}
#endif


/// Position::compute_psq_score() computes the incremental scores for the middle
/// game and the endgame. These functions are used to initialize the incremental
/// scores when a new position is set up, and to verify that the scores are correctly
/// updated by do_move and undo_move when the program is running in debug mode.
#ifndef GPSFISH
Score Position::compute_psq_score() const {

  Score score = SCORE_ZERO;

  for (Bitboard b = pieces(); b; )
  {
      Square s = pop_lsb(&b);
      Piece pc = piece_on(s);
      score += pieceSquareTable[color_of(pc)][type_of(pc)][s];
  }

  return score;
}
#endif

/// Position::compute_non_pawn_material() computes the total non-pawn middle
/// game material value for the given side. Material values are updated
/// incrementally during the search, this function is only used while
/// initializing a new Position object.

#ifndef GPSFISH
Value Position::compute_non_pawn_material(Color c) const {

  Value value = VALUE_ZERO;

  for (PieceType pt = KNIGHT; pt <= QUEEN; pt++)
      value += piece_count(c, pt) * PieceValue[MG][pt];

  return value;
}
#endif


/// Position::is_draw() tests whether the position is drawn by material,
/// repetition, or the 50 moves rule. It does not detect stalemates, this
/// must be done by the search.

#ifdef GPSFISH
bool Position::is_draw(int& ret) const {

    // retire history by 3d8140a54101a50860ba2e3eb0f2d6cce68bfe47
    // should use st->previous
#if 0
  ret=0;
  StateInfo* stp = st->previous->previous;
  for (int i = 4, e = std::min(st->gamePly,st->pliesFromNull); i <= e; i += 2)
  {
      stp = stp->previous->previous;
      if (stp->key == st->key)
      //if (history[st->gamePly - i] == st->key)
      {
          Color us = side_to_move();
          Color them = ~us;
          if(continuous_check[us]*2>=i) {ret= -1; return false;}
          else if(continuous_check[them]*2>=i) {ret= 1; return false;}
          else return true;
      }
  }
#endif
  return false;
}
#endif

bool Position::is_draw() const {

#ifdef GPSFISH
  int dummy;
  return is_draw(dummy);
#else

  // Draw by material?
  if (   !pieces(PAWN)
      && (non_pawn_material(WHITE) + non_pawn_material(BLACK) <= BishopValueMg))
      return true;

  // Draw by the 50 moves rule?
  if (st->rule50 > 99 && (!checkers() || MoveList<LEGAL>(*this).size()))
      return true;

  // Draw by repetition?
  int i = 4, e = std::min(st->rule50, st->pliesFromNull);

  if (i <= e)
  {
      StateInfo* stp = st->previous->previous;

      do {
          stp = stp->previous->previous;

          if (stp->key == st->key)
              return true;

          i += 2;

      } while (i <= e);
  }

  return false;
#endif
}


/// Position::flip() flips position with the white and black sides reversed. This
/// is only useful for debugging especially for finding evaluation symmetry bugs.

#ifndef GPSFISH
void Position::flip() {

  const Position pos(*this);

  clear();

  sideToMove = ~pos.side_to_move();
  thisThread = pos.this_thread();
  nodes = pos.nodes_searched();
  chess960 = pos.is_chess960();
  gamePly = pos.game_ply();

  for (Square s = SQ_A1; s <= SQ_H8; s++)
      if (!pos.is_empty(s))
          put_piece(Piece(pos.piece_on(s) ^ 8), ~s);

  if (pos.can_castle(WHITE_OO))
      set_castle_right(BLACK, ~pos.castle_rook_square(WHITE, KING_SIDE));
  if (pos.can_castle(WHITE_OOO))
      set_castle_right(BLACK, ~pos.castle_rook_square(WHITE, QUEEN_SIDE));
  if (pos.can_castle(BLACK_OO))
      set_castle_right(WHITE, ~pos.castle_rook_square(BLACK, KING_SIDE));
  if (pos.can_castle(BLACK_OOO))
      set_castle_right(WHITE, ~pos.castle_rook_square(BLACK, QUEEN_SIDE));

  if (pos.st->epSquare != SQ_NONE)
      st->epSquare = ~pos.st->epSquare;

  st->checkersBB = attackers_to(king_square(sideToMove)) & pieces(~sideToMove);

  st->key = compute_key();
  st->pawnKey = compute_pawn_key();
  st->materialKey = compute_material_key();
  st->psqScore = compute_psq_score();
  st->npMaterial[WHITE] = compute_non_pawn_material(WHITE);
  st->npMaterial[BLACK] = compute_non_pawn_material(BLACK);

  assert(pos_is_ok());
}
#endif

/// Position::pos_is_ok() performs some consitency checks for the position object.
/// This is meant to be helpful when debugging.

bool Position::pos_is_ok(int* failedStep) const {

#ifndef MINIMAL

  int dummy, *step = failedStep ? failedStep : &dummy;

  // What features of the position should be verified?
  const bool all = false;

#ifndef GPSFISH
  const bool debugBitboards       = all || false;
  const bool debugKingCount       = all || false;
  const bool debugKingCapture     = all || false;
  const bool debugCheckerCount    = all || false;
#endif
  const bool debugKey             = all || false;
#ifndef GPSFISH
  const bool debugMaterialKey     = all || false;
  const bool debugPawnKey         = all || false;
  const bool debugIncrementalEval = all || false;
  const bool debugNonPawnMaterial = all || false;
  const bool debugPieceCounts     = all || false;
  const bool debugPieceList       = all || false;
  const bool debugCastleSquares   = all || false;
#endif

  *step = 1;

  if (sideToMove != WHITE && sideToMove != BLACK)
      return false;

#ifndef GPSFISH
  if ((*step)++, piece_on(king_square(WHITE)) != W_KING)
      return false;

  if ((*step)++, piece_on(king_square(BLACK)) != B_KING)
      return false;

#endif

#ifdef GPSFISH
  if(!osl_state.isConsistent()) return false;
#else
  if ((*step)++, debugKingCount)
  {
      int kingCount[COLOR_NB] = {};

      for (Square s = SQ_A1; s <= SQ_H8; s++)
          if (type_of(piece_on(s)) == KING)
              kingCount[color_of(piece_on(s))]++;

      if (kingCount[0] != 1 || kingCount[1] != 1)
          return false;
  }

  if ((*step)++, debugKingCapture)
      if (attackers_to(king_square(~sideToMove)) & pieces(sideToMove))
          return false;

  if ((*step)++, debugCheckerCount && popcount<Full>(st->checkersBB) > 2)
      return false;

  if ((*step)++, debugBitboards)
  {
      // The intersection of the white and black pieces must be empty
      if (pieces(WHITE) & pieces(BLACK))
          return false;

      // The union of the white and black pieces must be equal to all
      // occupied squares
      if ((pieces(WHITE) | pieces(BLACK)) != pieces())
          return false;

      // Separate piece type bitboards must have empty intersections
      for (PieceType p1 = PAWN; p1 <= KING; p1++)
          for (PieceType p2 = PAWN; p2 <= KING; p2++)
              if (p1 != p2 && (pieces(p1) & pieces(p2)))
                  return false;
  }

  if ((*step)++, ep_square() != SQ_NONE && relative_rank(sideToMove, ep_square()) != RANK_6)
      return false;
#endif

  if ((*step)++, debugKey && st->key != compute_key())
      return false;

#ifndef GPSFISH
  if ((*step)++, debugPawnKey && st->pawnKey != compute_pawn_key())
      return false;

  if ((*step)++, debugMaterialKey && st->materialKey != compute_material_key())
      return false;
#endif

#ifndef GPSFISH
  if ((*step)++, debugIncrementalEval && st->psqScore != compute_psq_score())
      return false;

  if ((*step)++, debugNonPawnMaterial)
  {
      if (   st->npMaterial[WHITE] != compute_non_pawn_material(WHITE)
          || st->npMaterial[BLACK] != compute_non_pawn_material(BLACK))
          return false;
  }

  if ((*step)++, debugPieceCounts)
      for (Color c = WHITE; c <= BLACK; c++)
          for (PieceType pt = PAWN; pt <= KING; pt++)
              if (pieceCount[c][pt] != popcount<Full>(pieces(c, pt)))
                  return false;

  if ((*step)++, debugPieceList)
      for (Color c = WHITE; c <= BLACK; c++)
          for (PieceType pt = PAWN; pt <= KING; pt++)
              for (int i = 0; i < pieceCount[c][pt]; i++)
              {
                  if (piece_on(piece_list(c, pt)[i]) != make_piece(c, pt))
                      return false;

                  if (index[piece_list(c, pt)[i]] != i)
                      return false;
              }

  if ((*step)++, debugCastleSquares)
      for (Color c = WHITE; c <= BLACK; c++)
          for (CastlingSide s = KING_SIDE; s <= QUEEN_SIDE; s = CastlingSide(s + 1))
          {
              CastleRight cr = make_castle_right(c, s);

              if (!can_castle(cr))
                  continue;

              if ((castleRightsMask[king_square(c)] & cr) != cr)
                  return false;

              if (   piece_on(castleRookSquare[c][s]) != make_piece(c, ROOK)
                  || castleRightsMask[castleRookSquare[c][s]] != cr)
                  return false;
          }
#endif

  *step = 0;
#endif

  return true;
}

#ifdef GPSFISH
bool Position::eval_is_ok() const {
  if(!pos_is_ok()) return false;
  if(!eval) return true;
  int ret1=eval_t(osl_state,false).value();
  int ret2=eval->value();
  return ret1==ret2;
}
#endif
<|MERGE_RESOLUTION|>--- conflicted
+++ resolved
@@ -203,12 +203,8 @@
   exclusion  = rk.rand<Key>();
 #endif
 
-<<<<<<< HEAD
 #ifndef GPSFISH
-  for (Piece pc = W_PAWN; pc <= W_KING; pc++)
-=======
   for (PieceType pt = PAWN; pt <= KING; pt++)
->>>>>>> 81e242a9
   {
       PieceValue[MG][make_piece(BLACK, pt)] = PieceValue[MG][pt];
       PieceValue[EG][make_piece(BLACK, pt)] = PieceValue[EG][pt];
