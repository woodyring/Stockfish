--- conflicted
+++ resolved
@@ -493,28 +493,21 @@
       for (File file = FILE_A; file <= FILE_H; ++file)
 #endif
       {
-<<<<<<< HEAD
-          Square sq = file | rank;
-
-          if (empty(sq))
-          {
-              int emptyCnt = 1;
-
-#ifdef GPSFISH
-              for ( ; file >= FILE_1 && empty(--sq); --file)
-#else
-              for ( ; file < FILE_H && empty(++sq); ++file)
-#endif
-                  ++emptyCnt;
-=======
+#ifdef GPSFISH
+          for (emptyCnt = 0; file >= FILE_1 && empty(file | rank); --file)
+#else
           for (emptyCnt = 0; file <= FILE_H && empty(file | rank); ++file)
+#endif
               ++emptyCnt;
->>>>>>> e6c9ce63
 
           if (emptyCnt)
               ss << emptyCnt;
 
+#ifdef GPSFISH
+          if (file >= FILE_1)
+#else
           if (file <= FILE_H)
+#endif
               ss << PieceToChar[piece_on(file | rank)];
       }
 
