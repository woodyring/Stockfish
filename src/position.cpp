/*
  Stockfish, a UCI chess playing engine derived from Glaurung 2.1
  Copyright (C) 2004-2008 Tord Romstad (Glaurung author)
  Copyright (C) 2008-2010 Marco Costalba, Joona Kiiski, Tord Romstad

  Stockfish is free software: you can redistribute it and/or modify
  it under the terms of the GNU General Public License as published by
  the Free Software Foundation, either version 3 of the License, or
  (at your option) any later version.

  Stockfish is distributed in the hope that it will be useful,
  but WITHOUT ANY WARRANTY; without even the implied warranty of
  MERCHANTABILITY or FITNESS FOR A PARTICULAR PURPOSE.  See the
  GNU General Public License for more details.

  You should have received a copy of the GNU General Public License
  along with this program.  If not, see <http://www.gnu.org/licenses/>.
*/

#include <cassert>
#include <cstring>
#include <fstream>
#include <iostream>
#include <sstream>

#ifndef GPSFISH
#include "bitcount.h"
#endif
#include "movegen.h"
#include "position.h"
#ifndef GPSFISH
#include "psqtab.h"
#endif
#include "rkiss.h"
#include "thread.h"
#include "tt.h"
#include "ucioption.h"
#ifdef GPSFISH
#include "osl/eval/ptypeEvalTraits.h"
using osl::eval::PtypeEvalTraits;
#include "osl/state/simpleState.h"
#include "osl/state/numEffectState.h"
#include "osl/move_classifier/check_.h"
#include "osl/record/usi.h"
#include "osl/eval/see.h"
#include "osl/move_classifier/safeMove.h"
#include "evaluate.h"
#endif
using std::string;
using std::cout;
using std::endl;

#ifdef GPSFISH
osl::misc::CArray3d<Key,2,osl::PTYPE_SIZE,osl::Square::SIZE> Position::zobrist;
#else
Key Position::zobrist[2][8][64];
Key Position::zobEp[64];
Key Position::zobCastle[16];
#endif
Key Position::zobSideToMove;
Key Position::zobExclusion;

#ifndef GPSFISH
Score Position::PieceSquareTable[16][64];
#endif

// Material values arrays, indexed by Piece
#ifdef GPSFISH
const Value PieceValueMidgame[osl::PTYPE_SIZE] = {
  VALUE_ZERO,VALUE_ZERO,
  Value(PtypeEvalTraits<osl::PPAWN>::val), Value(PtypeEvalTraits<osl::PLANCE>::val), 
  Value(PtypeEvalTraits<osl::PKNIGHT>::val), Value(PtypeEvalTraits<osl::PSILVER>::val), 
  Value(PtypeEvalTraits<osl::PBISHOP>::val), Value(PtypeEvalTraits<osl::PROOK>::val), 
#if 0
  Value(PtypeEvalTraits<osl::GOLD>::val), Value(PtypeEvalTraits<osl::KING>::val), 
#else
  Value(PtypeEvalTraits<osl::KING>::val), Value(PtypeEvalTraits<osl::GOLD>::val), 
#endif
  Value(PtypeEvalTraits<osl::PAWN>::val), Value(PtypeEvalTraits<osl::LANCE>::val), 
  Value(PtypeEvalTraits<osl::KNIGHT>::val), Value(PtypeEvalTraits<osl::SILVER>::val), 
  Value(PtypeEvalTraits<osl::BISHOP>::val), Value(PtypeEvalTraits<osl::ROOK>::val), 
};

const Value PieceValueEndgame[osl::PTYPE_SIZE] = {
  VALUE_ZERO,VALUE_ZERO,
  Value(PtypeEvalTraits<osl::PPAWN>::val+PtypeEvalTraits<osl::PAWN>::val), 
  Value(PtypeEvalTraits<osl::PLANCE>::val+PtypeEvalTraits<osl::LANCE>::val), 
  Value(PtypeEvalTraits<osl::PKNIGHT>::val+PtypeEvalTraits<osl::KNIGHT>::val), 
  Value(PtypeEvalTraits<osl::PSILVER>::val+PtypeEvalTraits<osl::SILVER>::val), 
  Value(PtypeEvalTraits<osl::PBISHOP>::val+PtypeEvalTraits<osl::BISHOP>::val), 
  Value(PtypeEvalTraits<osl::PROOK>::val+PtypeEvalTraits<osl::ROOK>::val), 
#if 0
  Value(PtypeEvalTraits<osl::GOLD>::val*2), 
  Value(PtypeEvalTraits<osl::KING>::val*2), 
#else
  Value(PtypeEvalTraits<osl::KING>::val*2), 
  Value(PtypeEvalTraits<osl::GOLD>::val*2), 
#endif
  Value(PtypeEvalTraits<osl::PAWN>::val*2), 
  Value(PtypeEvalTraits<osl::LANCE>::val*2), 
  Value(PtypeEvalTraits<osl::KNIGHT>::val*2), 
  Value(PtypeEvalTraits<osl::SILVER>::val*2), 
  Value(PtypeEvalTraits<osl::BISHOP>::val*2), 
  Value(PtypeEvalTraits<osl::ROOK>::val*2), 
};

const Value PromoteValue[osl::PTYPE_SIZE] = {
  VALUE_ZERO,VALUE_ZERO,
  VALUE_ZERO,VALUE_ZERO,
  VALUE_ZERO,VALUE_ZERO,
  VALUE_ZERO,VALUE_ZERO,
  VALUE_ZERO,VALUE_ZERO,
  Value(PtypeEvalTraits<osl::PPAWN>::val)-Value(PtypeEvalTraits<osl::PAWN>::val), 
  Value(PtypeEvalTraits<osl::PLANCE>::val)-Value(PtypeEvalTraits<osl::LANCE>::val), 
  Value(PtypeEvalTraits<osl::PKNIGHT>::val)-Value(PtypeEvalTraits<osl::KNIGHT>::val), 
  Value(PtypeEvalTraits<osl::PSILVER>::val)-Value(PtypeEvalTraits<osl::SILVER>::val), 
  Value(PtypeEvalTraits<osl::PBISHOP>::val)-Value(PtypeEvalTraits<osl::BISHOP>::val), 
  Value(PtypeEvalTraits<osl::PROOK>::val)-Value(PtypeEvalTraits<osl::ROOK>::val), 
};

const Value PieceValueType[osl::PTYPE_SIZE] = {
  VALUE_ZERO,VALUE_ZERO,
  Value(4), Value(8), 
  Value(12), Value(16), 
  Value(24), Value(26), 
  Value(18), Value(26), 
  Value(2), Value(6), 
  Value(10), Value(14), 
  Value(20), Value(22), 
};


#else
const Value PieceValueMidgame[17] = {
  VALUE_ZERO,
  PawnValueMidgame, KnightValueMidgame, BishopValueMidgame,
  RookValueMidgame, QueenValueMidgame,
  VALUE_ZERO, VALUE_ZERO, VALUE_ZERO,
  PawnValueMidgame, KnightValueMidgame, BishopValueMidgame,
  RookValueMidgame, QueenValueMidgame
};

const Value PieceValueEndgame[17] = {
  VALUE_ZERO,
  PawnValueEndgame, KnightValueEndgame, BishopValueEndgame,
  RookValueEndgame, QueenValueEndgame,
  VALUE_ZERO, VALUE_ZERO, VALUE_ZERO,
  PawnValueEndgame, KnightValueEndgame, BishopValueEndgame,
  RookValueEndgame, QueenValueEndgame
};
#endif


namespace {

#ifndef GPSFISH
  // Bonus for having the side to move (modified by Joona Kiiski)
  const Score TempoValue = make_score(48, 22);
#endif

  // To convert a Piece to and from a FEN char
#ifdef GPSFISH
  const string PieceToChar(".PLNSGBRK  plnsgbrk  ");
#else
  const string PieceToChar(".PNBRQK  pnbrqk  ");
#endif
}


/// CheckInfo c'tor

CheckInfo::CheckInfo(const Position& pos) {

#ifdef GPSFISH
  pinned = pos.pinned_pieces(pos.side_to_move());
#else
  Color us = pos.side_to_move();
  Color them = opposite_color(us);
  Square ksq = pos.king_square(them);

  dcCandidates = pos.discovered_check_candidates(us);
  pinned = pos.pinned_pieces(us);

  checkSq[PAWN]   = pos.attacks_from<PAWN>(ksq, them);
  checkSq[KNIGHT] = pos.attacks_from<KNIGHT>(ksq);
  checkSq[BISHOP] = pos.attacks_from<BISHOP>(ksq);
  checkSq[ROOK]   = pos.attacks_from<ROOK>(ksq);
  checkSq[QUEEN]  = checkSq[BISHOP] | checkSq[ROOK];
  checkSq[KING]   = EmptyBoardBB;
#endif
}


/// Position c'tors. Here we always create a copy of the original position
/// or the FEN string, we want the new born Position object do not depend
/// on any external data so we detach state pointer from the source one.

Position::Position(const Position& pos, int th) {

  memcpy(this, &pos, sizeof(Position));
  detach(); // Always detach() in copy c'tor to avoid surprises
  threadID = th;
  nodes = 0;
#ifdef GPSFISH
  eval=NULL;
#endif
}

Position::Position(const string& fen, bool isChess960, int th) {

#ifdef GPSFISH
  eval=NULL;
#endif
  from_fen(fen, isChess960);
  threadID = th;
}


/// Position::detach() copies the content of the current state and castling
/// masks inside the position itself. This is needed when the st pointee could
/// become stale, as example because the caller is about to going out of scope.

void Position::detach() {

  startState = *st;
  st = &startState;
  st->previous = NULL; // As a safe guard
}


/// Position::from_fen() initializes the position object with the given FEN
/// string. This function is not very robust - make sure that input FENs are
/// correct (this is assumed to be the responsibility of the GUI).

void Position::from_fen(const string& fen, bool isChess960) {
/*
   A FEN string defines a particular position using only the ASCII character set.

   A FEN string contains six fields. The separator between fields is a space. The fields are:

   1) Piece placement (from white's perspective). Each rank is described, starting with rank 8 and ending
      with rank 1; within each rank, the contents of each square are described from file A through file H.
      Following the Standard Algebraic Notation (SAN), each piece is identified by a single letter taken
      from the standard English names. White pieces are designated using upper-case letters ("PNBRQK")
      while Black take lowercase ("pnbrqk"). Blank squares are noted using digits 1 through 8 (the number
      of blank squares), and "/" separate ranks.

   2) Active color. "w" means white moves next, "b" means black.

   3) Castling availability. If neither side can castle, this is "-". Otherwise, this has one or more
      letters: "K" (White can castle kingside), "Q" (White can castle queenside), "k" (Black can castle
      kingside), and/or "q" (Black can castle queenside).

   4) En passant target square in algebraic notation. If there's no en passant target square, this is "-".
      If a pawn has just made a 2-square move, this is the position "behind" the pawn. This is recorded
      regardless of whether there is a pawn in position to make an en passant capture.

   5) Halfmove clock: This is the number of halfmoves since the last pawn advance or capture. This is used
      to determine if a draw can be claimed under the fifty-move rule.

   6) Fullmove number: The number of the full move. It starts at 1, and is incremented after Black's move.
*/

#ifdef GPSFISH
  clear();
  osl::record::usi::parse(string("sfen ")+fen,osl_state);
  std::istringstream ss(fen);
  int fmn;
#else
  char col, row, token;
  size_t p;
  Square sq = SQ_A8;
  std::istringstream ss(fen);

  clear();
  ss >> std::noskipws;

  // 1. Piece placement
  while ((ss >> token) && !isspace(token))
  {
      if (token == '/')
          sq -= Square(16); // Jump back of 2 rows

      else if (isdigit(token))
          sq += Square(token - '0'); // Skip the given number of files

      else if ((p = PieceToChar.find(token)) != string::npos)
      {
          put_piece(Piece(p), sq);
          sq++;
      }
  }

  // 2. Active color
  ss >> token;
  sideToMove = (token == 'w' ? WHITE : BLACK);
  ss >> token;

  // 3. Castling availability
  while ((ss >> token) && !isspace(token))
      set_castling_rights(token);

  // 4. En passant square. Ignore if no pawn capture is possible
  if (   ((ss >> col) && (col >= 'a' && col <= 'h'))
      && ((ss >> row) && (row == '3' || row == '6')))
  {
      st->epSquare = make_square(File(col - 'a'), Rank(row - '1'));
      Color them = opposite_color(sideToMove);

      if (!(attacks_from<PAWN>(st->epSquare, them) & pieces(PAWN, sideToMove)))
          st->epSquare = SQ_NONE;
  }
#endif

  // 5-6. Halfmove clock and fullmove number
#ifdef GPSFISH
  ss >> fullMoves;
#else
  ss >> std::skipws >> st->rule50 >> fullMoves;
#endif

#ifndef GPSFISH
  // Various initialisations
  chess960 = isChess960;
  find_checkers();
#endif

  st->key = compute_key();
#ifdef GPSFISH
  if(eval!=NULL) *eval=eval_t(osl_state,false);
#else
  st->pawnKey = compute_pawn_key();
  st->materialKey = compute_material_key();
  st->value = compute_value();
  st->npMaterial[WHITE] = compute_non_pawn_material(WHITE);
  st->npMaterial[BLACK] = compute_non_pawn_material(BLACK);
#endif
}

#ifndef GPSFISH

/// Position::set_castle() is an helper function used to set
/// correct castling related flags.

void Position::set_castle(int f, Square ksq, Square rsq) {

  st->castleRights |= f;
  castleRightsMask[ksq] ^= f;
  castleRightsMask[rsq] ^= f;
  castleRookSquare[f] = rsq;
}


/// Position::set_castling_rights() sets castling parameters castling avaiability.
/// This function is compatible with 3 standards: Normal FEN standard, Shredder-FEN
/// that uses the letters of the columns on which the rooks began the game instead
/// of KQkq and also X-FEN standard that, in case of Chess960, if an inner Rook is
/// associated with the castling right, the traditional castling tag will be replaced
/// by the file letter of the involved rook as for the Shredder-FEN.

void Position::set_castling_rights(char token) {

    Color c = islower(token) ? BLACK : WHITE;

    Square sqA = relative_square(c, SQ_A1);
    Square sqH = relative_square(c, SQ_H1);
    Square rsq, ksq = king_square(c);

    token = toupper(token);

    if (token == 'K')
        for (rsq = sqH; piece_on(rsq) != make_piece(c, ROOK); rsq--) {}

    else if (token == 'Q')
        for (rsq = sqA; piece_on(rsq) != make_piece(c, ROOK); rsq++) {}

    else if (token >= 'A' && token <= 'H')
        rsq = make_square(File(token - 'A'), relative_rank(c, RANK_1));

    else return;

    if (square_file(rsq) < square_file(ksq))
        set_castle(WHITE_OOO << c, ksq, rsq);
    else
        set_castle(WHITE_OO << c, ksq, rsq);
}
#endif

/// Position::to_fen() returns a FEN representation of the position. In case
/// of Chess960 the Shredder-FEN notation is used. Mainly a debugging function.

const string Position::to_fen() const {

  string fen;
  Square sq;
  char emptyCnt;

#ifdef GPSFISH
  for (Rank rank = RANK_1; rank <= RANK_9; rank++, fen += '/')
#else
  for (Rank rank = RANK_8; rank >= RANK_1; rank--, fen += '/')
#endif
  {
      emptyCnt = '0';

#ifdef GPSFISH
      for (File file = FILE_9; file >= FILE_1; file--)
#else
      for (File file = FILE_A; file <= FILE_H; file++)
#endif
      {
          sq = make_square(file, rank);

          if (square_is_occupied(sq))
          {
              if (emptyCnt != '0')
              {
                  fen += emptyCnt;
                  emptyCnt = '0';
              }
              fen += PieceToChar[piece_on(sq)];
          } else
              emptyCnt++;
      }

      if (emptyCnt != '0')
          fen += emptyCnt;
  }

#ifdef GPSFISH
  fen += (side_to_move() == WHITE ? " w " : " b ");
#else
  fen += (sideToMove == WHITE ? " w " : " b ");
#endif

#ifndef GPSFISH
  if (st->castleRights != CASTLES_NONE)
  {
      if (can_castle(WHITE_OO))
          fen += chess960 ? char(toupper(file_to_char(square_file(castle_rook_square(WHITE_OO))))) : 'K';

      if (can_castle(WHITE_OOO))
          fen += chess960 ? char(toupper(file_to_char(square_file(castle_rook_square(WHITE_OOO))))) : 'Q';

      if (can_castle(BLACK_OO))
          fen += chess960 ? file_to_char(square_file(castle_rook_square(BLACK_OO))) : 'k';

      if (can_castle(BLACK_OOO))
          fen += chess960 ? file_to_char(square_file(castle_rook_square(BLACK_OOO))) : 'q';
  } else
      fen += '-';

  fen += (ep_square() == SQ_NONE ? " -" : " " + square_to_string(ep_square()));
#endif
  return fen;
}


/// Position::print() prints an ASCII representation of the position to
/// the standard output. If a move is given then also the san is printed.

void Position::print(Move move) const {

  const char* dottedLine = "\n+---+---+---+---+---+---+---+---+\n";

#ifdef GPSFISH
  if (move.isValid())
#else
  if (move)
#endif
  {
      Position p(*this, thread());
      string dd = (piece_color(piece_on(move_from(move))) == BLACK ? ".." : "");
      cout << "\nMove is: " << dd << move_to_san(p, move);
  }
#ifdef GPSFISH
  cout << osl_state << endl;
#else
  for (Rank rank = RANK_8; rank >= RANK_1; rank--)
  {
      cout << dottedLine << '|';
      for (File file = FILE_A; file <= FILE_H; file++)
      {
          Square sq = make_square(file, rank);
          Piece piece = piece_on(sq);

          if (piece == PIECE_NONE && square_color(sq) == DARK)
              piece = PIECE_NONE_DARK_SQ;

          char c = (piece_color(piece_on(sq)) == BLACK ? '=' : ' ');
          cout << c << PieceToChar[piece] << c << '|';
      }
  }
#endif
  cout << dottedLine << "Fen is: " << to_fen() << "\nKey is: " << st->key << endl;
}


#ifndef GPSFISH
/// Position:hidden_checkers<>() returns a bitboard of all pinned (against the
/// king) pieces for the given color and for the given pinner type. Or, when
/// template parameter FindPinned is false, the pieces of the given color
/// candidate for a discovery check against the enemy king.
/// Bitboard checkersBB must be already updated when looking for pinners.

template<bool FindPinned>
Bitboard Position::hidden_checkers(Color c) const {

  Bitboard result = EmptyBoardBB;
  Bitboard pinners = pieces_of_color(FindPinned ? opposite_color(c) : c);

  // Pinned pieces protect our king, dicovery checks attack
  // the enemy king.
  Square ksq = king_square(FindPinned ? c : opposite_color(c));

  // Pinners are sliders, not checkers, that give check when candidate pinned is removed
  pinners &= (pieces(ROOK, QUEEN) & RookPseudoAttacks[ksq]) | (pieces(BISHOP, QUEEN) & BishopPseudoAttacks[ksq]);

  if (FindPinned && pinners)
      pinners &= ~st->checkersBB;

  while (pinners)
  {
      Square s = pop_1st_bit(&pinners);
      Bitboard b = squares_between(s, ksq) & occupied_squares();

      assert(b);

      if (  !(b & (b - 1)) // Only one bit set?
          && (b & pieces_of_color(c))) // Is an our piece?
          result |= b;
  }
  return result;
}

#endif

/// Position:pinned_pieces() returns a bitboard of all pinned (against the
/// king) pieces for the given color. Note that checkersBB bitboard must
/// be already updated.

Bitboard Position::pinned_pieces(Color c) const {

#ifdef GPSFISH
  return 0; // XXX, for compile
#else
  return hidden_checkers<true>(c);
#endif
}

#ifndef GPSFISH

/// Position:discovered_check_candidates() returns a bitboard containing all
/// pieces for the given side which are candidates for giving a discovered
/// check. Contrary to pinned_pieces() here there is no need of checkersBB
/// to be already updated.

Bitboard Position::discovered_check_candidates(Color c) const {

  return hidden_checkers<false>(c);
}

/// Position::attackers_to() computes a bitboard containing all pieces which
/// attacks a given square.

Bitboard Position::attackers_to(Square s) const {

  return  (attacks_from<PAWN>(s, BLACK) & pieces(PAWN, WHITE))
        | (attacks_from<PAWN>(s, WHITE) & pieces(PAWN, BLACK))
        | (attacks_from<KNIGHT>(s)      & pieces(KNIGHT))
        | (attacks_from<ROOK>(s)        & pieces(ROOK, QUEEN))
        | (attacks_from<BISHOP>(s)      & pieces(BISHOP, QUEEN))
        | (attacks_from<KING>(s)        & pieces(KING));
}

Bitboard Position::attackers_to(Square s, Bitboard occ) const {

  return  (attacks_from<PAWN>(s, BLACK) & pieces(PAWN, WHITE))
        | (attacks_from<PAWN>(s, WHITE) & pieces(PAWN, BLACK))
        | (attacks_from<KNIGHT>(s)      & pieces(KNIGHT))
        | (rook_attacks_bb(s, occ)      & pieces(ROOK, QUEEN))
        | (bishop_attacks_bb(s, occ)    & pieces(BISHOP, QUEEN))
        | (attacks_from<KING>(s)        & pieces(KING));
}

/// Position::attacks_from() computes a bitboard of all attacks
/// of a given piece put in a given square.

Bitboard Position::attacks_from(Piece p, Square s) const {

  assert(square_is_ok(s));

  switch (p)
  {
  case WB: case BB: return attacks_from<BISHOP>(s);
  case WR: case BR: return attacks_from<ROOK>(s);
  case WQ: case BQ: return attacks_from<QUEEN>(s);
  default: return StepAttacksBB[p][s];
  }
}

Bitboard Position::attacks_from(Piece p, Square s, Bitboard occ) {

  assert(square_is_ok(s));

  switch (p)
  {
  case WB: case BB: return bishop_attacks_bb(s, occ);
  case WR: case BR: return rook_attacks_bb(s, occ);
  case WQ: case BQ: return bishop_attacks_bb(s, occ) | rook_attacks_bb(s, occ);
  default: return StepAttacksBB[p][s];
  }
}


/// Position::move_attacks_square() tests whether a move from the current
/// position attacks a given square.

bool Position::move_attacks_square(Move m, Square s) const {

  assert(move_is_ok(m));
  assert(square_is_ok(s));

  Bitboard occ, xray;
  Square f = move_from(m), t = move_to(m);

  assert(square_is_occupied(f));

  if (bit_is_set(attacks_from(piece_on(f), t), s))
      return true;

  // Move the piece and scan for X-ray attacks behind it
  occ = occupied_squares();
  do_move_bb(&occ, make_move_bb(f, t));
  xray = ( (rook_attacks_bb(s, occ)   & pieces(ROOK, QUEEN))
          |(bishop_attacks_bb(s, occ) & pieces(BISHOP, QUEEN)))
         & pieces_of_color(piece_color(piece_on(f)));

  // If we have attacks we need to verify that are caused by our move
  // and are not already existent ones.
  return xray && (xray ^ (xray & attacks_from<QUEEN>(s)));
}
#endif


#ifndef GPSFISH
/// Position::find_checkers() computes the checkersBB bitboard, which
/// contains a nonzero bit for each checking piece (0, 1 or 2). It
/// currently works by calling Position::attackers_to, which is probably
/// inefficient. Consider rewriting this function to use the last move
/// played, like in non-bitboard versions of Glaurung.

void Position::find_checkers() {

  Color us = side_to_move();
  st->checkersBB = attackers_to(king_square(us)) & pieces_of_color(opposite_color(us));
}
#endif


/// Position::pl_move_is_legal() tests whether a pseudo-legal move is legal

#ifdef GPSFISH
bool Position::pl_move_is_legal(Move m) const {
  if(!osl_state.isAlmostValidMove<false>(m)) return false;
  if(m.isDrop()) return true;
  if(side_to_move()==BLACK)
    return osl::move_classifier::SafeMove<BLACK>::isMember(osl_state,m.ptype(),m.from(),m.to());
  else
    return osl::move_classifier::SafeMove<WHITE>::isMember(osl_state,m.ptype(),m.from(),m.to());
}
#endif

bool Position::pl_move_is_legal(Move m, Bitboard pinned) const {

#ifdef GPSFISH
  return pl_move_is_legal(m);
#else
  assert(is_ok());
  assert(move_is_ok(m));
  assert(pinned == pinned_pieces(side_to_move()));

  Color us = side_to_move();
  Square from = move_from(m);

  assert(piece_color(piece_on(from)) == us);
  assert(piece_on(king_square(us)) == make_piece(us, KING));

  // En passant captures are a tricky special case. Because they are
  // rather uncommon, we do it simply by testing whether the king is attacked
  // after the move is made
  if (move_is_ep(m))
  {
      Color them = opposite_color(us);
      Square to = move_to(m);
      Square capsq = make_square(square_file(to), square_rank(from));
      Square ksq = king_square(us);
      Bitboard b = occupied_squares();

      assert(to == ep_square());
      assert(piece_on(from) == make_piece(us, PAWN));
      assert(piece_on(capsq) == make_piece(them, PAWN));
      assert(piece_on(to) == PIECE_NONE);

      clear_bit(&b, from);
      clear_bit(&b, capsq);
      set_bit(&b, to);

      return   !(rook_attacks_bb(ksq, b) & pieces(ROOK, QUEEN, them))
            && !(bishop_attacks_bb(ksq, b) & pieces(BISHOP, QUEEN, them));
  }

  // If the moving piece is a king, check whether the destination
  // square is attacked by the opponent. Castling moves are checked
  // for legality during move generation.
  if (piece_type(piece_on(from)) == KING)
      return move_is_castle(m) || !(attackers_to(move_to(m)) & pieces_of_color(opposite_color(us)));

  // A non-king move is legal if and only if it is not pinned or it
  // is moving along the ray towards or away from the king.
  return   !pinned
        || !bit_is_set(pinned, from)
        ||  squares_aligned(from, move_to(m), king_square(us));
#endif
}


/// Position::move_is_pl_slow() takes a move and tests whether the move
/// is pseudo legal. This version is not very fast and should be used
/// only in non time-critical paths.

bool Position::move_is_pl_slow(const Move m) const {

#ifdef GPSFISH
  return m.isNormal() && pl_move_is_legal(m);
#else
  MoveStack mlist[MAX_MOVES];
  MoveStack *cur, *last;

  last = in_check() ? generate<MV_EVASION>(*this, mlist)
                    : generate<MV_NON_EVASION>(*this, mlist);

  for (cur = mlist; cur != last; cur++)
      if (cur->move == m)
          return true;

  return false;
#endif
}


/// Fast version of Position::move_is_pl() that takes a move and a bitboard
/// of pinned pieces as input, and tests whether the move is pseudo legal.

bool Position::move_is_pl(const Move m) const {

#ifdef GPSFISH
  return move_is_pl_slow(m);
#else
  assert(is_ok());

  Color us = sideToMove;
  Color them = opposite_color(sideToMove);
  Square from = move_from(m);
  Square to = move_to(m);
  Piece pc = piece_on(from);

  // Use a slower but simpler function for uncommon cases
  if (move_is_special(m))
      return move_is_pl_slow(m);

  // Is not a promotion, so promotion piece must be empty
  if (promotion_piece_type(m) - 2 != PIECE_TYPE_NONE)
      return false;

  // If the from square is not occupied by a piece belonging to the side to
  // move, the move is obviously not legal.
  if (pc == PIECE_NONE || piece_color(pc) != us)
      return false;

  // The destination square cannot be occupied by a friendly piece
  if (piece_color(piece_on(to)) == us)
      return false;

  // Handle the special case of a pawn move
  if (piece_type(pc) == PAWN)
  {
      // Move direction must be compatible with pawn color
      int direction = to - from;
      if ((us == WHITE) != (direction > 0))
          return false;

      // We have already handled promotion moves, so destination
      // cannot be on the 8/1th rank.
      if (square_rank(to) == RANK_8 || square_rank(to) == RANK_1)
          return false;

      // Proceed according to the square delta between the origin and
      // destination squares.
      switch (direction)
      {
      case DELTA_NW:
      case DELTA_NE:
      case DELTA_SW:
      case DELTA_SE:
      // Capture. The destination square must be occupied by an enemy
      // piece (en passant captures was handled earlier).
      if (piece_color(piece_on(to)) != them)
          return false;

      // From and to files must be one file apart, avoids a7h5
      if (abs(square_file(from) - square_file(to)) != 1)
          return false;
      break;

      case DELTA_N:
      case DELTA_S:
      // Pawn push. The destination square must be empty.
      if (!square_is_empty(to))
          return false;
      break;

      case DELTA_NN:
      // Double white pawn push. The destination square must be on the fourth
      // rank, and both the destination square and the square between the
      // source and destination squares must be empty.
      if (   square_rank(to) != RANK_4
          || !square_is_empty(to)
          || !square_is_empty(from + DELTA_N))
          return false;
      break;

      case DELTA_SS:
      // Double black pawn push. The destination square must be on the fifth
      // rank, and both the destination square and the square between the
      // source and destination squares must be empty.
      if (   square_rank(to) != RANK_5
          || !square_is_empty(to)
          || !square_is_empty(from + DELTA_S))
          return false;
      break;

      default:
          return false;
      }
  }
  else if (!bit_is_set(attacks_from(pc, from), to))
      return false;

  if (in_check())
  {
      // In case of king moves under check we have to remove king so to catch
      // as invalid moves like b1a1 when opposite queen is on c1.
      if (piece_type(piece_on(from)) == KING)
      {
          Bitboard b = occupied_squares();
          clear_bit(&b, from);
          if (attackers_to(move_to(m), b) & pieces_of_color(opposite_color(us)))
              return false;
      }
      else
      {
          Bitboard target = checkers();
          Square checksq = pop_1st_bit(&target);

          if (target) // double check ? In this case a king move is required
              return false;

          // Our move must be a blocking evasion or a capture of the checking piece
          target = squares_between(checksq, king_square(us)) | checkers();
          if (!bit_is_set(target, move_to(m)))
              return false;
      }
  }

  return true;
#endif
}


/// Position::move_gives_check() tests whether a pseudo-legal move is a check

bool Position::move_gives_check(Move m, const CheckInfo& ci) const {

#ifdef GPSFISH
  if(side_to_move()==BLACK)
    return osl::move_classifier::Check<BLACK>::isMember(osl_state,m.ptype(),m.from(),m.to());
  else 
    return osl::move_classifier::Check<WHITE>::isMember(osl_state,m.ptype(),m.from(),m.to());
#else
  assert(is_ok());
  assert(move_is_ok(m));
  assert(ci.dcCandidates == discovered_check_candidates(side_to_move()));
  assert(piece_color(piece_on(move_from(m))) == side_to_move());

  Square from = move_from(m);
  Square to = move_to(m);
  PieceType pt = piece_type(piece_on(from));

  // Direct check ?
  if (bit_is_set(ci.checkSq[pt], to))
      return true;

  // Discovery check ?
  if (ci.dcCandidates && bit_is_set(ci.dcCandidates, from))
  {
      // For pawn and king moves we need to verify also direction
      if (  (pt != PAWN && pt != KING)
          || !squares_aligned(from, to, king_square(opposite_color(side_to_move()))))
          return true;
  }

  // Can we skip the ugly special cases ?
  if (!move_is_special(m))
      return false;

  Color us = side_to_move();
  Bitboard b = occupied_squares();
  Square ksq = king_square(opposite_color(us));

  // Promotion with check ?
  if (move_is_promotion(m))
  {
      clear_bit(&b, from);

      switch (promotion_piece_type(m))
      {
      case KNIGHT:
          return bit_is_set(attacks_from<KNIGHT>(to), ksq);
      case BISHOP:
          return bit_is_set(bishop_attacks_bb(to, b), ksq);
      case ROOK:
          return bit_is_set(rook_attacks_bb(to, b), ksq);
      case QUEEN:
          return bit_is_set(queen_attacks_bb(to, b), ksq);
      default:
          assert(false);
      }
  }

  // En passant capture with check ? We have already handled the case
  // of direct checks and ordinary discovered check, the only case we
  // need to handle is the unusual case of a discovered check through
  // the captured pawn.
  if (move_is_ep(m))
  {
      Square capsq = make_square(square_file(to), square_rank(from));
      clear_bit(&b, from);
      clear_bit(&b, capsq);
      set_bit(&b, to);
      return  (rook_attacks_bb(ksq, b) & pieces(ROOK, QUEEN, us))
            ||(bishop_attacks_bb(ksq, b) & pieces(BISHOP, QUEEN, us));
  }

  // Castling with check ?
  if (move_is_castle(m))
  {
      Square kfrom, kto, rfrom, rto;
      kfrom = from;
      rfrom = to;

      if (rfrom > kfrom)
      {
          kto = relative_square(us, SQ_G1);
          rto = relative_square(us, SQ_F1);
      } else {
          kto = relative_square(us, SQ_C1);
          rto = relative_square(us, SQ_D1);
      }
      clear_bit(&b, kfrom);
      clear_bit(&b, rfrom);
      set_bit(&b, rto);
      set_bit(&b, kto);
      return bit_is_set(rook_attacks_bb(rto, b), ksq);
  }

  return false;
#endif
}

/// Position::do_setup_move() makes a permanent move on the board. It should
/// be used when setting up a position on board. You can't undo the move.

void Position::do_setup_move(Move m) {

  StateInfo newSt;

  // Update the number of full moves after black's move
#ifdef GPSFISH
  if (side_to_move() == BLACK)
#else
  if (sideToMove == BLACK)
#endif
      fullMoves++;

  do_move(m, newSt);
  if(eval)
    *eval=eval_t(osl_state,false);

  // Reset "game ply" in case we made a non-reversible move.
  // "game ply" is used for repetition detection.
#ifdef GPSFISH
  if(st->gamePly>16){
    for(int i=0;i<16;i++){
      history[i]=history[i+st->gamePly-16];
    }
    st->gamePly=16;
  }
#else
  if (st->rule50 == 0)
      st->gamePly = 0;
#endif

  // Our StateInfo newSt is about going out of scope so copy
  // its content before it disappears.
  detach();
}


/// Position::do_move() makes a move, and saves all information necessary
/// to a StateInfo object. The move is assumed to be legal. Pseudo-legal
/// moves should be filtered out before this function is called.

void Position::do_move(Move m, StateInfo& newSt) {

#ifdef GPSFISH
  assert(is_ok());
  assert(!m.isPass());
  nodes++;
  Key key = st->key;
  struct ReducedStateInfo {
    int gamePly, pliesFromNull;
    Key key;
  };
  memcpy(&newSt, st, sizeof(ReducedStateInfo));

  newSt.previous = st;
  st = &newSt;
  history[st->gamePly++] = key;

  // Update side to move
  key ^= zobSideToMove;

  st->pliesFromNull++;

  prefetch((char*)TT.first_entry(key));

  Color us = side_to_move();
  Color them = opposite_color(us);
  Square from = move_from(m);
  Square to = move_to(m);

  PieceType pt=m.ptype();
  osl::Ptype capture = m.capturePtype();
  st->capturedType = capture;
  if(capture!=osl::PTYPE_EMPTY){
    key -= zobrist[them][(int)capture][to.index()];
    key += zobrist[us][unpromote(capture)][Square::STAND().index()];
  }
  // Update hash key
  if(move_is_promotion(m))
    key += zobrist[us][(int)pt][to.index()]-zobrist[us][(int)unpromote(pt)][from.index()];
  else
    key += zobrist[us][(int)pt][to.index()]-zobrist[us][(int)pt][from.index()];

  st->key = key;
  osl_state.makeMove(m);
  if(osl_state.inCheck()) continuous_check[us]++;
  else continuous_check[us]=0;
  assert(is_ok());
#else
  CheckInfo ci(*this);
  do_move(m, newSt, ci, move_gives_check(m, ci));
#endif
}

#ifndef GPSFISH
void Position::do_move(Move m, StateInfo& newSt, const CheckInfo& ci, bool moveIsCheck) {

  assert(is_ok());
  assert(move_is_ok(m));
  assert(&newSt != st);

  nodes++;
  Key key = st->key;

  // Copy some fields of old state to our new StateInfo object except the
  // ones which are recalculated from scratch anyway, then switch our state
  // pointer to point to the new, ready to be updated, state.
  struct ReducedStateInfo {
    Key pawnKey, materialKey;
    int castleRights, rule50, gamePly, pliesFromNull;
    Square epSquare;
    Score value;
    Value npMaterial[2];
  };

  memcpy(&newSt, st, sizeof(ReducedStateInfo));

  newSt.previous = st;
  st = &newSt;

  // Save the current key to the history[] array, in order to be able to
  // detect repetition draws.
  history[st->gamePly++] = key;

  // Update side to move
  key ^= zobSideToMove;

  // Increment the 50 moves rule draw counter. Resetting it to zero in the
  // case of non-reversible moves is taken care of later.
  st->rule50++;
  st->pliesFromNull++;

  if (move_is_castle(m))
  {
      st->key = key;
      do_castle_move(m);
      return;
  }

  Color us = side_to_move();
  Color them = opposite_color(us);
  Square from = move_from(m);
  Square to = move_to(m);
  bool ep = move_is_ep(m);
  bool pm = move_is_promotion(m);

  Piece piece = piece_on(from);
  PieceType pt = piece_type(piece);
  PieceType capture = ep ? PAWN : piece_type(piece_on(to));

  assert(piece_color(piece_on(from)) == us);
  assert(piece_color(piece_on(to)) == them || square_is_empty(to));
  assert(!(ep || pm) || piece == make_piece(us, PAWN));
  assert(!pm || relative_rank(us, to) == RANK_8);

  if (capture)
      do_capture_move(key, capture, them, to, ep);

  // Update hash key
  key ^= zobrist[us][pt][from] ^ zobrist[us][pt][to];

  // Reset en passant square
  if (st->epSquare != SQ_NONE)
  {
      key ^= zobEp[st->epSquare];
      st->epSquare = SQ_NONE;
  }

  // Update castle rights if needed
  if (    st->castleRights != CASTLES_NONE
      && (castleRightsMask[from] & castleRightsMask[to]) != ALL_CASTLES)
  {
      key ^= zobCastle[st->castleRights];
      st->castleRights &= castleRightsMask[from] & castleRightsMask[to];
      key ^= zobCastle[st->castleRights];
  }

  // Prefetch TT access as soon as we know key is updated
  prefetch((char*)TT.first_entry(key));

  // Move the piece
  Bitboard move_bb = make_move_bb(from, to);
  do_move_bb(&(byColorBB[us]), move_bb);
  do_move_bb(&(byTypeBB[pt]), move_bb);
  do_move_bb(&(byTypeBB[0]), move_bb); // HACK: byTypeBB[0] == occupied squares

  board[to] = board[from];
  board[from] = PIECE_NONE;

  // Update piece lists, note that index[from] is not updated and
  // becomes stale. This works as long as index[] is accessed just
  // by known occupied squares.
  index[to] = index[from];
  pieceList[us][pt][index[to]] = to;

  // If the moving piece was a pawn do some special extra work
  if (pt == PAWN)
  {
      // Reset rule 50 draw counter
      st->rule50 = 0;

      // Update pawn hash key and prefetch in L1/L2 cache
      st->pawnKey ^= zobrist[us][PAWN][from] ^ zobrist[us][PAWN][to];

      // Set en passant square, only if moved pawn can be captured
      if ((to ^ from) == 16)
      {
          if (attacks_from<PAWN>(from + (us == WHITE ? DELTA_N : DELTA_S), us) & pieces(PAWN, them))
          {
              st->epSquare = Square((int(from) + int(to)) / 2);
              key ^= zobEp[st->epSquare];
          }
      }

      if (pm) // promotion ?
      {
          PieceType promotion = promotion_piece_type(m);

          assert(promotion >= KNIGHT && promotion <= QUEEN);

          // Insert promoted piece instead of pawn
          clear_bit(&(byTypeBB[PAWN]), to);
          set_bit(&(byTypeBB[promotion]), to);
          board[to] = make_piece(us, promotion);

          // Update piece counts
          pieceCount[us][promotion]++;
          pieceCount[us][PAWN]--;

          // Update material key
          st->materialKey ^= zobrist[us][PAWN][pieceCount[us][PAWN]];
          st->materialKey ^= zobrist[us][promotion][pieceCount[us][promotion]-1];

          // Update piece lists, move the last pawn at index[to] position
          // and shrink the list. Add a new promotion piece to the list.
          Square lastPawnSquare = pieceList[us][PAWN][pieceCount[us][PAWN]];
          index[lastPawnSquare] = index[to];
          pieceList[us][PAWN][index[lastPawnSquare]] = lastPawnSquare;
          pieceList[us][PAWN][pieceCount[us][PAWN]] = SQ_NONE;
          index[to] = pieceCount[us][promotion] - 1;
          pieceList[us][promotion][index[to]] = to;

          // Partially revert hash keys update
          key ^= zobrist[us][PAWN][to] ^ zobrist[us][promotion][to];
          st->pawnKey ^= zobrist[us][PAWN][to];

          // Partially revert and update incremental scores
          st->value -= pst(make_piece(us, PAWN), to);
          st->value += pst(make_piece(us, promotion), to);

          // Update material
          st->npMaterial[us] += PieceValueMidgame[promotion];
      }
  }

  // Prefetch pawn and material hash tables
  Threads[threadID].pawnTable.prefetch(st->pawnKey);
  Threads[threadID].materialTable.prefetch(st->materialKey);

  // Update incremental scores
  st->value += pst_delta(piece, from, to);

  // Set capture piece
  st->capturedType = capture;

  // Update the key with the final value
  st->key = key;

  // Update checkers bitboard, piece must be already moved
  st->checkersBB = EmptyBoardBB;

  if (moveIsCheck)
  {
      if (ep | pm)
          st->checkersBB = attackers_to(king_square(them)) & pieces_of_color(us);
      else
      {
          // Direct checks
          if (bit_is_set(ci.checkSq[pt], to))
              st->checkersBB = SetMaskBB[to];

          // Discovery checks
          if (ci.dcCandidates && bit_is_set(ci.dcCandidates, from))
          {
              if (pt != ROOK)
                  st->checkersBB |= (attacks_from<ROOK>(king_square(them)) & pieces(ROOK, QUEEN, us));

              if (pt != BISHOP)
                  st->checkersBB |= (attacks_from<BISHOP>(king_square(them)) & pieces(BISHOP, QUEEN, us));
          }
      }
  }

  // Finish
  sideToMove = opposite_color(sideToMove);
  st->value += (sideToMove == WHITE ?  TempoValue : -TempoValue);

  assert(is_ok());
}


/// Position::do_capture_move() is a private method used to update captured
/// piece info. It is called from the main Position::do_move function.

void Position::do_capture_move(Key& key, PieceType capture, Color them, Square to, bool ep) {

    assert(capture != KING);

    Square capsq = to;

    // If the captured piece was a pawn, update pawn hash key,
    // otherwise update non-pawn material.
    if (capture == PAWN)
    {
        if (ep) // en passant ?
        {
            capsq = (them == BLACK)? (to - DELTA_N) : (to - DELTA_S);

            assert(to == st->epSquare);
            assert(relative_rank(opposite_color(them), to) == RANK_6);
            assert(piece_on(to) == PIECE_NONE);
            assert(piece_on(capsq) == make_piece(them, PAWN));

            board[capsq] = PIECE_NONE;
        }
        st->pawnKey ^= zobrist[them][PAWN][capsq];
    }
    else
        st->npMaterial[them] -= PieceValueMidgame[capture];

    // Remove captured piece
    clear_bit(&(byColorBB[them]), capsq);
    clear_bit(&(byTypeBB[capture]), capsq);
    clear_bit(&(byTypeBB[0]), capsq);

    // Update hash key
    key ^= zobrist[them][capture][capsq];

    // Update incremental scores
    st->value -= pst(make_piece(them, capture), capsq);

    // Update piece count
    pieceCount[them][capture]--;

    // Update material hash key
    st->materialKey ^= zobrist[them][capture][pieceCount[them][capture]];

    // Update piece list, move the last piece at index[capsq] position
    //
    // WARNING: This is a not perfectly revresible operation. When we
    // will reinsert the captured piece in undo_move() we will put it
    // at the end of the list and not in its original place, it means
    // index[] and pieceList[] are not guaranteed to be invariant to a
    // do_move() + undo_move() sequence.
    Square lastPieceSquare = pieceList[them][capture][pieceCount[them][capture]];
    index[lastPieceSquare] = index[capsq];
    pieceList[them][capture][index[lastPieceSquare]] = lastPieceSquare;
    pieceList[them][capture][pieceCount[them][capture]] = SQ_NONE;

    // Reset rule 50 counter
    st->rule50 = 0;
}


/// Position::do_castle_move() is a private method used to make a castling
/// move. It is called from the main Position::do_move function. Note that
/// castling moves are encoded as "king captures friendly rook" moves, for
/// instance white short castling in a non-Chess960 game is encoded as e1h1.

void Position::do_castle_move(Move m) {

  assert(move_is_ok(m));
  assert(move_is_castle(m));

  Color us = side_to_move();
  Color them = opposite_color(us);

  // Reset capture field
  st->capturedType = PIECE_TYPE_NONE;

  // Find source squares for king and rook
  Square kfrom = move_from(m);
  Square rfrom = move_to(m);  // HACK: See comment at beginning of function
  Square kto, rto;

  assert(piece_on(kfrom) == make_piece(us, KING));
  assert(piece_on(rfrom) == make_piece(us, ROOK));

  // Find destination squares for king and rook
  if (rfrom > kfrom) // O-O
  {
      kto = relative_square(us, SQ_G1);
      rto = relative_square(us, SQ_F1);
  } else { // O-O-O
      kto = relative_square(us, SQ_C1);
      rto = relative_square(us, SQ_D1);
  }

  // Remove pieces from source squares:
  clear_bit(&(byColorBB[us]), kfrom);
  clear_bit(&(byTypeBB[KING]), kfrom);
  clear_bit(&(byTypeBB[0]), kfrom); // HACK: byTypeBB[0] == occupied squares
  clear_bit(&(byColorBB[us]), rfrom);
  clear_bit(&(byTypeBB[ROOK]), rfrom);
  clear_bit(&(byTypeBB[0]), rfrom); // HACK: byTypeBB[0] == occupied squares

  // Put pieces on destination squares:
  set_bit(&(byColorBB[us]), kto);
  set_bit(&(byTypeBB[KING]), kto);
  set_bit(&(byTypeBB[0]), kto); // HACK: byTypeBB[0] == occupied squares
  set_bit(&(byColorBB[us]), rto);
  set_bit(&(byTypeBB[ROOK]), rto);
  set_bit(&(byTypeBB[0]), rto); // HACK: byTypeBB[0] == occupied squares

  // Update board array
  Piece king = make_piece(us, KING);
  Piece rook = make_piece(us, ROOK);
  board[kfrom] = board[rfrom] = PIECE_NONE;
  board[kto] = king;
  board[rto] = rook;

  // Update piece lists
  pieceList[us][KING][index[kfrom]] = kto;
  pieceList[us][ROOK][index[rfrom]] = rto;
  int tmp = index[rfrom]; // In Chess960 could be rto == kfrom
  index[kto] = index[kfrom];
  index[rto] = tmp;

  // Update incremental scores
  st->value += pst_delta(king, kfrom, kto);
  st->value += pst_delta(rook, rfrom, rto);

  // Update hash key
  st->key ^= zobrist[us][KING][kfrom] ^ zobrist[us][KING][kto];
  st->key ^= zobrist[us][ROOK][rfrom] ^ zobrist[us][ROOK][rto];

  // Clear en passant square
  if (st->epSquare != SQ_NONE)
  {
      st->key ^= zobEp[st->epSquare];
      st->epSquare = SQ_NONE;
  }

  // Update castling rights
  st->key ^= zobCastle[st->castleRights];
  st->castleRights &= castleRightsMask[kfrom];
  st->key ^= zobCastle[st->castleRights];

  // Reset rule 50 counter
  st->rule50 = 0;

  // Update checkers BB
  st->checkersBB = attackers_to(king_square(them)) & pieces_of_color(us);

  // Finish
  sideToMove = opposite_color(sideToMove);
  st->value += (sideToMove == WHITE ?  TempoValue : -TempoValue);

  assert(is_ok());
}


/// Position::undo_move() unmakes a move. When it returns, the position should
/// be restored to exactly the same state as before the move was made.

void Position::undo_move(Move m) {

  assert(is_ok());
  assert(move_is_ok(m));

  sideToMove = opposite_color(sideToMove);

  if (move_is_castle(m))
  {
      undo_castle_move(m);
      return;
  }

  Color us = side_to_move();
  Color them = opposite_color(us);
  Square from = move_from(m);
  Square to = move_to(m);
  bool ep = move_is_ep(m);
  bool pm = move_is_promotion(m);

  PieceType pt = piece_type(piece_on(to));

  assert(square_is_empty(from));
  assert(piece_color(piece_on(to)) == us);
  assert(!pm || relative_rank(us, to) == RANK_8);
  assert(!ep || to == st->previous->epSquare);
  assert(!ep || relative_rank(us, to) == RANK_6);
  assert(!ep || piece_on(to) == make_piece(us, PAWN));

  if (pm) // promotion ?
  {
      PieceType promotion = promotion_piece_type(m);
      pt = PAWN;

      assert(promotion >= KNIGHT && promotion <= QUEEN);
      assert(piece_on(to) == make_piece(us, promotion));

      // Replace promoted piece with a pawn
      clear_bit(&(byTypeBB[promotion]), to);
      set_bit(&(byTypeBB[PAWN]), to);

      // Update piece counts
      pieceCount[us][promotion]--;
      pieceCount[us][PAWN]++;

      // Update piece list replacing promotion piece with a pawn
      Square lastPromotionSquare = pieceList[us][promotion][pieceCount[us][promotion]];
      index[lastPromotionSquare] = index[to];
      pieceList[us][promotion][index[lastPromotionSquare]] = lastPromotionSquare;
      pieceList[us][promotion][pieceCount[us][promotion]] = SQ_NONE;
      index[to] = pieceCount[us][PAWN] - 1;
      pieceList[us][PAWN][index[to]] = to;
  }

  // Put the piece back at the source square
  Bitboard move_bb = make_move_bb(to, from);
  do_move_bb(&(byColorBB[us]), move_bb);
  do_move_bb(&(byTypeBB[pt]), move_bb);
  do_move_bb(&(byTypeBB[0]), move_bb); // HACK: byTypeBB[0] == occupied squares

  board[from] = make_piece(us, pt);
  board[to] = PIECE_NONE;

  // Update piece list
  index[from] = index[to];
  pieceList[us][pt][index[from]] = from;

  if (st->capturedType)
  {
      Square capsq = to;

      if (ep)
          capsq = (us == WHITE)? (to - DELTA_N) : (to - DELTA_S);

      assert(st->capturedType != KING);
      assert(!ep || square_is_empty(capsq));

      // Restore the captured piece
      set_bit(&(byColorBB[them]), capsq);
      set_bit(&(byTypeBB[st->capturedType]), capsq);
      set_bit(&(byTypeBB[0]), capsq);

      board[capsq] = make_piece(them, st->capturedType);

      // Update piece count
      pieceCount[them][st->capturedType]++;

      // Update piece list, add a new captured piece in capsq square
      index[capsq] = pieceCount[them][st->capturedType] - 1;
      pieceList[them][st->capturedType][index[capsq]] = capsq;
  }

  // Finally point our state pointer back to the previous state
  st = st->previous;

  assert(is_ok());
}


/// Position::undo_castle_move() is a private method used to unmake a castling
/// move. It is called from the main Position::undo_move function. Note that
/// castling moves are encoded as "king captures friendly rook" moves, for
/// instance white short castling in a non-Chess960 game is encoded as e1h1.

void Position::undo_castle_move(Move m) {

  assert(move_is_ok(m));
  assert(move_is_castle(m));

  // When we have arrived here, some work has already been done by
  // Position::undo_move.  In particular, the side to move has been switched,
  // so the code below is correct.
  Color us = side_to_move();

  // Find source squares for king and rook
  Square kfrom = move_from(m);
  Square rfrom = move_to(m);  // HACK: See comment at beginning of function
  Square kto, rto;

  // Find destination squares for king and rook
  if (rfrom > kfrom) // O-O
  {
      kto = relative_square(us, SQ_G1);
      rto = relative_square(us, SQ_F1);
  } else { // O-O-O
      kto = relative_square(us, SQ_C1);
      rto = relative_square(us, SQ_D1);
  }

  assert(piece_on(kto) == make_piece(us, KING));
  assert(piece_on(rto) == make_piece(us, ROOK));

  // Remove pieces from destination squares:
  clear_bit(&(byColorBB[us]), kto);
  clear_bit(&(byTypeBB[KING]), kto);
  clear_bit(&(byTypeBB[0]), kto); // HACK: byTypeBB[0] == occupied squares
  clear_bit(&(byColorBB[us]), rto);
  clear_bit(&(byTypeBB[ROOK]), rto);
  clear_bit(&(byTypeBB[0]), rto); // HACK: byTypeBB[0] == occupied squares

  // Put pieces on source squares:
  set_bit(&(byColorBB[us]), kfrom);
  set_bit(&(byTypeBB[KING]), kfrom);
  set_bit(&(byTypeBB[0]), kfrom); // HACK: byTypeBB[0] == occupied squares
  set_bit(&(byColorBB[us]), rfrom);
  set_bit(&(byTypeBB[ROOK]), rfrom);
  set_bit(&(byTypeBB[0]), rfrom); // HACK: byTypeBB[0] == occupied squares

  // Update board
  board[rto] = board[kto] = PIECE_NONE;
  board[rfrom] = make_piece(us, ROOK);
  board[kfrom] = make_piece(us, KING);

  // Update piece lists
  pieceList[us][KING][index[kto]] = kfrom;
  pieceList[us][ROOK][index[rto]] = rfrom;
  int tmp = index[rto];  // In Chess960 could be rto == kfrom
  index[kfrom] = index[kto];
  index[rfrom] = tmp;

  // Finally point our state pointer back to the previous state
  st = st->previous;

  assert(is_ok());
}


/// Position::do_null_move makes() a "null move": It switches the side to move
/// and updates the hash key without executing any move on the board.

void Position::do_null_move(StateInfo& backupSt) {

  assert(is_ok());
  assert(!in_check());

  // Back up the information necessary to undo the null move to the supplied
  // StateInfo object.
  // Note that differently from normal case here backupSt is actually used as
  // a backup storage not as a new state to be used.
  backupSt.key      = st->key;
  backupSt.epSquare = st->epSquare;
  backupSt.value    = st->value;
  backupSt.previous = st->previous;
  backupSt.pliesFromNull = st->pliesFromNull;
  st->previous = &backupSt;

  // Save the current key to the history[] array, in order to be able to
  // detect repetition draws.
  history[st->gamePly++] = st->key;

  // Update the necessary information
  if (st->epSquare != SQ_NONE)
      st->key ^= zobEp[st->epSquare];

  st->key ^= zobSideToMove;
  prefetch((char*)TT.first_entry(st->key));

  sideToMove = opposite_color(sideToMove);
  st->epSquare = SQ_NONE;
  st->rule50++;
  st->pliesFromNull = 0;
  st->value += (sideToMove == WHITE) ?  TempoValue : -TempoValue;
}


/// Position::undo_null_move() unmakes a "null move".

void Position::undo_null_move() {

  assert(is_ok());
  assert(!in_check());

  // Restore information from the our backup StateInfo object
  StateInfo* backupSt = st->previous;
  st->key      = backupSt->key;
  st->epSquare = backupSt->epSquare;
  st->value    = backupSt->value;
  st->previous = backupSt->previous;
  st->pliesFromNull = backupSt->pliesFromNull;

  // Update the necessary information
  sideToMove = opposite_color(sideToMove);
  st->rule50--;
  st->gamePly--;
}
#endif

/// Position::see() is a static exchange evaluator: It tries to estimate the
/// material gain or loss resulting from a move. There are three versions of
/// this function: One which takes a destination square as input, one takes a
/// move, and one which takes a 'from' and a 'to' square. The function does
/// not yet understand promotions captures.

int Position::see_sign(Move m) const {

  assert(move_is_ok(m));

  Square from = move_from(m);
  Square to = move_to(m);

  // Early return if SEE cannot be negative because captured piece value
  // is not less then capturing one. Note that king moves always return
  // here because king midgame value is set to 0.
  if (piece_value_midgame(piece_on(to)) >= piece_value_midgame(piece_on(from)))
      return 1;

  return see(m);
}

int Position::see(Move m) const {

  assert(move_is_ok(m));
#ifdef GPSFISH
  Player p=osl_state.turn();
  return osl::See::see(osl_state,m,osl_state.pin(p),osl_state.pin(alt(p)));
#else

  Square from, to;
  Bitboard occupied, attackers, stmAttackers, b;
  int swapList[32], slIndex = 1;
  PieceType capturedType, pt;
  Color stm;

  assert(move_is_ok(m));

  // As castle moves are implemented as capturing the rook, they have
  // SEE == RookValueMidgame most of the times (unless the rook is under
  // attack).
  if (move_is_castle(m))
      return 0;

  from = move_from(m);
  to = move_to(m);
  capturedType = piece_type(piece_on(to));
  occupied = occupied_squares();

  // Handle en passant moves
  if (st->epSquare == to && piece_type(piece_on(from)) == PAWN)
  {
      Square capQq = (side_to_move() == WHITE ? to - DELTA_N : to - DELTA_S);

      assert(capturedType == PIECE_TYPE_NONE);
      assert(piece_type(piece_on(capQq)) == PAWN);

      // Remove the captured pawn
      clear_bit(&occupied, capQq);
      capturedType = PAWN;
  }

  // Find all attackers to the destination square, with the moving piece
  // removed, but possibly an X-ray attacker added behind it.
  clear_bit(&occupied, from);
  attackers = attackers_to(to, occupied);

  // If the opponent has no attackers we are finished
  stm = opposite_color(piece_color(piece_on(from)));
  stmAttackers = attackers & pieces_of_color(stm);
  if (!stmAttackers)
      return PieceValueMidgame[capturedType];

  // The destination square is defended, which makes things rather more
  // difficult to compute. We proceed by building up a "swap list" containing
  // the material gain or loss at each stop in a sequence of captures to the
  // destination square, where the sides alternately capture, and always
  // capture with the least valuable piece. After each capture, we look for
  // new X-ray attacks from behind the capturing piece.
  swapList[0] = PieceValueMidgame[capturedType];
  capturedType = piece_type(piece_on(from));

  do {
      // Locate the least valuable attacker for the side to move. The loop
      // below looks like it is potentially infinite, but it isn't. We know
      // that the side to move still has at least one attacker left.
      for (pt = PAWN; !(stmAttackers & pieces(pt)); pt++)
          assert(pt < KING);

      // Remove the attacker we just found from the 'occupied' bitboard,
      // and scan for new X-ray attacks behind the attacker.
      b = stmAttackers & pieces(pt);
      occupied ^= (b & (~b + 1));
      attackers |=  (rook_attacks_bb(to, occupied)   & pieces(ROOK, QUEEN))
                  | (bishop_attacks_bb(to, occupied) & pieces(BISHOP, QUEEN));

      attackers &= occupied; // Cut out pieces we've already done

      // Add the new entry to the swap list
      assert(slIndex < 32);
      swapList[slIndex] = -swapList[slIndex - 1] + PieceValueMidgame[capturedType];
      slIndex++;

      // Remember the value of the capturing piece, and change the side to
      // move before beginning the next iteration.
      capturedType = pt;
      stm = opposite_color(stm);
      stmAttackers = attackers & pieces_of_color(stm);

      // Stop before processing a king capture
      if (capturedType == KING && stmAttackers)
      {
          assert(slIndex < 32);
          swapList[slIndex++] = QueenValueMidgame*10;
          break;
      }
  } while (stmAttackers);

  // Having built the swap list, we negamax through it to find the best
  // achievable score from the point of view of the side to move.
  while (--slIndex)
      swapList[slIndex-1] = Min(-swapList[slIndex], swapList[slIndex-1]);

  return swapList[0];
#endif
}


/// Position::clear() erases the position object to a pristine state, with an
/// empty board, white to move, and no castling rights.

void Position::clear() {

  st = &startState;
  memset(st, 0, sizeof(StateInfo));
#ifndef GPSFISH
  st->epSquare = SQ_NONE;
<<<<<<< HEAD
#endif
  fullMoves = 1;
  nodes = 0;
=======
>>>>>>> 8094b2ad

#ifndef GPSFISH
  memset(byColorBB,  0, sizeof(Bitboard) * 2);
  memset(byTypeBB,   0, sizeof(Bitboard) * 8);
  memset(pieceCount, 0, sizeof(int) * 2 * 8);
  memset(index,      0, sizeof(int) * 64);

  for (int i = 0; i < 8; i++)
      for (int j = 0; j < 16; j++)
          pieceList[0][i][j] = pieceList[1][i][j] = SQ_NONE;

  for (Square sq = SQ_A1; sq <= SQ_H8; sq++)
  {
      board[sq] = PIECE_NONE;
      castleRightsMask[sq] = ALL_CASTLES;
<<<<<<< HEAD
#endif

#ifdef GPSFISH
  osl_state=osl::NumEffectState();
  osl_state.setTurn(BLACK);
  continuous_check[BLACK]=continuous_check[WHITE]=0;
#else
  sideToMove = WHITE;
#endif
=======
  }
  sideToMove = WHITE;
  fullMoves = 1;
  nodes = 0;
>>>>>>> 8094b2ad
}


/// Position::put_piece() puts a piece on the given square of the board,
/// updating the board array, pieces list, bitboards, and piece counts.

#ifndef GPSFISH
void Position::put_piece(Piece p, Square s) {

  Color c = piece_color(p);
  PieceType pt = piece_type(p);

  board[s] = p;
  index[s] = pieceCount[c][pt]++;
  pieceList[c][pt][index[s]] = s;

  set_bit(&byTypeBB[pt], s);
  set_bit(&byColorBB[c], s);
  set_bit(&byTypeBB[0], s); // HACK: byTypeBB[0] contains all occupied squares.
}
#endif


/// Position::compute_key() computes the hash key of the position. The hash
/// key is usually updated incrementally as moves are made and unmade, the
/// compute_key() function is only used when a new position is set up, and
/// to verify the correctness of the hash key when running in debug mode.

Key Position::compute_key() const {

#ifdef GPSFISH
  Key result = 0;
  for(int num=0;num<osl::Piece::SIZE;num++){
    osl::Piece p=osl_state.pieceOf(num);
    if(osl_state.usedMask().test(num))
      result += zobrist[playerToIndex(p.owner())][p.ptype()][p.square().index()];
  }
#else
  Key result = zobCastle[st->castleRights];

  for (Square s = SQ_A1; s <= SQ_H8; s++)
      if (square_is_occupied(s))
          result ^= zobrist[piece_color(piece_on(s))][piece_type(piece_on(s))][s];

  if (ep_square() != SQ_NONE)
      result ^= zobEp[ep_square()];
#endif

  if (side_to_move() == BLACK)
      result ^= zobSideToMove;

  return result;
}


/// Position::compute_pawn_key() computes the hash key of the position. The
/// hash key is usually updated incrementally as moves are made and unmade,
/// the compute_pawn_key() function is only used when a new position is set
/// up, and to verify the correctness of the pawn hash key when running in
/// debug mode.

#ifndef GPSFISH
Key Position::compute_pawn_key() const {

  Bitboard b;
  Key result = 0;

  for (Color c = WHITE; c <= BLACK; c++)
  {
      b = pieces(PAWN, c);
      while (b)
          result ^= zobrist[c][PAWN][pop_1st_bit(&b)];
  }
  return result;
}


/// Position::compute_material_key() computes the hash key of the position.
/// The hash key is usually updated incrementally as moves are made and unmade,
/// the compute_material_key() function is only used when a new position is set
/// up, and to verify the correctness of the material hash key when running in
/// debug mode.

Key Position::compute_material_key() const {

  Key result = 0;

  for (Color c = WHITE; c <= BLACK; c++)
      for (PieceType pt = PAWN; pt <= QUEEN; pt++)
          for (int i = 0, cnt = piece_count(c, pt); i < cnt; i++)
              result ^= zobrist[c][pt][i];

  return result;
}
#endif


/// Position::compute_value() compute the incremental scores for the middle
/// game and the endgame. These functions are used to initialize the incremental
/// scores when a new position is set up, and to verify that the scores are correctly
/// updated by do_move and undo_move when the program is running in debug mode.
#ifndef GPSFISH
Score Position::compute_value() const {

  Bitboard b;
  Score result = SCORE_ZERO;

  for (Color c = WHITE; c <= BLACK; c++)
      for (PieceType pt = PAWN; pt <= KING; pt++)
      {
          b = pieces(pt, c);
          while (b)
              result += pst(make_piece(c, pt), pop_1st_bit(&b));
      }

  result += (side_to_move() == WHITE ? TempoValue / 2 : -TempoValue / 2);
  return result;
}
#endif

/// Position::compute_non_pawn_material() computes the total non-pawn middle
/// game material value for the given side. Material values are updated
/// incrementally during the search, this function is only used while
/// initializing a new Position object.

#ifndef GPSFISH
Value Position::compute_non_pawn_material(Color c) const {

  Value result = VALUE_ZERO;

  for (PieceType pt = KNIGHT; pt <= QUEEN; pt++)
      result += piece_count(c, pt) * PieceValueMidgame[pt];

  return result;
}
#endif


/// Position::is_draw() tests whether the position is drawn by material,
/// repetition, or the 50 moves rule. It does not detect stalemates, this
/// must be done by the search.

#ifdef GPSFISH
bool Position::is_draw(int& ret) const {

  ret=0;
  for (int i = 4, e = Min(st->gamePly,st->pliesFromNull); i <= e; i += 2)
    if (history[st->gamePly - i] == st->key){
      Color us = side_to_move();
      Color them = opposite_color(us);
      if(continuous_check[us]*2>=i) {ret= -1; return false;}
      else if(continuous_check[them]*2>=i) {ret= 1; return false;}
      else return true;
    }
  return false;
}
#else
template<bool SkipRepetition>
bool Position::is_draw() const {

  // Draw by material?
  if (   !pieces(PAWN)
      && (non_pawn_material(WHITE) + non_pawn_material(BLACK) <= BishopValueMidgame))
      return true;

  // Draw by the 50 moves rule?
  if (st->rule50 > 99 && !is_mate())
      return true;

  // Draw by repetition?
  if (!SkipRepetition)
      for (int i = 4, e = Min(Min(st->gamePly, st->rule50), st->pliesFromNull); i <= e; i += 2)
          if (history[st->gamePly - i] == st->key)
              return true;

  return false;
}

// Explicit template instantiations
template bool Position::is_draw<false>() const;
template bool Position::is_draw<true>() const;

#endif



/// Position::is_mate() returns true or false depending on whether the
/// side to move is checkmated.

bool Position::is_mate() const {

  MoveStack moves[MAX_MOVES];
  return in_check() && generate<MV_LEGAL>(*this, moves) == moves;
}


/// Position::init() is a static member function which initializes at
/// startup the various arrays used to compute hash keys and the piece
/// square tables. The latter is a two-step operation: First, the white
/// halves of the tables are copied from the MgPST[][] and EgPST[][] arrays.
/// Second, the black halves of the tables are initialized by mirroring
/// and changing the sign of the corresponding white scores.

void Position::init() {

  RKISS rk;

#ifdef GPSFISH
  for (int i = 0; i < 2; i++)
      for (int j = 0; j < osl::PTYPE_SIZE; j++)
          for (int k = 0; k < osl::Square::SIZE; k++)
              zobrist[i][j][k] = rk.rand<Key>() & ~1;
#else
  for (Color c = WHITE; c <= BLACK; c++)
      for (PieceType pt = PAWN; pt <= KING; pt++)
          for (Square s = SQ_A1; s <= SQ_H8; s++)
              zobrist[c][pt][s] = rk.rand<Key>();

  for (Square s = SQ_A1; s <= SQ_H8; s++)
      zobEp[s] = rk.rand<Key>();

  for (int i = 0; i < 16; i++)
      zobCastle[i] = rk.rand<Key>();
#endif

#ifdef GPSFISH
  zobSideToMove = 1;
  zobExclusion  = rk.rand<Key>() & ~1;
#else
  zobSideToMove = rk.rand<Key>();
  zobExclusion  = rk.rand<Key>();
  for (Square s = SQ_A1; s <= SQ_H8; s++)
      for (Piece p = WP; p <= WK; p++)
          PieceSquareTable[p][s] = make_score(MgPST[p][s], EgPST[p][s]);

  for (Square s = SQ_A1; s <= SQ_H8; s++)
      for (Piece p = BP; p <= BK; p++)
          PieceSquareTable[p][s] = -PieceSquareTable[p-8][flip_square(s)];
#endif
}


/// Position::flip() flips position with the white and black sides reversed. This
/// is only useful for debugging especially for finding evaluation symmetry bugs.

#ifndef GPSFISH
void Position::flip() {

  assert(is_ok());

  // Make a copy of current position before to start changing
  const Position pos(*this, threadID);

  clear();
  threadID = pos.thread();

  // Board
  for (Square s = SQ_A1; s <= SQ_H8; s++)
      if (!pos.square_is_empty(s))
          put_piece(Piece(pos.piece_on(s) ^ 8), flip_square(s));

  // Side to move
  sideToMove = opposite_color(pos.side_to_move());

  // Castling rights
  if (pos.can_castle(WHITE_OO))
      set_castle(BLACK_OO,  king_square(BLACK), flip_square(pos.castle_rook_square(WHITE_OO)));
  if (pos.can_castle(WHITE_OOO))
      set_castle(BLACK_OOO, king_square(BLACK), flip_square(pos.castle_rook_square(WHITE_OOO)));
  if (pos.can_castle(BLACK_OO))
      set_castle(WHITE_OO,  king_square(WHITE), flip_square(pos.castle_rook_square(BLACK_OO)));
  if (pos.can_castle(BLACK_OOO))
      set_castle(WHITE_OOO, king_square(WHITE), flip_square(pos.castle_rook_square(BLACK_OOO)));

  // En passant square
  if (pos.st->epSquare != SQ_NONE)
      st->epSquare = flip_square(pos.st->epSquare);

  // Checkers
  find_checkers();

  // Hash keys
  st->key = compute_key();
  st->pawnKey = compute_pawn_key();
  st->materialKey = compute_material_key();

  // Incremental scores
  st->value = compute_value();

  // Material
  st->npMaterial[WHITE] = compute_non_pawn_material(WHITE);
  st->npMaterial[BLACK] = compute_non_pawn_material(BLACK);

  assert(is_ok());
}
#endif

/// Position::is_ok() performs some consitency checks for the position object.
/// This is meant to be helpful when debugging.

bool Position::is_ok(int* failedStep) const {

#ifndef MINIMAL
  // What features of the position should be verified?
  const bool debugAll = false;
#ifndef GPSFISH

  const bool debugBitboards       = debugAll || false;
  const bool debugKingCount       = debugAll || false;
  const bool debugKingCapture     = debugAll || false;
  const bool debugCheckerCount    = debugAll || false;
#endif
  const bool debugKey             = debugAll || false;
#ifndef GPSFISH
  const bool debugMaterialKey     = debugAll || false;
  const bool debugPawnKey         = debugAll || false;
  const bool debugIncrementalEval = debugAll || false;
  const bool debugNonPawnMaterial = debugAll || false;
  const bool debugPieceCounts     = debugAll || false;
  const bool debugPieceList       = debugAll || false;
  const bool debugCastleSquares   = debugAll || false;
#endif

  if (failedStep) *failedStep = 1;

  // Side to move OK?
  if (side_to_move() != WHITE && side_to_move() != BLACK)
      return false;

#ifndef GPSFISH
  // Are the king squares in the position correct?
  if (failedStep) (*failedStep)++;
  if (piece_on(king_square(WHITE)) != WK)
      return false;

  if (failedStep) (*failedStep)++;
  if (piece_on(king_square(BLACK)) != BK)
      return false;

#endif

#ifdef GPSFISH
  if(!osl_state.isConsistent()) return false;
#else
  // Do both sides have exactly one king?
  if (failedStep) (*failedStep)++;
  if (debugKingCount)
  {
      int kingCount[2] = {0, 0};
      for (Square s = SQ_A1; s <= SQ_H8; s++)
          if (piece_type(piece_on(s)) == KING)
              kingCount[piece_color(piece_on(s))]++;

      if (kingCount[0] != 1 || kingCount[1] != 1)
          return false;
  }

  // Can the side to move capture the opponent's king?
  if (failedStep) (*failedStep)++;
  if (debugKingCapture)
  {
      Color us = side_to_move();
      Color them = opposite_color(us);
      Square ksq = king_square(them);
      if (attackers_to(ksq) & pieces_of_color(us))
          return false;
  }

  // Is there more than 2 checkers?
  if (failedStep) (*failedStep)++;
  if (debugCheckerCount && count_1s<CNT32>(st->checkersBB) > 2)
      return false;

  // Bitboards OK?
  if (failedStep) (*failedStep)++;
  if (debugBitboards)
  {
      // The intersection of the white and black pieces must be empty
      if ((pieces_of_color(WHITE) & pieces_of_color(BLACK)) != EmptyBoardBB)
          return false;

      // The union of the white and black pieces must be equal to all
      // occupied squares
      if ((pieces_of_color(WHITE) | pieces_of_color(BLACK)) != occupied_squares())
          return false;

      // Separate piece type bitboards must have empty intersections
      for (PieceType p1 = PAWN; p1 <= KING; p1++)
          for (PieceType p2 = PAWN; p2 <= KING; p2++)
              if (p1 != p2 && (pieces(p1) & pieces(p2)))
                  return false;
  }

  // En passant square OK?
  if (failedStep) (*failedStep)++;
  if (ep_square() != SQ_NONE)
  {
      // The en passant square must be on rank 6, from the point of view of the
      // side to move.
      if (relative_rank(side_to_move(), ep_square()) != RANK_6)
          return false;
  }
#endif

  // Hash key OK?
  if (failedStep) (*failedStep)++;
  if (debugKey && st->key != compute_key())
      return false;

#ifndef GPSFISH
  // Pawn hash key OK?
  if (failedStep) (*failedStep)++;
  if (debugPawnKey && st->pawnKey != compute_pawn_key())
      return false;

  // Material hash key OK?
  if (failedStep) (*failedStep)++;
  if (debugMaterialKey && st->materialKey != compute_material_key())
      return false;
#endif

  // Incremental eval OK?
  if (failedStep) (*failedStep)++;
#ifndef GPSFISH
  if (debugIncrementalEval && st->value != compute_value())
      return false;

  // Non-pawn material OK?
  if (failedStep) (*failedStep)++;
  if (debugNonPawnMaterial)
  {
      if (st->npMaterial[WHITE] != compute_non_pawn_material(WHITE))
          return false;

      if (st->npMaterial[BLACK] != compute_non_pawn_material(BLACK))
          return false;
  }

  // Piece counts OK?
  if (failedStep) (*failedStep)++;
  if (debugPieceCounts)
      for (Color c = WHITE; c <= BLACK; c++)
          for (PieceType pt = PAWN; pt <= KING; pt++)
              if (pieceCount[c][pt] != count_1s<CNT32>(pieces(pt, c)))
                  return false;

  if (failedStep) (*failedStep)++;
  if (debugPieceList)
      for (Color c = WHITE; c <= BLACK; c++)
          for (PieceType pt = PAWN; pt <= KING; pt++)
              for (int i = 0; i < pieceCount[c][pt]; i++)
              {
                  if (piece_on(piece_list(c, pt, i)) != make_piece(c, pt))
                      return false;

                  if (index[piece_list(c, pt, i)] != i)
                      return false;
              }

  if (failedStep) (*failedStep)++;
  if (debugCastleSquares)
      for (CastleRight f = WHITE_OO; f <= BLACK_OOO; f = CastleRight(f << 1))
      {
          if (!can_castle(f))
              continue;

          Piece rook = (f & (WHITE_OO | WHITE_OOO) ? WR : BR);

          if (   castleRightsMask[castleRookSquare[f]] != (ALL_CASTLES ^ f)
              || piece_on(castleRookSquare[f]) != rook)
              return false;
      }
  }
#endif

  if (failedStep) *failedStep = 0;
#endif
  return true;
}
#ifdef GPSFISH
bool Position::eval_is_ok() const {
  if(!is_ok()) return false;
  if(!eval) return true;
  int ret1=eval_t(osl_state,false).value();
  int ret2=eval->value();
  return ret1==ret2;
}
#endif<|MERGE_RESOLUTION|>--- conflicted
+++ resolved
@@ -1809,12 +1809,7 @@
   memset(st, 0, sizeof(StateInfo));
 #ifndef GPSFISH
   st->epSquare = SQ_NONE;
-<<<<<<< HEAD
-#endif
-  fullMoves = 1;
-  nodes = 0;
-=======
->>>>>>> 8094b2ad
+#endif
 
 #ifndef GPSFISH
   memset(byColorBB,  0, sizeof(Bitboard) * 2);
@@ -1830,7 +1825,7 @@
   {
       board[sq] = PIECE_NONE;
       castleRightsMask[sq] = ALL_CASTLES;
-<<<<<<< HEAD
+  }
 #endif
 
 #ifdef GPSFISH
@@ -1840,12 +1835,8 @@
 #else
   sideToMove = WHITE;
 #endif
-=======
-  }
-  sideToMove = WHITE;
   fullMoves = 1;
   nodes = 0;
->>>>>>> 8094b2ad
 }
 
 
