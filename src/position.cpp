--- conflicted
+++ resolved
@@ -2035,11 +2035,8 @@
           pieceSquareTable[p][s] = ps + PSQT[p][s];
           pieceSquareTable[p+8][flip(s)] = -pieceSquareTable[p][s];
       }
-<<<<<<< HEAD
-#endif
-=======
-  }
->>>>>>> c555e1aa
+  }
+#endif
 }
 
 
