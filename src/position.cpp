--- conflicted
+++ resolved
@@ -203,17 +203,11 @@
   thisThread = th;
   nodes = 0;
 
-<<<<<<< HEAD
 #ifdef GPSFISH
   eval=NULL;
 #endif
 
   assert(pos_is_ok());
-
-  return *this;
-=======
-  assert(pos_is_ok());
->>>>>>> c2fc80e5
 }
 
 
@@ -350,11 +344,8 @@
   st->npMaterial[BLACK] = compute_non_pawn_material(BLACK);
   st->checkersBB = attackers_to(king_square(sideToMove)) & pieces(~sideToMove);
   chess960 = isChess960;
-<<<<<<< HEAD
-#endif
-=======
+#endif
   thisThread = th;
->>>>>>> c2fc80e5
 
   assert(pos_is_ok());
 }
