--- conflicted
+++ resolved
@@ -406,15 +406,11 @@
 #endif
 
   // 5-6. Halfmove clock and fullmove number
-<<<<<<< HEAD
-#ifdef GPSFISH
-  ss >> startPosPly;
-#else
-  ss >> std::skipws >> st->rule50 >> startPosPly;
-#endif
-=======
+#ifdef GPSFISH
+  ss >> gamePly;
+#else
   ss >> std::skipws >> st->rule50 >> gamePly;
->>>>>>> 76caef8b
+#endif
 
   // Convert from fullmove starting from 1 to ply starting from 0,
   // handle also common incorrect FEN with fullmove = 0.
