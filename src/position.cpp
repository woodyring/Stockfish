--- conflicted
+++ resolved
@@ -1657,12 +1657,8 @@
           result ^= zobrist[color_of(piece_on(s))][type_of(piece_on(s))][s];
 
   if (ep_square() != SQ_NONE)
-<<<<<<< HEAD
-      result ^= zobEp[ep_square()];
-#endif
-=======
       result ^= zobEp[file_of(ep_square())];
->>>>>>> ec5b9994
+#endif
 
   if (sideToMove == BLACK)
       result ^= zobSideToMove;
