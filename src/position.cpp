--- conflicted
+++ resolved
@@ -151,26 +151,12 @@
 };
 #endif
 
-<<<<<<< HEAD
-
-namespace {
-
-#ifndef GPSFISH
-  // Bonus for having the side to move (modified by Joona Kiiski)
-  const Score Tempo = make_score(48, 22);
-#endif
-
-  // To convert a Piece to and from a FEN char
-#ifdef GPSFISH
-  const string PieceToChar(".PLNSGBRK  plnsgbrk  .");
-#else
-  const string PieceToChar(" PNBRQK  pnbrqk  .");
-#endif
-}
-=======
 // To convert a Piece to and from a FEN char
+#ifdef GPSFISH
+static const string PieceToChar(".PLNSGBRK  plnsgbrk  .");
+#else
 static const string PieceToChar(" PNBRQK  pnbrqk  .");
->>>>>>> e72b93e4
+#endif
 
 
 /// CheckInfo c'tor
