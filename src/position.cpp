/*
  Stockfish, a UCI chess playing engine derived from Glaurung 2.1
  Copyright (C) 2004-2008 Tord Romstad (Glaurung author)
  Copyright (C) 2008-2012 Marco Costalba, Joona Kiiski, Tord Romstad

  Stockfish is free software: you can redistribute it and/or modify
  it under the terms of the GNU General Public License as published by
  the Free Software Foundation, either version 3 of the License, or
  (at your option) any later version.

  Stockfish is distributed in the hope that it will be useful,
  but WITHOUT ANY WARRANTY; without even the implied warranty of
  MERCHANTABILITY or FITNESS FOR A PARTICULAR PURPOSE.  See the
  GNU General Public License for more details.

  You should have received a copy of the GNU General Public License
  along with this program.  If not, see <http://www.gnu.org/licenses/>.
*/

#include <cassert>
#include <cstring>
#include <iostream>
#include <sstream>
#include <algorithm>

#ifndef GPSFISH
#include "bitcount.h"
#endif
#include "movegen.h"
#include "notation.h"
#include "position.h"
#ifndef GPSFISH
#include "psqtab.h"
#endif
#include "rkiss.h"
#include "thread.h"
#include "tt.h"

#ifdef GPSFISH
#include "osl/eval/ptypeEvalTraits.h"
using osl::eval::PtypeEvalTraits;
#include "osl/state/simpleState.h"
#include "osl/state/numEffectState.h"
#include "osl/move_classifier/check_.h"
#include "osl/record/usi.h"
#include "osl/eval/see.h"
#include "osl/move_classifier/safeMove.h"
#include "evaluate.h"
#endif

using std::string;
using std::cout;
using std::endl;

#ifdef GPSFISH
static const string PieceToChar(".PLNSGBRK  plnsgbrk");
#else
static const string PieceToChar(" PNBRQK  pnbrqk");
#endif

// Material values arrays, indexed by Piece
#ifdef GPSFISH
CACHE_LINE_ALIGNMENT
//Value PieceValue[2][18] = {     // [Mg / Eg][piece / pieceType]
const Value PieceValue[2][osl::PTYPE_SIZE] = {
{
  VALUE_ZERO,VALUE_ZERO,
  Value(PtypeEvalTraits<osl::PPAWN>::val), Value(PtypeEvalTraits<osl::PLANCE>::val), 
  Value(PtypeEvalTraits<osl::PKNIGHT>::val), Value(PtypeEvalTraits<osl::PSILVER>::val), 
  Value(PtypeEvalTraits<osl::PBISHOP>::val), Value(PtypeEvalTraits<osl::PROOK>::val), 
#if 0
  Value(PtypeEvalTraits<osl::GOLD>::val), Value(PtypeEvalTraits<osl::KING>::val), 
#else
  Value(PtypeEvalTraits<osl::KING>::val), Value(PtypeEvalTraits<osl::GOLD>::val), 
#endif
  Value(PtypeEvalTraits<osl::PAWN>::val), Value(PtypeEvalTraits<osl::LANCE>::val), 
  Value(PtypeEvalTraits<osl::KNIGHT>::val), Value(PtypeEvalTraits<osl::SILVER>::val), 
  Value(PtypeEvalTraits<osl::BISHOP>::val), Value(PtypeEvalTraits<osl::ROOK>::val), 
},
{
  VALUE_ZERO,VALUE_ZERO,
  Value(PtypeEvalTraits<osl::PPAWN>::val+PtypeEvalTraits<osl::PAWN>::val), 
  Value(PtypeEvalTraits<osl::PLANCE>::val+PtypeEvalTraits<osl::LANCE>::val), 
  Value(PtypeEvalTraits<osl::PKNIGHT>::val+PtypeEvalTraits<osl::KNIGHT>::val), 
  Value(PtypeEvalTraits<osl::PSILVER>::val+PtypeEvalTraits<osl::SILVER>::val), 
  Value(PtypeEvalTraits<osl::PBISHOP>::val+PtypeEvalTraits<osl::BISHOP>::val), 
  Value(PtypeEvalTraits<osl::PROOK>::val+PtypeEvalTraits<osl::ROOK>::val), 
#if 0
  Value(PtypeEvalTraits<osl::GOLD>::val*2), 
  Value(PtypeEvalTraits<osl::KING>::val*2), 
#else
  Value(PtypeEvalTraits<osl::KING>::val*2), 
  Value(PtypeEvalTraits<osl::GOLD>::val*2), 
#endif
  Value(PtypeEvalTraits<osl::PAWN>::val*2), 
  Value(PtypeEvalTraits<osl::LANCE>::val*2), 
  Value(PtypeEvalTraits<osl::KNIGHT>::val*2), 
  Value(PtypeEvalTraits<osl::SILVER>::val*2), 
  Value(PtypeEvalTraits<osl::BISHOP>::val*2), 
  Value(PtypeEvalTraits<osl::ROOK>::val*2), 
}
};

const Value PromoteValue[osl::PTYPE_SIZE] = {
  VALUE_ZERO,VALUE_ZERO,
  VALUE_ZERO,VALUE_ZERO,
  VALUE_ZERO,VALUE_ZERO,
  VALUE_ZERO,VALUE_ZERO,
  VALUE_ZERO,VALUE_ZERO,
  Value(PtypeEvalTraits<osl::PPAWN>::val)-Value(PtypeEvalTraits<osl::PAWN>::val), 
  Value(PtypeEvalTraits<osl::PLANCE>::val)-Value(PtypeEvalTraits<osl::LANCE>::val), 
  Value(PtypeEvalTraits<osl::PKNIGHT>::val)-Value(PtypeEvalTraits<osl::KNIGHT>::val), 
  Value(PtypeEvalTraits<osl::PSILVER>::val)-Value(PtypeEvalTraits<osl::SILVER>::val), 
  Value(PtypeEvalTraits<osl::PBISHOP>::val)-Value(PtypeEvalTraits<osl::BISHOP>::val), 
  Value(PtypeEvalTraits<osl::PROOK>::val)-Value(PtypeEvalTraits<osl::ROOK>::val), 
};

const Value PieceValueType[osl::PTYPE_SIZE] = {
  VALUE_ZERO,VALUE_ZERO,
  Value(4), Value(8), 
  Value(12), Value(16), 
  Value(24), Value(26), 
  Value(18), Value(26), 
  Value(2), Value(6), 
  Value(10), Value(14), 
  Value(20), Value(22), 
};


#else


CACHE_LINE_ALIGNMENT

Score pieceSquareTable[PIECE_NB][SQUARE_NB];
Value PieceValue[PHASE_NB][PIECE_NB] = {
{ VALUE_ZERO, PawnValueMg, KnightValueMg, BishopValueMg, RookValueMg, QueenValueMg },
{ VALUE_ZERO, PawnValueEg, KnightValueEg, BishopValueEg, RookValueEg, QueenValueEg } };

#endif

namespace Zobrist {

#ifdef GPSFISH
osl::misc::CArray3d<Key,2,osl::PTYPE_SIZE,osl::Square::SIZE> psq;
#else
Key psq[COLOR_NB][PIECE_TYPE_NB][SQUARE_NB];
Key enpassant[FILE_NB];
Key castle[CASTLE_RIGHT_NB];
#endif
Key side;
Key exclusion;

/// init() initializes at startup the various arrays used to compute hash keys
/// and the piece square tables. The latter is a two-step operation: First, the
/// white halves of the tables are copied from PSQT[] tables. Second, the black
/// halves of the tables are initialized by flipping and changing the sign of
/// the white scores.

void init() {

  RKISS rk;

#ifdef GPSFISH
  for (int i = 0; i < 2; i++)
      for (int j = 0; j < osl::PTYPE_SIZE; j++)
          for (int k = 0; k < osl::Square::SIZE; k++)
              psq[i][j][k] = rk.rand<Key>() & ~1;
#else
  for (Color c = WHITE; c <= BLACK; c++)
      for (PieceType pt = PAWN; pt <= KING; pt++)
          for (Square s = SQ_A1; s <= SQ_H8; s++)
              psq[c][pt][s] = rk.rand<Key>();

  for (File f = FILE_A; f <= FILE_H; f++)
      enpassant[f] = rk.rand<Key>();

  for (int cr = CASTLES_NONE; cr <= ALL_CASTLES; cr++)
  {
      Bitboard b = cr;
      while (b)
      {
          Key k = castle[1ULL << pop_lsb(&b)];
          castle[cr] ^= k ? k : rk.rand<Key>();
      }
  }
#endif

#ifdef GPSFISH
  side = 1;
  exclusion  = rk.rand<Key>() & ~1;
#else
  side = rk.rand<Key>();
  exclusion  = rk.rand<Key>();

  for (PieceType pt = PAWN; pt <= KING; pt++)
  {
      PieceValue[MG][make_piece(BLACK, pt)] = PieceValue[MG][pt];
      PieceValue[EG][make_piece(BLACK, pt)] = PieceValue[EG][pt];

      Score v = make_score(PieceValue[MG][pt], PieceValue[EG][pt]);

      for (Square s = SQ_A1; s <= SQ_H8; s++)
      {
          pieceSquareTable[make_piece(WHITE, pt)][ s] =  (v + PSQT[pt][s]);
          pieceSquareTable[make_piece(BLACK, pt)][~s] = -(v + PSQT[pt][s]);
      }
  }
#endif
}

} // namespace Zobrist


#ifndef GPSFISH

namespace {

/// next_attacker() is an helper function used by see() to locate the least
/// valuable attacker for the side to move, remove the attacker we just found
/// from the 'occupied' bitboard and scan for new X-ray attacks behind it.

template<int Pt> FORCE_INLINE
PieceType next_attacker(const Bitboard* bb, const Square& to, const Bitboard& stmAttackers,
                        Bitboard& occupied, Bitboard& attackers) {

  if (stmAttackers & bb[Pt])
  {
      Bitboard b = stmAttackers & bb[Pt];
      occupied ^= b & ~(b - 1);

      if (Pt == PAWN || Pt == BISHOP || Pt == QUEEN)
          attackers |= attacks_bb<BISHOP>(to, occupied) & (bb[BISHOP] | bb[QUEEN]);

      if (Pt == ROOK || Pt == QUEEN)
          attackers |= attacks_bb<ROOK>(to, occupied) & (bb[ROOK] | bb[QUEEN]);

      return (PieceType)Pt;
  }
  return next_attacker<Pt+1>(bb, to, stmAttackers, occupied, attackers);
}

template<> FORCE_INLINE
PieceType next_attacker<KING>(const Bitboard*, const Square&, const Bitboard&, Bitboard&, Bitboard&) {
  return KING; // No need to update bitboards, it is the last cycle
}

} // namespace

#endif


/// CheckInfo c'tor

CheckInfo::CheckInfo(const Position& pos) {

#ifdef GPSFISH
  pinned = pos.pinned_pieces();
#else
  Color them = ~pos.side_to_move();
  ksq = pos.king_square(them);

  pinned = pos.pinned_pieces();
  dcCandidates = pos.discovered_check_candidates();

  checkSq[PAWN]   = pos.attacks_from<PAWN>(ksq, them);
  checkSq[KNIGHT] = pos.attacks_from<KNIGHT>(ksq);
  checkSq[BISHOP] = pos.attacks_from<BISHOP>(ksq);
  checkSq[ROOK]   = pos.attacks_from<ROOK>(ksq);
  checkSq[QUEEN]  = checkSq[BISHOP] | checkSq[ROOK];
  checkSq[KING]   = 0;
#endif
}


/// Position::operator=() creates a copy of 'pos'. We want the new born Position
/// object do not depend on any external data so we detach state pointer from
/// the source one.

Position& Position::operator=(const Position& pos) {

  memcpy(this, &pos, sizeof(Position));
  startState = *st;
  st = &startState;
  nodes = 0;

#ifdef GPSFISH
  eval=NULL;
#endif

  assert(pos_is_ok());

  return *this;
}


/// Position::from_fen() initializes the position object with the given FEN
/// string. This function is not very robust - make sure that input FENs are
/// correct (this is assumed to be the responsibility of the GUI).

void Position::from_fen(const string& fenStr, bool isChess960, Thread* th) {
/*
   A FEN string defines a particular position using only the ASCII character set.

   A FEN string contains six fields separated by a space. The fields are:

   1) Piece placement (from white's perspective). Each rank is described, starting
      with rank 8 and ending with rank 1; within each rank, the contents of each
      square are described from file A through file H. Following the Standard
      Algebraic Notation (SAN), each piece is identified by a single letter taken
      from the standard English names. White pieces are designated using upper-case
      letters ("PNBRQK") while Black take lowercase ("pnbrqk"). Blank squares are
      noted using digits 1 through 8 (the number of blank squares), and "/"
      separates ranks.

   2) Active color. "w" means white moves next, "b" means black.

   3) Castling availability. If neither side can castle, this is "-". Otherwise,
      this has one or more letters: "K" (White can castle kingside), "Q" (White
      can castle queenside), "k" (Black can castle kingside), and/or "q" (Black
      can castle queenside).

   4) En passant target square (in algebraic notation). If there's no en passant
      target square, this is "-". If a pawn has just made a 2-square move, this
      is the position "behind" the pawn. This is recorded regardless of whether
      there is a pawn in position to make an en passant capture.

   5) Halfmove clock. This is the number of halfmoves since the last pawn advance
      or capture. This is used to determine if a draw can be claimed under the
      fifty-move rule.

   6) Fullmove number. The number of the full move. It starts at 1, and is
      incremented after Black's move.
*/

#ifdef GPSFISH
  clear();
  osl::record::usi::parse(string("sfen ")+fenStr,osl_state);
  std::istringstream fen(fenStr);
#else
  char col, row, token;
  size_t p;
  Square sq = SQ_A8;
  std::istringstream fen(fenStr);

  clear();
  fen >> std::noskipws;

  // 1. Piece placement
  while ((fen >> token) && !isspace(token))
  {
      if (isdigit(token))
          sq += Square(token - '0'); // Advance the given number of files

      else if (token == '/')
          sq -= Square(16);

      else if ((p = PieceToChar.find(token)) != string::npos)
      {
          put_piece(Piece(p), sq);
          sq++;
      }
  }

  // 2. Active color
  fen >> token;
  sideToMove = (token == 'w' ? WHITE : BLACK);
  fen >> token;

  // 3. Castling availability. Compatible with 3 standards: Normal FEN standard,
  // Shredder-FEN that uses the letters of the columns on which the rooks began
  // the game instead of KQkq and also X-FEN standard that, in case of Chess960,
  // if an inner rook is associated with the castling right, the castling tag is
  // replaced by the file letter of the involved rook, as for the Shredder-FEN.
  while ((fen >> token) && !isspace(token))
  {
      Square rsq;
      Color c = islower(token) ? BLACK : WHITE;

      token = char(toupper(token));

      if (token == 'K')
          for (rsq = relative_square(c, SQ_H1); type_of(piece_on(rsq)) != ROOK; rsq--) {}

      else if (token == 'Q')
          for (rsq = relative_square(c, SQ_A1); type_of(piece_on(rsq)) != ROOK; rsq++) {}

      else if (token >= 'A' && token <= 'H')
          rsq = File(token - 'A') | relative_rank(c, RANK_1);

      else
          continue;

      set_castle_right(c, rsq);
  }

  // 4. En passant square. Ignore if no pawn capture is possible
  if (   ((fen >> col) && (col >= 'a' && col <= 'h'))
      && ((fen >> row) && (row == '3' || row == '6')))
  {
      st->epSquare = File(col - 'a') | Rank(row - '1');

      if (!(attackers_to(st->epSquare) & pieces(sideToMove, PAWN)))
          st->epSquare = SQ_NONE;
  }
#endif

  // 5-6. Halfmove clock and fullmove number
#ifdef GPSFISH
  fen >> startPosPly;
#else
  fen >> std::skipws >> st->rule50 >> startPosPly;
#endif

  // Convert from fullmove starting from 1 to ply starting from 0,
  // handle also common incorrect FEN with fullmove = 0.
  startPosPly = std::max(2 * (startPosPly - 1), 0) + int(sideToMove == BLACK);

  st->key = compute_key();
#ifdef GPSFISH
  if(eval!=NULL) *eval=eval_t(osl_state,false);
#else
  st->pawnKey = compute_pawn_key();
  st->materialKey = compute_material_key();
  st->psqScore = compute_psq_score();
  st->npMaterial[WHITE] = compute_non_pawn_material(WHITE);
  st->npMaterial[BLACK] = compute_non_pawn_material(BLACK);
  st->checkersBB = attackers_to(king_square(sideToMove)) & pieces(~sideToMove);
  chess960 = isChess960;
#endif
  thisThread = th;

  assert(pos_is_ok());
}

#ifndef GPSFISH

/// Position::set_castle_right() is an helper function used to set castling
/// rights given the corresponding color and the rook starting square.

void Position::set_castle_right(Color c, Square rfrom) {

  Square kfrom = king_square(c);
  CastlingSide cs = kfrom < rfrom ? KING_SIDE : QUEEN_SIDE;
  CastleRight cr = make_castle_right(c, cs);

  st->castleRights |= cr;
  castleRightsMask[kfrom] |= cr;
  castleRightsMask[rfrom] |= cr;
  castleRookSquare[c][cs] = rfrom;

  Square kto = relative_square(c, cs == KING_SIDE ? SQ_G1 : SQ_C1);
  Square rto = relative_square(c, cs == KING_SIDE ? SQ_F1 : SQ_D1);

  for (Square s = std::min(rfrom, rto); s <= std::max(rfrom, rto); s++)
      if (s != kfrom && s != rfrom)
          castlePath[c][cs] |= s;

  for (Square s = std::min(kfrom, kto); s <= std::max(kfrom, kto); s++)
      if (s != kfrom && s != rfrom)
          castlePath[c][cs] |= s;
}

#endif

/// Position::to_fen() returns a FEN representation of the position. In case
/// of Chess960 the Shredder-FEN notation is used. Mainly a debugging function.

const string Position::to_fen() const {

  std::ostringstream fen;
  Square sq;
  int emptyCnt;

#ifdef GPSFISH
  for (Rank rank = RANK_1; rank <= RANK_9; rank++)
#else
  for (Rank rank = RANK_8; rank >= RANK_1; rank--)
#endif
  {
      emptyCnt = 0;

#ifdef GPSFISH
      for (File file = FILE_9; file >= FILE_1; file--)
#else
      for (File file = FILE_A; file <= FILE_H; file++)
#endif
      {
          sq = file | rank;

          if (is_empty(sq))
              emptyCnt++;
          else
          {
              if (emptyCnt > 0)
              {
                  fen << emptyCnt;
                  emptyCnt = 0;
              }
              fen << PieceToChar[piece_on(sq)];
          }
      }

      if (emptyCnt > 0)
          fen << emptyCnt;

      if (rank > RANK_1)
          fen << '/';
  }

#ifdef GPSFISH
  fen << (side_to_move() == WHITE ? " w " : " b ");
#else
  fen << (sideToMove == WHITE ? " w " : " b ");

  if (can_castle(WHITE_OO))
      fen << (chess960 ? char(toupper(file_to_char(file_of(castle_rook_square(WHITE, KING_SIDE))))) : 'K');

  if (can_castle(WHITE_OOO))
      fen << (chess960 ? char(toupper(file_to_char(file_of(castle_rook_square(WHITE, QUEEN_SIDE))))) : 'Q');

  if (can_castle(BLACK_OO))
      fen << (chess960 ? file_to_char(file_of(castle_rook_square(BLACK, KING_SIDE))) : 'k');

  if (can_castle(BLACK_OOO))
      fen << (chess960 ? file_to_char(file_of(castle_rook_square(BLACK, QUEEN_SIDE))) : 'q');

  if (st->castleRights == CASTLES_NONE)
      fen << '-';

  fen << (ep_square() == SQ_NONE ? " - " : " " + square_to_string(ep_square()) + " ")
      << st->rule50 << " " << 1 + (startPosPly - int(sideToMove == BLACK)) / 2;

  fen += (ep_square() == SQ_NONE ? " -" : " " + square_to_string(ep_square()));
#endif

  return fen.str();
}


/// Position::print() prints an ASCII representation of the position to
/// the standard output. If a move is given then also the san is printed.

void Position::print(Move move) const {

  const string dottedLine =            "\n+---+---+---+---+---+---+---+---+";
  const string twoRows =  dottedLine + "\n|   | . |   | . |   | . |   | . |"
                        + dottedLine + "\n| . |   | . |   | . |   | . |   |";

  string brd = twoRows + twoRows + twoRows + twoRows + dottedLine;

  sync_cout;

#ifdef GPSFISH
  if (move.isValid())
#else
  if (move)
#endif
      cout << "\nMove is: " << (sideToMove == BLACK ? ".." : "")
           << move_to_san(*const_cast<Position*>(this), move);

#ifdef GPSFISH
  cout << osl_state << endl;
#else

  for (Square sq = SQ_A1; sq <= SQ_H8; sq++)
      if (piece_on(sq) != NO_PIECE)
          brd[513 - 68*rank_of(sq) + 4*file_of(sq)] = PieceToChar[piece_on(sq)];

  cout << brd << "\nFen is: " << to_fen() << "\nKey is: " << st->key << sync_endl;

#endif
}


#ifndef GPSFISH
/// Position:hidden_checkers<>() returns a bitboard of all pinned (against the
/// king) pieces for the given color. Or, when template parameter FindPinned is
/// false, the function return the pieces of the given color candidate for a
/// discovery check against the enemy king.
template<bool FindPinned>
Bitboard Position::hidden_checkers() const {

  // Pinned pieces protect our king, dicovery checks attack the enemy king
  Bitboard b, result = 0;
  Bitboard pinners = pieces(FindPinned ? ~sideToMove : sideToMove);
  Square ksq = king_square(FindPinned ? sideToMove : ~sideToMove);

  // Pinners are sliders, that give check when candidate pinned is removed
  pinners &=  (pieces(ROOK, QUEEN) & PseudoAttacks[ROOK][ksq])
            | (pieces(BISHOP, QUEEN) & PseudoAttacks[BISHOP][ksq]);

  while (pinners)
  {
      b = between_bb(ksq, pop_lsb(&pinners)) & pieces();

      if (b && !more_than_one(b) && (b & pieces(sideToMove)))
          result |= b;
  }
  return result;
}

// Explicit template instantiations
template Bitboard Position::hidden_checkers<true>() const;
template Bitboard Position::hidden_checkers<false>() const;


/// Position::attackers_to() computes a bitboard of all pieces which attack a
/// given square. Slider attacks use occ bitboard as occupancy.

Bitboard Position::attackers_to(Square s, Bitboard occ) const {

  return  (attacks_from<PAWN>(s, BLACK) & pieces(WHITE, PAWN))
        | (attacks_from<PAWN>(s, WHITE) & pieces(BLACK, PAWN))
        | (attacks_from<KNIGHT>(s)      & pieces(KNIGHT))
        | (attacks_bb<ROOK>(s, occ)     & pieces(ROOK, QUEEN))
        | (attacks_bb<BISHOP>(s, occ)   & pieces(BISHOP, QUEEN))
        | (attacks_from<KING>(s)        & pieces(KING));
}


/// Position::attacks_from() computes a bitboard of all attacks of a given piece
/// put in a given square. Slider attacks use occ bitboard as occupancy.

Bitboard Position::attacks_from(Piece p, Square s, Bitboard occ) {

  assert(is_ok(s));

  switch (type_of(p))
  {
  case BISHOP: return attacks_bb<BISHOP>(s, occ);
  case ROOK  : return attacks_bb<ROOK>(s, occ);
  case QUEEN : return attacks_bb<BISHOP>(s, occ) | attacks_bb<ROOK>(s, occ);
  default    : return StepAttacksBB[p][s];
  }
}
#endif

/// Position::move_attacks_square() tests whether a move from the current
/// position attacks a given square.

bool Position::move_attacks_square(Move m, Square s) const {

#ifdef GPSFISH
  return osl_state.hasEffectIf(m.ptypeO(), m.to(), s);
#else

  assert(is_ok(m));
  assert(is_ok(s));

  Bitboard occ, xray;
  Square from = from_sq(m);
  Square to = to_sq(m);
  Piece piece = piece_moved(m);

  assert(!is_empty(from));

  // Update occupancy as if the piece is moving
  occ = pieces() ^ from ^ to;

  // The piece moved in 'to' attacks the square 's' ?
  if (attacks_from(piece, to, occ) & s)
      return true;

  // Scan for possible X-ray attackers behind the moved piece
  xray =  (attacks_bb<  ROOK>(s, occ) & pieces(color_of(piece), QUEEN, ROOK))
        | (attacks_bb<BISHOP>(s, occ) & pieces(color_of(piece), QUEEN, BISHOP));

  // Verify attackers are triggered by our move and not already existing
  return xray && (xray ^ (xray & attacks_from<QUEEN>(s)));
#endif
}




/// Position::pl_move_is_legal() tests whether a pseudo-legal move is legal

#ifdef GPSFISH
bool Position::pl_move_is_legal(Move m) const {
  if(!osl_state.isAlmostValidMove<false>(m)) return false;
  if(m.isDrop()) return true;
  if(side_to_move()==BLACK)
    return osl::move_classifier::SafeMove<BLACK>::isMember(osl_state,m.ptype(),m.from(),m.to());
  else
    return osl::move_classifier::SafeMove<WHITE>::isMember(osl_state,m.ptype(),m.from(),m.to());
}
#endif

bool Position::pl_move_is_legal(Move m, Bitboard pinned) const {

#ifdef GPSFISH
  return pl_move_is_legal(m);
#else

  assert(is_ok(m));
  assert(pinned == pinned_pieces());

  Color us = sideToMove;
  Square from = from_sq(m);

  assert(color_of(piece_moved(m)) == us);
  assert(piece_on(king_square(us)) == make_piece(us, KING));

  // En passant captures are a tricky special case. Because they are rather
  // uncommon, we do it simply by testing whether the king is attacked after
  // the move is made.
  if (type_of(m) == ENPASSANT)
  {
      Color them = ~us;
      Square to = to_sq(m);
      Square capsq = to + pawn_push(them);
      Square ksq = king_square(us);
      Bitboard b = (pieces() ^ from ^ capsq) | to;

      assert(to == ep_square());
      assert(piece_moved(m) == make_piece(us, PAWN));
      assert(piece_on(capsq) == make_piece(them, PAWN));
      assert(piece_on(to) == NO_PIECE);

      return   !(attacks_bb<  ROOK>(ksq, b) & pieces(them, QUEEN, ROOK))
            && !(attacks_bb<BISHOP>(ksq, b) & pieces(them, QUEEN, BISHOP));
  }

  // If the moving piece is a king, check whether the destination
  // square is attacked by the opponent. Castling moves are checked
  // for legality during move generation.
  if (type_of(piece_on(from)) == KING)
      return type_of(m) == CASTLE || !(attackers_to(to_sq(m)) & pieces(~us));

  // A non-king move is legal if and only if it is not pinned or it
  // is moving along the ray towards or away from the king.
  return   !pinned
        || !(pinned & from)
        ||  squares_aligned(from, to_sq(m), king_square(us));
#endif
}


/// Position::move_is_legal() takes a random move and tests whether the move
/// is legal. This version is not very fast and should be used only in non
/// time-critical paths.

bool Position::move_is_legal(const Move m) const {

#ifdef GPSFISH
  return m.isNormal() && pl_move_is_legal(m);
#else
  for (MoveList<LEGAL> ml(*this); !ml.end(); ++ml)
      if (ml.move() == m)
          return true;

  return false;
#endif
}


/// Position::is_pseudo_legal() takes a random move and tests whether the move
/// is pseudo legal. It is used to validate moves from TT that can be corrupted
/// due to SMP concurrent access or hash position key aliasing.

bool Position::is_pseudo_legal(const Move m) const {

#ifdef GPSFISH
  return move_is_legal(m);
#else
  Color us = sideToMove;
  Color them = ~sideToMove;
  Square from = from_sq(m);
  Square to = to_sq(m);
  Piece pc = piece_moved(m);

  // Use a slower but simpler function for uncommon cases
  if (type_of(m) != NORMAL)
      return move_is_legal(m);

  // Is not a promotion, so promotion piece must be empty
  if (promotion_type(m) - 2 != NO_PIECE_TYPE)
      return false;

  // If the from square is not occupied by a piece belonging to the side to
  // move, the move is obviously not legal.
  if (pc == NO_PIECE || color_of(pc) != us)
      return false;

  // The destination square cannot be occupied by a friendly piece
  if (color_of(piece_on(to)) == us)
      return false;

  // Handle the special case of a pawn move
  if (type_of(pc) == PAWN)
  {
      // Move direction must be compatible with pawn color
      int direction = to - from;
      if ((us == WHITE) != (direction > 0))
          return false;

      // We have already handled promotion moves, so destination
      // cannot be on the 8/1th rank.
      if (rank_of(to) == RANK_8 || rank_of(to) == RANK_1)
          return false;

      // Proceed according to the square delta between the origin and
      // destination squares.
      switch (direction)
      {
      case DELTA_NW:
      case DELTA_NE:
      case DELTA_SW:
      case DELTA_SE:
      // Capture. The destination square must be occupied by an enemy
      // piece (en passant captures was handled earlier).
      if (color_of(piece_on(to)) != them)
          return false;

      // From and to files must be one file apart, avoids a7h5
      if (abs(file_of(from) - file_of(to)) != 1)
          return false;
      break;

      case DELTA_N:
      case DELTA_S:
      // Pawn push. The destination square must be empty.
      if (!is_empty(to))
          return false;
      break;

      case DELTA_NN:
      // Double white pawn push. The destination square must be on the fourth
      // rank, and both the destination square and the square between the
      // source and destination squares must be empty.
      if (    rank_of(to) != RANK_4
          || !is_empty(to)
          || !is_empty(from + DELTA_N))
          return false;
      break;

      case DELTA_SS:
      // Double black pawn push. The destination square must be on the fifth
      // rank, and both the destination square and the square between the
      // source and destination squares must be empty.
      if (    rank_of(to) != RANK_5
          || !is_empty(to)
          || !is_empty(from + DELTA_S))
          return false;
      break;

      default:
          return false;
      }
  }
  else if (!(attacks_from(pc, from) & to))
      return false;

  // Evasions generator already takes care to avoid some kind of illegal moves
  // and pl_move_is_legal() relies on this. So we have to take care that the
  // same kind of moves are filtered out here.
  if (in_check())
  {
      if (type_of(pc) != KING)
      {
          Bitboard b = checkers();
          Square checksq = pop_lsb(&b);

          if (b) // double check ? In this case a king move is required
              return false;

          // Our move must be a blocking evasion or a capture of the checking piece
          if (!((between_bb(checksq, king_square(us)) | checkers()) & to))
              return false;
      }
      // In case of king moves under check we have to remove king so to catch
      // as invalid moves like b1a1 when opposite queen is on c1.
      else if (attackers_to(to, pieces() ^ from) & pieces(~us))
          return false;
  }

  return true;
#endif
}


/// Position::move_gives_check() tests whether a pseudo-legal move gives a check

bool Position::move_gives_check(Move m, const CheckInfo& ci) const {

#ifdef GPSFISH
  if(side_to_move()==BLACK)
    return osl::move_classifier::Check<BLACK>::isMember(osl_state,m.ptype(),m.from(),m.to());
  else 
    return osl::move_classifier::Check<WHITE>::isMember(osl_state,m.ptype(),m.from(),m.to());
#else

  assert(is_ok(m));
  assert(ci.dcCandidates == discovered_check_candidates());
  assert(color_of(piece_moved(m)) == sideToMove);

  Square from = from_sq(m);
  Square to = to_sq(m);
  PieceType pt = type_of(piece_on(from));

  // Direct check ?
  if (ci.checkSq[pt] & to)
      return true;

  // Discovery check ?
  if (ci.dcCandidates && (ci.dcCandidates & from))
  {
      // For pawn and king moves we need to verify also direction
      if (   (pt != PAWN && pt != KING)
          || !squares_aligned(from, to, king_square(~sideToMove)))
          return true;
  }

  // Can we skip the ugly special cases ?
  if (type_of(m) == NORMAL)
      return false;

  Color us = sideToMove;
  Square ksq = king_square(~us);

  // Promotion with check ?
  if (type_of(m) == PROMOTION)
      return attacks_from(Piece(promotion_type(m)), to, pieces() ^ from) & ksq;

  // En passant capture with check ? We have already handled the case
  // of direct checks and ordinary discovered check, the only case we
  // need to handle is the unusual case of a discovered check through
  // the captured pawn.
  if (type_of(m) == ENPASSANT)
  {
      Square capsq = file_of(to) | rank_of(from);
      Bitboard b = (pieces() ^ from ^ capsq) | to;

      return  (attacks_bb<  ROOK>(ksq, b) & pieces(us, QUEEN, ROOK))
            | (attacks_bb<BISHOP>(ksq, b) & pieces(us, QUEEN, BISHOP));
  }

  // Castling with check ?
  if (type_of(m) == CASTLE)
  {
      Square kfrom = from;
      Square rfrom = to; // 'King captures the rook' notation
      Square kto = relative_square(us, rfrom > kfrom ? SQ_G1 : SQ_C1);
      Square rto = relative_square(us, rfrom > kfrom ? SQ_F1 : SQ_D1);
      Bitboard b = (pieces() ^ kfrom ^ rfrom) | rto | kto;

      return attacks_bb<ROOK>(rto, b) & ksq;
  }

  return false;
#endif
}


/// Position::do_move() makes a move, and saves all information necessary
/// to a StateInfo object. The move is assumed to be legal. Pseudo-legal
/// moves should be filtered out before this function is called.

void Position::do_move(Move m, StateInfo& newSt) {

#ifdef GPSFISH
  assert(is_ok());
  assert(!m.isPass());
  nodes++;
  Key key = st->key;
  struct ReducedStateInfo {
    int gamePly, pliesFromNull;
    Key key;
  };
  memcpy(&newSt, st, sizeof(ReducedStateInfo));

  newSt.previous = st;
  st = &newSt;
  //history[st->gamePly++] = key;

  // Update side to move
  key ^= Zobrist::side;

  st->pliesFromNull++;

  prefetch((char*)TT.first_entry(key));

  Color us = side_to_move();
  Color them = ~us;
  Square from = from_sq(m);
  Square to = to_sq(m);

  PieceType pt=m.ptype();
  osl::Ptype capture = m.capturePtype();
  st->capturedType = capture;
  if(capture!=osl::PTYPE_EMPTY){
    key -= Zobrist::psq[them][(int)capture][to.index()];
    key += Zobrist::psq[us][unpromote(capture)][Square::STAND().index()];
  }
  // Update hash key
  if(type_of(m)==PROMOTION)
    key += Zobrist::psq[us][(int)pt][to.index()]-Zobrist::psq[us][(int)unpromote(pt)][from.index()];
  else
    key += Zobrist::psq[us][(int)pt][to.index()]-Zobrist::psq[us][(int)pt][from.index()];

  st->key = key;
  osl_state.makeMove(m);
  if(osl_state.inCheck()) continuous_check[us]++;
  else continuous_check[us]=0;
  assert(is_ok());
#else
  CheckInfo ci(*this);
  do_move(m, newSt, ci, move_gives_check(m, ci));
#endif
}

#ifndef GPSFISH
void Position::do_move(Move m, StateInfo& newSt, const CheckInfo& ci, bool moveIsCheck) {

  assert(is_ok(m));
  assert(&newSt != st);

  nodes++;
  Key k = st->key;

  // Copy some fields of old state to our new StateInfo object except the ones
  // which are recalculated from scratch anyway, then switch our state pointer
  // to point to the new, ready to be updated, state.
  memcpy(&newSt, st, sizeof(ReducedStateInfo));

  newSt.previous = st;
  st = &newSt;

  // Update side to move
  k ^= Zobrist::side;

  // Increment the 50 moves rule draw counter. Resetting it to zero in the
  // case of a capture or a pawn move is taken care of later.
  st->rule50++;
  st->pliesFromNull++;

  if (type_of(m) == CASTLE)
  {
      st->key = k;
      do_castle_move<true>(m);
      return;
  }

  Color us = sideToMove;
  Color them = ~us;
  Square from = from_sq(m);
  Square to = to_sq(m);
  Piece piece = piece_on(from);
  PieceType pt = type_of(piece);
  PieceType capture = type_of(m) == ENPASSANT ? PAWN : type_of(piece_on(to));

  assert(color_of(piece) == us);
  assert(color_of(piece_on(to)) != us);
  assert(capture != KING);

  if (capture)
  {
      Square capsq = to;

      // If the captured piece is a pawn, update pawn hash key, otherwise
      // update non-pawn material.
      if (capture == PAWN)
      {
          if (type_of(m) == ENPASSANT)
          {
              capsq += pawn_push(them);

              assert(pt == PAWN);
              assert(to == st->epSquare);
              assert(relative_rank(us, to) == RANK_6);
              assert(piece_on(to) == NO_PIECE);
              assert(piece_on(capsq) == make_piece(them, PAWN));

              board[capsq] = NO_PIECE;
          }

          st->pawnKey ^= Zobrist::psq[them][PAWN][capsq];
      }
      else
          st->npMaterial[them] -= PieceValue[MG][capture];

      // Remove the captured piece
      byTypeBB[ALL_PIECES] ^= capsq;
      byTypeBB[capture] ^= capsq;
      byColorBB[them] ^= capsq;

      // Update piece list, move the last piece at index[capsq] position and
      // shrink the list.
      //
      // WARNING: This is a not revresible operation. When we will reinsert the
      // captured piece in undo_move() we will put it at the end of the list and
      // not in its original place, it means index[] and pieceList[] are not
      // guaranteed to be invariant to a do_move() + undo_move() sequence.
      Square lastSquare = pieceList[them][capture][--pieceCount[them][capture]];
      index[lastSquare] = index[capsq];
      pieceList[them][capture][index[lastSquare]] = lastSquare;
      pieceList[them][capture][pieceCount[them][capture]] = SQ_NONE;

      // Update hash keys
      k ^= Zobrist::psq[them][capture][capsq];
      st->materialKey ^= Zobrist::psq[them][capture][pieceCount[them][capture]];

      // Update incremental scores
      st->psqScore -= pieceSquareTable[make_piece(them, capture)][capsq];

      // Reset rule 50 counter
      st->rule50 = 0;
  }

  // Update hash key
  k ^= Zobrist::psq[us][pt][from] ^ Zobrist::psq[us][pt][to];

  // Reset en passant square
  if (st->epSquare != SQ_NONE)
  {
      k ^= Zobrist::enpassant[file_of(st->epSquare)];
      st->epSquare = SQ_NONE;
  }

  // Update castle rights if needed
  if (st->castleRights && (castleRightsMask[from] | castleRightsMask[to]))
  {
      int cr = castleRightsMask[from] | castleRightsMask[to];
      k ^= Zobrist::castle[st->castleRights & cr];
      st->castleRights &= ~cr;
  }

  // Prefetch TT access as soon as we know key is updated
  prefetch((char*)TT.first_entry(k));

  // Move the piece
  Bitboard from_to_bb = SquareBB[from] ^ SquareBB[to];
  byTypeBB[ALL_PIECES] ^= from_to_bb;
  byTypeBB[pt] ^= from_to_bb;
  byColorBB[us] ^= from_to_bb;

  board[to] = board[from];
  board[from] = NO_PIECE;

  // Update piece lists, index[from] is not updated and becomes stale. This
  // works as long as index[] is accessed just by known occupied squares.
  index[to] = index[from];
  pieceList[us][pt][index[to]] = to;

  // If the moving piece is a pawn do some special extra work
  if (pt == PAWN)
  {
      // Set en-passant square, only if moved pawn can be captured
      if (   (int(to) ^ int(from)) == 16
          && (attacks_from<PAWN>(from + pawn_push(us), us) & pieces(them, PAWN)))
      {
          st->epSquare = Square((from + to) / 2);
          k ^= Zobrist::enpassant[file_of(st->epSquare)];
      }

      if (type_of(m) == PROMOTION)
      {
          PieceType promotion = promotion_type(m);

          assert(relative_rank(us, to) == RANK_8);
          assert(promotion >= KNIGHT && promotion <= QUEEN);

          // Replace the pawn with the promoted piece
          byTypeBB[PAWN] ^= to;
          byTypeBB[promotion] |= to;
          board[to] = make_piece(us, promotion);

          // Update piece lists, move the last pawn at index[to] position
          // and shrink the list. Add a new promotion piece to the list.
          Square lastSquare = pieceList[us][PAWN][--pieceCount[us][PAWN]];
          index[lastSquare] = index[to];
          pieceList[us][PAWN][index[lastSquare]] = lastSquare;
          pieceList[us][PAWN][pieceCount[us][PAWN]] = SQ_NONE;
          index[to] = pieceCount[us][promotion];
          pieceList[us][promotion][index[to]] = to;

          // Update hash keys
          k ^= Zobrist::psq[us][PAWN][to] ^ Zobrist::psq[us][promotion][to];
          st->pawnKey ^= Zobrist::psq[us][PAWN][to];
          st->materialKey ^=  Zobrist::psq[us][promotion][pieceCount[us][promotion]++]
                            ^ Zobrist::psq[us][PAWN][pieceCount[us][PAWN]];

          // Update incremental score
          st->psqScore +=  pieceSquareTable[make_piece(us, promotion)][to]
                         - pieceSquareTable[make_piece(us, PAWN)][to];

          // Update material
          st->npMaterial[us] += PieceValue[MG][promotion];
      }

      // Update pawn hash key
      st->pawnKey ^= Zobrist::psq[us][PAWN][from] ^ Zobrist::psq[us][PAWN][to];

      // Reset rule 50 draw counter
      st->rule50 = 0;
  }

  // Prefetch pawn and material hash tables
  prefetch((char*)thisThread->pawnTable.entries[st->pawnKey]);
  prefetch((char*)thisThread->materialTable.entries[st->materialKey]);

  // Update incremental scores
  st->psqScore += psq_delta(piece, from, to);

  // Set capture piece
  st->capturedType = capture;

  // Update the key with the final value
  st->key = k;

  // Update checkers bitboard, piece must be already moved
  st->checkersBB = 0;

  if (moveIsCheck)
  {
      if (type_of(m) != NORMAL)
          st->checkersBB = attackers_to(king_square(them)) & pieces(us);
      else
      {
          // Direct checks
          if (ci.checkSq[pt] & to)
              st->checkersBB |= to;

          // Discovery checks
          if (ci.dcCandidates && (ci.dcCandidates & from))
          {
              if (pt != ROOK)
                  st->checkersBB |= attacks_from<ROOK>(king_square(them)) & pieces(us, QUEEN, ROOK);

              if (pt != BISHOP)
                  st->checkersBB |= attacks_from<BISHOP>(king_square(them)) & pieces(us, QUEEN, BISHOP);
          }
      }
  }

  sideToMove = ~sideToMove;

  assert(pos_is_ok());
}


/// Position::undo_move() unmakes a move. When it returns, the position should
/// be restored to exactly the same state as before the move was made.

void Position::undo_move(Move m) {

  assert(is_ok(m));

  sideToMove = ~sideToMove;

  if (type_of(m) == CASTLE)
  {
      do_castle_move<false>(m);
      return;
  }

  Color us = sideToMove;
  Color them = ~us;
  Square from = from_sq(m);
  Square to = to_sq(m);
  Piece piece = piece_on(to);
  PieceType pt = type_of(piece);
  PieceType capture = st->capturedType;

  assert(is_empty(from));
  assert(color_of(piece) == us);
  assert(capture != KING);

  if (type_of(m) == PROMOTION)
  {
      PieceType promotion = promotion_type(m);

      assert(promotion == pt);
      assert(relative_rank(us, to) == RANK_8);
      assert(promotion >= KNIGHT && promotion <= QUEEN);

      // Replace the promoted piece with the pawn
      byTypeBB[promotion] ^= to;
      byTypeBB[PAWN] |= to;
      board[to] = make_piece(us, PAWN);

      // Update piece lists, move the last promoted piece at index[to] position
      // and shrink the list. Add a new pawn to the list.
      Square lastSquare = pieceList[us][promotion][--pieceCount[us][promotion]];
      index[lastSquare] = index[to];
      pieceList[us][promotion][index[lastSquare]] = lastSquare;
      pieceList[us][promotion][pieceCount[us][promotion]] = SQ_NONE;
      index[to] = pieceCount[us][PAWN]++;
      pieceList[us][PAWN][index[to]] = to;

      pt = PAWN;
  }

  // Put the piece back at the source square
  Bitboard from_to_bb = SquareBB[from] ^ SquareBB[to];
  byTypeBB[ALL_PIECES] ^= from_to_bb;
  byTypeBB[pt] ^= from_to_bb;
  byColorBB[us] ^= from_to_bb;

  board[from] = board[to];
  board[to] = NO_PIECE;

  // Update piece lists, index[to] is not updated and becomes stale. This
  // works as long as index[] is accessed just by known occupied squares.
  index[from] = index[to];
  pieceList[us][pt][index[from]] = from;

  if (capture)
  {
      Square capsq = to;

      if (type_of(m) == ENPASSANT)
      {
          capsq -= pawn_push(us);

          assert(pt == PAWN);
          assert(to == st->previous->epSquare);
          assert(relative_rank(us, to) == RANK_6);
          assert(piece_on(capsq) == NO_PIECE);
      }

      // Restore the captured piece
      byTypeBB[ALL_PIECES] |= capsq;
      byTypeBB[capture] |= capsq;
      byColorBB[them] |= capsq;

      board[capsq] = make_piece(them, capture);

      // Update piece list, add a new captured piece in capsq square
      index[capsq] = pieceCount[them][capture]++;
      pieceList[them][capture][index[capsq]] = capsq;
  }

  // Finally point our state pointer back to the previous state
  st = st->previous;

  assert(pos_is_ok());
}


/// Position::do_castle_move() is a private method used to do/undo a castling
/// move. Note that castling moves are encoded as "king captures friendly rook"
/// moves, for instance white short castling in a non-Chess960 game is encoded
/// as e1h1.
template<bool Do>
void Position::do_castle_move(Move m) {

  assert(is_ok(m));
  assert(type_of(m) == CASTLE);

  Square kto, kfrom, rfrom, rto, kAfter, rAfter;

  Color us = sideToMove;
  Square kBefore = from_sq(m);
  Square rBefore = to_sq(m);

  // Find after-castle squares for king and rook
  if (rBefore > kBefore) // O-O
  {
      kAfter = relative_square(us, SQ_G1);
      rAfter = relative_square(us, SQ_F1);
  }
  else // O-O-O
  {
      kAfter = relative_square(us, SQ_C1);
      rAfter = relative_square(us, SQ_D1);
  }

  kfrom = Do ? kBefore : kAfter;
  rfrom = Do ? rBefore : rAfter;

  kto = Do ? kAfter : kBefore;
  rto = Do ? rAfter : rBefore;

  assert(piece_on(kfrom) == make_piece(us, KING));
  assert(piece_on(rfrom) == make_piece(us, ROOK));

  // Move the pieces, with some care; in chess960 could be kto == rfrom
  Bitboard k_from_to_bb = SquareBB[kfrom] ^ SquareBB[kto];
  Bitboard r_from_to_bb = SquareBB[rfrom] ^ SquareBB[rto];
  byTypeBB[KING] ^= k_from_to_bb;
  byTypeBB[ROOK] ^= r_from_to_bb;
  byTypeBB[ALL_PIECES] ^= k_from_to_bb ^ r_from_to_bb;
  byColorBB[us] ^= k_from_to_bb ^ r_from_to_bb;

  // Update board
  Piece king = make_piece(us, KING);
  Piece rook = make_piece(us, ROOK);
  board[kfrom] = board[rfrom] = NO_PIECE;
  board[kto] = king;
  board[rto] = rook;

  // Update piece lists
  pieceList[us][KING][index[kfrom]] = kto;
  pieceList[us][ROOK][index[rfrom]] = rto;
  int tmp = index[rfrom]; // In Chess960 could be kto == rfrom
  index[kto] = index[kfrom];
  index[rto] = tmp;

  if (Do)
  {
      // Reset capture field
      st->capturedType = NO_PIECE_TYPE;

      // Update incremental scores
      st->psqScore += psq_delta(king, kfrom, kto);
      st->psqScore += psq_delta(rook, rfrom, rto);

      // Update hash key
      st->key ^= Zobrist::psq[us][KING][kfrom] ^ Zobrist::psq[us][KING][kto];
      st->key ^= Zobrist::psq[us][ROOK][rfrom] ^ Zobrist::psq[us][ROOK][rto];

      // Clear en passant square
      if (st->epSquare != SQ_NONE)
      {
          st->key ^= Zobrist::enpassant[file_of(st->epSquare)];
          st->epSquare = SQ_NONE;
      }

      // Update castling rights
      st->key ^= Zobrist::castle[st->castleRights & castleRightsMask[kfrom]];
      st->castleRights &= ~castleRightsMask[kfrom];

      // Update checkers BB
      st->checkersBB = attackers_to(king_square(~us)) & pieces(us);

      sideToMove = ~sideToMove;
  }
  else
      // Undo: point our state pointer back to the previous state
      st = st->previous;

  assert(pos_is_ok());
}


/// Position::do_null_move() is used to do/undo a "null move": It flips the side
/// to move and updates the hash key without executing any move on the board.
template<bool Do>
void Position::do_null_move(StateInfo& backupSt) {

  assert(!in_check());

  // Back up the information necessary to undo the null move to the supplied
  // StateInfo object. Note that differently from normal case here backupSt
  // is actually used as a backup storage not as the new state. This reduces
  // the number of fields to be copied.
  StateInfo* src = Do ? st : &backupSt;
  StateInfo* dst = Do ? &backupSt : st;

  dst->key      = src->key;
  dst->epSquare = src->epSquare;
  dst->psqScore = src->psqScore;
  dst->rule50   = src->rule50;
  dst->pliesFromNull = src->pliesFromNull;

  sideToMove = ~sideToMove;

  if (Do)
  {
      if (st->epSquare != SQ_NONE)
          st->key ^= Zobrist::enpassant[file_of(st->epSquare)];

      st->key ^= Zobrist::side;
      prefetch((char*)TT.first_entry(st->key));

      st->epSquare = SQ_NONE;
      st->rule50++;
      st->pliesFromNull = 0;
  }

  assert(pos_is_ok());
}

// Explicit template instantiations
template void Position::do_null_move<false>(StateInfo& backupSt);
template void Position::do_null_move<true>(StateInfo& backupSt);

#endif

/// Position::see() is a static exchange evaluator: It tries to estimate the
/// material gain or loss resulting from a move. There are three versions of
/// this function: One which takes a destination square as input, one takes a
/// move, and one which takes a 'from' and a 'to' square. The function does
/// not yet understand promotions captures.

int Position::see_sign(Move m) const {

  assert(is_ok(m));

  // Early return if SEE cannot be negative because captured piece value
  // is not less then capturing one. Note that king moves always return
  // here because king midgame value is set to 0.
  if (PieceValue[MG][piece_on(to_sq(m))] >= PieceValue[MG][piece_moved(m)])
      return 1;

  return see(m);
}

int Position::see(Move m) const {

  assert(move_is_ok(m));
#ifdef GPSFISH
  Player p=osl_state.turn();
  return osl::See::see(osl_state,m,osl_state.pin(p),osl_state.pin(alt(p)));
#else

  Square from, to;
  Bitboard occupied, attackers, stmAttackers;
  int swapList[32], slIndex = 1;
  PieceType captured;
  Color stm;

  assert(is_ok(m));

  from = from_sq(m);
  to = to_sq(m);
  captured = type_of(piece_on(to));
  occupied = pieces() ^ from;

  // Handle en passant moves
  if (type_of(m) == ENPASSANT)
  {
      Square capQq = to - pawn_push(sideToMove);

      assert(!captured);
      assert(type_of(piece_on(capQq)) == PAWN);

      // Remove the captured pawn
      occupied ^= capQq;
      captured = PAWN;
  }
  else if (type_of(m) == CASTLE)
      // Castle moves are implemented as king capturing the rook so cannot be
      // handled correctly. Simply return 0 that is always the correct value
      // unless the rook is ends up under attack.
      return 0;

  // Find all attackers to the destination square, with the moving piece
  // removed, but possibly an X-ray attacker added behind it.
  attackers = attackers_to(to, occupied);

  // If the opponent has no attackers we are finished
  stm = ~color_of(piece_on(from));
  stmAttackers = attackers & pieces(stm);
  if (!stmAttackers)
      return PieceValue[MG][captured];

  // The destination square is defended, which makes things rather more
  // difficult to compute. We proceed by building up a "swap list" containing
  // the material gain or loss at each stop in a sequence of captures to the
  // destination square, where the sides alternately capture, and always
  // capture with the least valuable piece. After each capture, we look for
  // new X-ray attacks from behind the capturing piece.
  swapList[0] = PieceValue[MG][captured];
  captured = type_of(piece_on(from));

  do {
      assert(slIndex < 32);

      // Add the new entry to the swap list
      swapList[slIndex] = -swapList[slIndex - 1] + PieceValue[MG][captured];
      slIndex++;

      // Locate and remove from 'occupied' the next least valuable attacker
      captured = next_attacker<PAWN>(byTypeBB, to, stmAttackers, occupied, attackers);

      attackers &= occupied; // Remove the just found attacker
      stm = ~stm;
      stmAttackers = attackers & pieces(stm);

      if (captured == KING)
      {
          // Stop before processing a king capture
          if (stmAttackers)
              swapList[slIndex++] = QueenValueMg * 16;

          break;
      }

  } while (stmAttackers);

  // Having built the swap list, we negamax through it to find the best
  // achievable score from the point of view of the side to move.
  while (--slIndex)
      swapList[slIndex-1] = std::min(-swapList[slIndex], swapList[slIndex-1]);

  return swapList[0];
#endif
}


/// Position::clear() erases the position object to a pristine state, with an
/// empty board, white to move, and no castling rights.

void Position::clear() {

  memset(this, 0, sizeof(Position));
#ifndef GPSFISH
  startState.epSquare = SQ_NONE;
#endif
  st = &startState;

#ifndef GPSFISH

  for (int i = 0; i < 8; i++)
      for (int j = 0; j < 16; j++)
          pieceList[0][i][j] = pieceList[1][i][j] = SQ_NONE;

#endif

#ifdef GPSFISH
  osl_state=osl::NumEffectState();
  osl_state.setTurn(BLACK);
  continuous_check[BLACK]=continuous_check[WHITE]=0;
#endif
}


/// Position::put_piece() puts a piece on the given square of the board,
/// updating the board array, pieces list, bitboards, and piece counts.

#ifndef GPSFISH
void Position::put_piece(Piece p, Square s) {

  Color c = color_of(p);
  PieceType pt = type_of(p);

  board[s] = p;
  index[s] = pieceCount[c][pt]++;
  pieceList[c][pt][index[s]] = s;

  byTypeBB[ALL_PIECES] |= s;
  byTypeBB[pt] |= s;
  byColorBB[c] |= s;
}
#endif


/// Position::compute_key() computes the hash key of the position. The hash
/// key is usually updated incrementally as moves are made and unmade, the
/// compute_key() function is only used when a new position is set up, and
/// to verify the correctness of the hash key when running in debug mode.

Key Position::compute_key() const {

#ifdef GPSFISH
  Key k = 0;
  for(int num=0;num<osl::Piece::SIZE;num++){
    osl::Piece p=osl_state.pieceOf(num);
    if(osl_state.usedMask().test(num))
      k += Zobrist::psq[playerToIndex(p.owner())][p.ptype()][p.square().index()];
  }

#else

  Key k = Zobrist::castle[st->castleRights];

  for (Bitboard b = pieces(); b; )
  {
      Square s = pop_lsb(&b);
      k ^= Zobrist::psq[color_of(piece_on(s))][type_of(piece_on(s))][s];
  }

  if (ep_square() != SQ_NONE)
      k ^= Zobrist::enpassant[file_of(ep_square())];
#endif

  if (sideToMove == BLACK)
      k ^= Zobrist::side;

  return k;
}


/// Position::compute_pawn_key() computes the hash key of the position. The
/// hash key is usually updated incrementally as moves are made and unmade,
/// the compute_pawn_key() function is only used when a new position is set
/// up, and to verify the correctness of the pawn hash key when running in
/// debug mode.

#ifndef GPSFISH
Key Position::compute_pawn_key() const {

  Key k = 0;

  for (Bitboard b = pieces(PAWN); b; )
  {
      Square s = pop_lsb(&b);
      k ^= Zobrist::psq[color_of(piece_on(s))][PAWN][s];
  }

  return k;
}


/// Position::compute_material_key() computes the hash key of the position.
/// The hash key is usually updated incrementally as moves are made and unmade,
/// the compute_material_key() function is only used when a new position is set
/// up, and to verify the correctness of the material hash key when running in
/// debug mode.

Key Position::compute_material_key() const {

  Key k = 0;

  for (Color c = WHITE; c <= BLACK; c++)
      for (PieceType pt = PAWN; pt <= QUEEN; pt++)
          for (int cnt = 0; cnt < piece_count(c, pt); cnt++)
              k ^= Zobrist::psq[c][pt][cnt];

  return k;
}
#endif


/// Position::compute_psq_score() computes the incremental scores for the middle
/// game and the endgame. These functions are used to initialize the incremental
/// scores when a new position is set up, and to verify that the scores are correctly
/// updated by do_move and undo_move when the program is running in debug mode.
#ifndef GPSFISH
Score Position::compute_psq_score() const {

  Score score = SCORE_ZERO;

  for (Bitboard b = pieces(); b; )
  {
      Square s = pop_lsb(&b);
      score += pieceSquareTable[piece_on(s)][s];
  }

  return score;
}
#endif

/// Position::compute_non_pawn_material() computes the total non-pawn middle
/// game material value for the given side. Material values are updated
/// incrementally during the search, this function is only used while
/// initializing a new Position object.

#ifndef GPSFISH
Value Position::compute_non_pawn_material(Color c) const {

  Value value = VALUE_ZERO;

  for (PieceType pt = KNIGHT; pt <= QUEEN; pt++)
      value += piece_count(c, pt) * PieceValue[MG][pt];

  return value;
}
#endif


/// Position::is_draw() tests whether the position is drawn by material,
/// repetition, or the 50 moves rule. It does not detect stalemates, this
/// must be done by the search.
<<<<<<< HEAD

#ifdef GPSFISH
bool Position::is_draw(int& ret) const {

    // retire history by 3d8140a54101a50860ba2e3eb0f2d6cce68bfe47
    // should use st->previous
#if 0
  ret=0;
  for (int i = 4, e = Min(st->gamePly,st->pliesFromNull); i <= e; i += 2)
    if (history[st->gamePly - i] == st->key){
      Color us = side_to_move();
      Color them = flip(us);
      if(continuous_check[us]*2>=i) {ret= -1; return false;}
      else if(continuous_check[them]*2>=i) {ret= 1; return false;}
      else return true;
    }
#endif
  return false;
}
#endif

template<bool SkipRepetition, bool SkipThreeFoldCheck>
bool Position::is_draw() const {

#ifndef GPSFISH
  // Draw by material?
=======
template<bool CheckRepetition, bool CheckThreeFold>
bool Position::is_draw() const {

>>>>>>> c594b989
  if (   !pieces(PAWN)
      && (non_pawn_material(WHITE) + non_pawn_material(BLACK) <= BishopValueMg))
      return true;

  if (st->rule50 > 99 && (!in_check() || MoveList<LEGAL>(*this).size()))
      return true;
#endif

  if (CheckRepetition)
  {
<<<<<<< HEAD
#ifdef GPSFISH
      int i = 4, e = st->pliesFromNull, rep_count=0;
#else
      int i = 4, e = std::min(st->rule50, st->pliesFromNull), rep_count=0;
#endif
=======
      int i = 4, e = std::min(st->rule50, st->pliesFromNull);
>>>>>>> c594b989

      if (i <= e)
      {
          StateInfo* stp = st->previous->previous;

          for (int cnt = 0; i <= e; i += 2)
          {
              stp = stp->previous->previous;

<<<<<<< HEAD
              if (stp->key == st->key)
              {
                if(SkipThreeFoldCheck) return true;
#ifdef GPSFISH
                else if(++rep_count>=3) return true; // XXX : draw by 4 moves
#else
                else if(++rep_count>=2) return true;
#endif
              }

              i +=2;

          } while (i <= e);
=======
              if (stp->key == st->key && (!CheckThreeFold || ++cnt >= 2))
                  return true;
          }
>>>>>>> c594b989
      }
  }

  return false;
}

// Explicit template instantiations
template bool Position::is_draw<true,  true>() const;
template bool Position::is_draw<true, false>() const;
template bool Position::is_draw<false,false>() const;


/// Position::flip() flips position with the white and black sides reversed. This
/// is only useful for debugging especially for finding evaluation symmetry bugs.

#ifndef GPSFISH
void Position::flip() {

  const Position pos(*this);

  clear();

  sideToMove = ~pos.side_to_move();
  thisThread = pos.this_thread();
  nodes = pos.nodes_searched();
  chess960 = pos.is_chess960();
  startPosPly = pos.startpos_ply_counter();

  for (Square s = SQ_A1; s <= SQ_H8; s++)
      if (!pos.is_empty(s))
          put_piece(Piece(pos.piece_on(s) ^ 8), ~s);

  if (pos.can_castle(WHITE_OO))
      set_castle_right(BLACK, ~pos.castle_rook_square(WHITE, KING_SIDE));
  if (pos.can_castle(WHITE_OOO))
      set_castle_right(BLACK, ~pos.castle_rook_square(WHITE, QUEEN_SIDE));
  if (pos.can_castle(BLACK_OO))
      set_castle_right(WHITE, ~pos.castle_rook_square(BLACK, KING_SIDE));
  if (pos.can_castle(BLACK_OOO))
      set_castle_right(WHITE, ~pos.castle_rook_square(BLACK, QUEEN_SIDE));

  if (pos.st->epSquare != SQ_NONE)
      st->epSquare = ~pos.st->epSquare;

  st->checkersBB = attackers_to(king_square(sideToMove)) & pieces(~sideToMove);

  st->key = compute_key();
  st->pawnKey = compute_pawn_key();
  st->materialKey = compute_material_key();
  st->psqScore = compute_psq_score();
  st->npMaterial[WHITE] = compute_non_pawn_material(WHITE);
  st->npMaterial[BLACK] = compute_non_pawn_material(BLACK);

  assert(pos_is_ok());
}
#endif

/// Position::pos_is_ok() performs some consitency checks for the position object.
/// This is meant to be helpful when debugging.

bool Position::pos_is_ok(int* failedStep) const {

#ifndef MINIMAL

  int dummy, *step = failedStep ? failedStep : &dummy;

  // What features of the position should be verified?
  const bool all = false;

#ifndef GPSFISH
  const bool debugBitboards       = all || false;
  const bool debugKingCount       = all || false;
  const bool debugKingCapture     = all || false;
  const bool debugCheckerCount    = all || false;
#endif
  const bool debugKey             = all || false;
#ifndef GPSFISH
  const bool debugMaterialKey     = all || false;
  const bool debugPawnKey         = all || false;
  const bool debugIncrementalEval = all || false;
  const bool debugNonPawnMaterial = all || false;
  const bool debugPieceCounts     = all || false;
  const bool debugPieceList       = all || false;
  const bool debugCastleSquares   = all || false;
#endif

  *step = 1;

  if (sideToMove != WHITE && sideToMove != BLACK)
      return false;

#ifndef GPSFISH
  if ((*step)++, piece_on(king_square(WHITE)) != W_KING)
      return false;

  if ((*step)++, piece_on(king_square(BLACK)) != B_KING)
      return false;

#endif

#ifdef GPSFISH
  if(!osl_state.isConsistent()) return false;
#else
  if ((*step)++, debugKingCount)
  {
      int kingCount[COLOR_NB] = {};

      for (Square s = SQ_A1; s <= SQ_H8; s++)
          if (type_of(piece_on(s)) == KING)
              kingCount[color_of(piece_on(s))]++;

      if (kingCount[0] != 1 || kingCount[1] != 1)
          return false;
  }

  if ((*step)++, debugKingCapture)
      if (attackers_to(king_square(~sideToMove)) & pieces(sideToMove))
          return false;

  if ((*step)++, debugCheckerCount && popcount<Full>(st->checkersBB) > 2)
      return false;

  if ((*step)++, debugBitboards)
  {
      // The intersection of the white and black pieces must be empty
      if (pieces(WHITE) & pieces(BLACK))
          return false;

      // The union of the white and black pieces must be equal to all
      // occupied squares
      if ((pieces(WHITE) | pieces(BLACK)) != pieces())
          return false;

      // Separate piece type bitboards must have empty intersections
      for (PieceType p1 = PAWN; p1 <= KING; p1++)
          for (PieceType p2 = PAWN; p2 <= KING; p2++)
              if (p1 != p2 && (pieces(p1) & pieces(p2)))
                  return false;
  }

  if ((*step)++, ep_square() != SQ_NONE && relative_rank(sideToMove, ep_square()) != RANK_6)
      return false;
#endif

  if ((*step)++, debugKey && st->key != compute_key())
      return false;

#ifndef GPSFISH
  if ((*step)++, debugPawnKey && st->pawnKey != compute_pawn_key())
      return false;

  if ((*step)++, debugMaterialKey && st->materialKey != compute_material_key())
      return false;
#endif

#ifndef GPSFISH
  if ((*step)++, debugIncrementalEval && st->psqScore != compute_psq_score())
      return false;

  if ((*step)++, debugNonPawnMaterial)
  {
      if (   st->npMaterial[WHITE] != compute_non_pawn_material(WHITE)
          || st->npMaterial[BLACK] != compute_non_pawn_material(BLACK))
          return false;
  }

  if ((*step)++, debugPieceCounts)
      for (Color c = WHITE; c <= BLACK; c++)
          for (PieceType pt = PAWN; pt <= KING; pt++)
              if (pieceCount[c][pt] != popcount<Full>(pieces(c, pt)))
                  return false;

  if ((*step)++, debugPieceList)
      for (Color c = WHITE; c <= BLACK; c++)
          for (PieceType pt = PAWN; pt <= KING; pt++)
              for (int i = 0; i < pieceCount[c][pt]; i++)
              {
                  if (piece_on(piece_list(c, pt)[i]) != make_piece(c, pt))
                      return false;

                  if (index[piece_list(c, pt)[i]] != i)
                      return false;
              }

  if ((*step)++, debugCastleSquares)
      for (Color c = WHITE; c <= BLACK; c++)
          for (CastlingSide s = KING_SIDE; s <= QUEEN_SIDE; s = CastlingSide(s + 1))
          {
              CastleRight cr = make_castle_right(c, s);

              if (!can_castle(cr))
                  continue;

              if ((castleRightsMask[king_square(c)] & cr) != cr)
                  return false;

              if (   piece_on(castleRookSquare[c][s]) != make_piece(c, ROOK)
                  || castleRightsMask[castleRookSquare[c][s]] != cr)
                  return false;
          }
#endif

  *step = 0;
#endif

  return true;
}

#ifdef GPSFISH
bool Position::eval_is_ok() const {
  if(!pos_is_ok()) return false;
  if(!eval) return true;
  int ret1=eval_t(osl_state,false).value();
  int ret2=eval->value();
  return ret1==ret2;
}
#endif
<|MERGE_RESOLUTION|>--- conflicted
+++ resolved
@@ -1755,7 +1755,6 @@
 /// Position::is_draw() tests whether the position is drawn by material,
 /// repetition, or the 50 moves rule. It does not detect stalemates, this
 /// must be done by the search.
-<<<<<<< HEAD
 
 #ifdef GPSFISH
 bool Position::is_draw(int& ret) const {
@@ -1777,16 +1776,10 @@
 }
 #endif
 
-template<bool SkipRepetition, bool SkipThreeFoldCheck>
-bool Position::is_draw() const {
-
-#ifndef GPSFISH
-  // Draw by material?
-=======
 template<bool CheckRepetition, bool CheckThreeFold>
 bool Position::is_draw() const {
 
->>>>>>> c594b989
+#ifndef GPSFISH
   if (   !pieces(PAWN)
       && (non_pawn_material(WHITE) + non_pawn_material(BLACK) <= BishopValueMg))
       return true;
@@ -1797,15 +1790,11 @@
 
   if (CheckRepetition)
   {
-<<<<<<< HEAD
-#ifdef GPSFISH
-      int i = 4, e = st->pliesFromNull, rep_count=0;
-#else
-      int i = 4, e = std::min(st->rule50, st->pliesFromNull), rep_count=0;
-#endif
-=======
+#ifdef GPSFISH
+      int i = 4, e = st->pliesFromNull;
+#else
       int i = 4, e = std::min(st->rule50, st->pliesFromNull);
->>>>>>> c594b989
+#endif
 
       if (i <= e)
       {
@@ -1813,27 +1802,14 @@
 
           for (int cnt = 0; i <= e; i += 2)
           {
-              stp = stp->previous->previous;
-
-<<<<<<< HEAD
-              if (stp->key == st->key)
-              {
-                if(SkipThreeFoldCheck) return true;
-#ifdef GPSFISH
-                else if(++rep_count>=3) return true; // XXX : draw by 4 moves
-#else
-                else if(++rep_count>=2) return true;
-#endif
-              }
-
-              i +=2;
-
-          } while (i <= e);
-=======
+              stp = st->previous->previous;
+#ifdef GPSFISH
               if (stp->key == st->key && (!CheckThreeFold || ++cnt >= 2))
+#else
+              if (stp->key == st->key && (!CheckThreeFold || ++cnt >= 3))
+#endif
                   return true;
           }
->>>>>>> c594b989
       }
   }
 
