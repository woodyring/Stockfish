/*
  Stockfish, a UCI chess playing engine derived from Glaurung 2.1
  Copyright (C) 2004-2008 Tord Romstad (Glaurung author)
  Copyright (C) 2008-2013 Marco Costalba, Joona Kiiski, Tord Romstad

  Stockfish is free software: you can redistribute it and/or modify
  it under the terms of the GNU General Public License as published by
  the Free Software Foundation, either version 3 of the License, or
  (at your option) any later version.

  Stockfish is distributed in the hope that it will be useful,
  but WITHOUT ANY WARRANTY; without even the implied warranty of
  MERCHANTABILITY or FITNESS FOR A PARTICULAR PURPOSE.  See the
  GNU General Public License for more details.

  You should have received a copy of the GNU General Public License
  along with this program.  If not, see <http://www.gnu.org/licenses/>.
*/

#include <algorithm>
#include <cassert>
#include <cstring>
#include <iomanip>
#include <iostream>
#include <sstream>

#ifndef GPSFISH
#include "bitcount.h"
#endif
#include "movegen.h"
#include "notation.h"
#include "position.h"
#ifndef GPSFISH
#include "psqtab.h"
#endif
#include "rkiss.h"
#include "thread.h"
#include "tt.h"

#ifdef GPSFISH
#include "osl/misc/carray3d.h"
#include "osl/eval/ptypeEvalTraits.h"
using osl::eval::PtypeEvalTraits;
#include "osl/state/simpleState.h"
#include "osl/state/numEffectState.h"
#include "osl/move_classifier/check_.h"
#include "osl/record/usi.h"
#include "osl/eval/see.h"
#include "osl/move_classifier/safeMove.h"
#include "evaluate.h"
#endif

using std::string;
using std::cout;
using std::endl;

#ifdef GPSFISH
static const string PieceToChar(".PLNSGBRK  plnsgbrk");
#else
static const string PieceToChar(" PNBRQK  pnbrqk");
#endif

// Material values arrays, indexed by Piece
#ifdef GPSFISH
CACHE_LINE_ALIGNMENT
//Value PieceValue[2][18] = {     // [Mg / Eg][piece / pieceType]
const Value PieceValue[2][osl::PTYPE_SIZE] = {
{
  VALUE_ZERO,VALUE_ZERO,
  Value(PtypeEvalTraits<osl::PPAWN>::val), Value(PtypeEvalTraits<osl::PLANCE>::val), 
  Value(PtypeEvalTraits<osl::PKNIGHT>::val), Value(PtypeEvalTraits<osl::PSILVER>::val), 
  Value(PtypeEvalTraits<osl::PBISHOP>::val), Value(PtypeEvalTraits<osl::PROOK>::val), 
#if 0
  Value(PtypeEvalTraits<osl::GOLD>::val), Value(PtypeEvalTraits<osl::KING>::val), 
#else
  Value(PtypeEvalTraits<osl::KING>::val), Value(PtypeEvalTraits<osl::GOLD>::val), 
#endif
  Value(PtypeEvalTraits<osl::PAWN>::val), Value(PtypeEvalTraits<osl::LANCE>::val), 
  Value(PtypeEvalTraits<osl::KNIGHT>::val), Value(PtypeEvalTraits<osl::SILVER>::val), 
  Value(PtypeEvalTraits<osl::BISHOP>::val), Value(PtypeEvalTraits<osl::ROOK>::val), 
},
{
  VALUE_ZERO,VALUE_ZERO,
  Value(PtypeEvalTraits<osl::PPAWN>::val+PtypeEvalTraits<osl::PAWN>::val), 
  Value(PtypeEvalTraits<osl::PLANCE>::val+PtypeEvalTraits<osl::LANCE>::val), 
  Value(PtypeEvalTraits<osl::PKNIGHT>::val+PtypeEvalTraits<osl::KNIGHT>::val), 
  Value(PtypeEvalTraits<osl::PSILVER>::val+PtypeEvalTraits<osl::SILVER>::val), 
  Value(PtypeEvalTraits<osl::PBISHOP>::val+PtypeEvalTraits<osl::BISHOP>::val), 
  Value(PtypeEvalTraits<osl::PROOK>::val+PtypeEvalTraits<osl::ROOK>::val), 
#if 0
  Value(PtypeEvalTraits<osl::GOLD>::val*2), 
  Value(PtypeEvalTraits<osl::KING>::val*2), 
#else
  Value(PtypeEvalTraits<osl::KING>::val*2), 
  Value(PtypeEvalTraits<osl::GOLD>::val*2), 
#endif
  Value(PtypeEvalTraits<osl::PAWN>::val*2), 
  Value(PtypeEvalTraits<osl::LANCE>::val*2), 
  Value(PtypeEvalTraits<osl::KNIGHT>::val*2), 
  Value(PtypeEvalTraits<osl::SILVER>::val*2), 
  Value(PtypeEvalTraits<osl::BISHOP>::val*2), 
  Value(PtypeEvalTraits<osl::ROOK>::val*2), 
}
};

const Value PromoteValue[osl::PTYPE_SIZE] = {
  VALUE_ZERO,VALUE_ZERO,
  VALUE_ZERO,VALUE_ZERO,
  VALUE_ZERO,VALUE_ZERO,
  VALUE_ZERO,VALUE_ZERO,
  VALUE_ZERO,VALUE_ZERO,
  Value(PtypeEvalTraits<osl::PPAWN>::val)-Value(PtypeEvalTraits<osl::PAWN>::val), 
  Value(PtypeEvalTraits<osl::PLANCE>::val)-Value(PtypeEvalTraits<osl::LANCE>::val), 
  Value(PtypeEvalTraits<osl::PKNIGHT>::val)-Value(PtypeEvalTraits<osl::KNIGHT>::val), 
  Value(PtypeEvalTraits<osl::PSILVER>::val)-Value(PtypeEvalTraits<osl::SILVER>::val), 
  Value(PtypeEvalTraits<osl::PBISHOP>::val)-Value(PtypeEvalTraits<osl::BISHOP>::val), 
  Value(PtypeEvalTraits<osl::PROOK>::val)-Value(PtypeEvalTraits<osl::ROOK>::val), 
};

const Value PieceValueType[osl::PTYPE_SIZE] = {
  VALUE_ZERO,VALUE_ZERO,
  Value(4), Value(8), 
  Value(12), Value(16), 
  Value(24), Value(26), 
  Value(18), Value(26), 
  Value(2), Value(6), 
  Value(10), Value(14), 
  Value(20), Value(22), 
};


#else


CACHE_LINE_ALIGNMENT

Score psq[COLOR_NB][PIECE_TYPE_NB][SQUARE_NB];
Value PieceValue[PHASE_NB][PIECE_NB] = {
{ VALUE_ZERO, PawnValueMg, KnightValueMg, BishopValueMg, RookValueMg, QueenValueMg },
{ VALUE_ZERO, PawnValueEg, KnightValueEg, BishopValueEg, RookValueEg, QueenValueEg } };

#endif

namespace Zobrist {

#ifdef GPSFISH
  osl::misc::CArray3d<Key,COLOR_NB,osl::PTYPE_SIZE,osl::Square::SIZE> psq;
#else
  Key psq[COLOR_NB][PIECE_TYPE_NB][SQUARE_NB];
  Key enpassant[FILE_NB];
  Key castle[CASTLE_RIGHT_NB];
#endif
  Key side;
  Key exclusion;
}

Key Position::exclusion_key() const { return st->key ^ Zobrist::exclusion;}


#ifndef GPSFISH

namespace {

// min_attacker() is an helper function used by see() to locate the least
// valuable attacker for the side to move, remove the attacker we just found
// from the bitboards and scan for new X-ray attacks behind it.

template<int Pt> FORCE_INLINE
PieceType min_attacker(const Bitboard* bb, const Square& to, const Bitboard& stmAttackers,
                       Bitboard& occupied, Bitboard& attackers) {

  Bitboard b = stmAttackers & bb[Pt];
  if (!b)
      return min_attacker<Pt+1>(bb, to, stmAttackers, occupied, attackers);

  occupied ^= b & ~(b - 1);

  if (Pt == PAWN || Pt == BISHOP || Pt == QUEEN)
      attackers |= attacks_bb<BISHOP>(to, occupied) & (bb[BISHOP] | bb[QUEEN]);

  if (Pt == ROOK || Pt == QUEEN)
      attackers |= attacks_bb<ROOK>(to, occupied) & (bb[ROOK] | bb[QUEEN]);

  attackers &= occupied; // After X-ray that may add already processed pieces
  return (PieceType)Pt;
}

template<> FORCE_INLINE
PieceType min_attacker<KING>(const Bitboard*, const Square&, const Bitboard&, Bitboard&, Bitboard&) {
  return KING; // No need to update bitboards, it is the last cycle
}

} // namespace

#endif


/// CheckInfo c'tor

CheckInfo::CheckInfo(const Position& pos) {

#ifdef GPSFISH
  pinned = pos.pinned_pieces();
#else
  Color them = ~pos.side_to_move();
  ksq = pos.king_square(them);

  pinned = pos.pinned_pieces();
  dcCandidates = pos.discovered_check_candidates();

  checkSq[PAWN]   = pos.attacks_from<PAWN>(ksq, them);
  checkSq[KNIGHT] = pos.attacks_from<KNIGHT>(ksq);
  checkSq[BISHOP] = pos.attacks_from<BISHOP>(ksq);
  checkSq[ROOK]   = pos.attacks_from<ROOK>(ksq);
  checkSq[QUEEN]  = checkSq[BISHOP] | checkSq[ROOK];
  checkSq[KING]   = 0;
#endif
}


// XXX :  This macro is not work from "Further simplify first_entry()" 0be7b8c54207a5a435ed38f0b8e42ad9a8cc9935
// GPSFISH use LSB as "side", but new implementation mask last 2 bits
//#define USE_GPSFISH_ZOBRIST

/// Position::init() initializes at startup the various arrays used to compute
/// hash keys and the piece square tables. The latter is a two-step operation:
/// First, the white halves of the tables are copied from PSQT[] tables. Second,
/// the black halves of the tables are initialized by flipping and changing the
/// sign of the white scores.

void Position::init() {

  RKISS rk;

<<<<<<< HEAD
#ifdef GPSFISH
  for (int i = 0; i < COLOR_NB; i++)
      for (int j = 0; j < osl::PTYPE_SIZE; j++)
          for (int k = 0; k < osl::Square::SIZE; k++)
#if USE_GPSFISH_ZOBRIST
              Zobrist::psq[i][j][k] = rk.rand<Key>() & ~1;
#else
              Zobrist::psq[i][j][k] = rk.rand<Key>();
#endif
#else
  for (Color c = WHITE; c <= BLACK; c++)
      for (PieceType pt = PAWN; pt <= KING; pt++)
          for (Square s = SQ_A1; s <= SQ_H8; s++)
=======
  for (Color c = WHITE; c <= BLACK; ++c)
      for (PieceType pt = PAWN; pt <= KING; ++pt)
          for (Square s = SQ_A1; s <= SQ_H8; ++s)
>>>>>>> 7a1ff6d8
              Zobrist::psq[c][pt][s] = rk.rand<Key>();

  for (File f = FILE_A; f <= FILE_H; ++f)
      Zobrist::enpassant[f] = rk.rand<Key>();

  for (int cr = CASTLES_NONE; cr <= ALL_CASTLES; cr++)
  {
      Bitboard b = cr;
      while (b)
      {
          Key k = Zobrist::castle[1ULL << pop_lsb(&b)];
          Zobrist::castle[cr] ^= k ? k : rk.rand<Key>();
      }
  }

#endif

#if USE_GPSFISH_ZOBRIST
  Zobrist::side = 1;
  Zobrist::exclusion  = rk.rand<Key>() & ~1;
#else
  Zobrist::side = rk.rand<Key>();
  Zobrist::exclusion  = rk.rand<Key>();
#endif

<<<<<<< HEAD
#ifndef GPSFISH
  for (PieceType pt = PAWN; pt <= KING; pt++)
=======
  for (PieceType pt = PAWN; pt <= KING; ++pt)
>>>>>>> 7a1ff6d8
  {
      PieceValue[MG][make_piece(BLACK, pt)] = PieceValue[MG][pt];
      PieceValue[EG][make_piece(BLACK, pt)] = PieceValue[EG][pt];

      Score v = make_score(PieceValue[MG][pt], PieceValue[EG][pt]);

      for (Square s = SQ_A1; s <= SQ_H8; ++s)
      {
         psq[WHITE][pt][ s] =  (v + PSQT[pt][s]);
         psq[BLACK][pt][~s] = -(v + PSQT[pt][s]);
      }
  }
#endif
}


/// Position::operator=() creates a copy of 'pos'. We want the new born Position
/// object do not depend on any external data so we detach state pointer from
/// the source one.

Position& Position::operator=(const Position& pos) {

  std::memcpy(this, &pos, sizeof(Position));
  startState = *st;
  st = &startState;
  nodes = 0;

#ifdef GPSFISH
  eval=NULL;
#endif

  assert(pos_is_ok());

  return *this;
}


/// Position::set() initializes the position object with the given FEN string.
/// This function is not very robust - make sure that input FENs are correct,
/// this is assumed to be the responsibility of the GUI.

void Position::set(const string& fenStr, bool isChess960, Thread* th) {
/*
   A FEN string defines a particular position using only the ASCII character set.

   A FEN string contains six fields separated by a space. The fields are:

   1) Piece placement (from white's perspective). Each rank is described, starting
      with rank 8 and ending with rank 1; within each rank, the contents of each
      square are described from file A through file H. Following the Standard
      Algebraic Notation (SAN), each piece is identified by a single letter taken
      from the standard English names. White pieces are designated using upper-case
      letters ("PNBRQK") while Black take lowercase ("pnbrqk"). Blank squares are
      noted using digits 1 through 8 (the number of blank squares), and "/"
      separates ranks.

   2) Active color. "w" means white moves next, "b" means black.

   3) Castling availability. If neither side can castle, this is "-". Otherwise,
      this has one or more letters: "K" (White can castle kingside), "Q" (White
      can castle queenside), "k" (Black can castle kingside), and/or "q" (Black
      can castle queenside).

   4) En passant target square (in algebraic notation). If there's no en passant
      target square, this is "-". If a pawn has just made a 2-square move, this
      is the position "behind" the pawn. This is recorded regardless of whether
      there is a pawn in position to make an en passant capture.

   5) Halfmove clock. This is the number of halfmoves since the last pawn advance
      or capture. This is used to determine if a draw can be claimed under the
      fifty-move rule.

   6) Fullmove number. The number of the full move. It starts at 1, and is
      incremented after Black's move.
*/

#ifdef GPSFISH
  clear();
  osl::record::usi::parse(string("sfen ")+fenStr,osl_state);
  std::istringstream ss(fenStr);
#else
  char col, row, token;
  size_t p;
  Square sq = SQ_A8;
  std::istringstream ss(fenStr);

  clear();
  ss >> std::noskipws;

  // 1. Piece placement
  while ((ss >> token) && !isspace(token))
  {
      if (isdigit(token))
          sq += Square(token - '0'); // Advance the given number of files

      else if (token == '/')
          sq -= Square(16);

      else if ((p = PieceToChar.find(token)) != string::npos)
      {
          put_piece(sq, color_of(Piece(p)), type_of(Piece(p)));
          ++sq;
      }
  }

  // 2. Active color
  ss >> token;
  sideToMove = (token == 'w' ? WHITE : BLACK);
  ss >> token;

  // 3. Castling availability. Compatible with 3 standards: Normal FEN standard,
  // Shredder-FEN that uses the letters of the columns on which the rooks began
  // the game instead of KQkq and also X-FEN standard that, in case of Chess960,
  // if an inner rook is associated with the castling right, the castling tag is
  // replaced by the file letter of the involved rook, as for the Shredder-FEN.
  while ((ss >> token) && !isspace(token))
  {
      Square rsq;
      Color c = islower(token) ? BLACK : WHITE;

      token = char(toupper(token));

      if (token == 'K')
          for (rsq = relative_square(c, SQ_H1); type_of(piece_on(rsq)) != ROOK; --rsq) {}

      else if (token == 'Q')
          for (rsq = relative_square(c, SQ_A1); type_of(piece_on(rsq)) != ROOK; ++rsq) {}

      else if (token >= 'A' && token <= 'H')
          rsq = File(token - 'A') | relative_rank(c, RANK_1);

      else
          continue;

      set_castle_right(c, rsq);
  }

  // 4. En passant square. Ignore if no pawn capture is possible
  if (   ((ss >> col) && (col >= 'a' && col <= 'h'))
      && ((ss >> row) && (row == '3' || row == '6')))
  {
      st->epSquare = File(col - 'a') | Rank(row - '1');

      if (!(attackers_to(st->epSquare) & pieces(sideToMove, PAWN)))
          st->epSquare = SQ_NONE;
  }
#endif

  // 5-6. Halfmove clock and fullmove number
#ifdef GPSFISH
  ss >> gamePly;
#else
  ss >> std::skipws >> st->rule50 >> gamePly;
#endif

  // Convert from fullmove starting from 1 to ply starting from 0,
  // handle also common incorrect FEN with fullmove = 0.
  gamePly = std::max(2 * (gamePly - 1), 0) + int(sideToMove == BLACK);

  st->key = compute_key();
#ifdef GPSFISH
  if(eval!=NULL) *eval=eval_t(osl_state,false);
#else
  st->pawnKey = compute_pawn_key();
  st->materialKey = compute_material_key();
  st->psq = compute_psq_score();
  st->npMaterial[WHITE] = compute_non_pawn_material(WHITE);
  st->npMaterial[BLACK] = compute_non_pawn_material(BLACK);
  st->checkersBB = attackers_to(king_square(sideToMove)) & pieces(~sideToMove);
  chess960 = isChess960;
#endif
  thisThread = th;

  assert(pos_is_ok());
}

#ifndef GPSFISH

/// Position::set_castle_right() is an helper function used to set castling
/// rights given the corresponding color and the rook starting square.

void Position::set_castle_right(Color c, Square rfrom) {

  Square kfrom = king_square(c);
  CastlingSide cs = kfrom < rfrom ? KING_SIDE : QUEEN_SIDE;
  CastleRight cr = make_castle_right(c, cs);

  st->castleRights |= cr;
  castleRightsMask[kfrom] |= cr;
  castleRightsMask[rfrom] |= cr;
  castleRookSquare[c][cs] = rfrom;

  Square kto = relative_square(c, cs == KING_SIDE ? SQ_G1 : SQ_C1);
  Square rto = relative_square(c, cs == KING_SIDE ? SQ_F1 : SQ_D1);

  for (Square s = std::min(rfrom, rto); s <= std::max(rfrom, rto); ++s)
      if (s != kfrom && s != rfrom)
          castlePath[c][cs] |= s;

  for (Square s = std::min(kfrom, kto); s <= std::max(kfrom, kto); ++s)
      if (s != kfrom && s != rfrom)
          castlePath[c][cs] |= s;
}

#endif

/// Position::fen() returns a FEN representation of the position. In case
/// of Chess960 the Shredder-FEN notation is used. Mainly a debugging function.

const string Position::fen() const {

  std::ostringstream ss;

<<<<<<< HEAD
#ifdef GPSFISH
  for (Rank rank = RANK_1; rank <= RANK_9; rank++)
#else
  for (Rank rank = RANK_8; rank >= RANK_1; rank--)
#endif
  {
#ifdef GPSFISH
      for (File file = FILE_9; file >= FILE_1; file--)
#else
      for (File file = FILE_A; file <= FILE_H; file++)
#endif
=======
  for (Rank rank = RANK_8; rank >= RANK_1; --rank)
  {
      for (File file = FILE_A; file <= FILE_H; ++file)
>>>>>>> 7a1ff6d8
      {
          Square sq = file | rank;

          if (is_empty(sq))
          {
              int emptyCnt = 1;

<<<<<<< HEAD
#ifdef GPSFISH
              for ( ; file >= FILE_1 && is_empty(sq--); file--)
#else
              for ( ; file < FILE_H && is_empty(sq++); file++)
#endif
=======
              for ( ; file < FILE_H && is_empty(++sq); ++file)
>>>>>>> 7a1ff6d8
                  emptyCnt++;

              ss << emptyCnt;
          }
          else
              ss << PieceToChar[piece_on(sq)];
      }

      if (rank > RANK_1)
          ss << '/';
  }

#ifdef GPSFISH
  ss << (side_to_move() == WHITE ? " w " : " b ");
#else
  ss << (sideToMove == WHITE ? " w " : " b ");

  if (can_castle(WHITE_OO))
      ss << (chess960 ? file_to_char(file_of(castle_rook_square(WHITE,  KING_SIDE)), false) : 'K');

  if (can_castle(WHITE_OOO))
      ss << (chess960 ? file_to_char(file_of(castle_rook_square(WHITE, QUEEN_SIDE)), false) : 'Q');

  if (can_castle(BLACK_OO))
      ss << (chess960 ? file_to_char(file_of(castle_rook_square(BLACK,  KING_SIDE)),  true) : 'k');

  if (can_castle(BLACK_OOO))
      ss << (chess960 ? file_to_char(file_of(castle_rook_square(BLACK, QUEEN_SIDE)),  true) : 'q');

  if (st->castleRights == CASTLES_NONE)
      ss << '-';

  ss << (ep_square() == SQ_NONE ? " - " : " " + square_to_string(ep_square()) + " ")
      << st->rule50 << " " << 1 + (gamePly - int(sideToMove == BLACK)) / 2;

#endif

  return ss.str();
}


/// Position::pretty() returns an ASCII representation of the position to be
/// printed to the standard output together with the move's san notation.

const string Position::pretty(Move move) const {

  const string dottedLine =            "\n+---+---+---+---+---+---+---+---+";
  const string twoRows =  dottedLine + "\n|   | . |   | . |   | . |   | . |"
                        + dottedLine + "\n| . |   | . |   | . |   | . |   |";

  string brd = twoRows + twoRows + twoRows + twoRows + dottedLine;

#ifndef GPSFISH
  for (Bitboard b = pieces(); b; )
  {
      Square s = pop_lsb(&b);
      brd[513 - 68 * rank_of(s) + 4 * file_of(s)] = PieceToChar[piece_on(s)];
  }
#endif

  std::ostringstream ss;

#ifdef GPSFISH
  if (move.isValid())
#else
  if (move)
#endif
      ss << "\nMove: " << (sideToMove == BLACK ? ".." : "")
         << move_to_san(*const_cast<Position*>(this), move);

#ifdef GPSFISH
  cout << osl_state << endl;
#else

  ss << brd << "\nFen: " << fen() << "\nKey: " << std::hex << std::uppercase
     << std::setfill('0') << std::setw(16) << st->key << "\nCheckers: ";

  for (Bitboard b = checkers(); b; )
      ss << square_to_string(pop_lsb(&b)) << " ";

  ss << "\nLegal moves: ";
  for (MoveList<LEGAL> it(*this); *it; ++it)
      ss << move_to_san(*const_cast<Position*>(this), *it) << " ";

#endif

  return ss.str();
}


#ifndef GPSFISH

/// Position:hidden_checkers() returns a bitboard of all pinned / discovery check
/// pieces, according to the call parameters. Pinned pieces protect our king,
/// discovery check pieces attack the enemy king.

Bitboard Position::hidden_checkers(Square ksq, Color c) const {

  Bitboard b, pinners, result = 0;

  // Pinners are sliders that give check when pinned piece is removed
  pinners = (  (pieces(  ROOK, QUEEN) & PseudoAttacks[ROOK  ][ksq])
             | (pieces(BISHOP, QUEEN) & PseudoAttacks[BISHOP][ksq])) & pieces(c);

  while (pinners)
  {
      b = between_bb(ksq, pop_lsb(&pinners)) & pieces();

      if (!more_than_one(b))
          result |= b & pieces(sideToMove);
  }
  return result;
}


/// Position::attackers_to() computes a bitboard of all pieces which attack a
/// given square. Slider attacks use occ bitboard as occupancy.

Bitboard Position::attackers_to(Square s, Bitboard occ) const {

  return  (attacks_from<PAWN>(s, BLACK) & pieces(WHITE, PAWN))
        | (attacks_from<PAWN>(s, WHITE) & pieces(BLACK, PAWN))
        | (attacks_from<KNIGHT>(s)      & pieces(KNIGHT))
        | (attacks_bb<ROOK>(s, occ)     & pieces(ROOK, QUEEN))
        | (attacks_bb<BISHOP>(s, occ)   & pieces(BISHOP, QUEEN))
        | (attacks_from<KING>(s)        & pieces(KING));
}


/// Position::attacks_from() computes a bitboard of all attacks of a given piece
/// put in a given square. Slider attacks use occ bitboard as occupancy.

Bitboard Position::attacks_from(Piece p, Square s, Bitboard occ) {

  assert(is_ok(s));

  switch (type_of(p))
  {
  case BISHOP: return attacks_bb<BISHOP>(s, occ);
  case ROOK  : return attacks_bb<ROOK>(s, occ);
  case QUEEN : return attacks_bb<BISHOP>(s, occ) | attacks_bb<ROOK>(s, occ);
  default    : return StepAttacksBB[p][s];
  }
}
#endif

/// Position::pl_move_is_legal() tests whether a pseudo-legal move is legal

#ifdef GPSFISH
bool Position::pl_move_is_legal(Move m) const {
  if(!osl_state.isAlmostValidMove<false>(m)) return false;
  if(m.isDrop()) return true;
  if(side_to_move()==BLACK)
    return osl::move_classifier::SafeMove<BLACK>::isMember(osl_state,m.ptype(),m.from(),m.to());
  else
    return osl::move_classifier::SafeMove<WHITE>::isMember(osl_state,m.ptype(),m.from(),m.to());
}
#endif

bool Position::pl_move_is_legal(Move m, Bitboard pinned) const {

#ifdef GPSFISH
  return pl_move_is_legal(m);
#else

  assert(is_ok(m));
  assert(pinned == pinned_pieces());

  Color us = sideToMove;
  Square from = from_sq(m);

  assert(color_of(piece_moved(m)) == us);
  assert(piece_on(king_square(us)) == make_piece(us, KING));

  // En passant captures are a tricky special case. Because they are rather
  // uncommon, we do it simply by testing whether the king is attacked after
  // the move is made.
  if (type_of(m) == ENPASSANT)
  {
      Color them = ~us;
      Square to = to_sq(m);
      Square capsq = to + pawn_push(them);
      Square ksq = king_square(us);
      Bitboard b = (pieces() ^ from ^ capsq) | to;

      assert(to == ep_square());
      assert(piece_moved(m) == make_piece(us, PAWN));
      assert(piece_on(capsq) == make_piece(them, PAWN));
      assert(piece_on(to) == NO_PIECE);

      return   !(attacks_bb<  ROOK>(ksq, b) & pieces(them, QUEEN, ROOK))
            && !(attacks_bb<BISHOP>(ksq, b) & pieces(them, QUEEN, BISHOP));
  }

  // If the moving piece is a king, check whether the destination
  // square is attacked by the opponent. Castling moves are checked
  // for legality during move generation.
  if (type_of(piece_on(from)) == KING)
      return type_of(m) == CASTLE || !(attackers_to(to_sq(m)) & pieces(~us));

  // A non-king move is legal if and only if it is not pinned or it
  // is moving along the ray towards or away from the king.
  return   !pinned
        || !(pinned & from)
        ||  squares_aligned(from, to_sq(m), king_square(us));
#endif
}



/// Position::is_pseudo_legal() takes a random move and tests whether the move
/// is pseudo legal. It is used to validate moves from TT that can be corrupted
/// due to SMP concurrent access or hash position key aliasing.

bool Position::is_pseudo_legal(const Move m) const {

#ifdef GPSFISH
  return m.isNormal() && pl_move_is_legal(m);
#else
  Color us = sideToMove;
  Square from = from_sq(m);
  Square to = to_sq(m);
  Piece pc = piece_moved(m);

  // Use a slower but simpler function for uncommon cases
  if (type_of(m) != NORMAL)
      return MoveList<LEGAL>(*this).contains(m);

  // Is not a promotion, so promotion piece must be empty
  if (promotion_type(m) - 2 != NO_PIECE_TYPE)
      return false;

  // If the from square is not occupied by a piece belonging to the side to
  // move, the move is obviously not legal.
  if (pc == NO_PIECE || color_of(pc) != us)
      return false;

  // The destination square cannot be occupied by a friendly piece
  if (pieces(us) & to)
      return false;

  // Handle the special case of a pawn move
  if (type_of(pc) == PAWN)
  {
      // Move direction must be compatible with pawn color
      int direction = to - from;
      if ((us == WHITE) != (direction > 0))
          return false;

      // We have already handled promotion moves, so destination
      // cannot be on the 8/1th rank.
      if (rank_of(to) == RANK_8 || rank_of(to) == RANK_1)
          return false;

      // Proceed according to the square delta between the origin and
      // destination squares.
      switch (direction)
      {
      case DELTA_NW:
      case DELTA_NE:
      case DELTA_SW:
      case DELTA_SE:
      // Capture. The destination square must be occupied by an enemy
      // piece (en passant captures was handled earlier).
      if (piece_on(to) == NO_PIECE || color_of(piece_on(to)) != ~us)
          return false;

      // From and to files must be one file apart, avoids a7h5
      if (abs(file_of(from) - file_of(to)) != 1)
          return false;
      break;

      case DELTA_N:
      case DELTA_S:
      // Pawn push. The destination square must be empty.
      if (!is_empty(to))
          return false;
      break;

      case DELTA_NN:
      // Double white pawn push. The destination square must be on the fourth
      // rank, and both the destination square and the square between the
      // source and destination squares must be empty.
      if (    rank_of(to) != RANK_4
          || !is_empty(to)
          || !is_empty(from + DELTA_N))
          return false;
      break;

      case DELTA_SS:
      // Double black pawn push. The destination square must be on the fifth
      // rank, and both the destination square and the square between the
      // source and destination squares must be empty.
      if (    rank_of(to) != RANK_5
          || !is_empty(to)
          || !is_empty(from + DELTA_S))
          return false;
      break;

      default:
          return false;
      }
  }
  else if (!(attacks_from(pc, from) & to))
      return false;

  // Evasions generator already takes care to avoid some kind of illegal moves
  // and pl_move_is_legal() relies on this. So we have to take care that the
  // same kind of moves are filtered out here.
  if (checkers())
  {
      if (type_of(pc) != KING)
      {
          // Double check? In this case a king move is required
          if (more_than_one(checkers()))
              return false;

          // Our move must be a blocking evasion or a capture of the checking piece
          if (!((between_bb(lsb(checkers()), king_square(us)) | checkers()) & to))
              return false;
      }
      // In case of king moves under check we have to remove king so to catch
      // as invalid moves like b1a1 when opposite queen is on c1.
      else if (attackers_to(to, pieces() ^ from) & pieces(~us))
          return false;
  }

  return true;
#endif
}


/// Position::move_gives_check() tests whether a pseudo-legal move gives a check

bool Position::move_gives_check(Move m, const CheckInfo& ci) const {

#ifdef GPSFISH
  if(side_to_move()==BLACK)
    return osl::move_classifier::Check<BLACK>::isMember(osl_state,m.ptype(),m.from(),m.to());
  else 
    return osl::move_classifier::Check<WHITE>::isMember(osl_state,m.ptype(),m.from(),m.to());
#else

  assert(is_ok(m));
  assert(ci.dcCandidates == discovered_check_candidates());
  assert(color_of(piece_moved(m)) == sideToMove);

  Square from = from_sq(m);
  Square to = to_sq(m);
  PieceType pt = type_of(piece_on(from));

  // Direct check ?
  if (ci.checkSq[pt] & to)
      return true;

  // Discovery check ?
  if (unlikely(ci.dcCandidates) && (ci.dcCandidates & from))
  {
      // For pawn and king moves we need to verify also direction
      if (   (pt != PAWN && pt != KING)
          || !squares_aligned(from, to, king_square(~sideToMove)))
          return true;
  }

  // Can we skip the ugly special cases ?
  if (type_of(m) == NORMAL)
      return false;

  Color us = sideToMove;
  Square ksq = king_square(~us);

  switch (type_of(m))
  {
  case PROMOTION:
      return attacks_from(Piece(promotion_type(m)), to, pieces() ^ from) & ksq;

  // En passant capture with check ? We have already handled the case
  // of direct checks and ordinary discovered check, the only case we
  // need to handle is the unusual case of a discovered check through
  // the captured pawn.
  case ENPASSANT:
  {
      Square capsq = file_of(to) | rank_of(from);
      Bitboard b = (pieces() ^ from ^ capsq) | to;

      return  (attacks_bb<  ROOK>(ksq, b) & pieces(us, QUEEN, ROOK))
            | (attacks_bb<BISHOP>(ksq, b) & pieces(us, QUEEN, BISHOP));
  }
  case CASTLE:
  {
      Square kfrom = from;
      Square rfrom = to; // 'King captures the rook' notation
      Square kto = relative_square(us, rfrom > kfrom ? SQ_G1 : SQ_C1);
      Square rto = relative_square(us, rfrom > kfrom ? SQ_F1 : SQ_D1);

      return   (PseudoAttacks[ROOK][rto] & ksq)
            && (attacks_bb<ROOK>(rto, (pieces() ^ kfrom ^ rfrom) | rto | kto) & ksq);
  }
  default:
      assert(false);
      return false;
  }
#endif
}


/// Position::do_move() makes a move, and saves all information necessary
/// to a StateInfo object. The move is assumed to be legal. Pseudo-legal
/// moves should be filtered out before this function is called.

void Position::do_move(Move m, StateInfo& newSt) {

#ifdef GPSFISH
  assert(is_ok());
  assert(!m.isPass());
  nodes++;
  Key key = st->key;
  struct ReducedStateInfo {
    int gamePly, pliesFromNull;
    Key key;
  };
  memcpy(&newSt, st, sizeof(ReducedStateInfo));

  newSt.previous = st;
  st = &newSt;
  //history[st->gamePly++] = key;

  // Update side to move
  key ^= Zobrist::side;

  st->pliesFromNull++;

  prefetch((char*)TT.first_entry(key));

  Color us = side_to_move();
  Color them = ~us;
  Square from = from_sq(m);
  Square to = to_sq(m);

  PieceType pt=m.ptype();
  osl::Ptype capture = m.capturePtype();
  st->capturedType = capture;
  if(capture!=osl::PTYPE_EMPTY){
    key -= Zobrist::psq[them][(int)capture][to.index()];
    key += Zobrist::psq[us][unpromote(capture)][Square::STAND().index()];
  }
  // Update hash key
  if(type_of(m)==PROMOTION)
    key += Zobrist::psq[us][(int)pt][to.index()]-Zobrist::psq[us][(int)unpromote(pt)][from.index()];
  else
    key += Zobrist::psq[us][(int)pt][to.index()]-Zobrist::psq[us][(int)pt][from.index()];

  st->key = key;
  osl_state.makeMove(m);
  if(osl_state.inCheck()) continuous_check[us]++;
  else continuous_check[us]=0;
  assert(is_ok());
#else
  CheckInfo ci(*this);
  do_move(m, newSt, ci, move_gives_check(m, ci));
#endif
}

#ifndef GPSFISH
void Position::do_move(Move m, StateInfo& newSt, const CheckInfo& ci, bool moveIsCheck) {

  assert(is_ok(m));
  assert(&newSt != st);

  nodes++;
  Key k = st->key;

  // Copy some fields of old state to our new StateInfo object except the ones
  // which are going to be recalculated from scratch anyway, then switch our state
  // pointer to point to the new, ready to be updated, state.
  std::memcpy(&newSt, st, StateCopySize64 * sizeof(uint64_t));

  newSt.previous = st;
  st = &newSt;

  // Update side to move
  k ^= Zobrist::side;

  // Increment ply counters.In particular rule50 will be later reset it to zero
  // in case of a capture or a pawn move.
  gamePly++;
  st->rule50++;
  st->pliesFromNull++;

  Color us = sideToMove;
  Color them = ~us;
  Square from = from_sq(m);
  Square to = to_sq(m);
  Piece pc = piece_on(from);
  PieceType pt = type_of(pc);
  PieceType capture = type_of(m) == ENPASSANT ? PAWN : type_of(piece_on(to));

  assert(color_of(pc) == us);
  assert(piece_on(to) == NO_PIECE || color_of(piece_on(to)) == them || type_of(m) == CASTLE);
  assert(capture != KING);

  if (type_of(m) == CASTLE)
  {
      assert(pc == make_piece(us, KING));

      bool kingSide = to > from;
      Square rfrom = to; // Castle is encoded as "king captures friendly rook"
      Square rto = relative_square(us, kingSide ? SQ_F1 : SQ_D1);
      to = relative_square(us, kingSide ? SQ_G1 : SQ_C1);
      capture = NO_PIECE_TYPE;

      do_castle(from, to, rfrom, rto);

      st->psq += psq[us][ROOK][rto] - psq[us][ROOK][rfrom];
      k ^= Zobrist::psq[us][ROOK][rfrom] ^ Zobrist::psq[us][ROOK][rto];
  }

  if (capture)
  {
      Square capsq = to;

      // If the captured piece is a pawn, update pawn hash key, otherwise
      // update non-pawn material.
      if (capture == PAWN)
      {
          if (type_of(m) == ENPASSANT)
          {
              capsq += pawn_push(them);

              assert(pt == PAWN);
              assert(to == st->epSquare);
              assert(relative_rank(us, to) == RANK_6);
              assert(piece_on(to) == NO_PIECE);
              assert(piece_on(capsq) == make_piece(them, PAWN));

              board[capsq] = NO_PIECE;
          }

          st->pawnKey ^= Zobrist::psq[them][PAWN][capsq];
      }
      else
          st->npMaterial[them] -= PieceValue[MG][capture];

      // Update board and piece lists
      remove_piece(capsq, them, capture);

      // Update material hash key and prefetch access to materialTable
      k ^= Zobrist::psq[them][capture][capsq];
      st->materialKey ^= Zobrist::psq[them][capture][pieceCount[them][capture]];
      prefetch((char*)thisThread->materialTable[st->materialKey]);

      // Update incremental scores
      st->psq -= psq[them][capture][capsq];

      // Reset rule 50 counter
      st->rule50 = 0;
  }

  // Update hash key
  k ^= Zobrist::psq[us][pt][from] ^ Zobrist::psq[us][pt][to];

  // Reset en passant square
  if (st->epSquare != SQ_NONE)
  {
      k ^= Zobrist::enpassant[file_of(st->epSquare)];
      st->epSquare = SQ_NONE;
  }

  // Update castle rights if needed
  if (st->castleRights && (castleRightsMask[from] | castleRightsMask[to]))
  {
      int cr = castleRightsMask[from] | castleRightsMask[to];
      k ^= Zobrist::castle[st->castleRights & cr];
      st->castleRights &= ~cr;
  }

  // Prefetch TT access as soon as we know the new hash key
  prefetch((char*)TT.first_entry(k));

  // Move the piece. The tricky Chess960 castle is handled earlier
  if (type_of(m) != CASTLE)
      move_piece(from, to, us, pt);

  // If the moving piece is a pawn do some special extra work
  if (pt == PAWN)
  {
      // Set en-passant square, only if moved pawn can be captured
      if (   (int(to) ^ int(from)) == 16
          && (attacks_from<PAWN>(from + pawn_push(us), us) & pieces(them, PAWN)))
      {
          st->epSquare = Square((from + to) / 2);
          k ^= Zobrist::enpassant[file_of(st->epSquare)];
      }

      if (type_of(m) == PROMOTION)
      {
          PieceType promotion = promotion_type(m);

          assert(relative_rank(us, to) == RANK_8);
          assert(promotion >= KNIGHT && promotion <= QUEEN);

          remove_piece(to, us, PAWN);
          put_piece(to, us, promotion);

          // Update hash keys
          k ^= Zobrist::psq[us][PAWN][to] ^ Zobrist::psq[us][promotion][to];
          st->pawnKey ^= Zobrist::psq[us][PAWN][to];
          st->materialKey ^=  Zobrist::psq[us][promotion][pieceCount[us][promotion]-1]
                            ^ Zobrist::psq[us][PAWN][pieceCount[us][PAWN]];

          // Update incremental score
          st->psq += psq[us][promotion][to] - psq[us][PAWN][to];

          // Update material
          st->npMaterial[us] += PieceValue[MG][promotion];
      }

      // Update pawn hash key and prefetch access to pawnsTable
      st->pawnKey ^= Zobrist::psq[us][PAWN][from] ^ Zobrist::psq[us][PAWN][to];
      prefetch((char*)thisThread->pawnsTable[st->pawnKey]);

      // Reset rule 50 draw counter
      st->rule50 = 0;
  }

  // Update incremental scores
  st->psq += psq[us][pt][to] - psq[us][pt][from];

  // Set capture piece
  st->capturedType = capture;

  // Update the key with the final value
  st->key = k;

  // Update checkers bitboard, piece must be already moved
  st->checkersBB = 0;

  if (moveIsCheck)
  {
      if (type_of(m) != NORMAL)
          st->checkersBB = attackers_to(king_square(them)) & pieces(us);
      else
      {
          // Direct checks
          if (ci.checkSq[pt] & to)
              st->checkersBB |= to;

          // Discovery checks
          if (ci.dcCandidates && (ci.dcCandidates & from))
          {
              if (pt != ROOK)
                  st->checkersBB |= attacks_from<ROOK>(king_square(them)) & pieces(us, QUEEN, ROOK);

              if (pt != BISHOP)
                  st->checkersBB |= attacks_from<BISHOP>(king_square(them)) & pieces(us, QUEEN, BISHOP);
          }
      }
  }

  sideToMove = ~sideToMove;

  assert(pos_is_ok());
}


/// Position::undo_move() unmakes a move. When it returns, the position should
/// be restored to exactly the same state as before the move was made.

void Position::undo_move(Move m) {

  assert(is_ok(m));

  sideToMove = ~sideToMove;

  Color us = sideToMove;
  Color them = ~us;
  Square from = from_sq(m);
  Square to = to_sq(m);
  PieceType pt = type_of(piece_on(to));
  PieceType capture = st->capturedType;

  assert(is_empty(from) || type_of(m) == CASTLE);
  assert(capture != KING);

  if (type_of(m) == PROMOTION)
  {
      PieceType promotion = promotion_type(m);

      assert(promotion == pt);
      assert(relative_rank(us, to) == RANK_8);
      assert(promotion >= KNIGHT && promotion <= QUEEN);

      remove_piece(to, us, promotion);
      put_piece(to, us, PAWN);
      pt = PAWN;
  }

  if (type_of(m) == CASTLE)
  {
      bool kingSide = to > from;
      Square rfrom = to; // Castle is encoded as "king captures friendly rook"
      Square rto = relative_square(us, kingSide ? SQ_F1 : SQ_D1);
      to = relative_square(us, kingSide ? SQ_G1 : SQ_C1);
      capture = NO_PIECE_TYPE;
      pt = KING;
      do_castle(to, from, rto, rfrom);
  }
  else
      move_piece(to, from, us, pt); // Put the piece back at the source square

  if (capture)
  {
      Square capsq = to;

      if (type_of(m) == ENPASSANT)
      {
          capsq -= pawn_push(us);

          assert(pt == PAWN);
          assert(to == st->previous->epSquare);
          assert(relative_rank(us, to) == RANK_6);
          assert(piece_on(capsq) == NO_PIECE);
      }

      put_piece(capsq, them, capture); // Restore the captured piece
  }

  // Finally point our state pointer back to the previous state
  st = st->previous;
  gamePly--;

  assert(pos_is_ok());
}


/// Position::do_castle() is a helper used to do/undo a castling move. This
/// is a bit tricky, especially in Chess960.

void Position::do_castle(Square kfrom, Square kto, Square rfrom, Square rto) {

  // Remove both pieces first since squares could overlap in Chess960
  remove_piece(kfrom, sideToMove, KING);
  remove_piece(rfrom, sideToMove, ROOK);
  board[kfrom] = board[rfrom] = NO_PIECE; // Since remove_piece doesn't do it for us
  put_piece(kto, sideToMove, KING);
  put_piece(rto, sideToMove, ROOK);
}


/// Position::do(undo)_null_move() is used to do(undo) a "null move": It flips
/// the side to move without executing any move on the board.

void Position::do_null_move(StateInfo& newSt) {

  assert(!checkers());

  std::memcpy(&newSt, st, sizeof(StateInfo)); // Fully copy here

  newSt.previous = st;
  st = &newSt;

  if (st->epSquare != SQ_NONE)
  {
      st->key ^= Zobrist::enpassant[file_of(st->epSquare)];
      st->epSquare = SQ_NONE;
  }

  st->key ^= Zobrist::side;
  prefetch((char*)TT.first_entry(st->key));

  st->rule50++;
  st->pliesFromNull = 0;

  sideToMove = ~sideToMove;

  assert(pos_is_ok());
}

void Position::undo_null_move() {

  assert(!checkers());

  st = st->previous;
  sideToMove = ~sideToMove;
}

#endif

/// Position::see() is a static exchange evaluator: It tries to estimate the
/// material gain or loss resulting from a move. Parameter 'asymmThreshold' takes
/// tempi into account. If the side who initiated the capturing sequence does the
/// last capture, he loses a tempo and if the result is below 'asymmThreshold'
/// the capturing sequence is considered bad.

int Position::see_sign(Move m) const {

  assert(is_ok(m));

  // Early return if SEE cannot be negative because captured piece value
  // is not less then capturing one. Note that king moves always return
  // here because king midgame value is set to 0.
  if (PieceValue[MG][piece_moved(m)] <= PieceValue[MG][piece_on(to_sq(m))])
      return 1;

  return see(m);
}

int Position::see(Move m, int asymmThreshold) const {

  assert(move_is_ok(m));
#ifdef GPSFISH
  Player p=osl_state.turn();
  return osl::See::see(osl_state,m,osl_state.pin(p),osl_state.pin(alt(p)));
#else

  Square from, to;
  Bitboard occupied, attackers, stmAttackers;
  int swapList[32], slIndex = 1;
  PieceType captured;
  Color stm;

  assert(is_ok(m));

  from = from_sq(m);
  to = to_sq(m);
  swapList[0] = PieceValue[MG][type_of(piece_on(to))];
  stm = color_of(piece_on(from));
  occupied = pieces() ^ from;

  // Castle moves are implemented as king capturing the rook so cannot be
  // handled correctly. Simply return 0 that is always the correct value
  // unless in the rare case the rook ends up under attack.
  if (type_of(m) == CASTLE)
      return 0;

  if (type_of(m) == ENPASSANT)
  {
      occupied ^= to - pawn_push(stm); // Remove the captured pawn
      swapList[0] = PieceValue[MG][PAWN];
  }

  // Find all attackers to the destination square, with the moving piece
  // removed, but possibly an X-ray attacker added behind it.
  attackers = attackers_to(to, occupied) & occupied;

  // If the opponent has no attackers we are finished
  stm = ~stm;
  stmAttackers = attackers & pieces(stm);
  if (!stmAttackers)
      return swapList[0];

  // The destination square is defended, which makes things rather more
  // difficult to compute. We proceed by building up a "swap list" containing
  // the material gain or loss at each stop in a sequence of captures to the
  // destination square, where the sides alternately capture, and always
  // capture with the least valuable piece. After each capture, we look for
  // new X-ray attacks from behind the capturing piece.
  captured = type_of(piece_on(from));

  do {
      assert(slIndex < 32);

      // Add the new entry to the swap list
      swapList[slIndex] = -swapList[slIndex - 1] + PieceValue[MG][captured];
      slIndex++;

      // Locate and remove the next least valuable attacker
      captured = min_attacker<PAWN>(byTypeBB, to, stmAttackers, occupied, attackers);
      stm = ~stm;
      stmAttackers = attackers & pieces(stm);

      // Stop before processing a king capture
      if (captured == KING && stmAttackers)
      {
          swapList[slIndex++] = QueenValueMg * 16;
          break;
      }

  } while (stmAttackers);

  // If we are doing asymmetric SEE evaluation and the same side does the first
  // and the last capture, he loses a tempo and gain must be at least worth
  // 'asymmThreshold', otherwise we replace the score with a very low value,
  // before negamaxing.
  if (asymmThreshold)
      for (int i = 0; i < slIndex; i += 2)
          if (swapList[i] < asymmThreshold)
              swapList[i] = - QueenValueMg * 16;

  // Having built the swap list, we negamax through it to find the best
  // achievable score from the point of view of the side to move.
  while (--slIndex)
      swapList[slIndex-1] = std::min(-swapList[slIndex], swapList[slIndex-1]);

  return swapList[0];
#endif
}


/// Position::clear() erases the position object to a pristine state, with an
/// empty board, white to move, and no castling rights.

void Position::clear() {

  std::memset(this, 0, sizeof(Position));

#ifndef GPSFISH
  startState.epSquare = SQ_NONE;
#endif
  st = &startState;

#ifndef GPSFISH
  for (int i = 0; i < PIECE_TYPE_NB; i++)
      for (int j = 0; j < 16; j++)
          pieceList[WHITE][i][j] = pieceList[BLACK][i][j] = SQ_NONE;
#endif

#ifdef GPSFISH
  osl_state=osl::NumEffectState();
  osl_state.setTurn(BLACK);
  continuous_check[BLACK]=continuous_check[WHITE]=0;
#endif
}


/// Position::compute_key() computes the hash key of the position. The hash
/// key is usually updated incrementally as moves are made and unmade, the
/// compute_key() function is only used when a new position is set up, and
/// to verify the correctness of the hash key when running in debug mode.

Key Position::compute_key() const {

#ifdef GPSFISH
  Key k = 0;
  for(int num=0;num<osl::Piece::SIZE;num++){
    osl::Piece p=osl_state.pieceOf(num);
    if(osl_state.usedMask().test(num))
      k += Zobrist::psq[playerToIndex(p.owner())][p.ptype()][p.square().index()];
  }

#else

  Key k = Zobrist::castle[st->castleRights];

  for (Bitboard b = pieces(); b; )
  {
      Square s = pop_lsb(&b);
      k ^= Zobrist::psq[color_of(piece_on(s))][type_of(piece_on(s))][s];
  }

  if (ep_square() != SQ_NONE)
      k ^= Zobrist::enpassant[file_of(ep_square())];
#endif

  if (sideToMove == BLACK)
      k ^= Zobrist::side;

  return k;
}


/// Position::compute_pawn_key() computes the hash key of the position. The
/// hash key is usually updated incrementally as moves are made and unmade,
/// the compute_pawn_key() function is only used when a new position is set
/// up, and to verify the correctness of the pawn hash key when running in
/// debug mode.

#ifndef GPSFISH
Key Position::compute_pawn_key() const {

  Key k = 0;

  for (Bitboard b = pieces(PAWN); b; )
  {
      Square s = pop_lsb(&b);
      k ^= Zobrist::psq[color_of(piece_on(s))][PAWN][s];
  }

  return k;
}


/// Position::compute_material_key() computes the hash key of the position.
/// The hash key is usually updated incrementally as moves are made and unmade,
/// the compute_material_key() function is only used when a new position is set
/// up, and to verify the correctness of the material hash key when running in
/// debug mode.

Key Position::compute_material_key() const {

  Key k = 0;

  for (Color c = WHITE; c <= BLACK; ++c)
      for (PieceType pt = PAWN; pt <= QUEEN; ++pt)
          for (int cnt = 0; cnt < pieceCount[c][pt]; ++cnt)
              k ^= Zobrist::psq[c][pt][cnt];

  return k;
}
#endif


/// Position::compute_psq_score() computes the incremental scores for the middle
/// game and the endgame. These functions are used to initialize the incremental
/// scores when a new position is set up, and to verify that the scores are correctly
/// updated by do_move and undo_move when the program is running in debug mode.
#ifndef GPSFISH
Score Position::compute_psq_score() const {

  Score score = SCORE_ZERO;

  for (Bitboard b = pieces(); b; )
  {
      Square s = pop_lsb(&b);
      Piece pc = piece_on(s);
      score += psq[color_of(pc)][type_of(pc)][s];
  }

  return score;
}
#endif

/// Position::compute_non_pawn_material() computes the total non-pawn middle
/// game material value for the given side. Material values are updated
/// incrementally during the search, this function is only used while
/// initializing a new Position object.

#ifndef GPSFISH
Value Position::compute_non_pawn_material(Color c) const {

  Value value = VALUE_ZERO;

  for (PieceType pt = KNIGHT; pt <= QUEEN; ++pt)
      value += pieceCount[c][pt] * PieceValue[MG][pt];

  return value;
}
#endif


/// Position::is_draw() tests whether the position is drawn by material,
/// repetition, or the 50 moves rule. It does not detect stalemates, this
/// must be done by the search.
bool Position::is_draw() const {

#ifdef GPSFISH
  int dummy;
  return is_draw(dummy);
#else

  // Draw by material?
  if (   !pieces(PAWN)
      && (non_pawn_material(WHITE) + non_pawn_material(BLACK) <= BishopValueMg))
      return true;

  // Draw by the 50 moves rule?
  if (st->rule50 > 99 && (!checkers() || MoveList<LEGAL>(*this).size()))
      return true;

  int i = 4, e = std::min(st->rule50, st->pliesFromNull);

  if (i <= e)
  {
      StateInfo* stp = st->previous->previous;

      do {
          stp = stp->previous->previous;

          if (stp->key == st->key)
              return true; // Draw after first repetition

          i += 2;

      } while (i <= e);
  }

  return false;
#endif
}

#ifdef GPSFISH
bool Position::is_draw(int& ret) const {

    // retire history by 3d8140a54101a50860ba2e3eb0f2d6cce68bfe47
    // should use st->previous
#if 0
  ret=0;
  StateInfo* stp = st->previous->previous;
  for (int i = 4, e = std::min(st->gamePly,st->pliesFromNull); i <= e; i += 2)
  {
      stp = stp->previous->previous;
      if (stp->key == st->key)
      //if (history[st->gamePly - i] == st->key)
      {
          Color us = side_to_move();
          Color them = ~us;
          if(continuous_check[us]*2>=i) {ret= -1; return false;}
          else if(continuous_check[them]*2>=i) {ret= 1; return false;}
          else return true;
      }
  }
#endif
  return false;
}
#endif


/// Position::flip() flips position with the white and black sides reversed. This
/// is only useful for debugging especially for finding evaluation symmetry bugs.

#ifndef GPSFISH

static char toggle_case(char c) {
  return char(islower(c) ? toupper(c) : tolower(c));
}

void Position::flip() {

  string f, token;
  std::stringstream ss(fen());

  for (Rank rank = RANK_8; rank >= RANK_1; --rank) // Piece placement
  {
      std::getline(ss, token, rank > RANK_1 ? '/' : ' ');
      f.insert(0, token + (f.empty() ? " " : "/"));
  }

  ss >> token; // Active color
  f += (token == "w" ? "B " : "W "); // Will be lowercased later

  ss >> token; // Castling availability
  f += token + " ";

  std::transform(f.begin(), f.end(), f.begin(), toggle_case);

  ss >> token; // En passant square
  f += (token == "-" ? token : token.replace(1, 1, token[1] == '3' ? "6" : "3"));

  std::getline(ss, token); // Half and full moves
  f += token;

  set(f, is_chess960(), this_thread());

  assert(pos_is_ok());
}
#endif

/// Position::pos_is_ok() performs some consitency checks for the position object.
/// This is meant to be helpful when debugging.

bool Position::pos_is_ok(int* failedStep) const {

#ifndef MINIMAL

  int dummy, *step = failedStep ? failedStep : &dummy;

  // What features of the position should be verified?
  const bool all = false;

#ifndef GPSFISH
  const bool debugBitboards       = all || false;
  const bool debugKingCount       = all || false;
  const bool debugKingCapture     = all || false;
  const bool debugCheckerCount    = all || false;
#endif
  const bool debugKey             = all || false;
#ifndef GPSFISH
  const bool debugMaterialKey     = all || false;
  const bool debugPawnKey         = all || false;
  const bool debugIncrementalEval = all || false;
  const bool debugNonPawnMaterial = all || false;
  const bool debugPieceCounts     = all || false;
  const bool debugPieceList       = all || false;
  const bool debugCastleSquares   = all || false;
#endif

  *step = 1;

  if (sideToMove != WHITE && sideToMove != BLACK)
      return false;

#ifndef GPSFISH
  if ((*step)++, piece_on(king_square(WHITE)) != W_KING)
      return false;

  if ((*step)++, piece_on(king_square(BLACK)) != B_KING)
      return false;

#endif

#ifdef GPSFISH
  if(!osl_state.isConsistent()) return false;
#else
  if ((*step)++, debugKingCount)
  {
      int kingCount[COLOR_NB] = {};

      for (Square s = SQ_A1; s <= SQ_H8; ++s)
          if (type_of(piece_on(s)) == KING)
              kingCount[color_of(piece_on(s))]++;

      if (kingCount[0] != 1 || kingCount[1] != 1)
          return false;
  }

  if ((*step)++, debugKingCapture)
      if (attackers_to(king_square(~sideToMove)) & pieces(sideToMove))
          return false;

  if ((*step)++, debugCheckerCount && popcount<Full>(st->checkersBB) > 2)
      return false;

  if ((*step)++, debugBitboards)
  {
      // The intersection of the white and black pieces must be empty
      if (pieces(WHITE) & pieces(BLACK))
          return false;

      // The union of the white and black pieces must be equal to all
      // occupied squares
      if ((pieces(WHITE) | pieces(BLACK)) != pieces())
          return false;

      // Separate piece type bitboards must have empty intersections
      for (PieceType p1 = PAWN; p1 <= KING; ++p1)
          for (PieceType p2 = PAWN; p2 <= KING; ++p2)
              if (p1 != p2 && (pieces(p1) & pieces(p2)))
                  return false;
  }

  if ((*step)++, ep_square() != SQ_NONE && relative_rank(sideToMove, ep_square()) != RANK_6)
      return false;
#endif

  if ((*step)++, debugKey && st->key != compute_key())
      return false;

#ifndef GPSFISH
  if ((*step)++, debugPawnKey && st->pawnKey != compute_pawn_key())
      return false;

  if ((*step)++, debugMaterialKey && st->materialKey != compute_material_key())
      return false;
#endif

#ifndef GPSFISH
  if ((*step)++, debugIncrementalEval && st->psq != compute_psq_score())
      return false;

  if ((*step)++, debugNonPawnMaterial)
      if (   st->npMaterial[WHITE] != compute_non_pawn_material(WHITE)
          || st->npMaterial[BLACK] != compute_non_pawn_material(BLACK))
          return false;

  if ((*step)++, debugPieceCounts)
      for (Color c = WHITE; c <= BLACK; ++c)
          for (PieceType pt = PAWN; pt <= KING; ++pt)
              if (pieceCount[c][pt] != popcount<Full>(pieces(c, pt)))
                  return false;

  if ((*step)++, debugPieceList)
      for (Color c = WHITE; c <= BLACK; ++c)
          for (PieceType pt = PAWN; pt <= KING; ++pt)
              for (int i = 0; i < pieceCount[c][pt]; i++)
                  if (   board[pieceList[c][pt][i]] != make_piece(c, pt)
                      || index[pieceList[c][pt][i]] != i)
                      return false;

  if ((*step)++, debugCastleSquares)
      for (Color c = WHITE; c <= BLACK; ++c)
          for (CastlingSide s = KING_SIDE; s <= QUEEN_SIDE; s = CastlingSide(s + 1))
          {
              CastleRight cr = make_castle_right(c, s);

              if (!can_castle(cr))
                  continue;

              if (  (castleRightsMask[king_square(c)] & cr) != cr
                  || piece_on(castleRookSquare[c][s]) != make_piece(c, ROOK)
                  || castleRightsMask[castleRookSquare[c][s]] != cr)
                  return false;
          }
#endif

  *step = 0;
#endif

  return true;
}

#ifdef GPSFISH
bool Position::eval_is_ok() const {
  if(!pos_is_ok()) return false;
  if(!eval) return true;
  int ret1=eval_t(osl_state,false).value();
  int ret2=eval->value();
  return ret1==ret2;
}
#endif
<|MERGE_RESOLUTION|>--- conflicted
+++ resolved
@@ -232,9 +232,8 @@
 
   RKISS rk;
 
-<<<<<<< HEAD
-#ifdef GPSFISH
-  for (int i = 0; i < COLOR_NB; i++)
+#ifdef GPSFISH
+  for (int i = 0; i < COLOR_NB; i++) // XXX : should use Color ?
       for (int j = 0; j < osl::PTYPE_SIZE; j++)
           for (int k = 0; k < osl::Square::SIZE; k++)
 #if USE_GPSFISH_ZOBRIST
@@ -243,14 +242,9 @@
               Zobrist::psq[i][j][k] = rk.rand<Key>();
 #endif
 #else
-  for (Color c = WHITE; c <= BLACK; c++)
-      for (PieceType pt = PAWN; pt <= KING; pt++)
-          for (Square s = SQ_A1; s <= SQ_H8; s++)
-=======
   for (Color c = WHITE; c <= BLACK; ++c)
       for (PieceType pt = PAWN; pt <= KING; ++pt)
           for (Square s = SQ_A1; s <= SQ_H8; ++s)
->>>>>>> 7a1ff6d8
               Zobrist::psq[c][pt][s] = rk.rand<Key>();
 
   for (File f = FILE_A; f <= FILE_H; ++f)
@@ -276,12 +270,8 @@
   Zobrist::exclusion  = rk.rand<Key>();
 #endif
 
-<<<<<<< HEAD
 #ifndef GPSFISH
-  for (PieceType pt = PAWN; pt <= KING; pt++)
-=======
   for (PieceType pt = PAWN; pt <= KING; ++pt)
->>>>>>> 7a1ff6d8
   {
       PieceValue[MG][make_piece(BLACK, pt)] = PieceValue[MG][pt];
       PieceValue[EG][make_piece(BLACK, pt)] = PieceValue[EG][pt];
@@ -495,23 +485,17 @@
 
   std::ostringstream ss;
 
-<<<<<<< HEAD
 #ifdef GPSFISH
   for (Rank rank = RANK_1; rank <= RANK_9; rank++)
 #else
-  for (Rank rank = RANK_8; rank >= RANK_1; rank--)
+  for (Rank rank = RANK_8; rank >= RANK_1; --rank)
 #endif
   {
 #ifdef GPSFISH
       for (File file = FILE_9; file >= FILE_1; file--)
 #else
-      for (File file = FILE_A; file <= FILE_H; file++)
-#endif
-=======
-  for (Rank rank = RANK_8; rank >= RANK_1; --rank)
-  {
       for (File file = FILE_A; file <= FILE_H; ++file)
->>>>>>> 7a1ff6d8
+#endif
       {
           Square sq = file | rank;
 
@@ -519,15 +503,11 @@
           {
               int emptyCnt = 1;
 
-<<<<<<< HEAD
 #ifdef GPSFISH
               for ( ; file >= FILE_1 && is_empty(sq--); file--)
 #else
-              for ( ; file < FILE_H && is_empty(sq++); file++)
-#endif
-=======
               for ( ; file < FILE_H && is_empty(++sq); ++file)
->>>>>>> 7a1ff6d8
+#endif
                   emptyCnt++;
 
               ss << emptyCnt;
