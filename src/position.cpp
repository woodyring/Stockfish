--- conflicted
+++ resolved
@@ -200,14 +200,11 @@
   detach(); // Always detach() in copy c'tor to avoid surprises
   threadID = th;
   nodes = 0;
-<<<<<<< HEAD
 #ifdef GPSFISH
   eval=NULL;
 #endif
-=======
 
   assert(is_ok());
->>>>>>> 67686b76
 }
 
 Position::Position(const string& fen, bool isChess960, int th) {
@@ -337,12 +334,9 @@
   st->value = compute_value();
   st->npMaterial[WHITE] = compute_non_pawn_material(WHITE);
   st->npMaterial[BLACK] = compute_non_pawn_material(BLACK);
-<<<<<<< HEAD
-#endif
-=======
+#endif
 
   assert(is_ok());
->>>>>>> 67686b76
 }
 
 #ifndef GPSFISH
@@ -666,13 +660,9 @@
 
 bool Position::pl_move_is_legal(Move m, Bitboard pinned) const {
 
-<<<<<<< HEAD
 #ifdef GPSFISH
   return pl_move_is_legal(m);
 #else
-  assert(is_ok());
-=======
->>>>>>> 67686b76
   assert(move_is_ok(m));
   assert(pinned == pinned_pieces());
 
@@ -744,14 +734,9 @@
 
 bool Position::move_is_pl(const Move m) const {
 
-<<<<<<< HEAD
 #ifdef GPSFISH
   return move_is_legal(m);
 #else
-  assert(is_ok());
-
-=======
->>>>>>> 67686b76
   Color us = sideToMove;
   Color them = opposite_color(sideToMove);
   Square from = move_from(m);
@@ -875,16 +860,12 @@
 
 bool Position::move_gives_check(Move m, const CheckInfo& ci) const {
 
-<<<<<<< HEAD
 #ifdef GPSFISH
   if(side_to_move()==BLACK)
     return osl::move_classifier::Check<BLACK>::isMember(osl_state,m.ptype(),m.from(),m.to());
   else 
     return osl::move_classifier::Check<WHITE>::isMember(osl_state,m.ptype(),m.from(),m.to());
 #else
-  assert(is_ok());
-=======
->>>>>>> 67686b76
   assert(move_is_ok(m));
   assert(ci.dcCandidates == discovered_check_candidates());
   assert(piece_color(piece_on(move_from(m))) == side_to_move());
