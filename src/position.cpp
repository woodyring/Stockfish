/*
  Stockfish, a UCI chess playing engine derived from Glaurung 2.1
  Copyright (C) 2004-2008 Tord Romstad (Glaurung author)
  Copyright (C) 2008-2010 Marco Costalba, Joona Kiiski, Tord Romstad

  Stockfish is free software: you can redistribute it and/or modify
  it under the terms of the GNU General Public License as published by
  the Free Software Foundation, either version 3 of the License, or
  (at your option) any later version.

  Stockfish is distributed in the hope that it will be useful,
  but WITHOUT ANY WARRANTY; without even the implied warranty of
  MERCHANTABILITY or FITNESS FOR A PARTICULAR PURPOSE.  See the
  GNU General Public License for more details.

  You should have received a copy of the GNU General Public License
  along with this program.  If not, see <http://www.gnu.org/licenses/>.
*/

#include <cassert>
#include <cstring>
#include <fstream>
#include <iostream>
#include <sstream>

#ifndef GPSFISH
#include "bitcount.h"
#endif
#include "movegen.h"
#include "position.h"
#ifndef GPSFISH
#include "psqtab.h"
#endif
#include "rkiss.h"
#include "thread.h"
#include "tt.h"
#include "ucioption.h"
#ifdef GPSFISH
#include "osl/eval/ptypeEvalTraits.h"
using osl::eval::PtypeEvalTraits;
#include "osl/state/simpleState.h"
#include "osl/state/numEffectState.h"
#include "osl/move_classifier/check_.h"
#include "osl/record/usi.h"
#include "osl/eval/see.h"
#include "osl/move_classifier/safeMove.h"
#include "evaluate.h"
#endif
using std::string;
using std::cout;
using std::endl;

#ifdef GPSFISH
osl::misc::CArray3d<Key,2,osl::PTYPE_SIZE,osl::Square::SIZE> Position::zobrist;
#else
Key Position::zobrist[2][8][64];
Key Position::zobEp[64];
Key Position::zobCastle[16];
#endif
Key Position::zobSideToMove;
Key Position::zobExclusion;

#ifndef GPSFISH
Score Position::PieceSquareTable[16][64];
#endif

// Material values arrays, indexed by Piece
#ifdef GPSFISH
const Value PieceValueMidgame[osl::PTYPE_SIZE] = {
  VALUE_ZERO,VALUE_ZERO,
  Value(PtypeEvalTraits<osl::PPAWN>::val), Value(PtypeEvalTraits<osl::PLANCE>::val), 
  Value(PtypeEvalTraits<osl::PKNIGHT>::val), Value(PtypeEvalTraits<osl::PSILVER>::val), 
  Value(PtypeEvalTraits<osl::PBISHOP>::val), Value(PtypeEvalTraits<osl::PROOK>::val), 
#if 0
  Value(PtypeEvalTraits<osl::GOLD>::val), Value(PtypeEvalTraits<osl::KING>::val), 
#else
  Value(PtypeEvalTraits<osl::KING>::val), Value(PtypeEvalTraits<osl::GOLD>::val), 
#endif
  Value(PtypeEvalTraits<osl::PAWN>::val), Value(PtypeEvalTraits<osl::LANCE>::val), 
  Value(PtypeEvalTraits<osl::KNIGHT>::val), Value(PtypeEvalTraits<osl::SILVER>::val), 
  Value(PtypeEvalTraits<osl::BISHOP>::val), Value(PtypeEvalTraits<osl::ROOK>::val), 
};

const Value PieceValueEndgame[osl::PTYPE_SIZE] = {
  VALUE_ZERO,VALUE_ZERO,
  Value(PtypeEvalTraits<osl::PPAWN>::val+PtypeEvalTraits<osl::PAWN>::val), 
  Value(PtypeEvalTraits<osl::PLANCE>::val+PtypeEvalTraits<osl::LANCE>::val), 
  Value(PtypeEvalTraits<osl::PKNIGHT>::val+PtypeEvalTraits<osl::KNIGHT>::val), 
  Value(PtypeEvalTraits<osl::PSILVER>::val+PtypeEvalTraits<osl::SILVER>::val), 
  Value(PtypeEvalTraits<osl::PBISHOP>::val+PtypeEvalTraits<osl::BISHOP>::val), 
  Value(PtypeEvalTraits<osl::PROOK>::val+PtypeEvalTraits<osl::ROOK>::val), 
#if 0
  Value(PtypeEvalTraits<osl::GOLD>::val*2), 
  Value(PtypeEvalTraits<osl::KING>::val*2), 
#else
  Value(PtypeEvalTraits<osl::KING>::val*2), 
  Value(PtypeEvalTraits<osl::GOLD>::val*2), 
#endif
  Value(PtypeEvalTraits<osl::PAWN>::val*2), 
  Value(PtypeEvalTraits<osl::LANCE>::val*2), 
  Value(PtypeEvalTraits<osl::KNIGHT>::val*2), 
  Value(PtypeEvalTraits<osl::SILVER>::val*2), 
  Value(PtypeEvalTraits<osl::BISHOP>::val*2), 
  Value(PtypeEvalTraits<osl::ROOK>::val*2), 
};

const Value PromoteValue[osl::PTYPE_SIZE] = {
  VALUE_ZERO,VALUE_ZERO,
  VALUE_ZERO,VALUE_ZERO,
  VALUE_ZERO,VALUE_ZERO,
  VALUE_ZERO,VALUE_ZERO,
  VALUE_ZERO,VALUE_ZERO,
  Value(PtypeEvalTraits<osl::PPAWN>::val)-Value(PtypeEvalTraits<osl::PAWN>::val), 
  Value(PtypeEvalTraits<osl::PLANCE>::val)-Value(PtypeEvalTraits<osl::LANCE>::val), 
  Value(PtypeEvalTraits<osl::PKNIGHT>::val)-Value(PtypeEvalTraits<osl::KNIGHT>::val), 
  Value(PtypeEvalTraits<osl::PSILVER>::val)-Value(PtypeEvalTraits<osl::SILVER>::val), 
  Value(PtypeEvalTraits<osl::PBISHOP>::val)-Value(PtypeEvalTraits<osl::BISHOP>::val), 
  Value(PtypeEvalTraits<osl::PROOK>::val)-Value(PtypeEvalTraits<osl::ROOK>::val), 
};

const Value PieceValueType[osl::PTYPE_SIZE] = {
  VALUE_ZERO,VALUE_ZERO,
  Value(4), Value(8), 
  Value(12), Value(16), 
  Value(24), Value(26), 
  Value(18), Value(26), 
  Value(2), Value(6), 
  Value(10), Value(14), 
  Value(20), Value(22), 
};


#else
const Value PieceValueMidgame[17] = {
  VALUE_ZERO,
  PawnValueMidgame, KnightValueMidgame, BishopValueMidgame,
  RookValueMidgame, QueenValueMidgame,
  VALUE_ZERO, VALUE_ZERO, VALUE_ZERO,
  PawnValueMidgame, KnightValueMidgame, BishopValueMidgame,
  RookValueMidgame, QueenValueMidgame
};

const Value PieceValueEndgame[17] = {
  VALUE_ZERO,
  PawnValueEndgame, KnightValueEndgame, BishopValueEndgame,
  RookValueEndgame, QueenValueEndgame,
  VALUE_ZERO, VALUE_ZERO, VALUE_ZERO,
  PawnValueEndgame, KnightValueEndgame, BishopValueEndgame,
  RookValueEndgame, QueenValueEndgame
};
#endif


namespace {

#ifndef GPSFISH
  // Bonus for having the side to move (modified by Joona Kiiski)
  const Score TempoValue = make_score(48, 22);
#endif

  // To convert a Piece to and from a FEN char
#ifdef GPSFISH
  const string PieceToChar(".PLNSGBRK  plnsgbrk  ");
#else
  const string PieceToChar(".PNBRQK  pnbrqk  ");
#endif
}


/// CheckInfo c'tor

CheckInfo::CheckInfo(const Position& pos) {

#ifdef GPSFISH
  pinned = pos.pinned_pieces(pos.side_to_move());
#else
  Color us = pos.side_to_move();
  Color them = opposite_color(us);
  Square ksq = pos.king_square(them);

  dcCandidates = pos.discovered_check_candidates(us);
  pinned = pos.pinned_pieces(us);

  checkSq[PAWN]   = pos.attacks_from<PAWN>(ksq, them);
  checkSq[KNIGHT] = pos.attacks_from<KNIGHT>(ksq);
  checkSq[BISHOP] = pos.attacks_from<BISHOP>(ksq);
  checkSq[ROOK]   = pos.attacks_from<ROOK>(ksq);
  checkSq[QUEEN]  = checkSq[BISHOP] | checkSq[ROOK];
  checkSq[KING]   = EmptyBoardBB;
#endif
}


/// Position c'tors. Here we always create a copy of the original position
/// or the FEN string, we want the new born Position object do not depend
/// on any external data so we detach state pointer from the source one.

Position::Position(const Position& pos, int th) {

  memcpy(this, &pos, sizeof(Position));
  detach(); // Always detach() in copy c'tor to avoid surprises
  threadID = th;
  nodes = 0;
#ifdef GPSFISH
  eval=NULL;
#endif
}

Position::Position(const string& fen, bool isChess960, int th) {

#ifdef GPSFISH
  eval=NULL;
#endif
  from_fen(fen, isChess960);
  threadID = th;
}


/// Position::detach() copies the content of the current state and castling
/// masks inside the position itself. This is needed when the st pointee could
/// become stale, as example because the caller is about to going out of scope.

void Position::detach() {

  startState = *st;
  st = &startState;
  st->previous = NULL; // As a safe guard
}


/// Position::from_fen() initializes the position object with the given FEN
/// string. This function is not very robust - make sure that input FENs are
/// correct (this is assumed to be the responsibility of the GUI).

void Position::from_fen(const string& fen, bool isChess960) {
/*
   A FEN string defines a particular position using only the ASCII character set.

   A FEN string contains six fields. The separator between fields is a space. The fields are:

   1) Piece placement (from white's perspective). Each rank is described, starting with rank 8 and ending
      with rank 1; within each rank, the contents of each square are described from file A through file H.
      Following the Standard Algebraic Notation (SAN), each piece is identified by a single letter taken
      from the standard English names. White pieces are designated using upper-case letters ("PNBRQK")
      while Black take lowercase ("pnbrqk"). Blank squares are noted using digits 1 through 8 (the number
      of blank squares), and "/" separate ranks.

   2) Active color. "w" means white moves next, "b" means black.

   3) Castling availability. If neither side can castle, this is "-". Otherwise, this has one or more
      letters: "K" (White can castle kingside), "Q" (White can castle queenside), "k" (Black can castle
      kingside), and/or "q" (Black can castle queenside).

   4) En passant target square in algebraic notation. If there's no en passant target square, this is "-".
      If a pawn has just made a 2-square move, this is the position "behind" the pawn. This is recorded
      regardless of whether there is a pawn in position to make an en passant capture.

   5) Halfmove clock: This is the number of halfmoves since the last pawn advance or capture. This is used
      to determine if a draw can be claimed under the fifty-move rule.

   6) Fullmove number: The number of the full move. It starts at 1, and is incremented after Black's move.
*/

<<<<<<< HEAD
#ifdef GPSFISH
  clear();
  osl::record::usi::parse(string("sfen ")+fen,osl_state);
  std::istringstream ss(fen);
  int fmn;
#else
  char token;
=======
  char col, row, token;
>>>>>>> ffb63899
  size_t p;
  Square sq = SQ_A8;
  std::istringstream ss(fen);

  clear();
  ss >> token >> std::noskipws;

  // 1. Piece placement
  while (!isspace(token))
  {
      if (token == '/')
          sq -= Square(16); // Jump back of 2 rows

      else if (isdigit(token))
          sq += Square(token - '0'); // Skip the given number of files

      else if ((p = PieceToChar.find(token)) != string::npos)
      {
          put_piece(Piece(p), sq);
          sq++;
      }

      ss >> token;
  }

  // 2. Active color
  ss >> token;
  sideToMove = (token == 'w' ? WHITE : BLACK);
  ss >> token;

  // 3. Castling availability
  while ((ss >> token) && !isspace(token))
      set_castling_rights(token);

  // 4. En passant square. Ignore if no pawn capture is possible
  if (   ((ss >> col) && (col >= 'a' && col <= 'h'))
      && ((ss >> row) && (row == '3' || row == '6')))
  {
      st->epSquare = make_square(File(col - 'a'), Rank(row - '1'));
      Color them = opposite_color(sideToMove);

      if (!(attacks_from<PAWN>(st->epSquare, them) & pieces(PAWN, sideToMove)))
          st->epSquare = SQ_NONE;
  }
#endif

  // 5-6. Halfmove clock and fullmove number
<<<<<<< HEAD
#ifdef GPSFISH
  ss >> fullMoves;
#else
  ss >> st->rule50 >> fullMoves;
#endif
=======
  ss >> std::skipws >> st->rule50 >> fullMoves;
>>>>>>> ffb63899

#ifndef GPSFISH
  // Various initialisations
  chess960 = isChess960;
  find_checkers();
#endif

  st->key = compute_key();
#ifdef GPSFISH
  if(eval!=NULL) *eval=eval_t(osl_state,false);
#else
  st->pawnKey = compute_pawn_key();
  st->materialKey = compute_material_key();
  st->value = compute_value();
  st->npMaterial[WHITE] = compute_non_pawn_material(WHITE);
  st->npMaterial[BLACK] = compute_non_pawn_material(BLACK);
#endif
}

#ifndef GPSFISH

/// Position::set_castle() is an helper function used to set
/// correct castling related flags.

void Position::set_castle(int f, Square ksq, Square rsq) {

  st->castleRights |= f;
  castleRightsMask[ksq] ^= f;
  castleRightsMask[rsq] ^= f;
  castleRookSquare[f] = rsq;
}


/// Position::set_castling_rights() sets castling parameters castling avaiability.
/// This function is compatible with 3 standards: Normal FEN standard, Shredder-FEN
/// that uses the letters of the columns on which the rooks began the game instead
/// of KQkq and also X-FEN standard that, in case of Chess960, if an inner Rook is
/// associated with the castling right, the traditional castling tag will be replaced
/// by the file letter of the involved rook as for the Shredder-FEN.

void Position::set_castling_rights(char token) {

    Color c = islower(token) ? BLACK : WHITE;

    Square sqA = relative_square(c, SQ_A1);
    Square sqH = relative_square(c, SQ_H1);

    Square rsq, ksq = king_square(c);
    token = toupper(token);

    if (token == 'K')
        for (rsq = sqH; piece_on(rsq) != make_piece(c, ROOK); rsq--) {}

    else if (token == 'Q')
        for (rsq = sqA; piece_on(rsq) != make_piece(c, ROOK); rsq++) {}

    else if (token >= 'A' && token <= 'H')
        rsq = make_square(File(token - 'A'), relative_rank(c, RANK_1));

    else return;

    if (square_file(rsq) < square_file(ksq))
        set_castle(WHITE_OOO << c, ksq, rsq);
    else
        set_castle(WHITE_OO << c, ksq, rsq);
}
#endif

/// Position::to_fen() returns a FEN representation of the position. In case
/// of Chess960 the Shredder-FEN notation is used. Mainly a debugging function.

const string Position::to_fen() const {

  string fen;
  Square sq;
  char emptyCnt;

#ifdef GPSFISH
  for (Rank rank = RANK_1; rank <= RANK_9; rank++, fen += '/')
#else
  for (Rank rank = RANK_8; rank >= RANK_1; rank--, fen += '/')
#endif
  {
      emptyCnt = '0';

#ifdef GPSFISH
      for (File file = FILE_9; file >= FILE_1; file--)
#else
      for (File file = FILE_A; file <= FILE_H; file++)
#endif
      {
          sq = make_square(file, rank);

          if (square_is_occupied(sq))
          {
              if (emptyCnt != '0')
              {
                  fen += emptyCnt;
                  emptyCnt = '0';
              }
              fen += PieceToChar[piece_on(sq)];
          } else
              emptyCnt++;
      }

      if (emptyCnt != '0')
          fen += emptyCnt;
  }

#ifdef GPSFISH
  fen += (side_to_move() == WHITE ? " w " : " b ");
#else
  fen += (sideToMove == WHITE ? " w " : " b ");
#endif

#ifndef GPSFISH
  if (st->castleRights != CASTLES_NONE)
  {
      if (can_castle(WHITE_OO))
          fen += chess960 ? char(toupper(file_to_char(square_file(castle_rook_square(WHITE_OO))))) : 'K';

      if (can_castle(WHITE_OOO))
          fen += chess960 ? char(toupper(file_to_char(square_file(castle_rook_square(WHITE_OOO))))) : 'Q';

      if (can_castle(BLACK_OO))
          fen += chess960 ? file_to_char(square_file(castle_rook_square(BLACK_OO))) : 'k';

      if (can_castle(BLACK_OOO))
          fen += chess960 ? file_to_char(square_file(castle_rook_square(BLACK_OOO))) : 'q';
  } else
      fen += '-';

  fen += (ep_square() == SQ_NONE ? " -" : " " + square_to_string(ep_square()));
#endif
  return fen;
}


/// Position::print() prints an ASCII representation of the position to
/// the standard output. If a move is given then also the san is printed.

void Position::print(Move move) const {

  const char* dottedLine = "\n+---+---+---+---+---+---+---+---+\n";

#ifdef GPSFISH
  if (move.isValid())
#else
  if (move)
#endif
  {
      Position p(*this, thread());
      string dd = (piece_color(piece_on(move_from(move))) == BLACK ? ".." : "");
      cout << "\nMove is: " << dd << move_to_san(p, move);
  }
#ifdef GPSFISH
  cout << osl_state << endl;
#else
  for (Rank rank = RANK_8; rank >= RANK_1; rank--)
  {
      cout << dottedLine << '|';
      for (File file = FILE_A; file <= FILE_H; file++)
      {
          Square sq = make_square(file, rank);
          Piece piece = piece_on(sq);

          if (piece == PIECE_NONE && square_color(sq) == DARK)
              piece = PIECE_NONE_DARK_SQ;

          char c = (piece_color(piece_on(sq)) == BLACK ? '=' : ' ');
          cout << c << PieceToChar[piece] << c << '|';
      }
  }
#endif
  cout << dottedLine << "Fen is: " << to_fen() << "\nKey is: " << st->key << endl;
}


#ifndef GPSFISH
/// Position:hidden_checkers<>() returns a bitboard of all pinned (against the
/// king) pieces for the given color and for the given pinner type. Or, when
/// template parameter FindPinned is false, the pieces of the given color
/// candidate for a discovery check against the enemy king.
/// Bitboard checkersBB must be already updated when looking for pinners.

template<bool FindPinned>
Bitboard Position::hidden_checkers(Color c) const {

  Bitboard result = EmptyBoardBB;
  Bitboard pinners = pieces_of_color(FindPinned ? opposite_color(c) : c);

  // Pinned pieces protect our king, dicovery checks attack
  // the enemy king.
  Square ksq = king_square(FindPinned ? c : opposite_color(c));

  // Pinners are sliders, not checkers, that give check when candidate pinned is removed
  pinners &= (pieces(ROOK, QUEEN) & RookPseudoAttacks[ksq]) | (pieces(BISHOP, QUEEN) & BishopPseudoAttacks[ksq]);

  if (FindPinned && pinners)
      pinners &= ~st->checkersBB;

  while (pinners)
  {
      Square s = pop_1st_bit(&pinners);
      Bitboard b = squares_between(s, ksq) & occupied_squares();

      assert(b);

      if (  !(b & (b - 1)) // Only one bit set?
          && (b & pieces_of_color(c))) // Is an our piece?
          result |= b;
  }
  return result;
}

#endif

/// Position:pinned_pieces() returns a bitboard of all pinned (against the
/// king) pieces for the given color. Note that checkersBB bitboard must
/// be already updated.

Bitboard Position::pinned_pieces(Color c) const {

#ifdef GPSFISH
  return 0; // XXX, for compile
#else
  return hidden_checkers<true>(c);
#endif
}

#ifndef GPSFISH

/// Position:discovered_check_candidates() returns a bitboard containing all
/// pieces for the given side which are candidates for giving a discovered
/// check. Contrary to pinned_pieces() here there is no need of checkersBB
/// to be already updated.

Bitboard Position::discovered_check_candidates(Color c) const {

  return hidden_checkers<false>(c);
}

/// Position::attackers_to() computes a bitboard containing all pieces which
/// attacks a given square.

Bitboard Position::attackers_to(Square s) const {

  return  (attacks_from<PAWN>(s, BLACK) & pieces(PAWN, WHITE))
        | (attacks_from<PAWN>(s, WHITE) & pieces(PAWN, BLACK))
        | (attacks_from<KNIGHT>(s)      & pieces(KNIGHT))
        | (attacks_from<ROOK>(s)        & pieces(ROOK, QUEEN))
        | (attacks_from<BISHOP>(s)      & pieces(BISHOP, QUEEN))
        | (attacks_from<KING>(s)        & pieces(KING));
}

Bitboard Position::attackers_to(Square s, Bitboard occ) const {

  return  (attacks_from<PAWN>(s, BLACK) & pieces(PAWN, WHITE))
        | (attacks_from<PAWN>(s, WHITE) & pieces(PAWN, BLACK))
        | (attacks_from<KNIGHT>(s)      & pieces(KNIGHT))
        | (rook_attacks_bb(s, occ)      & pieces(ROOK, QUEEN))
        | (bishop_attacks_bb(s, occ)    & pieces(BISHOP, QUEEN))
        | (attacks_from<KING>(s)        & pieces(KING));
}

/// Position::attacks_from() computes a bitboard of all attacks
/// of a given piece put in a given square.

Bitboard Position::attacks_from(Piece p, Square s) const {

  assert(square_is_ok(s));

  switch (p)
  {
  case WB: case BB: return attacks_from<BISHOP>(s);
  case WR: case BR: return attacks_from<ROOK>(s);
  case WQ: case BQ: return attacks_from<QUEEN>(s);
  default: return StepAttacksBB[p][s];
  }
}

Bitboard Position::attacks_from(Piece p, Square s, Bitboard occ) {

  assert(square_is_ok(s));

  switch (p)
  {
  case WB: case BB: return bishop_attacks_bb(s, occ);
  case WR: case BR: return rook_attacks_bb(s, occ);
  case WQ: case BQ: return bishop_attacks_bb(s, occ) | rook_attacks_bb(s, occ);
  default: return StepAttacksBB[p][s];
  }
}


/// Position::move_attacks_square() tests whether a move from the current
/// position attacks a given square.

bool Position::move_attacks_square(Move m, Square s) const {

  assert(move_is_ok(m));
  assert(square_is_ok(s));

  Bitboard occ, xray;
  Square f = move_from(m), t = move_to(m);

  assert(square_is_occupied(f));

  if (bit_is_set(attacks_from(piece_on(f), t), s))
      return true;

  // Move the piece and scan for X-ray attacks behind it
  occ = occupied_squares();
  do_move_bb(&occ, make_move_bb(f, t));
  xray = ( (rook_attacks_bb(s, occ)   & pieces(ROOK, QUEEN))
          |(bishop_attacks_bb(s, occ) & pieces(BISHOP, QUEEN)))
         & pieces_of_color(piece_color(piece_on(f)));

  // If we have attacks we need to verify that are caused by our move
  // and are not already existent ones.
  return xray && (xray ^ (xray & attacks_from<QUEEN>(s)));
}
#endif


#ifndef GPSFISH
/// Position::find_checkers() computes the checkersBB bitboard, which
/// contains a nonzero bit for each checking piece (0, 1 or 2). It
/// currently works by calling Position::attackers_to, which is probably
/// inefficient. Consider rewriting this function to use the last move
/// played, like in non-bitboard versions of Glaurung.

void Position::find_checkers() {

  Color us = side_to_move();
  st->checkersBB = attackers_to(king_square(us)) & pieces_of_color(opposite_color(us));
}
#endif


/// Position::pl_move_is_legal() tests whether a pseudo-legal move is legal

#ifdef GPSFISH
bool Position::pl_move_is_legal(Move m) const {
  if(!osl_state.isAlmostValidMove<false>(m)) return false;
  if(m.isDrop()) return true;
  if(side_to_move()==BLACK)
    return osl::move_classifier::SafeMove<BLACK>::isMember(osl_state,m.ptype(),m.from(),m.to());
  else
    return osl::move_classifier::SafeMove<WHITE>::isMember(osl_state,m.ptype(),m.from(),m.to());
}
#endif

bool Position::pl_move_is_legal(Move m, Bitboard pinned) const {

#ifdef GPSFISH
  return pl_move_is_legal(m);
#else
  assert(is_ok());
  assert(move_is_ok(m));
  assert(pinned == pinned_pieces(side_to_move()));

  Color us = side_to_move();
  Square from = move_from(m);

  assert(piece_color(piece_on(from)) == us);
  assert(piece_on(king_square(us)) == make_piece(us, KING));

  // En passant captures are a tricky special case. Because they are
  // rather uncommon, we do it simply by testing whether the king is attacked
  // after the move is made
  if (move_is_ep(m))
  {
      Color them = opposite_color(us);
      Square to = move_to(m);
      Square capsq = make_square(square_file(to), square_rank(from));
      Square ksq = king_square(us);
      Bitboard b = occupied_squares();

      assert(to == ep_square());
      assert(piece_on(from) == make_piece(us, PAWN));
      assert(piece_on(capsq) == make_piece(them, PAWN));
      assert(piece_on(to) == PIECE_NONE);

      clear_bit(&b, from);
      clear_bit(&b, capsq);
      set_bit(&b, to);

      return   !(rook_attacks_bb(ksq, b) & pieces(ROOK, QUEEN, them))
            && !(bishop_attacks_bb(ksq, b) & pieces(BISHOP, QUEEN, them));
  }

  // If the moving piece is a king, check whether the destination
  // square is attacked by the opponent. Castling moves are checked
  // for legality during move generation.
  if (piece_type(piece_on(from)) == KING)
      return move_is_castle(m) || !(attackers_to(move_to(m)) & pieces_of_color(opposite_color(us)));

  // A non-king move is legal if and only if it is not pinned or it
  // is moving along the ray towards or away from the king.
  return   !pinned
        || !bit_is_set(pinned, from)
        ||  squares_aligned(from, move_to(m), king_square(us));
#endif
}


/// Position::move_is_pl_slow() takes a move and tests whether the move
/// is pseudo legal. This version is not very fast and should be used
/// only in non time-critical paths.

bool Position::move_is_pl_slow(const Move m) const {

#ifdef GPSFISH
  return m.isNormal() && pl_move_is_legal(m);
#else
  MoveStack mlist[MAX_MOVES];
  MoveStack *cur, *last;

  last = in_check() ? generate<MV_EVASION>(*this, mlist)
                    : generate<MV_NON_EVASION>(*this, mlist);

  for (cur = mlist; cur != last; cur++)
      if (cur->move == m)
          return true;

  return false;
#endif
}


/// Fast version of Position::move_is_pl() that takes a move and a bitboard
/// of pinned pieces as input, and tests whether the move is pseudo legal.

bool Position::move_is_pl(const Move m) const {

#ifdef GPSFISH
  return move_is_pl_slow(m);
#else
  assert(is_ok());

  Color us = sideToMove;
  Color them = opposite_color(sideToMove);
  Square from = move_from(m);
  Square to = move_to(m);
  Piece pc = piece_on(from);

  // Use a slower but simpler function for uncommon cases
  if (move_is_special(m))
      return move_is_pl_slow(m);

  // Is not a promotion, so promotion piece must be empty
  if (promotion_piece_type(m) - 2 != PIECE_TYPE_NONE)
      return false;

  // If the from square is not occupied by a piece belonging to the side to
  // move, the move is obviously not legal.
  if (pc == PIECE_NONE || piece_color(pc) != us)
      return false;

  // The destination square cannot be occupied by a friendly piece
  if (piece_color(piece_on(to)) == us)
      return false;

  // Handle the special case of a pawn move
  if (piece_type(pc) == PAWN)
  {
      // Move direction must be compatible with pawn color
      int direction = to - from;
      if ((us == WHITE) != (direction > 0))
          return false;

      // We have already handled promotion moves, so destination
      // cannot be on the 8/1th rank.
      if (square_rank(to) == RANK_8 || square_rank(to) == RANK_1)
          return false;

      // Proceed according to the square delta between the origin and
      // destination squares.
      switch (direction)
      {
      case DELTA_NW:
      case DELTA_NE:
      case DELTA_SW:
      case DELTA_SE:
      // Capture. The destination square must be occupied by an enemy
      // piece (en passant captures was handled earlier).
      if (piece_color(piece_on(to)) != them)
          return false;

      // From and to files must be one file apart, avoids a7h5
      if (abs(square_file(from) - square_file(to)) != 1)
          return false;
      break;

      case DELTA_N:
      case DELTA_S:
      // Pawn push. The destination square must be empty.
      if (!square_is_empty(to))
          return false;
      break;

      case DELTA_NN:
      // Double white pawn push. The destination square must be on the fourth
      // rank, and both the destination square and the square between the
      // source and destination squares must be empty.
      if (   square_rank(to) != RANK_4
          || !square_is_empty(to)
          || !square_is_empty(from + DELTA_N))
          return false;
      break;

      case DELTA_SS:
      // Double black pawn push. The destination square must be on the fifth
      // rank, and both the destination square and the square between the
      // source and destination squares must be empty.
      if (   square_rank(to) != RANK_5
          || !square_is_empty(to)
          || !square_is_empty(from + DELTA_S))
          return false;
      break;

      default:
          return false;
      }
  }
  else if (!bit_is_set(attacks_from(pc, from), to))
      return false;

  if (in_check())
  {
      // In case of king moves under check we have to remove king so to catch
      // as invalid moves like b1a1 when opposite queen is on c1.
      if (piece_type(piece_on(from)) == KING)
      {
          Bitboard b = occupied_squares();
          clear_bit(&b, from);
          if (attackers_to(move_to(m), b) & pieces_of_color(opposite_color(us)))
              return false;
      }
      else
      {
          Bitboard target = checkers();
          Square checksq = pop_1st_bit(&target);

          if (target) // double check ? In this case a king move is required
              return false;

          // Our move must be a blocking evasion or a capture of the checking piece
          target = squares_between(checksq, king_square(us)) | checkers();
          if (!bit_is_set(target, move_to(m)))
              return false;
      }
  }

  return true;
#endif
}


/// Position::move_gives_check() tests whether a pseudo-legal move is a check

bool Position::move_gives_check(Move m, const CheckInfo& ci) const {

#ifdef GPSFISH
  if(side_to_move()==BLACK)
    return osl::move_classifier::Check<BLACK>::isMember(osl_state,m.ptype(),m.from(),m.to());
  else 
    return osl::move_classifier::Check<WHITE>::isMember(osl_state,m.ptype(),m.from(),m.to());
#else
  assert(is_ok());
  assert(move_is_ok(m));
  assert(ci.dcCandidates == discovered_check_candidates(side_to_move()));
  assert(piece_color(piece_on(move_from(m))) == side_to_move());

  Square from = move_from(m);
  Square to = move_to(m);
  PieceType pt = piece_type(piece_on(from));

  // Direct check ?
  if (bit_is_set(ci.checkSq[pt], to))
      return true;

  // Discovery check ?
  if (ci.dcCandidates && bit_is_set(ci.dcCandidates, from))
  {
      // For pawn and king moves we need to verify also direction
      if (  (pt != PAWN && pt != KING)
          || !squares_aligned(from, to, king_square(opposite_color(side_to_move()))))
          return true;
  }

  // Can we skip the ugly special cases ?
  if (!move_is_special(m))
      return false;

  Color us = side_to_move();
  Bitboard b = occupied_squares();
  Square ksq = king_square(opposite_color(us));

  // Promotion with check ?
  if (move_is_promotion(m))
  {
      clear_bit(&b, from);

      switch (promotion_piece_type(m))
      {
      case KNIGHT:
          return bit_is_set(attacks_from<KNIGHT>(to), ksq);
      case BISHOP:
          return bit_is_set(bishop_attacks_bb(to, b), ksq);
      case ROOK:
          return bit_is_set(rook_attacks_bb(to, b), ksq);
      case QUEEN:
          return bit_is_set(queen_attacks_bb(to, b), ksq);
      default:
          assert(false);
      }
  }

  // En passant capture with check ? We have already handled the case
  // of direct checks and ordinary discovered check, the only case we
  // need to handle is the unusual case of a discovered check through
  // the captured pawn.
  if (move_is_ep(m))
  {
      Square capsq = make_square(square_file(to), square_rank(from));
      clear_bit(&b, from);
      clear_bit(&b, capsq);
      set_bit(&b, to);
      return  (rook_attacks_bb(ksq, b) & pieces(ROOK, QUEEN, us))
            ||(bishop_attacks_bb(ksq, b) & pieces(BISHOP, QUEEN, us));
  }

  // Castling with check ?
  if (move_is_castle(m))
  {
      Square kfrom, kto, rfrom, rto;
      kfrom = from;
      rfrom = to;

      if (rfrom > kfrom)
      {
          kto = relative_square(us, SQ_G1);
          rto = relative_square(us, SQ_F1);
      } else {
          kto = relative_square(us, SQ_C1);
          rto = relative_square(us, SQ_D1);
      }
      clear_bit(&b, kfrom);
      clear_bit(&b, rfrom);
      set_bit(&b, rto);
      set_bit(&b, kto);
      return bit_is_set(rook_attacks_bb(rto, b), ksq);
  }

  return false;
#endif
}

/// Position::do_setup_move() makes a permanent move on the board. It should
/// be used when setting up a position on board. You can't undo the move.

void Position::do_setup_move(Move m) {

  StateInfo newSt;

  // Update the number of full moves after black's move
#ifdef GPSFISH
  if (side_to_move() == BLACK)
#else
  if (sideToMove == BLACK)
#endif
      fullMoves++;

  do_move(m, newSt);
  if(eval)
    *eval=eval_t(osl_state,false);

  // Reset "game ply" in case we made a non-reversible move.
  // "game ply" is used for repetition detection.
#ifdef GPSFISH
  if(st->gamePly>16){
    for(int i=0;i<16;i++){
      history[i]=history[i+st->gamePly-16];
    }
    st->gamePly=16;
  }
#else
  if (st->rule50 == 0)
      st->gamePly = 0;
#endif

  // Our StateInfo newSt is about going out of scope so copy
  // its content before it disappears.
  detach();
}


/// Position::do_move() makes a move, and saves all information necessary
/// to a StateInfo object. The move is assumed to be legal. Pseudo-legal
/// moves should be filtered out before this function is called.

void Position::do_move(Move m, StateInfo& newSt) {

#ifdef GPSFISH
  assert(is_ok());
  assert(!m.isPass());
  nodes++;
  Key key = st->key;
  struct ReducedStateInfo {
    int gamePly, pliesFromNull;
    Key key;
  };
  memcpy(&newSt, st, sizeof(ReducedStateInfo));

  newSt.previous = st;
  st = &newSt;
  history[st->gamePly++] = key;

  // Update side to move
  key ^= zobSideToMove;

  st->pliesFromNull++;

  prefetch((char*)TT.first_entry(key));

  Color us = side_to_move();
  Color them = opposite_color(us);
  Square from = move_from(m);
  Square to = move_to(m);

  PieceType pt=m.ptype();
  osl::Ptype capture = m.capturePtype();
  st->capturedType = capture;
  if(capture!=osl::PTYPE_EMPTY){
    key -= zobrist[them][(int)capture][to.index()];
    key += zobrist[us][unpromote(capture)][Square::STAND().index()];
  }
  // Update hash key
  if(move_is_promotion(m))
    key += zobrist[us][(int)pt][to.index()]-zobrist[us][(int)unpromote(pt)][from.index()];
  else
    key += zobrist[us][(int)pt][to.index()]-zobrist[us][(int)pt][from.index()];

  st->key = key;
  osl_state.makeMove(m);
  if(osl_state.inCheck()) continuous_check[us]++;
  else continuous_check[us]=0;
  assert(is_ok());
#else
  CheckInfo ci(*this);
  do_move(m, newSt, ci, move_gives_check(m, ci));
#endif
}

#ifndef GPSFISH
void Position::do_move(Move m, StateInfo& newSt, const CheckInfo& ci, bool moveIsCheck) {

  assert(is_ok());
  assert(move_is_ok(m));
  assert(&newSt != st);

  nodes++;
  Key key = st->key;

  // Copy some fields of old state to our new StateInfo object except the
  // ones which are recalculated from scratch anyway, then switch our state
  // pointer to point to the new, ready to be updated, state.
  struct ReducedStateInfo {
    Key pawnKey, materialKey;
    int castleRights, rule50, gamePly, pliesFromNull;
    Square epSquare;
    Score value;
    Value npMaterial[2];
  };

  memcpy(&newSt, st, sizeof(ReducedStateInfo));

  newSt.previous = st;
  st = &newSt;

  // Save the current key to the history[] array, in order to be able to
  // detect repetition draws.
  history[st->gamePly++] = key;

  // Update side to move
  key ^= zobSideToMove;

  // Increment the 50 moves rule draw counter. Resetting it to zero in the
  // case of non-reversible moves is taken care of later.
  st->rule50++;
  st->pliesFromNull++;

  if (move_is_castle(m))
  {
      st->key = key;
      do_castle_move(m);
      return;
  }

  Color us = side_to_move();
  Color them = opposite_color(us);
  Square from = move_from(m);
  Square to = move_to(m);
  bool ep = move_is_ep(m);
  bool pm = move_is_promotion(m);

  Piece piece = piece_on(from);
  PieceType pt = piece_type(piece);
  PieceType capture = ep ? PAWN : piece_type(piece_on(to));

  assert(piece_color(piece_on(from)) == us);
  assert(piece_color(piece_on(to)) == them || square_is_empty(to));
  assert(!(ep || pm) || piece == make_piece(us, PAWN));
  assert(!pm || relative_rank(us, to) == RANK_8);

  if (capture)
      do_capture_move(key, capture, them, to, ep);

  // Update hash key
  key ^= zobrist[us][pt][from] ^ zobrist[us][pt][to];

  // Reset en passant square
  if (st->epSquare != SQ_NONE)
  {
      key ^= zobEp[st->epSquare];
      st->epSquare = SQ_NONE;
  }

  // Update castle rights if needed
  if (    st->castleRights != CASTLES_NONE
      && (castleRightsMask[from] & castleRightsMask[to]) != ALL_CASTLES)
  {
      key ^= zobCastle[st->castleRights];
      st->castleRights &= castleRightsMask[from] & castleRightsMask[to];
      key ^= zobCastle[st->castleRights];
  }

  // Prefetch TT access as soon as we know key is updated
  prefetch((char*)TT.first_entry(key));

  // Move the piece
  Bitboard move_bb = make_move_bb(from, to);
  do_move_bb(&(byColorBB[us]), move_bb);
  do_move_bb(&(byTypeBB[pt]), move_bb);
  do_move_bb(&(byTypeBB[0]), move_bb); // HACK: byTypeBB[0] == occupied squares

  board[to] = board[from];
  board[from] = PIECE_NONE;

  // Update piece lists, note that index[from] is not updated and
  // becomes stale. This works as long as index[] is accessed just
  // by known occupied squares.
  index[to] = index[from];
  pieceList[us][pt][index[to]] = to;

  // If the moving piece was a pawn do some special extra work
  if (pt == PAWN)
  {
      // Reset rule 50 draw counter
      st->rule50 = 0;

      // Update pawn hash key and prefetch in L1/L2 cache
      st->pawnKey ^= zobrist[us][PAWN][from] ^ zobrist[us][PAWN][to];

      // Set en passant square, only if moved pawn can be captured
      if ((to ^ from) == 16)
      {
          if (attacks_from<PAWN>(from + (us == WHITE ? DELTA_N : DELTA_S), us) & pieces(PAWN, them))
          {
              st->epSquare = Square((int(from) + int(to)) / 2);
              key ^= zobEp[st->epSquare];
          }
      }

      if (pm) // promotion ?
      {
          PieceType promotion = promotion_piece_type(m);

          assert(promotion >= KNIGHT && promotion <= QUEEN);

          // Insert promoted piece instead of pawn
          clear_bit(&(byTypeBB[PAWN]), to);
          set_bit(&(byTypeBB[promotion]), to);
          board[to] = make_piece(us, promotion);

          // Update piece counts
          pieceCount[us][promotion]++;
          pieceCount[us][PAWN]--;

          // Update material key
          st->materialKey ^= zobrist[us][PAWN][pieceCount[us][PAWN]];
          st->materialKey ^= zobrist[us][promotion][pieceCount[us][promotion]-1];

          // Update piece lists, move the last pawn at index[to] position
          // and shrink the list. Add a new promotion piece to the list.
          Square lastPawnSquare = pieceList[us][PAWN][pieceCount[us][PAWN]];
          index[lastPawnSquare] = index[to];
          pieceList[us][PAWN][index[lastPawnSquare]] = lastPawnSquare;
          pieceList[us][PAWN][pieceCount[us][PAWN]] = SQ_NONE;
          index[to] = pieceCount[us][promotion] - 1;
          pieceList[us][promotion][index[to]] = to;

          // Partially revert hash keys update
          key ^= zobrist[us][PAWN][to] ^ zobrist[us][promotion][to];
          st->pawnKey ^= zobrist[us][PAWN][to];

          // Partially revert and update incremental scores
          st->value -= pst(us, PAWN, to);
          st->value += pst(us, promotion, to);

          // Update material
          st->npMaterial[us] += PieceValueMidgame[promotion];
      }
  }

  // Prefetch pawn and material hash tables
  Threads[threadID].pawnTable.prefetch(st->pawnKey);
  Threads[threadID].materialTable.prefetch(st->materialKey);

  // Update incremental scores
  st->value += pst_delta(piece, from, to);

  // Set capture piece
  st->capturedType = capture;

  // Update the key with the final value
  st->key = key;

  // Update checkers bitboard, piece must be already moved
  st->checkersBB = EmptyBoardBB;

  if (moveIsCheck)
  {
      if (ep | pm)
          st->checkersBB = attackers_to(king_square(them)) & pieces_of_color(us);
      else
      {
          // Direct checks
          if (bit_is_set(ci.checkSq[pt], to))
              st->checkersBB = SetMaskBB[to];

          // Discovery checks
          if (ci.dcCandidates && bit_is_set(ci.dcCandidates, from))
          {
              if (pt != ROOK)
                  st->checkersBB |= (attacks_from<ROOK>(king_square(them)) & pieces(ROOK, QUEEN, us));

              if (pt != BISHOP)
                  st->checkersBB |= (attacks_from<BISHOP>(king_square(them)) & pieces(BISHOP, QUEEN, us));
          }
      }
  }

  // Finish
  sideToMove = opposite_color(sideToMove);
  st->value += (sideToMove == WHITE ?  TempoValue : -TempoValue);

  assert(is_ok());
}


/// Position::do_capture_move() is a private method used to update captured
/// piece info. It is called from the main Position::do_move function.

void Position::do_capture_move(Key& key, PieceType capture, Color them, Square to, bool ep) {

    assert(capture != KING);

    Square capsq = to;

    // If the captured piece was a pawn, update pawn hash key,
    // otherwise update non-pawn material.
    if (capture == PAWN)
    {
        if (ep) // en passant ?
        {
            capsq = (them == BLACK)? (to - DELTA_N) : (to - DELTA_S);

            assert(to == st->epSquare);
            assert(relative_rank(opposite_color(them), to) == RANK_6);
            assert(piece_on(to) == PIECE_NONE);
            assert(piece_on(capsq) == make_piece(them, PAWN));

            board[capsq] = PIECE_NONE;
        }
        st->pawnKey ^= zobrist[them][PAWN][capsq];
    }
    else
        st->npMaterial[them] -= PieceValueMidgame[capture];

    // Remove captured piece
    clear_bit(&(byColorBB[them]), capsq);
    clear_bit(&(byTypeBB[capture]), capsq);
    clear_bit(&(byTypeBB[0]), capsq);

    // Update hash key
    key ^= zobrist[them][capture][capsq];

    // Update incremental scores
    st->value -= pst(them, capture, capsq);

    // Update piece count
    pieceCount[them][capture]--;

    // Update material hash key
    st->materialKey ^= zobrist[them][capture][pieceCount[them][capture]];

    // Update piece list, move the last piece at index[capsq] position
    //
    // WARNING: This is a not perfectly revresible operation. When we
    // will reinsert the captured piece in undo_move() we will put it
    // at the end of the list and not in its original place, it means
    // index[] and pieceList[] are not guaranteed to be invariant to a
    // do_move() + undo_move() sequence.
    Square lastPieceSquare = pieceList[them][capture][pieceCount[them][capture]];
    index[lastPieceSquare] = index[capsq];
    pieceList[them][capture][index[lastPieceSquare]] = lastPieceSquare;
    pieceList[them][capture][pieceCount[them][capture]] = SQ_NONE;

    // Reset rule 50 counter
    st->rule50 = 0;
}


/// Position::do_castle_move() is a private method used to make a castling
/// move. It is called from the main Position::do_move function. Note that
/// castling moves are encoded as "king captures friendly rook" moves, for
/// instance white short castling in a non-Chess960 game is encoded as e1h1.

void Position::do_castle_move(Move m) {

  assert(move_is_ok(m));
  assert(move_is_castle(m));

  Color us = side_to_move();
  Color them = opposite_color(us);

  // Reset capture field
  st->capturedType = PIECE_TYPE_NONE;

  // Find source squares for king and rook
  Square kfrom = move_from(m);
  Square rfrom = move_to(m);  // HACK: See comment at beginning of function
  Square kto, rto;

  assert(piece_on(kfrom) == make_piece(us, KING));
  assert(piece_on(rfrom) == make_piece(us, ROOK));

  // Find destination squares for king and rook
  if (rfrom > kfrom) // O-O
  {
      kto = relative_square(us, SQ_G1);
      rto = relative_square(us, SQ_F1);
  } else { // O-O-O
      kto = relative_square(us, SQ_C1);
      rto = relative_square(us, SQ_D1);
  }

  // Remove pieces from source squares:
  clear_bit(&(byColorBB[us]), kfrom);
  clear_bit(&(byTypeBB[KING]), kfrom);
  clear_bit(&(byTypeBB[0]), kfrom); // HACK: byTypeBB[0] == occupied squares
  clear_bit(&(byColorBB[us]), rfrom);
  clear_bit(&(byTypeBB[ROOK]), rfrom);
  clear_bit(&(byTypeBB[0]), rfrom); // HACK: byTypeBB[0] == occupied squares

  // Put pieces on destination squares:
  set_bit(&(byColorBB[us]), kto);
  set_bit(&(byTypeBB[KING]), kto);
  set_bit(&(byTypeBB[0]), kto); // HACK: byTypeBB[0] == occupied squares
  set_bit(&(byColorBB[us]), rto);
  set_bit(&(byTypeBB[ROOK]), rto);
  set_bit(&(byTypeBB[0]), rto); // HACK: byTypeBB[0] == occupied squares

  // Update board array
  Piece king = make_piece(us, KING);
  Piece rook = make_piece(us, ROOK);
  board[kfrom] = board[rfrom] = PIECE_NONE;
  board[kto] = king;
  board[rto] = rook;

  // Update piece lists
  pieceList[us][KING][index[kfrom]] = kto;
  pieceList[us][ROOK][index[rfrom]] = rto;
  int tmp = index[rfrom]; // In Chess960 could be rto == kfrom
  index[kto] = index[kfrom];
  index[rto] = tmp;

  // Update incremental scores
  st->value += pst_delta(king, kfrom, kto);
  st->value += pst_delta(rook, rfrom, rto);

  // Update hash key
  st->key ^= zobrist[us][KING][kfrom] ^ zobrist[us][KING][kto];
  st->key ^= zobrist[us][ROOK][rfrom] ^ zobrist[us][ROOK][rto];

  // Clear en passant square
  if (st->epSquare != SQ_NONE)
  {
      st->key ^= zobEp[st->epSquare];
      st->epSquare = SQ_NONE;
  }

  // Update castling rights
  st->key ^= zobCastle[st->castleRights];
  st->castleRights &= castleRightsMask[kfrom];
  st->key ^= zobCastle[st->castleRights];

  // Reset rule 50 counter
  st->rule50 = 0;

  // Update checkers BB
  st->checkersBB = attackers_to(king_square(them)) & pieces_of_color(us);

  // Finish
  sideToMove = opposite_color(sideToMove);
  st->value += (sideToMove == WHITE ?  TempoValue : -TempoValue);

  assert(is_ok());
}


/// Position::undo_move() unmakes a move. When it returns, the position should
/// be restored to exactly the same state as before the move was made.

void Position::undo_move(Move m) {

  assert(is_ok());
  assert(move_is_ok(m));

  sideToMove = opposite_color(sideToMove);

  if (move_is_castle(m))
  {
      undo_castle_move(m);
      return;
  }

  Color us = side_to_move();
  Color them = opposite_color(us);
  Square from = move_from(m);
  Square to = move_to(m);
  bool ep = move_is_ep(m);
  bool pm = move_is_promotion(m);

  PieceType pt = piece_type(piece_on(to));

  assert(square_is_empty(from));
  assert(piece_color(piece_on(to)) == us);
  assert(!pm || relative_rank(us, to) == RANK_8);
  assert(!ep || to == st->previous->epSquare);
  assert(!ep || relative_rank(us, to) == RANK_6);
  assert(!ep || piece_on(to) == make_piece(us, PAWN));

  if (pm) // promotion ?
  {
      PieceType promotion = promotion_piece_type(m);
      pt = PAWN;

      assert(promotion >= KNIGHT && promotion <= QUEEN);
      assert(piece_on(to) == make_piece(us, promotion));

      // Replace promoted piece with a pawn
      clear_bit(&(byTypeBB[promotion]), to);
      set_bit(&(byTypeBB[PAWN]), to);

      // Update piece counts
      pieceCount[us][promotion]--;
      pieceCount[us][PAWN]++;

      // Update piece list replacing promotion piece with a pawn
      Square lastPromotionSquare = pieceList[us][promotion][pieceCount[us][promotion]];
      index[lastPromotionSquare] = index[to];
      pieceList[us][promotion][index[lastPromotionSquare]] = lastPromotionSquare;
      pieceList[us][promotion][pieceCount[us][promotion]] = SQ_NONE;
      index[to] = pieceCount[us][PAWN] - 1;
      pieceList[us][PAWN][index[to]] = to;
  }

  // Put the piece back at the source square
  Bitboard move_bb = make_move_bb(to, from);
  do_move_bb(&(byColorBB[us]), move_bb);
  do_move_bb(&(byTypeBB[pt]), move_bb);
  do_move_bb(&(byTypeBB[0]), move_bb); // HACK: byTypeBB[0] == occupied squares

  board[from] = make_piece(us, pt);
  board[to] = PIECE_NONE;

  // Update piece list
  index[from] = index[to];
  pieceList[us][pt][index[from]] = from;

  if (st->capturedType)
  {
      Square capsq = to;

      if (ep)
          capsq = (us == WHITE)? (to - DELTA_N) : (to - DELTA_S);

      assert(st->capturedType != KING);
      assert(!ep || square_is_empty(capsq));

      // Restore the captured piece
      set_bit(&(byColorBB[them]), capsq);
      set_bit(&(byTypeBB[st->capturedType]), capsq);
      set_bit(&(byTypeBB[0]), capsq);

      board[capsq] = make_piece(them, st->capturedType);

      // Update piece count
      pieceCount[them][st->capturedType]++;

      // Update piece list, add a new captured piece in capsq square
      index[capsq] = pieceCount[them][st->capturedType] - 1;
      pieceList[them][st->capturedType][index[capsq]] = capsq;
  }

  // Finally point our state pointer back to the previous state
  st = st->previous;

  assert(is_ok());
}


/// Position::undo_castle_move() is a private method used to unmake a castling
/// move. It is called from the main Position::undo_move function. Note that
/// castling moves are encoded as "king captures friendly rook" moves, for
/// instance white short castling in a non-Chess960 game is encoded as e1h1.

void Position::undo_castle_move(Move m) {

  assert(move_is_ok(m));
  assert(move_is_castle(m));

  // When we have arrived here, some work has already been done by
  // Position::undo_move.  In particular, the side to move has been switched,
  // so the code below is correct.
  Color us = side_to_move();

  // Find source squares for king and rook
  Square kfrom = move_from(m);
  Square rfrom = move_to(m);  // HACK: See comment at beginning of function
  Square kto, rto;

  // Find destination squares for king and rook
  if (rfrom > kfrom) // O-O
  {
      kto = relative_square(us, SQ_G1);
      rto = relative_square(us, SQ_F1);
  } else { // O-O-O
      kto = relative_square(us, SQ_C1);
      rto = relative_square(us, SQ_D1);
  }

  assert(piece_on(kto) == make_piece(us, KING));
  assert(piece_on(rto) == make_piece(us, ROOK));

  // Remove pieces from destination squares:
  clear_bit(&(byColorBB[us]), kto);
  clear_bit(&(byTypeBB[KING]), kto);
  clear_bit(&(byTypeBB[0]), kto); // HACK: byTypeBB[0] == occupied squares
  clear_bit(&(byColorBB[us]), rto);
  clear_bit(&(byTypeBB[ROOK]), rto);
  clear_bit(&(byTypeBB[0]), rto); // HACK: byTypeBB[0] == occupied squares

  // Put pieces on source squares:
  set_bit(&(byColorBB[us]), kfrom);
  set_bit(&(byTypeBB[KING]), kfrom);
  set_bit(&(byTypeBB[0]), kfrom); // HACK: byTypeBB[0] == occupied squares
  set_bit(&(byColorBB[us]), rfrom);
  set_bit(&(byTypeBB[ROOK]), rfrom);
  set_bit(&(byTypeBB[0]), rfrom); // HACK: byTypeBB[0] == occupied squares

  // Update board
  board[rto] = board[kto] = PIECE_NONE;
  board[rfrom] = make_piece(us, ROOK);
  board[kfrom] = make_piece(us, KING);

  // Update piece lists
  pieceList[us][KING][index[kto]] = kfrom;
  pieceList[us][ROOK][index[rto]] = rfrom;
  int tmp = index[rto];  // In Chess960 could be rto == kfrom
  index[kfrom] = index[kto];
  index[rfrom] = tmp;

  // Finally point our state pointer back to the previous state
  st = st->previous;

  assert(is_ok());
}


/// Position::do_null_move makes() a "null move": It switches the side to move
/// and updates the hash key without executing any move on the board.

void Position::do_null_move(StateInfo& backupSt) {

  assert(is_ok());
  assert(!in_check());

  // Back up the information necessary to undo the null move to the supplied
  // StateInfo object.
  // Note that differently from normal case here backupSt is actually used as
  // a backup storage not as a new state to be used.
  backupSt.key      = st->key;
  backupSt.epSquare = st->epSquare;
  backupSt.value    = st->value;
  backupSt.previous = st->previous;
  backupSt.pliesFromNull = st->pliesFromNull;
  st->previous = &backupSt;

  // Save the current key to the history[] array, in order to be able to
  // detect repetition draws.
  history[st->gamePly++] = st->key;

  // Update the necessary information
  if (st->epSquare != SQ_NONE)
      st->key ^= zobEp[st->epSquare];

  st->key ^= zobSideToMove;
  prefetch((char*)TT.first_entry(st->key));

  sideToMove = opposite_color(sideToMove);
  st->epSquare = SQ_NONE;
  st->rule50++;
  st->pliesFromNull = 0;
  st->value += (sideToMove == WHITE) ?  TempoValue : -TempoValue;
}


/// Position::undo_null_move() unmakes a "null move".

void Position::undo_null_move() {

  assert(is_ok());
  assert(!in_check());

  // Restore information from the our backup StateInfo object
  StateInfo* backupSt = st->previous;
  st->key      = backupSt->key;
  st->epSquare = backupSt->epSquare;
  st->value    = backupSt->value;
  st->previous = backupSt->previous;
  st->pliesFromNull = backupSt->pliesFromNull;

  // Update the necessary information
  sideToMove = opposite_color(sideToMove);
  st->rule50--;
  st->gamePly--;
}
#endif

/// Position::see() is a static exchange evaluator: It tries to estimate the
/// material gain or loss resulting from a move. There are three versions of
/// this function: One which takes a destination square as input, one takes a
/// move, and one which takes a 'from' and a 'to' square. The function does
/// not yet understand promotions captures.

int Position::see_sign(Move m) const {

  assert(move_is_ok(m));

  Square from = move_from(m);
  Square to = move_to(m);

  // Early return if SEE cannot be negative because captured piece value
  // is not less then capturing one. Note that king moves always return
  // here because king midgame value is set to 0.
  if (piece_value_midgame(piece_on(to)) >= piece_value_midgame(piece_on(from)))
      return 1;

  return see(m);
}

int Position::see(Move m) const {

  assert(move_is_ok(m));
#ifdef GPSFISH
  Player p=osl_state.turn();
  return osl::See::see(osl_state,m,osl_state.pin(p),osl_state.pin(alt(p)));
#else

  Square from, to;
  Bitboard occupied, attackers, stmAttackers, b;
  int swapList[32], slIndex = 1;
  PieceType capturedType, pt;
  Color stm;

  assert(move_is_ok(m));

  // As castle moves are implemented as capturing the rook, they have
  // SEE == RookValueMidgame most of the times (unless the rook is under
  // attack).
  if (move_is_castle(m))
      return 0;

  from = move_from(m);
  to = move_to(m);
  capturedType = piece_type(piece_on(to));
  occupied = occupied_squares();

  // Handle en passant moves
  if (st->epSquare == to && piece_type(piece_on(from)) == PAWN)
  {
      Square capQq = (side_to_move() == WHITE ? to - DELTA_N : to - DELTA_S);

      assert(capturedType == PIECE_TYPE_NONE);
      assert(piece_type(piece_on(capQq)) == PAWN);

      // Remove the captured pawn
      clear_bit(&occupied, capQq);
      capturedType = PAWN;
  }

  // Find all attackers to the destination square, with the moving piece
  // removed, but possibly an X-ray attacker added behind it.
  clear_bit(&occupied, from);
  attackers = attackers_to(to, occupied);

  // If the opponent has no attackers we are finished
  stm = opposite_color(piece_color(piece_on(from)));
  stmAttackers = attackers & pieces_of_color(stm);
  if (!stmAttackers)
      return PieceValueMidgame[capturedType];

  // The destination square is defended, which makes things rather more
  // difficult to compute. We proceed by building up a "swap list" containing
  // the material gain or loss at each stop in a sequence of captures to the
  // destination square, where the sides alternately capture, and always
  // capture with the least valuable piece. After each capture, we look for
  // new X-ray attacks from behind the capturing piece.
  swapList[0] = PieceValueMidgame[capturedType];
  capturedType = piece_type(piece_on(from));

  do {
      // Locate the least valuable attacker for the side to move. The loop
      // below looks like it is potentially infinite, but it isn't. We know
      // that the side to move still has at least one attacker left.
      for (pt = PAWN; !(stmAttackers & pieces(pt)); pt++)
          assert(pt < KING);

      // Remove the attacker we just found from the 'occupied' bitboard,
      // and scan for new X-ray attacks behind the attacker.
      b = stmAttackers & pieces(pt);
      occupied ^= (b & (~b + 1));
      attackers |=  (rook_attacks_bb(to, occupied)   & pieces(ROOK, QUEEN))
                  | (bishop_attacks_bb(to, occupied) & pieces(BISHOP, QUEEN));

      attackers &= occupied; // Cut out pieces we've already done

      // Add the new entry to the swap list
      assert(slIndex < 32);
      swapList[slIndex] = -swapList[slIndex - 1] + PieceValueMidgame[capturedType];
      slIndex++;

      // Remember the value of the capturing piece, and change the side to
      // move before beginning the next iteration.
      capturedType = pt;
      stm = opposite_color(stm);
      stmAttackers = attackers & pieces_of_color(stm);

      // Stop before processing a king capture
      if (capturedType == KING && stmAttackers)
      {
          assert(slIndex < 32);
          swapList[slIndex++] = QueenValueMidgame*10;
          break;
      }
  } while (stmAttackers);

  // Having built the swap list, we negamax through it to find the best
  // achievable score from the point of view of the side to move.
  while (--slIndex)
      swapList[slIndex-1] = Min(-swapList[slIndex], swapList[slIndex-1]);

  return swapList[0];
#endif
}


/// Position::clear() erases the position object to a pristine state, with an
/// empty board, white to move, and no castling rights.

void Position::clear() {

  st = &startState;
  memset(st, 0, sizeof(StateInfo));
#ifndef GPSFISH
  st->epSquare = SQ_NONE;
#endif
  fullMoves = 1;
  nodes = 0;

#ifndef GPSFISH
  memset(byColorBB,  0, sizeof(Bitboard) * 2);
  memset(byTypeBB,   0, sizeof(Bitboard) * 8);
  memset(pieceCount, 0, sizeof(int) * 2 * 8);
  memset(index,      0, sizeof(int) * 64);

  for (int i = 0; i < 64; i++)
      board[i] = PIECE_NONE;

  for (int i = 0; i < 8; i++)
      for (int j = 0; j < 16; j++)
          pieceList[0][i][j] = pieceList[1][i][j] = SQ_NONE;

  for (Square sq = SQ_A1; sq <= SQ_H8; sq++)
      castleRightsMask[sq] = ALL_CASTLES;
#endif

#ifdef GPSFISH
  osl_state=osl::NumEffectState();
  osl_state.setTurn(BLACK);
  continuous_check[BLACK]=continuous_check[WHITE]=0;
#else
  sideToMove = WHITE;
#endif
}


/// Position::put_piece() puts a piece on the given square of the board,
/// updating the board array, pieces list, bitboards, and piece counts.

#ifndef GPSFISH
void Position::put_piece(Piece p, Square s) {

  Color c = piece_color(p);
  PieceType pt = piece_type(p);

  board[s] = p;
  index[s] = pieceCount[c][pt]++;
  pieceList[c][pt][index[s]] = s;

  set_bit(&(byTypeBB[pt]), s);
  set_bit(&(byColorBB[c]), s);
  set_bit(&(byTypeBB[0]), s); // HACK: byTypeBB[0] contains all occupied squares.
}
#endif


/// Position::compute_key() computes the hash key of the position. The hash
/// key is usually updated incrementally as moves are made and unmade, the
/// compute_key() function is only used when a new position is set up, and
/// to verify the correctness of the hash key when running in debug mode.

Key Position::compute_key() const {

#ifdef GPSFISH
  Key result = 0;
  for(int num=0;num<osl::Piece::SIZE;num++){
    osl::Piece p=osl_state.pieceOf(num);
    if(osl_state.usedMask().test(num))
      result += zobrist[playerToIndex(p.owner())][p.ptype()][p.square().index()];
  }
#else
  Key result = zobCastle[st->castleRights];

  for (Square s = SQ_A1; s <= SQ_H8; s++)
      if (square_is_occupied(s))
          result ^= zobrist[piece_color(piece_on(s))][piece_type(piece_on(s))][s];

  if (ep_square() != SQ_NONE)
      result ^= zobEp[ep_square()];
#endif

  if (side_to_move() == BLACK)
      result ^= zobSideToMove;

  return result;
}


/// Position::compute_pawn_key() computes the hash key of the position. The
/// hash key is usually updated incrementally as moves are made and unmade,
/// the compute_pawn_key() function is only used when a new position is set
/// up, and to verify the correctness of the pawn hash key when running in
/// debug mode.

#ifndef GPSFISH
Key Position::compute_pawn_key() const {

  Bitboard b;
  Key result = 0;

  for (Color c = WHITE; c <= BLACK; c++)
  {
      b = pieces(PAWN, c);
      while (b)
          result ^= zobrist[c][PAWN][pop_1st_bit(&b)];
  }
  return result;
}


/// Position::compute_material_key() computes the hash key of the position.
/// The hash key is usually updated incrementally as moves are made and unmade,
/// the compute_material_key() function is only used when a new position is set
/// up, and to verify the correctness of the material hash key when running in
/// debug mode.

Key Position::compute_material_key() const {

  Key result = 0;

  for (Color c = WHITE; c <= BLACK; c++)
      for (PieceType pt = PAWN; pt <= QUEEN; pt++)
          for (int i = 0, cnt = piece_count(c, pt); i < cnt; i++)
              result ^= zobrist[c][pt][i];

  return result;
}
#endif


/// Position::compute_value() compute the incremental scores for the middle
/// game and the endgame. These functions are used to initialize the incremental
/// scores when a new position is set up, and to verify that the scores are correctly
/// updated by do_move and undo_move when the program is running in debug mode.
#ifndef GPSFISH
Score Position::compute_value() const {

  Bitboard b;
  Score result = SCORE_ZERO;

  for (Color c = WHITE; c <= BLACK; c++)
      for (PieceType pt = PAWN; pt <= KING; pt++)
      {
          b = pieces(pt, c);
          while (b)
              result += pst(c, pt, pop_1st_bit(&b));
      }

  result += (side_to_move() == WHITE ? TempoValue / 2 : -TempoValue / 2);
  return result;
}
#endif

/// Position::compute_non_pawn_material() computes the total non-pawn middle
/// game material value for the given side. Material values are updated
/// incrementally during the search, this function is only used while
/// initializing a new Position object.

#ifndef GPSFISH
Value Position::compute_non_pawn_material(Color c) const {

  Value result = VALUE_ZERO;

  for (PieceType pt = KNIGHT; pt <= QUEEN; pt++)
      result += piece_count(c, pt) * PieceValueMidgame[pt];

  return result;
}
#endif


/// Position::is_draw() tests whether the position is drawn by material,
/// repetition, or the 50 moves rule. It does not detect stalemates, this
/// must be done by the search.

#ifdef GPSFISH
bool Position::is_draw(int& ret) const {

  ret=0;
  for (int i = 4, e = Min(st->gamePly,st->pliesFromNull); i <= e; i += 2)
    if (history[st->gamePly - i] == st->key){
      Color us = side_to_move();
      Color them = opposite_color(us);
      if(continuous_check[us]*2>=i) {ret= -1; return false;}
      else if(continuous_check[them]*2>=i) {ret= 1; return false;}
      else return true;
    }
  return false;
}
#else
template<bool SkipRepetition>
bool Position::is_draw() const {

  // Draw by material?
  if (   !pieces(PAWN)
      && (non_pawn_material(WHITE) + non_pawn_material(BLACK) <= BishopValueMidgame))
      return true;

  // Draw by the 50 moves rule?
  if (st->rule50 > 99 && !is_mate())
      return true;

  // Draw by repetition?
  if (!SkipRepetition)
      for (int i = 4, e = Min(Min(st->gamePly, st->rule50), st->pliesFromNull); i <= e; i += 2)
          if (history[st->gamePly - i] == st->key)
              return true;

  return false;
}

// Explicit template instantiations
template bool Position::is_draw<false>() const;
template bool Position::is_draw<true>() const;

#endif



/// Position::is_mate() returns true or false depending on whether the
/// side to move is checkmated.

bool Position::is_mate() const {

  MoveStack moves[MAX_MOVES];
  return in_check() && generate<MV_LEGAL>(*this, moves) == moves;
}


/// Position::init() is a static member function which initializes at
/// startup the various arrays used to compute hash keys and the piece
/// square tables. The latter is a two-step operation: First, the white
/// halves of the tables are copied from the MgPST[][] and EgPST[][] arrays.
/// Second, the black halves of the tables are initialized by mirroring
/// and changing the sign of the corresponding white scores.

void Position::init() {

  RKISS rk;

#ifdef GPSFISH
  for (int i = 0; i < 2; i++)
      for (int j = 0; j < osl::PTYPE_SIZE; j++)
          for (int k = 0; k < osl::Square::SIZE; k++)
              zobrist[i][j][k] = rk.rand<Key>() & ~1;
#else
  for (Color c = WHITE; c <= BLACK; c++)
      for (PieceType pt = PAWN; pt <= KING; pt++)
          for (Square s = SQ_A1; s <= SQ_H8; s++)
              zobrist[c][pt][s] = rk.rand<Key>();

  for (Square s = SQ_A1; s <= SQ_H8; s++)
      zobEp[s] = rk.rand<Key>();

  for (int i = 0; i < 16; i++)
      zobCastle[i] = rk.rand<Key>();
#endif

#ifdef GPSFISH
  zobSideToMove = 1;
  zobExclusion  = rk.rand<Key>() & ~1;
#else
  zobSideToMove = rk.rand<Key>();
  zobExclusion  = rk.rand<Key>();
  for (Square s = SQ_A1; s <= SQ_H8; s++)
      for (Piece p = WP; p <= WK; p++)
          PieceSquareTable[p][s] = make_score(MgPST[p][s], EgPST[p][s]);

  for (Square s = SQ_A1; s <= SQ_H8; s++)
      for (Piece p = BP; p <= BK; p++)
          PieceSquareTable[p][s] = -PieceSquareTable[p-8][flip_square(s)];
#endif
}


/// Position::flip() flips position with the white and black sides reversed. This
/// is only useful for debugging especially for finding evaluation symmetry bugs.

#ifndef GPSFISH
void Position::flip() {

  assert(is_ok());

  // Make a copy of current position before to start changing
  const Position pos(*this, threadID);

  clear();
  threadID = pos.thread();

  // Board
  for (Square s = SQ_A1; s <= SQ_H8; s++)
      if (!pos.square_is_empty(s))
          put_piece(Piece(pos.piece_on(s) ^ 8), flip_square(s));

  // Side to move
  sideToMove = opposite_color(pos.side_to_move());

  // Castling rights
  if (pos.can_castle(WHITE_OO))
      set_castle(BLACK_OO,  king_square(BLACK), flip_square(pos.castle_rook_square(WHITE_OO)));
  if (pos.can_castle(WHITE_OOO))
      set_castle(BLACK_OOO, king_square(BLACK), flip_square(pos.castle_rook_square(WHITE_OOO)));
  if (pos.can_castle(BLACK_OO))
      set_castle(WHITE_OO,  king_square(WHITE), flip_square(pos.castle_rook_square(BLACK_OO)));
  if (pos.can_castle(BLACK_OOO))
      set_castle(WHITE_OOO, king_square(WHITE), flip_square(pos.castle_rook_square(BLACK_OOO)));

  // En passant square
  if (pos.st->epSquare != SQ_NONE)
      st->epSquare = flip_square(pos.st->epSquare);

  // Checkers
  find_checkers();

  // Hash keys
  st->key = compute_key();
  st->pawnKey = compute_pawn_key();
  st->materialKey = compute_material_key();

  // Incremental scores
  st->value = compute_value();

  // Material
  st->npMaterial[WHITE] = compute_non_pawn_material(WHITE);
  st->npMaterial[BLACK] = compute_non_pawn_material(BLACK);

  assert(is_ok());
}
#endif

/// Position::is_ok() performs some consitency checks for the position object.
/// This is meant to be helpful when debugging.

bool Position::is_ok(int* failedStep) const {

#ifndef MINIMAL
  // What features of the position should be verified?
  const bool debugAll = false;
#ifndef GPSFISH

  const bool debugBitboards       = debugAll || false;
  const bool debugKingCount       = debugAll || false;
  const bool debugKingCapture     = debugAll || false;
  const bool debugCheckerCount    = debugAll || false;
#endif
  const bool debugKey             = debugAll || false;
#ifndef GPSFISH
  const bool debugMaterialKey     = debugAll || false;
  const bool debugPawnKey         = debugAll || false;
  const bool debugIncrementalEval = debugAll || false;
  const bool debugNonPawnMaterial = debugAll || false;
  const bool debugPieceCounts     = debugAll || false;
  const bool debugPieceList       = debugAll || false;
  const bool debugCastleSquares   = debugAll || false;
#endif

  if (failedStep) *failedStep = 1;

  // Side to move OK?
  if (side_to_move() != WHITE && side_to_move() != BLACK)
      return false;

#ifndef GPSFISH
  // Are the king squares in the position correct?
  if (failedStep) (*failedStep)++;
  if (piece_on(king_square(WHITE)) != WK)
      return false;

  if (failedStep) (*failedStep)++;
  if (piece_on(king_square(BLACK)) != BK)
      return false;

#endif

#ifdef GPSFISH
  if(!osl_state.isConsistent()) return false;
#else
  // Do both sides have exactly one king?
  if (failedStep) (*failedStep)++;
  if (debugKingCount)
  {
      int kingCount[2] = {0, 0};
      for (Square s = SQ_A1; s <= SQ_H8; s++)
          if (piece_type(piece_on(s)) == KING)
              kingCount[piece_color(piece_on(s))]++;

      if (kingCount[0] != 1 || kingCount[1] != 1)
          return false;
  }

  // Can the side to move capture the opponent's king?
  if (failedStep) (*failedStep)++;
  if (debugKingCapture)
  {
      Color us = side_to_move();
      Color them = opposite_color(us);
      Square ksq = king_square(them);
      if (attackers_to(ksq) & pieces_of_color(us))
          return false;
  }

  // Is there more than 2 checkers?
  if (failedStep) (*failedStep)++;
  if (debugCheckerCount && count_1s<CNT32>(st->checkersBB) > 2)
      return false;

  // Bitboards OK?
  if (failedStep) (*failedStep)++;
  if (debugBitboards)
  {
      // The intersection of the white and black pieces must be empty
      if ((pieces_of_color(WHITE) & pieces_of_color(BLACK)) != EmptyBoardBB)
          return false;

      // The union of the white and black pieces must be equal to all
      // occupied squares
      if ((pieces_of_color(WHITE) | pieces_of_color(BLACK)) != occupied_squares())
          return false;

      // Separate piece type bitboards must have empty intersections
      for (PieceType p1 = PAWN; p1 <= KING; p1++)
          for (PieceType p2 = PAWN; p2 <= KING; p2++)
              if (p1 != p2 && (pieces(p1) & pieces(p2)))
                  return false;
  }

  // En passant square OK?
  if (failedStep) (*failedStep)++;
  if (ep_square() != SQ_NONE)
  {
      // The en passant square must be on rank 6, from the point of view of the
      // side to move.
      if (relative_rank(side_to_move(), ep_square()) != RANK_6)
          return false;
  }
#endif

  // Hash key OK?
  if (failedStep) (*failedStep)++;
  if (debugKey && st->key != compute_key())
      return false;

#ifndef GPSFISH
  // Pawn hash key OK?
  if (failedStep) (*failedStep)++;
  if (debugPawnKey && st->pawnKey != compute_pawn_key())
      return false;

  // Material hash key OK?
  if (failedStep) (*failedStep)++;
  if (debugMaterialKey && st->materialKey != compute_material_key())
      return false;
#endif

  // Incremental eval OK?
  if (failedStep) (*failedStep)++;
#ifndef GPSFISH
  if (debugIncrementalEval && st->value != compute_value())
      return false;

  // Non-pawn material OK?
  if (failedStep) (*failedStep)++;
  if (debugNonPawnMaterial)
  {
      if (st->npMaterial[WHITE] != compute_non_pawn_material(WHITE))
          return false;

      if (st->npMaterial[BLACK] != compute_non_pawn_material(BLACK))
          return false;
  }

  // Piece counts OK?
  if (failedStep) (*failedStep)++;
  if (debugPieceCounts)
      for (Color c = WHITE; c <= BLACK; c++)
          for (PieceType pt = PAWN; pt <= KING; pt++)
              if (pieceCount[c][pt] != count_1s<CNT32>(pieces(pt, c)))
                  return false;

  if (failedStep) (*failedStep)++;
  if (debugPieceList)
      for (Color c = WHITE; c <= BLACK; c++)
          for (PieceType pt = PAWN; pt <= KING; pt++)
              for (int i = 0; i < pieceCount[c][pt]; i++)
              {
                  if (piece_on(piece_list(c, pt, i)) != make_piece(c, pt))
                      return false;

                  if (index[piece_list(c, pt, i)] != i)
                      return false;
              }

  if (failedStep) (*failedStep)++;
  if (debugCastleSquares)
      for (CastleRight f = WHITE_OO; f <= BLACK_OOO; f = CastleRight(f << 1))
      {
          if (!can_castle(f))
              continue;

          Piece rook = (f & (WHITE_OO | WHITE_OOO) ? WR : BR);

          if (   castleRightsMask[castleRookSquare[f]] != (ALL_CASTLES ^ f)
              || piece_on(castleRookSquare[f]) != rook)
              return false;
      }
  }
#endif

  if (failedStep) *failedStep = 0;
#endif
  return true;
}
#ifdef GPSFISH
bool Position::eval_is_ok() const {
  if(!is_ok()) return false;
  if(!eval) return true;
  int ret1=eval_t(osl_state,false).value();
  int ret2=eval->value();
  return ret1==ret2;
}
#endif<|MERGE_RESOLUTION|>--- conflicted
+++ resolved
@@ -261,17 +261,13 @@
    6) Fullmove number: The number of the full move. It starts at 1, and is incremented after Black's move.
 */
 
-<<<<<<< HEAD
 #ifdef GPSFISH
   clear();
   osl::record::usi::parse(string("sfen ")+fen,osl_state);
   std::istringstream ss(fen);
   int fmn;
 #else
-  char token;
-=======
   char col, row, token;
->>>>>>> ffb63899
   size_t p;
   Square sq = SQ_A8;
   std::istringstream ss(fen);
@@ -319,15 +315,11 @@
 #endif
 
   // 5-6. Halfmove clock and fullmove number
-<<<<<<< HEAD
 #ifdef GPSFISH
   ss >> fullMoves;
 #else
-  ss >> st->rule50 >> fullMoves;
-#endif
-=======
   ss >> std::skipws >> st->rule50 >> fullMoves;
->>>>>>> ffb63899
+#endif
 
 #ifndef GPSFISH
   // Various initialisations
