--- conflicted
+++ resolved
@@ -1553,20 +1553,17 @@
 /// must be done by the search.
 bool Position::is_draw() const {
 
-<<<<<<< HEAD
 #ifdef GPSFISH
   int dummy;
   return is_draw(dummy);
 #else
 
-=======
   // Draw by material?
   if (   !pieces(PAWN)
       && (non_pawn_material(WHITE) + non_pawn_material(BLACK) <= BishopValueMg))
       return true;
 
   // Draw by the 50 moves rule?
->>>>>>> 27f2ce8f
   if (st->rule50 > 99 && (!checkers() || MoveList<LEGAL>(*this).size()))
       return true;
 
