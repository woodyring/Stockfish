/*
  Stockfish, a UCI chess playing engine derived from Glaurung 2.1
  Copyright (C) 2004-2008 Tord Romstad (Glaurung author)
  Copyright (C) 2008-2014 Marco Costalba, Joona Kiiski, Tord Romstad

  Stockfish is free software: you can redistribute it and/or modify
  it under the terms of the GNU General Public License as published by
  the Free Software Foundation, either version 3 of the License, or
  (at your option) any later version.

  Stockfish is distributed in the hope that it will be useful,
  but WITHOUT ANY WARRANTY; without even the implied warranty of
  MERCHANTABILITY or FITNESS FOR A PARTICULAR PURPOSE.  See the
  GNU General Public License for more details.

  You should have received a copy of the GNU General Public License
  along with this program.  If not, see <http://www.gnu.org/licenses/>.
*/

#include <algorithm>
#include <cassert>
#include <cstring>
#include <iomanip>
#include <sstream>

#ifndef GPSFISH
#include "bitcount.h"
#endif
#include "movegen.h"
#include "notation.h"
#include "position.h"
#ifndef GPSFISH
#include "psqtab.h"
#endif
#include "rkiss.h"
#include "thread.h"
#include "tt.h"

#ifdef GPSFISH
#include "osl/eval/ptypeEvalTraits.h"
using osl::eval::PtypeEvalTraits;
#include "osl/numEffectState.h"
#include "osl/move_classifier/check_.h"
#include "osl/usi.h"
#include "osl/eval/see.h"
#include "osl/move_classifier/safeMove.h"
#include "evaluate.h"
#endif

using std::string;

#ifdef GPSFISH
static const string PieceToChar(".PLNSGBRK  plnsgbrk");
#else
static const string PieceToChar(" PNBRQK  pnbrqk");
#endif

// Material values arrays, indexed by Piece
#ifdef GPSFISH
CACHE_LINE_ALIGNMENT
//Value PieceValue[2][18] = {     // [Mg / Eg][piece / pieceType]
const Value PieceValue[2][osl::PTYPE_SIZE] = {
{
  VALUE_ZERO,VALUE_ZERO,
  Value(PtypeEvalTraits<osl::PPAWN>::val), Value(PtypeEvalTraits<osl::PLANCE>::val), 
  Value(PtypeEvalTraits<osl::PKNIGHT>::val), Value(PtypeEvalTraits<osl::PSILVER>::val), 
  Value(PtypeEvalTraits<osl::PBISHOP>::val), Value(PtypeEvalTraits<osl::PROOK>::val), 
#if 0
  Value(PtypeEvalTraits<osl::GOLD>::val), Value(PtypeEvalTraits<osl::KING>::val), 
#else
  Value(PtypeEvalTraits<osl::KING>::val), Value(PtypeEvalTraits<osl::GOLD>::val), 
#endif
  Value(PtypeEvalTraits<osl::PAWN>::val), Value(PtypeEvalTraits<osl::LANCE>::val), 
  Value(PtypeEvalTraits<osl::KNIGHT>::val), Value(PtypeEvalTraits<osl::SILVER>::val), 
  Value(PtypeEvalTraits<osl::BISHOP>::val), Value(PtypeEvalTraits<osl::ROOK>::val), 
},
{
  VALUE_ZERO,VALUE_ZERO,
  Value(PtypeEvalTraits<osl::PPAWN>::val+PtypeEvalTraits<osl::PAWN>::val), 
  Value(PtypeEvalTraits<osl::PLANCE>::val+PtypeEvalTraits<osl::LANCE>::val), 
  Value(PtypeEvalTraits<osl::PKNIGHT>::val+PtypeEvalTraits<osl::KNIGHT>::val), 
  Value(PtypeEvalTraits<osl::PSILVER>::val+PtypeEvalTraits<osl::SILVER>::val), 
  Value(PtypeEvalTraits<osl::PBISHOP>::val+PtypeEvalTraits<osl::BISHOP>::val), 
  Value(PtypeEvalTraits<osl::PROOK>::val+PtypeEvalTraits<osl::ROOK>::val), 
#if 0
  Value(PtypeEvalTraits<osl::GOLD>::val*2), 
  Value(PtypeEvalTraits<osl::KING>::val*2), 
#else
  Value(PtypeEvalTraits<osl::KING>::val*2), 
  Value(PtypeEvalTraits<osl::GOLD>::val*2), 
#endif
  Value(PtypeEvalTraits<osl::PAWN>::val*2), 
  Value(PtypeEvalTraits<osl::LANCE>::val*2), 
  Value(PtypeEvalTraits<osl::KNIGHT>::val*2), 
  Value(PtypeEvalTraits<osl::SILVER>::val*2), 
  Value(PtypeEvalTraits<osl::BISHOP>::val*2), 
  Value(PtypeEvalTraits<osl::ROOK>::val*2), 
}
};

const Value PromoteValue[osl::PTYPE_SIZE] = {
  VALUE_ZERO,VALUE_ZERO,
  VALUE_ZERO,VALUE_ZERO,
  VALUE_ZERO,VALUE_ZERO,
  VALUE_ZERO,VALUE_ZERO,
  VALUE_ZERO,VALUE_ZERO,
  Value(PtypeEvalTraits<osl::PPAWN>::val)-Value(PtypeEvalTraits<osl::PAWN>::val), 
  Value(PtypeEvalTraits<osl::PLANCE>::val)-Value(PtypeEvalTraits<osl::LANCE>::val), 
  Value(PtypeEvalTraits<osl::PKNIGHT>::val)-Value(PtypeEvalTraits<osl::KNIGHT>::val), 
  Value(PtypeEvalTraits<osl::PSILVER>::val)-Value(PtypeEvalTraits<osl::SILVER>::val), 
  Value(PtypeEvalTraits<osl::PBISHOP>::val)-Value(PtypeEvalTraits<osl::BISHOP>::val), 
  Value(PtypeEvalTraits<osl::PROOK>::val)-Value(PtypeEvalTraits<osl::ROOK>::val), 
};

const Value PieceValueType[osl::PTYPE_SIZE] = {
  VALUE_ZERO,VALUE_ZERO,
  Value(4), Value(8), 
  Value(12), Value(16), 
  Value(24), Value(26), 
  Value(18), Value(26), 
  Value(2), Value(6), 
  Value(10), Value(14), 
  Value(20), Value(22), 
};


#else


CACHE_LINE_ALIGNMENT

Value PieceValue[PHASE_NB][PIECE_NB] = {
{ VALUE_ZERO, PawnValueMg, KnightValueMg, BishopValueMg, RookValueMg, QueenValueMg },
{ VALUE_ZERO, PawnValueEg, KnightValueEg, BishopValueEg, RookValueEg, QueenValueEg } };

static Score psq[COLOR_NB][PIECE_TYPE_NB][SQUARE_NB];

#endif

namespace Zobrist {

#ifdef GPSFISH
  osl::CArray3d<Key,COLOR_NB,osl::PTYPE_SIZE,osl::Square::SIZE> psq;
#else
  Key psq[COLOR_NB][PIECE_TYPE_NB][SQUARE_NB];
  Key enpassant[FILE_NB];
  Key castling[CASTLING_RIGHT_NB];
#endif
  Key side;
  Key exclusion;
}

Key Position::exclusion_key() const { return st->key ^ Zobrist::exclusion;}


#ifndef GPSFISH

namespace {

// min_attacker() is a helper function used by see() to locate the least
// valuable attacker for the side to move, remove the attacker we just found
// from the bitboards and scan for new X-ray attacks behind it.

template<int Pt> FORCE_INLINE
PieceType min_attacker(const Bitboard* bb, const Square& to, const Bitboard& stmAttackers,
                       Bitboard& occupied, Bitboard& attackers) {

  Bitboard b = stmAttackers & bb[Pt];
  if (!b)
      return min_attacker<Pt+1>(bb, to, stmAttackers, occupied, attackers);

  occupied ^= b & ~(b - 1);

  if (Pt == PAWN || Pt == BISHOP || Pt == QUEEN)
      attackers |= attacks_bb<BISHOP>(to, occupied) & (bb[BISHOP] | bb[QUEEN]);

  if (Pt == ROOK || Pt == QUEEN)
      attackers |= attacks_bb<ROOK>(to, occupied) & (bb[ROOK] | bb[QUEEN]);

  attackers &= occupied; // After X-ray that may add already processed pieces
  return (PieceType)Pt;
}

template<> FORCE_INLINE
PieceType min_attacker<KING>(const Bitboard*, const Square&, const Bitboard&, Bitboard&, Bitboard&) {
  return KING; // No need to update bitboards: it is the last cycle
}

} // namespace

#endif


/// CheckInfo c'tor

CheckInfo::CheckInfo(const Position& pos) {

#ifdef GPSFISH
  pinned = pos.pinned_pieces(pos.side_to_move());
#else
  Color them = ~pos.side_to_move();
  ksq = pos.king_square(them);

  pinned = pos.pinned_pieces(pos.side_to_move());
  dcCandidates = pos.discovered_check_candidates();

  checkSq[PAWN]   = pos.attacks_from<PAWN>(ksq, them);
  checkSq[KNIGHT] = pos.attacks_from<KNIGHT>(ksq);
  checkSq[BISHOP] = pos.attacks_from<BISHOP>(ksq);
  checkSq[ROOK]   = pos.attacks_from<ROOK>(ksq);
  checkSq[QUEEN]  = checkSq[BISHOP] | checkSq[ROOK];
  checkSq[KING]   = 0;
#endif
}


// XXX :  This macro is not work from "Further simplify first_entry()" 0be7b8c54207a5a435ed38f0b8e42ad9a8cc9935
// GPSFISH use LSB as "side", but new implementation mask last 2 bits
//#define USE_GPSFISH_ZOBRIST

/// Position::init() initializes at startup the various arrays used to compute
/// hash keys and the piece square tables. The latter is a two-step operation:
/// Firstly, the white halves of the tables are copied from PSQT[] tables.
/// Secondly, the black halves of the tables are initialized by flipping and
/// changing the sign of the white scores.

void Position::init() {

  RKISS rk;

#ifdef GPSFISH
  for (int i = 0; i < COLOR_NB; ++i)
      for (int j = 0; j < osl::PTYPE_SIZE; ++j)
          for (int k = 0; k < osl::Square::SIZE; ++k)
#if USE_GPSFISH_ZOBRIST
              Zobrist::psq[i][j][k] = rk.rand<Key>() & ~1;
#else
              Zobrist::psq[i][j][k] = rk.rand<Key>();
#endif
#else
  for (Color c = WHITE; c <= BLACK; ++c)
      for (PieceType pt = PAWN; pt <= KING; ++pt)
          for (Square s = SQ_A1; s <= SQ_H8; ++s)
              Zobrist::psq[c][pt][s] = rk.rand<Key>();

  for (File f = FILE_A; f <= FILE_H; ++f)
      Zobrist::enpassant[f] = rk.rand<Key>();

  for (int cf = NO_CASTLING; cf <= ANY_CASTLING; ++cf)
  {
      Bitboard b = cf;
      while (b)
      {
          Key k = Zobrist::castling[1ULL << pop_lsb(&b)];
          Zobrist::castling[cf] ^= k ? k : rk.rand<Key>();
      }
  }

#endif

#if USE_GPSFISH_ZOBRIST
  Zobrist::side = 1;
  Zobrist::exclusion  = rk.rand<Key>() & ~1;
#else
  Zobrist::side = rk.rand<Key>();
  Zobrist::exclusion  = rk.rand<Key>();
#endif

#ifndef GPSFISH
  for (PieceType pt = PAWN; pt <= KING; ++pt)
  {
      PieceValue[MG][make_piece(BLACK, pt)] = PieceValue[MG][pt];
      PieceValue[EG][make_piece(BLACK, pt)] = PieceValue[EG][pt];

      Score v = make_score(PieceValue[MG][pt], PieceValue[EG][pt]);

      for (Square s = SQ_A1; s <= SQ_H8; ++s)
      {
         psq[WHITE][pt][ s] =  (v + PSQT[pt][s]);
         psq[BLACK][pt][~s] = -(v + PSQT[pt][s]);
      }
  }
#endif
}


/// Position::operator=() creates a copy of 'pos'. We want the new born Position
/// object to not depend on any external data so we detach state pointer from
/// the source one.

Position& Position::operator=(const Position& pos) {

  std::memcpy(this, &pos, sizeof(Position));
  startState = *st;
  st = &startState;
  nodes = 0;

#ifdef GPSFISH
  eval=NULL;
#endif

  assert(pos_is_ok());

  return *this;
}


/// Position::clear() erases the position object to a pristine state, with an
/// empty board, white to move, and no castling rights.

void Position::clear() {

  std::memset(this, 0, sizeof(Position));
#ifndef GPSFISH
  startState.epSquare = SQ_NONE;
#endif
  st = &startState;

#ifndef GPSFISH
  for (int i = 0; i < PIECE_TYPE_NB; ++i)
      for (int j = 0; j < 16; ++j)
          pieceList[WHITE][i][j] = pieceList[BLACK][i][j] = SQ_NONE;
#endif

#ifdef GPSFISH
  osl_state=osl::NumEffectState();
  osl_state.setTurn(BLACK);
  continuous_check[BLACK]=continuous_check[WHITE]=0;
#endif
}


/// Position::set() initializes the position object with the given FEN string.
/// This function is not very robust - make sure that input FENs are correct,
/// this is assumed to be the responsibility of the GUI.

void Position::set(const string& fenStr, bool isChess960, Thread* th) {
/*
   A FEN string defines a particular position using only the ASCII character set.

   A FEN string contains six fields separated by a space. The fields are:

   1) Piece placement (from white's perspective). Each rank is described, starting
      with rank 8 and ending with rank 1. Within each rank, the contents of each
      square are described from file A through file H. Following the Standard
      Algebraic Notation (SAN), each piece is identified by a single letter taken
      from the standard English names. White pieces are designated using upper-case
      letters ("PNBRQK") whilst Black uses lowercase ("pnbrqk"). Blank squares are
      noted using digits 1 through 8 (the number of blank squares), and "/"
      separates ranks.

   2) Active color. "w" means white moves next, "b" means black.

   3) Castling availability. If neither side can castle, this is "-". Otherwise,
      this has one or more letters: "K" (White can castle kingside), "Q" (White
      can castle queenside), "k" (Black can castle kingside), and/or "q" (Black
      can castle queenside).

   4) En passant target square (in algebraic notation). If there's no en passant
      target square, this is "-". If a pawn has just made a 2-square move, this
      is the position "behind" the pawn. This is recorded regardless of whether
      there is a pawn in position to make an en passant capture.

   5) Halfmove clock. This is the number of halfmoves since the last pawn advance
      or capture. This is used to determine if a draw can be claimed under the
      fifty-move rule.

   6) Fullmove number. The number of the full move. It starts at 1, and is
      incremented after Black's move.
*/

#ifdef GPSFISH
  clear();
  osl::usi::parse(string("sfen ")+fenStr,osl_state);
  std::istringstream ss(fenStr);
#else
  char col, row, token;
  size_t idx;
  Square sq = SQ_A8;
  std::istringstream ss(fenStr);

  clear();
  ss >> std::noskipws;

  // 1. Piece placement
  while ((ss >> token) && !isspace(token))
  {
      if (isdigit(token))
          sq += Square(token - '0'); // Advance the given number of files

      else if (token == '/')
          sq -= Square(16);

      else if ((idx = PieceToChar.find(token)) != string::npos)
      {
          put_piece(sq, color_of(Piece(idx)), type_of(Piece(idx)));
          ++sq;
      }
  }

  // 2. Active color
  ss >> token;
  sideToMove = (token == 'w' ? WHITE : BLACK);
  ss >> token;

  // 3. Castling availability. Compatible with 3 standards: Normal FEN standard,
  // Shredder-FEN that uses the letters of the columns on which the rooks began
  // the game instead of KQkq and also X-FEN standard that, in case of Chess960,
  // if an inner rook is associated with the castling right, the castling tag is
  // replaced by the file letter of the involved rook, as for the Shredder-FEN.
  while ((ss >> token) && !isspace(token))
  {
      Square rsq;
      Color c = islower(token) ? BLACK : WHITE;

      token = char(toupper(token));

      if (token == 'K')
          for (rsq = relative_square(c, SQ_H1); type_of(piece_on(rsq)) != ROOK; --rsq) {}

      else if (token == 'Q')
          for (rsq = relative_square(c, SQ_A1); type_of(piece_on(rsq)) != ROOK; ++rsq) {}

      else if (token >= 'A' && token <= 'H')
          rsq = make_square(File(token - 'A'), relative_rank(c, RANK_1));

      else
          continue;

      set_castling_right(c, rsq);
  }

  // 4. En passant square. Ignore if no pawn capture is possible
  if (   ((ss >> col) && (col >= 'a' && col <= 'h'))
      && ((ss >> row) && (row == '3' || row == '6')))
  {
      st->epSquare = make_square(File(col - 'a'), Rank(row - '1'));

      if (!(attackers_to(st->epSquare) & pieces(sideToMove, PAWN)))
          st->epSquare = SQ_NONE;
  }
#endif

  // 5-6. Halfmove clock and fullmove number
#ifdef GPSFISH
  ss >> gamePly;
#else
  ss >> std::skipws >> st->rule50 >> gamePly;
#endif

  // Convert from fullmove starting from 1 to ply starting from 0,
  // handle also common incorrect FEN with fullmove = 0.
  gamePly = std::max(2 * (gamePly - 1), 0) + int(sideToMove == BLACK);

#ifdef GPSFISH
  if(eval!=NULL) *eval=eval_t(osl_state,false);
#else
  chess960 = isChess960;
#endif
  thisThread = th;
  set_state(st);

  assert(pos_is_ok());
}

#ifndef GPSFISH

/// Position::set_castling_right() is a helper function used to set castling
/// rights given the corresponding color and the rook starting square.

void Position::set_castling_right(Color c, Square rfrom) {

  Square kfrom = king_square(c);
  CastlingSide cs = kfrom < rfrom ? KING_SIDE : QUEEN_SIDE;
  CastlingRight cr = (c | cs);

  st->castlingRights |= cr;
  castlingRightsMask[kfrom] |= cr;
  castlingRightsMask[rfrom] |= cr;
  castlingRookSquare[cr] = rfrom;

  Square kto = relative_square(c, cs == KING_SIDE ? SQ_G1 : SQ_C1);
  Square rto = relative_square(c, cs == KING_SIDE ? SQ_F1 : SQ_D1);

  for (Square s = std::min(rfrom, rto); s <= std::max(rfrom, rto); ++s)
      if (s != kfrom && s != rfrom)
          castlingPath[cr] |= s;

  for (Square s = std::min(kfrom, kto); s <= std::max(kfrom, kto); ++s)
      if (s != kfrom && s != rfrom)
          castlingPath[cr] |= s;
}

#endif

/// Position::set_state() computes the hash keys of the position, and other
/// data that once computed is updated incrementally as moves are made.
/// The function is only used when a new position is set up, and to verify
/// the correctness of the StateInfo data when running in debug mode.

void Position::set_state(StateInfo* si) const {

#ifdef GPSFISH

  si->key = 0;

  for(int num=0;num<osl::Piece::SIZE;num++){
    osl::Piece p=osl_state.pieceOf(num);
    if(osl_state.usedMask().test(num))
      si->key += Zobrist::psq[playerToIndex(p.owner())][p.ptype()][p.square().index()];
  }

  if (sideToMove == BLACK)
      si->key ^= Zobrist::side;

#else

  si->key = si->pawnKey = si->materialKey = 0;
  si->npMaterial[WHITE] = si->npMaterial[BLACK] = VALUE_ZERO;
  si->psq = SCORE_ZERO;

  si->checkersBB = attackers_to(king_square(sideToMove)) & pieces(~sideToMove);

  for (Bitboard b = pieces(); b; )
  {
      Square s = pop_lsb(&b);
      Piece pc = piece_on(s);
      si->key ^= Zobrist::psq[color_of(pc)][type_of(pc)][s];
      si->psq += psq[color_of(pc)][type_of(pc)][s];
  }

  if (ep_square() != SQ_NONE)
      si->key ^= Zobrist::enpassant[file_of(ep_square())];

  if (sideToMove == BLACK)
      si->key ^= Zobrist::side;

  si->key ^= Zobrist::castling[st->castlingRights];

  for (Bitboard b = pieces(PAWN); b; )
  {
      Square s = pop_lsb(&b);
      si->pawnKey ^= Zobrist::psq[color_of(piece_on(s))][PAWN][s];
  }

  for (Color c = WHITE; c <= BLACK; ++c)
      for (PieceType pt = PAWN; pt <= KING; ++pt)
          for (int cnt = 0; cnt < pieceCount[c][pt]; ++cnt)
              si->materialKey ^= Zobrist::psq[c][pt][cnt];

  for (Color c = WHITE; c <= BLACK; ++c)
      for (PieceType pt = KNIGHT; pt <= QUEEN; ++pt)
          si->npMaterial[c] += pieceCount[c][pt] * PieceValue[MG][pt];
#endif
}


/// Position::fen() returns a FEN representation of the position. In case of
/// Chess960 the Shredder-FEN notation is used. This is mainly a debugging function.

const string Position::fen() const {

  int emptyCnt;
  std::ostringstream ss;

#ifdef GPSFISH
  for (Rank rank = RANK_1; rank <= RANK_9; ++rank)
#else
  for (Rank rank = RANK_8; rank >= RANK_1; --rank)
#endif
  {
#ifdef GPSFISH
      for (File file = FILE_9; file >= FILE_1; --file)
#else
      for (File file = FILE_A; file <= FILE_H; ++file)
#endif
      {
<<<<<<< HEAD
#ifdef GPSFISH
          for (emptyCnt = 0; file >= FILE_1 && empty(file | rank); --file)
#else
          for (emptyCnt = 0; file <= FILE_H && empty(file | rank); ++file)
#endif
=======
          for (emptyCnt = 0; file <= FILE_H && empty(make_square(file, rank)); ++file)
>>>>>>> 5f12069c
              ++emptyCnt;

          if (emptyCnt)
              ss << emptyCnt;

#ifdef GPSFISH
          if (file >= FILE_1)
#else
          if (file <= FILE_H)
<<<<<<< HEAD
#endif
              ss << PieceToChar[piece_on(file | rank)];
=======
              ss << PieceToChar[piece_on(make_square(file, rank))];
>>>>>>> 5f12069c
      }

      if (rank > RANK_1)
          ss << '/';
  }

#ifdef GPSFISH
  ss << (side_to_move() == WHITE ? " w " : " b ");
#else
  ss << (sideToMove == WHITE ? " w " : " b ");

  if (can_castle(WHITE_OO))
      ss << (chess960 ? to_char(file_of(castling_rook_square(WHITE |  KING_SIDE)), false) : 'K');

  if (can_castle(WHITE_OOO))
      ss << (chess960 ? to_char(file_of(castling_rook_square(WHITE | QUEEN_SIDE)), false) : 'Q');

  if (can_castle(BLACK_OO))
      ss << (chess960 ? to_char(file_of(castling_rook_square(BLACK |  KING_SIDE)),  true) : 'k');

  if (can_castle(BLACK_OOO))
      ss << (chess960 ? to_char(file_of(castling_rook_square(BLACK | QUEEN_SIDE)),  true) : 'q');

  if (!can_castle(WHITE) && !can_castle(BLACK))
      ss << '-';

  ss << (ep_square() == SQ_NONE ? " - " : " " + to_string(ep_square()) + " ")
     << st->rule50 << " " << 1 + (gamePly - int(sideToMove == BLACK)) / 2;

#endif

  return ss.str();
}


/// Position::pretty() returns an ASCII representation of the position to be
/// printed to the standard output together with the move's san notation.

const string Position::pretty(Move move) const {

  const string dottedLine =            "\n+---+---+---+---+---+---+---+---+";
  const string twoRows =  dottedLine + "\n|   | . |   | . |   | . |   | . |"
                        + dottedLine + "\n| . |   | . |   | . |   | . |   |";

  string brd = twoRows + twoRows + twoRows + twoRows + dottedLine;

#ifndef GPSFISH
  for (Bitboard b = pieces(); b; )
  {
      Square s = pop_lsb(&b);
      brd[513 - 68 * rank_of(s) + 4 * file_of(s)] = PieceToChar[piece_on(s)];
  }
#endif

  std::ostringstream ss;

#ifdef GPSFISH
  if (move.isValid())
#else
  if (move)
#endif
      ss << "\nMove: " << (sideToMove == BLACK ? ".." : "")
         << move_to_san(*const_cast<Position*>(this), move);

#ifdef GPSFISH
  ss << osl_state;
#else

  ss << brd << "\nFen: " << fen() << "\nKey: " << std::hex << std::uppercase
     << std::setfill('0') << std::setw(16) << st->key << "\nCheckers: ";

  for (Bitboard b = checkers(); b; )
      ss << to_string(pop_lsb(&b)) << " ";

  ss << "\nLegal moves: ";
  for (MoveList<LEGAL> it(*this); *it; ++it)
      ss << move_to_san(*const_cast<Position*>(this), *it) << " ";

#endif

  return ss.str();
}


#ifndef GPSFISH

/// Position::check_blockers() returns a bitboard of all the pieces with color
/// 'c' that are blocking check on the king with color 'kingColor'. A piece
/// blocks a check if removing that piece from the board would result in a
/// position where the king is in check. A check blocking piece can be either a
/// pinned or a discovered check piece, according if its color 'c' is the same
/// or the opposite of 'kingColor'.

Bitboard Position::check_blockers(Color c, Color kingColor) const {

  Bitboard b, pinners, result = 0;
  Square ksq = king_square(kingColor);

  // Pinners are sliders that give check when a pinned piece is removed
  pinners = (  (pieces(  ROOK, QUEEN) & PseudoAttacks[ROOK  ][ksq])
             | (pieces(BISHOP, QUEEN) & PseudoAttacks[BISHOP][ksq])) & pieces(~kingColor);

  while (pinners)
  {
      b = between_bb(ksq, pop_lsb(&pinners)) & pieces();

      if (!more_than_one(b))
          result |= b & pieces(c);
  }
  return result;
}


/// Position::attackers_to() computes a bitboard of all pieces which attack a
/// given square. Slider attacks use the occ bitboard to indicate occupancy.

Bitboard Position::attackers_to(Square s, Bitboard occ) const {

  return  (attacks_from<PAWN>(s, BLACK) & pieces(WHITE, PAWN))
        | (attacks_from<PAWN>(s, WHITE) & pieces(BLACK, PAWN))
        | (attacks_from<KNIGHT>(s)      & pieces(KNIGHT))
        | (attacks_bb<ROOK>(s, occ)     & pieces(ROOK, QUEEN))
        | (attacks_bb<BISHOP>(s, occ)   & pieces(BISHOP, QUEEN))
        | (attacks_from<KING>(s)        & pieces(KING));
}

#endif

/// Position::legal() tests whether a pseudo-legal move is legal

bool Position::legal(Move m, Bitboard pinned) const {

#ifdef GPSFISH
  return pl_move_is_legal(m);
#else

  assert(is_ok(m));
  assert(pinned == pinned_pieces(sideToMove));

  Color us = sideToMove;
  Square from = from_sq(m);

  assert(color_of(moved_piece(m)) == us);
  assert(piece_on(king_square(us)) == make_piece(us, KING));

  // En passant captures are a tricky special case. Because they are rather
  // uncommon, we do it simply by testing whether the king is attacked after
  // the move is made.
  if (type_of(m) == ENPASSANT)
  {
      Square ksq = king_square(us);
      Square to = to_sq(m);
      Square capsq = to - pawn_push(us);
      Bitboard occ = (pieces() ^ from ^ capsq) | to;

      assert(to == ep_square());
      assert(moved_piece(m) == make_piece(us, PAWN));
      assert(piece_on(capsq) == make_piece(~us, PAWN));
      assert(piece_on(to) == NO_PIECE);

      return   !(attacks_bb<  ROOK>(ksq, occ) & pieces(~us, QUEEN, ROOK))
            && !(attacks_bb<BISHOP>(ksq, occ) & pieces(~us, QUEEN, BISHOP));
  }

  // If the moving piece is a king, check whether the destination
  // square is attacked by the opponent. Castling moves are checked
  // for legality during move generation.
  if (type_of(piece_on(from)) == KING)
      return type_of(m) == CASTLING || !(attackers_to(to_sq(m)) & pieces(~us));

  // A non-king move is legal if and only if it is not pinned or it
  // is moving along the ray towards or away from the king.
  return   !pinned
        || !(pinned & from)
        ||  aligned(from, to_sq(m), king_square(us));
#endif
}

#ifdef GPSFISH
bool Position::pl_move_is_legal(Move m) const {
  if(!osl_state.isAlmostValidMove<false>(m)) return false;
  if(m.isDrop()) return true;
  if(side_to_move()==BLACK)
    return osl::move_classifier::SafeMove<BLACK>::isMember(osl_state,m.ptype(),m.from(),m.to());
  else
    return osl::move_classifier::SafeMove<WHITE>::isMember(osl_state,m.ptype(),m.from(),m.to());
}
#endif



/// Position::pseudo_legal() takes a random move and tests whether the move is
/// pseudo legal. It is used to validate moves from TT that can be corrupted
/// due to SMP concurrent access or hash position key aliasing.

bool Position::pseudo_legal(const Move m) const {

#ifdef GPSFISH
  return m.isNormal() && pl_move_is_legal(m);
#else
  Color us = sideToMove;
  Square from = from_sq(m);
  Square to = to_sq(m);
  Piece pc = moved_piece(m);

  // Use a slower but simpler function for uncommon cases
  if (type_of(m) != NORMAL)
      return MoveList<LEGAL>(*this).contains(m);

  // Is not a promotion, so promotion piece must be empty
  if (promotion_type(m) - 2 != NO_PIECE_TYPE)
      return false;

  // If the 'from' square is not occupied by a piece belonging to the side to
  // move, the move is obviously not legal.
  if (pc == NO_PIECE || color_of(pc) != us)
      return false;

  // The destination square cannot be occupied by a friendly piece
  if (pieces(us) & to)
      return false;

  // Handle the special case of a pawn move
  if (type_of(pc) == PAWN)
  {
      // We have already handled promotion moves, so destination
      // cannot be on the 8th/1st rank.
      if (rank_of(to) == relative_rank(us, RANK_8))
          return false;

      if (   !(attacks_from<PAWN>(from, us) & pieces(~us) & to) // Not a capture

          && !((from + pawn_push(us) == to) && empty(to))       // Not a single push

          && !(   (from + 2 * pawn_push(us) == to)              // Not a double push
               && (rank_of(from) == relative_rank(us, RANK_2))
               && empty(to)
               && empty(to - pawn_push(us))))
          return false;
  }
  else if (!(attacks_from(pc, from) & to))
      return false;

  // Evasions generator already takes care to avoid some kind of illegal moves
  // and legal() relies on this. We therefore have to take care that the same
  // kind of moves are filtered out here.
  if (checkers())
  {
      if (type_of(pc) != KING)
      {
          // Double check? In this case a king move is required
          if (more_than_one(checkers()))
              return false;

          // Our move must be a blocking evasion or a capture of the checking piece
          if (!((between_bb(lsb(checkers()), king_square(us)) | checkers()) & to))
              return false;
      }
      // In case of king moves under check we have to remove king so as to catch
      // invalid moves like b1a1 when opposite queen is on c1.
      else if (attackers_to(to, pieces() ^ from) & pieces(~us))
          return false;
  }

  return true;
#endif
}


/// Position::gives_check() tests whether a pseudo-legal move gives a check

bool Position::gives_check(Move m, const CheckInfo& ci) const {

#ifdef GPSFISH
  if(side_to_move()==BLACK)
    return osl::move_classifier::Check<BLACK>::isMember(osl_state,m.ptype(),m.from(),m.to());
  else 
    return osl::move_classifier::Check<WHITE>::isMember(osl_state,m.ptype(),m.from(),m.to());
#else

  assert(is_ok(m));
  assert(ci.dcCandidates == discovered_check_candidates());
  assert(color_of(moved_piece(m)) == sideToMove);

  Square from = from_sq(m);
  Square to = to_sq(m);
  PieceType pt = type_of(piece_on(from));

  // Is there a direct check?
  if (ci.checkSq[pt] & to)
      return true;

  // Is there a discovered check?
  if (   unlikely(ci.dcCandidates)
      && (ci.dcCandidates & from)
      && !aligned(from, to, ci.ksq))
      return true;

  switch (type_of(m))
  {
  case NORMAL:
      return false;

  case PROMOTION:
      return attacks_bb(Piece(promotion_type(m)), to, pieces() ^ from) & ci.ksq;

  // En passant capture with check? We have already handled the case
  // of direct checks and ordinary discovered check, so the only case we
  // need to handle is the unusual case of a discovered check through
  // the captured pawn.
  case ENPASSANT:
  {
      Square capsq = make_square(file_of(to), rank_of(from));
      Bitboard b = (pieces() ^ from ^ capsq) | to;

      return  (attacks_bb<  ROOK>(ci.ksq, b) & pieces(sideToMove, QUEEN, ROOK))
            | (attacks_bb<BISHOP>(ci.ksq, b) & pieces(sideToMove, QUEEN, BISHOP));
  }
  case CASTLING:
  {
      Square kfrom = from;
      Square rfrom = to; // Castling is encoded as 'King captures the rook'
      Square kto = relative_square(sideToMove, rfrom > kfrom ? SQ_G1 : SQ_C1);
      Square rto = relative_square(sideToMove, rfrom > kfrom ? SQ_F1 : SQ_D1);

      return   (PseudoAttacks[ROOK][rto] & ci.ksq)
            && (attacks_bb<ROOK>(rto, (pieces() ^ kfrom ^ rfrom) | rto | kto) & ci.ksq);
  }
  default:
      assert(false);
      return false;
  }
#endif
}


/// Position::do_move() makes a move, and saves all information necessary
/// to a StateInfo object. The move is assumed to be legal. Pseudo-legal
/// moves should be filtered out before this function is called.

void Position::do_move(Move m, StateInfo& newSt) {

#ifdef GPSFISH
  assert(is_ok());
  assert(!m.isPass());
  nodes++;
  Key key = st->key;
  struct ReducedStateInfo {
    int gamePly, pliesFromNull;
    Key key;
  };
  memcpy(&newSt, st, sizeof(ReducedStateInfo));

  newSt.previous = st;
  st = &newSt;
  //history[st->gamePly++] = key;

  // Update side to move
  key ^= Zobrist::side;

  st->pliesFromNull++;

  prefetch((char*)TT.first_entry(key));

  Color us = side_to_move();
  Color them = ~us;
  Square from = from_sq(m);
  Square to = to_sq(m);

  PieceType pt=m.ptype();
  osl::Ptype capture = m.capturePtype();
  st->capturedType = capture;
  if(capture!=osl::PTYPE_EMPTY){
    key -= Zobrist::psq[them][(int)capture][to.index()];
    key += Zobrist::psq[us][unpromote(capture)][Square::STAND().index()];
  }
  // Update hash key
  if(type_of(m)==PROMOTION)
    key += Zobrist::psq[us][(int)pt][to.index()]-Zobrist::psq[us][(int)unpromote(pt)][from.index()];
  else
    key += Zobrist::psq[us][(int)pt][to.index()]-Zobrist::psq[us][(int)pt][from.index()];

  st->key = key;
  osl_state.makeMove(m);
  if(osl_state.inCheck()) continuous_check[us]++;
  else continuous_check[us]=0;
  assert(is_ok());
#else
  CheckInfo ci(*this);
  do_move(m, newSt, ci, gives_check(m, ci));
#endif
}

#ifndef GPSFISH
void Position::do_move(Move m, StateInfo& newSt, const CheckInfo& ci, bool moveIsCheck) {

  assert(is_ok(m));
  assert(&newSt != st);

  ++nodes;
  Key k = st->key;

  // Copy some fields of the old state to our new StateInfo object except the
  // ones which are going to be recalculated from scratch anyway and then switch
  // our state pointer to point to the new (ready to be updated) state.
  std::memcpy(&newSt, st, StateCopySize64 * sizeof(uint64_t));

  newSt.previous = st;
  st = &newSt;

  // Update side to move
  k ^= Zobrist::side;

  // Increment ply counters. In particular, rule50 will be reset to zero later on
  // in case of a capture or a pawn move.
  ++gamePly;
  ++st->rule50;
  ++st->pliesFromNull;

  Color us = sideToMove;
  Color them = ~us;
  Square from = from_sq(m);
  Square to = to_sq(m);
  Piece pc = piece_on(from);
  PieceType pt = type_of(pc);
  PieceType captured = type_of(m) == ENPASSANT ? PAWN : type_of(piece_on(to));

  assert(color_of(pc) == us);
  assert(piece_on(to) == NO_PIECE || color_of(piece_on(to)) == them || type_of(m) == CASTLING);
  assert(captured != KING);

  if (type_of(m) == CASTLING)
  {
      assert(pc == make_piece(us, KING));

      Square rfrom, rto;
      do_castling<true>(from, to, rfrom, rto);

      captured = NO_PIECE_TYPE;
      st->psq += psq[us][ROOK][rto] - psq[us][ROOK][rfrom];
      k ^= Zobrist::psq[us][ROOK][rfrom] ^ Zobrist::psq[us][ROOK][rto];
  }

  if (captured)
  {
      Square capsq = to;

      // If the captured piece is a pawn, update pawn hash key, otherwise
      // update non-pawn material.
      if (captured == PAWN)
      {
          if (type_of(m) == ENPASSANT)
          {
              capsq += pawn_push(them);

              assert(pt == PAWN);
              assert(to == st->epSquare);
              assert(relative_rank(us, to) == RANK_6);
              assert(piece_on(to) == NO_PIECE);
              assert(piece_on(capsq) == make_piece(them, PAWN));

              board[capsq] = NO_PIECE;
          }

          st->pawnKey ^= Zobrist::psq[them][PAWN][capsq];
      }
      else
          st->npMaterial[them] -= PieceValue[MG][captured];

      // Update board and piece lists
      remove_piece(capsq, them, captured);

      // Update material hash key and prefetch access to materialTable
      k ^= Zobrist::psq[them][captured][capsq];
      st->materialKey ^= Zobrist::psq[them][captured][pieceCount[them][captured]];
      prefetch((char*)thisThread->materialTable[st->materialKey]);

      // Update incremental scores
      st->psq -= psq[them][captured][capsq];

      // Reset rule 50 counter
      st->rule50 = 0;
  }

  // Update hash key
  k ^= Zobrist::psq[us][pt][from] ^ Zobrist::psq[us][pt][to];

  // Reset en passant square
  if (st->epSquare != SQ_NONE)
  {
      k ^= Zobrist::enpassant[file_of(st->epSquare)];
      st->epSquare = SQ_NONE;
  }

  // Update castling rights if needed
  if (st->castlingRights && (castlingRightsMask[from] | castlingRightsMask[to]))
  {
      int cr = castlingRightsMask[from] | castlingRightsMask[to];
      k ^= Zobrist::castling[st->castlingRights & cr];
      st->castlingRights &= ~cr;
  }

  // Prefetch TT access as soon as we know the new hash key
  prefetch((char*)TT.first_entry(k));

  // Move the piece. The tricky Chess960 castling is handled earlier
  if (type_of(m) != CASTLING)
      move_piece(from, to, us, pt);

  // If the moving piece is a pawn do some special extra work
  if (pt == PAWN)
  {
      // Set en-passant square if the moved pawn can be captured
      if (   (int(to) ^ int(from)) == 16
          && (attacks_from<PAWN>(from + pawn_push(us), us) & pieces(them, PAWN)))
      {
          st->epSquare = Square((from + to) / 2);
          k ^= Zobrist::enpassant[file_of(st->epSquare)];
      }

      if (type_of(m) == PROMOTION)
      {
          PieceType promotion = promotion_type(m);

          assert(relative_rank(us, to) == RANK_8);
          assert(promotion >= KNIGHT && promotion <= QUEEN);

          remove_piece(to, us, PAWN);
          put_piece(to, us, promotion);

          // Update hash keys
          k ^= Zobrist::psq[us][PAWN][to] ^ Zobrist::psq[us][promotion][to];
          st->pawnKey ^= Zobrist::psq[us][PAWN][to];
          st->materialKey ^=  Zobrist::psq[us][promotion][pieceCount[us][promotion]-1]
                            ^ Zobrist::psq[us][PAWN][pieceCount[us][PAWN]];

          // Update incremental score
          st->psq += psq[us][promotion][to] - psq[us][PAWN][to];

          // Update material
          st->npMaterial[us] += PieceValue[MG][promotion];
      }

      // Update pawn hash key and prefetch access to pawnsTable
      st->pawnKey ^= Zobrist::psq[us][PAWN][from] ^ Zobrist::psq[us][PAWN][to];
      prefetch((char*)thisThread->pawnsTable[st->pawnKey]);

      // Reset rule 50 draw counter
      st->rule50 = 0;
  }

  // Update incremental scores
  st->psq += psq[us][pt][to] - psq[us][pt][from];

  // Set capture piece
  st->capturedType = captured;

  // Update the key with the final value
  st->key = k;

  // Update checkers bitboard: piece must be already moved due to attacks_from()
  st->checkersBB = 0;

  if (moveIsCheck)
  {
      if (type_of(m) != NORMAL)
          st->checkersBB = attackers_to(king_square(them)) & pieces(us);
      else
      {
          // Direct checks
          if (ci.checkSq[pt] & to)
              st->checkersBB |= to;

          // Discovered checks
          if (unlikely(ci.dcCandidates) && (ci.dcCandidates & from))
          {
              if (pt != ROOK)
                  st->checkersBB |= attacks_from<ROOK>(king_square(them)) & pieces(us, QUEEN, ROOK);

              if (pt != BISHOP)
                  st->checkersBB |= attacks_from<BISHOP>(king_square(them)) & pieces(us, QUEEN, BISHOP);
          }
      }
  }

  sideToMove = ~sideToMove;

  assert(pos_is_ok());
}


/// Position::undo_move() unmakes a move. When it returns, the position should
/// be restored to exactly the same state as before the move was made.

void Position::undo_move(Move m) {

  assert(is_ok(m));

  sideToMove = ~sideToMove;

  Color us = sideToMove;
  Square from = from_sq(m);
  Square to = to_sq(m);
  PieceType pt = type_of(piece_on(to));

  assert(empty(from) || type_of(m) == CASTLING);
  assert(st->capturedType != KING);

  if (type_of(m) == PROMOTION)
  {
      assert(pt == promotion_type(m));
      assert(relative_rank(us, to) == RANK_8);
      assert(promotion_type(m) >= KNIGHT && promotion_type(m) <= QUEEN);

      remove_piece(to, us, promotion_type(m));
      put_piece(to, us, PAWN);
      pt = PAWN;
  }

  if (type_of(m) == CASTLING)
  {
      Square rfrom, rto;
      do_castling<false>(from, to, rfrom, rto);
  }
  else
  {
      move_piece(to, from, us, pt); // Put the piece back at the source square

      if (st->capturedType)
      {
          Square capsq = to;

          if (type_of(m) == ENPASSANT)
          {
              capsq -= pawn_push(us);

              assert(pt == PAWN);
              assert(to == st->previous->epSquare);
              assert(relative_rank(us, to) == RANK_6);
              assert(piece_on(capsq) == NO_PIECE);
          }

          put_piece(capsq, ~us, st->capturedType); // Restore the captured piece
      }
  }

  // Finally point our state pointer back to the previous state
  st = st->previous;
  --gamePly;

  assert(pos_is_ok());
}


/// Position::do_castling() is a helper used to do/undo a castling move. This
/// is a bit tricky, especially in Chess960.
template<bool Do>
void Position::do_castling(Square from, Square& to, Square& rfrom, Square& rto) {

  bool kingSide = to > from;
  rfrom = to; // Castling is encoded as "king captures friendly rook"
  rto = relative_square(sideToMove, kingSide ? SQ_F1 : SQ_D1);
  to  = relative_square(sideToMove, kingSide ? SQ_G1 : SQ_C1);

  // Remove both pieces first since squares could overlap in Chess960
  remove_piece(Do ?  from :  to, sideToMove, KING);
  remove_piece(Do ? rfrom : rto, sideToMove, ROOK);
  board[Do ? from : to] = board[Do ? rfrom : rto] = NO_PIECE; // Since remove_piece doesn't do it for us
  put_piece(Do ?  to :  from, sideToMove, KING);
  put_piece(Do ? rto : rfrom, sideToMove, ROOK);
}


/// Position::do(undo)_null_move() is used to do(undo) a "null move": It flips
/// the side to move without executing any move on the board.

void Position::do_null_move(StateInfo& newSt) {

  assert(!checkers());

  std::memcpy(&newSt, st, sizeof(StateInfo)); // Fully copy here

  newSt.previous = st;
  st = &newSt;

  if (st->epSquare != SQ_NONE)
  {
      st->key ^= Zobrist::enpassant[file_of(st->epSquare)];
      st->epSquare = SQ_NONE;
  }

  st->key ^= Zobrist::side;
  prefetch((char*)TT.first_entry(st->key));

  ++st->rule50;
  st->pliesFromNull = 0;

  sideToMove = ~sideToMove;

  assert(pos_is_ok());
}

void Position::undo_null_move() {

  assert(!checkers());

  st = st->previous;
  sideToMove = ~sideToMove;
}

#endif

/// Position::see() is a static exchange evaluator: It tries to estimate the
/// material gain or loss resulting from a move.

Value Position::see_sign(Move m) const {

  assert(is_ok(m));

  // Early return if SEE cannot be negative because captured piece value
  // is not less then capturing one. Note that king moves always return
  // here because king midgame value is set to 0.
  if (PieceValue[MG][moved_piece(m)] <= PieceValue[MG][piece_on(to_sq(m))])
      return VALUE_KNOWN_WIN;

  return see(m);
}

Value Position::see(Move m) const {

  assert(move_is_ok(m));
#ifdef GPSFISH
  Player p=osl_state.turn();
  return (Value)osl::See::see(osl_state,m,osl_state.pin(p),osl_state.pin(alt(p)));
#else

  Square from, to;
  Bitboard occupied, attackers, stmAttackers;
  Value swapList[32];
  int slIndex = 1;
  PieceType captured;
  Color stm;

  assert(is_ok(m));

  from = from_sq(m);
  to = to_sq(m);
  swapList[0] = PieceValue[MG][piece_on(to)];
  stm = color_of(piece_on(from));
  occupied = pieces() ^ from;

  // Castling moves are implemented as king capturing the rook so cannot be
  // handled correctly. Simply return 0 that is always the correct value
  // unless in the rare case the rook ends up under attack.
  if (type_of(m) == CASTLING)
      return VALUE_ZERO;

  if (type_of(m) == ENPASSANT)
  {
      occupied ^= to - pawn_push(stm); // Remove the captured pawn
      swapList[0] = PieceValue[MG][PAWN];
  }

  // Find all attackers to the destination square, with the moving piece
  // removed, but possibly an X-ray attacker added behind it.
  attackers = attackers_to(to, occupied) & occupied;

  // If the opponent has no attackers we are finished
  stm = ~stm;
  stmAttackers = attackers & pieces(stm);
  if (!stmAttackers)
      return swapList[0];

  // The destination square is defended, which makes things rather more
  // difficult to compute. We proceed by building up a "swap list" containing
  // the material gain or loss at each stop in a sequence of captures to the
  // destination square, where the sides alternately capture, and always
  // capture with the least valuable piece. After each capture, we look for
  // new X-ray attacks from behind the capturing piece.
  captured = type_of(piece_on(from));

  do {
      assert(slIndex < 32);

      // Add the new entry to the swap list
      swapList[slIndex] = -swapList[slIndex - 1] + PieceValue[MG][captured];

      // Locate and remove the next least valuable attacker
      captured = min_attacker<PAWN>(byTypeBB, to, stmAttackers, occupied, attackers);

      // Stop before processing a king capture
      if (captured == KING)
      {
          if (stmAttackers == attackers)
              ++slIndex;

          break;
      }

      stm = ~stm;
      stmAttackers = attackers & pieces(stm);
      ++slIndex;

  } while (stmAttackers);

  // Having built the swap list, we negamax through it to find the best
  // achievable score from the point of view of the side to move.
  while (--slIndex)
      swapList[slIndex - 1] = std::min(-swapList[slIndex], swapList[slIndex - 1]);

  return swapList[0];
#endif
}


/// Position::is_draw() tests whether the position is drawn by material, 50 moves
/// rule or repetition. It does not detect stalemates.

bool Position::is_draw() const {

#ifdef GPSFISH
  int dummy;
  return is_draw(dummy);
#else

  if (   !pieces(PAWN)
      && (non_pawn_material(WHITE) + non_pawn_material(BLACK) <= BishopValueMg))
      return true;

  if (st->rule50 > 99 && (!checkers() || MoveList<LEGAL>(*this).size()))
      return true;

  StateInfo* stp = st;
  for (int i = 2, e = std::min(st->rule50, st->pliesFromNull); i <= e; i += 2)
  {
      stp = stp->previous->previous;

      if (stp->key == st->key)
          return true; // Draw at first repetition
  }

  return false;
#endif
}

#ifdef GPSFISH
bool Position::is_draw(int& ret) const {

    // retire history by 3d8140a54101a50860ba2e3eb0f2d6cce68bfe47
    // should use st->previous
#if 0
  ret=0;
  StateInfo* stp = st->previous->previous;
  for (int i = 4, e = std::min(st->gamePly,st->pliesFromNull); i <= e; i += 2)
  {
      stp = stp->previous->previous;
      if (stp->key == st->key)
      //if (history[st->gamePly - i] == st->key)
      {
          Color us = side_to_move();
          Color them = ~us;
          if(continuous_check[us]*2>=i) {ret= -1; return false;}
          else if(continuous_check[them]*2>=i) {ret= 1; return false;}
          else return true;
      }
  }
#else
  int i = 4, e = st->pliesFromNull, cnt = 0;

  if (i <= e)
  {
      Color us = side_to_move();
      Color them = ~us;
      StateInfo* stp = st->previous->previous;

      do {
          stp = stp->previous->previous;

          if (stp->key == st->key)
          {
              if(continuous_check[us]*2>=i) {ret= -1; return false;}
              else if(continuous_check[them]*2>=i) {ret= 1; return false;}
              else if(++cnt>=4) { ret= 0; return true; }// Draw after first repetition
          }

          i += 2;

      } while (i <= e);
  }

#endif
  return false;
}
#endif



/// Position::flip() flips position with the white and black sides reversed. This
/// is only useful for debugging e.g. for finding evaluation symmetry bugs.

#ifndef GPSFISH

static char toggle_case(char c) {
  return char(islower(c) ? toupper(c) : tolower(c));
}

void Position::flip() {

  string f, token;
  std::stringstream ss(fen());

  for (Rank rank = RANK_8; rank >= RANK_1; --rank) // Piece placement
  {
      std::getline(ss, token, rank > RANK_1 ? '/' : ' ');
      f.insert(0, token + (f.empty() ? " " : "/"));
  }

  ss >> token; // Active color
  f += (token == "w" ? "B " : "W "); // Will be lowercased later

  ss >> token; // Castling availability
  f += token + " ";

  std::transform(f.begin(), f.end(), f.begin(), toggle_case);

  ss >> token; // En passant square
  f += (token == "-" ? token : token.replace(1, 1, token[1] == '3' ? "6" : "3"));

  std::getline(ss, token); // Half and full moves
  f += token;

  set(f, is_chess960(), this_thread());

  assert(pos_is_ok());
}
#endif

/// Position::pos_is_ok() performs some consistency checks for the position object.
/// This is meant to be helpful when debugging.

bool Position::pos_is_ok(int* step) const {

#ifndef MINIMAL


  // Which parts of the position should be verified?
  const bool all = false;

#ifndef GPSFISH
  const bool testBitboards       = all || false;
#endif
  const bool testState           = all || false;
#ifndef GPSFISH
  const bool testKingCount       = all || false;
  const bool testKingCapture     = all || false;
  const bool testPieceCounts     = all || false;
  const bool testPieceList       = all || false;
  const bool testCastlingSquares = all || false;
#endif

  if (step)
      *step = 1;

  if (   (sideToMove != WHITE && sideToMove != BLACK)
#ifdef GPSFISH
     )
#else
      || piece_on(king_square(WHITE)) != W_KING
      || piece_on(king_square(BLACK)) != B_KING
      || (   ep_square() != SQ_NONE
          && relative_rank(sideToMove, ep_square()) != RANK_6))
#endif
      return false;

#ifdef GPSFISH

  if(!osl_state.isConsistent())
      return false;

#else

  if (step && ++*step, testBitboards)
  {
      // The intersection of the white and black pieces must be empty
      if (pieces(WHITE) & pieces(BLACK))
          return false;

      // The union of the white and black pieces must be equal to all
      // occupied squares
      if ((pieces(WHITE) | pieces(BLACK)) != pieces())
          return false;

      // Separate piece type bitboards must have empty intersections
      for (PieceType p1 = PAWN; p1 <= KING; ++p1)
          for (PieceType p2 = PAWN; p2 <= KING; ++p2)
              if (p1 != p2 && (pieces(p1) & pieces(p2)))
                  return false;
  }
#endif

  if (step && ++*step, testState)
  {
      StateInfo si;
      set_state(&si);
      if (   st->key != si.key
#ifdef GPSFISH
         )
#else
          || st->pawnKey != si.pawnKey
          || st->materialKey != si.materialKey
          || st->npMaterial[WHITE] != si.npMaterial[WHITE]
          || st->npMaterial[BLACK] != si.npMaterial[BLACK]
          || st->psq != si.psq
          || st->checkersBB != si.checkersBB)
#endif
          return false;
  }

#ifndef GPSFISH
  if (step && ++*step, testKingCount)
      if (   std::count(board, board + SQUARE_NB, W_KING) != 1
          || std::count(board, board + SQUARE_NB, B_KING) != 1)
          return false;

  if (step && ++*step, testKingCapture)
      if (attackers_to(king_square(~sideToMove)) & pieces(sideToMove))
          return false;

  if (step && ++*step, testPieceCounts)
      for (Color c = WHITE; c <= BLACK; ++c)
          for (PieceType pt = PAWN; pt <= KING; ++pt)
              if (pieceCount[c][pt] != popcount<Full>(pieces(c, pt)))
                  return false;

  if (step && ++*step, testPieceList)
      for (Color c = WHITE; c <= BLACK; ++c)
          for (PieceType pt = PAWN; pt <= KING; ++pt)
              for (int i = 0; i < pieceCount[c][pt];  ++i)
                  if (   board[pieceList[c][pt][i]] != make_piece(c, pt)
                      || index[pieceList[c][pt][i]] != i)
                      return false;

  if (step && ++*step, testCastlingSquares)
      for (Color c = WHITE; c <= BLACK; ++c)
          for (CastlingSide s = KING_SIDE; s <= QUEEN_SIDE; s = CastlingSide(s + 1))
          {
              if (!can_castle(c | s))
                  continue;

              if (  (castlingRightsMask[king_square(c)] & (c | s)) != (c | s)
                  || piece_on(castlingRookSquare[c | s]) != make_piece(c, ROOK)
                  || castlingRightsMask[castlingRookSquare[c | s]] != (c | s))
                  return false;
          }
#endif

#endif

  return true;
}

#ifdef GPSFISH
bool Position::eval_is_ok() const {
  if(!pos_is_ok()) return false;
  if(!eval) return true;
  int ret1=eval_t(osl_state,false).value();
  int ret2=eval->value();
  return ret1==ret2;
}
#endif
<|MERGE_RESOLUTION|>--- conflicted
+++ resolved
@@ -575,15 +575,11 @@
       for (File file = FILE_A; file <= FILE_H; ++file)
 #endif
       {
-<<<<<<< HEAD
-#ifdef GPSFISH
-          for (emptyCnt = 0; file >= FILE_1 && empty(file | rank); --file)
-#else
-          for (emptyCnt = 0; file <= FILE_H && empty(file | rank); ++file)
-#endif
-=======
+#ifdef GPSFISH
+          for (emptyCnt = 0; file >= FILE_1 && empty(make_square(file, rank)); --file)
+#else
           for (emptyCnt = 0; file <= FILE_H && empty(make_square(file, rank)); ++file)
->>>>>>> 5f12069c
+#endif
               ++emptyCnt;
 
           if (emptyCnt)
@@ -593,12 +589,8 @@
           if (file >= FILE_1)
 #else
           if (file <= FILE_H)
-<<<<<<< HEAD
-#endif
-              ss << PieceToChar[piece_on(file | rank)];
-=======
+#endif
               ss << PieceToChar[piece_on(make_square(file, rank))];
->>>>>>> 5f12069c
       }
 
       if (rank > RANK_1)
