--- conflicted
+++ resolved
@@ -182,66 +182,12 @@
   const Score TempoValue = make_score(48, 22);
 #endif
 
-<<<<<<< HEAD
-  struct PieceLetters : public std::map<char, Piece> {
-
-    PieceLetters() {
-#ifdef GPSFISH
-      operator[]('K') = NEW_PTYPEO(BLACK,osl::KING);
-      operator[]('k') = NEW_PTYPEO(WHITE,osl::KING);
-      operator[]('R') = NEW_PTYPEO(BLACK,osl::ROOK);
-      operator[]('r') = NEW_PTYPEO(WHITE,osl::ROOK);
-      operator[]('B') = NEW_PTYPEO(BLACK,osl::BISHOP);
-      operator[]('b') = NEW_PTYPEO(WHITE,osl::BISHOP);
-      operator[]('G') = NEW_PTYPEO(BLACK,osl::GOLD);
-      operator[]('g') = NEW_PTYPEO(WHITE,osl::GOLD);
-      operator[]('S') = NEW_PTYPEO(BLACK,osl::SILVER);
-      operator[]('s') = NEW_PTYPEO(WHITE,osl::SILVER);
-      operator[]('N') = NEW_PTYPEO(BLACK,osl::KNIGHT);
-      operator[]('n') = NEW_PTYPEO(WHITE,osl::KNIGHT);
-      operator[]('L') = NEW_PTYPEO(BLACK,osl::LANCE);
-      operator[]('l') = NEW_PTYPEO(WHITE,osl::LANCE);
-      operator[]('P') = NEW_PTYPEO(BLACK,osl::PAWN);
-      operator[]('p') = NEW_PTYPEO(WHITE,osl::PAWN);
-      operator[]('.') = osl::PTYPEO_EMPTY;
-#else
-      operator[]('K') = WK; operator[]('k') = BK;
-      operator[]('Q') = WQ; operator[]('q') = BQ;
-      operator[]('R') = WR; operator[]('r') = BR;
-      operator[]('B') = WB; operator[]('b') = BB;
-      operator[]('N') = WN; operator[]('n') = BN;
-      operator[]('P') = WP; operator[]('p') = BP;
-      operator[](' ') = PIECE_NONE;
-      operator[]('.') = PIECE_NONE_DARK_SQ;
-#endif
-    }
-
-#ifdef GPSFISH
-    string from_piece(Piece p) const {
-#else
-    char from_piece(Piece p) const {
-#endif
-
-      std::map<char, Piece>::const_iterator it;
-      for (it = begin(); it != end(); ++it)
-#ifdef GPSFISH
-          if (it->second == unpromote(p))
-              return (isPromoted(p) ? string("+") : string(""))+string(1,it->first);
-#else
-          if (it->second == p)
-              return it->first;
-#endif
-
-      assert(false);
-      return 0;
-    }
-  };
-
-  PieceLetters pieceLetters;
-=======
   // To convert a Piece to and from a FEN char
+#ifdef GPSFISH
+  const string PieceToChar(".PLNSGBRK  plnsgbrk  ");
+#else
   const string PieceToChar(".PNBRQK  pnbrqk  ");
->>>>>>> 735cac5d
+#endif
 }
 
 
@@ -514,14 +460,11 @@
   for (Rank rank = RANK_8; rank >= RANK_1; rank--, fen += '/')
 #endif
   {
-<<<<<<< HEAD
+      emptyCnt = '0';
+
 #ifdef GPSFISH
       for (File file = FILE_9; file >= FILE_1; file--)
 #else
-=======
-      emptyCnt = '0';
-
->>>>>>> 735cac5d
       for (File file = FILE_A; file <= FILE_H; file++)
 #endif
       {
