/*
  Stockfish, a UCI chess playing engine derived from Glaurung 2.1
  Copyright (C) 2004-2008 Tord Romstad (Glaurung author)
  Copyright (C) 2008-2013 Marco Costalba, Joona Kiiski, Tord Romstad

  Stockfish is free software: you can redistribute it and/or modify
  it under the terms of the GNU General Public License as published by
  the Free Software Foundation, either version 3 of the License, or
  (at your option) any later version.

  Stockfish is distributed in the hope that it will be useful,
  but WITHOUT ANY WARRANTY; without even the implied warranty of
  MERCHANTABILITY or FITNESS FOR A PARTICULAR PURPOSE.  See the
  GNU General Public License for more details.

  You should have received a copy of the GNU General Public License
  along with this program.  If not, see <http://www.gnu.org/licenses/>.
*/

#include <algorithm>
#include <cassert>
#include <cstring>
#include <iomanip>
#include <iostream>
#include <sstream>

#ifndef GPSFISH
#include "bitcount.h"
#endif
#include "movegen.h"
#include "notation.h"
#include "position.h"
#ifndef GPSFISH
#include "psqtab.h"
#endif
#include "rkiss.h"
#include "thread.h"
#include "tt.h"

#ifdef GPSFISH
#include "osl/misc/carray3d.h"
#include "osl/eval/ptypeEvalTraits.h"
using osl::eval::PtypeEvalTraits;
#include "osl/state/simpleState.h"
#include "osl/state/numEffectState.h"
#include "osl/move_classifier/check_.h"
#include "osl/record/usi.h"
#include "osl/eval/see.h"
#include "osl/move_classifier/safeMove.h"
#include "evaluate.h"
#endif

using std::string;
using std::cout;
using std::endl;

#ifdef GPSFISH
static const string PieceToChar(".PLNSGBRK  plnsgbrk");
#else
static const string PieceToChar(" PNBRQK  pnbrqk");
#endif

// Material values arrays, indexed by Piece
#ifdef GPSFISH
CACHE_LINE_ALIGNMENT
//Value PieceValue[2][18] = {     // [Mg / Eg][piece / pieceType]
const Value PieceValue[2][osl::PTYPE_SIZE] = {
{
  VALUE_ZERO,VALUE_ZERO,
  Value(PtypeEvalTraits<osl::PPAWN>::val), Value(PtypeEvalTraits<osl::PLANCE>::val), 
  Value(PtypeEvalTraits<osl::PKNIGHT>::val), Value(PtypeEvalTraits<osl::PSILVER>::val), 
  Value(PtypeEvalTraits<osl::PBISHOP>::val), Value(PtypeEvalTraits<osl::PROOK>::val), 
#if 0
  Value(PtypeEvalTraits<osl::GOLD>::val), Value(PtypeEvalTraits<osl::KING>::val), 
#else
  Value(PtypeEvalTraits<osl::KING>::val), Value(PtypeEvalTraits<osl::GOLD>::val), 
#endif
  Value(PtypeEvalTraits<osl::PAWN>::val), Value(PtypeEvalTraits<osl::LANCE>::val), 
  Value(PtypeEvalTraits<osl::KNIGHT>::val), Value(PtypeEvalTraits<osl::SILVER>::val), 
  Value(PtypeEvalTraits<osl::BISHOP>::val), Value(PtypeEvalTraits<osl::ROOK>::val), 
},
{
  VALUE_ZERO,VALUE_ZERO,
  Value(PtypeEvalTraits<osl::PPAWN>::val+PtypeEvalTraits<osl::PAWN>::val), 
  Value(PtypeEvalTraits<osl::PLANCE>::val+PtypeEvalTraits<osl::LANCE>::val), 
  Value(PtypeEvalTraits<osl::PKNIGHT>::val+PtypeEvalTraits<osl::KNIGHT>::val), 
  Value(PtypeEvalTraits<osl::PSILVER>::val+PtypeEvalTraits<osl::SILVER>::val), 
  Value(PtypeEvalTraits<osl::PBISHOP>::val+PtypeEvalTraits<osl::BISHOP>::val), 
  Value(PtypeEvalTraits<osl::PROOK>::val+PtypeEvalTraits<osl::ROOK>::val), 
#if 0
  Value(PtypeEvalTraits<osl::GOLD>::val*2), 
  Value(PtypeEvalTraits<osl::KING>::val*2), 
#else
  Value(PtypeEvalTraits<osl::KING>::val*2), 
  Value(PtypeEvalTraits<osl::GOLD>::val*2), 
#endif
  Value(PtypeEvalTraits<osl::PAWN>::val*2), 
  Value(PtypeEvalTraits<osl::LANCE>::val*2), 
  Value(PtypeEvalTraits<osl::KNIGHT>::val*2), 
  Value(PtypeEvalTraits<osl::SILVER>::val*2), 
  Value(PtypeEvalTraits<osl::BISHOP>::val*2), 
  Value(PtypeEvalTraits<osl::ROOK>::val*2), 
}
};

const Value PromoteValue[osl::PTYPE_SIZE] = {
  VALUE_ZERO,VALUE_ZERO,
  VALUE_ZERO,VALUE_ZERO,
  VALUE_ZERO,VALUE_ZERO,
  VALUE_ZERO,VALUE_ZERO,
  VALUE_ZERO,VALUE_ZERO,
  Value(PtypeEvalTraits<osl::PPAWN>::val)-Value(PtypeEvalTraits<osl::PAWN>::val), 
  Value(PtypeEvalTraits<osl::PLANCE>::val)-Value(PtypeEvalTraits<osl::LANCE>::val), 
  Value(PtypeEvalTraits<osl::PKNIGHT>::val)-Value(PtypeEvalTraits<osl::KNIGHT>::val), 
  Value(PtypeEvalTraits<osl::PSILVER>::val)-Value(PtypeEvalTraits<osl::SILVER>::val), 
  Value(PtypeEvalTraits<osl::PBISHOP>::val)-Value(PtypeEvalTraits<osl::BISHOP>::val), 
  Value(PtypeEvalTraits<osl::PROOK>::val)-Value(PtypeEvalTraits<osl::ROOK>::val), 
};

const Value PieceValueType[osl::PTYPE_SIZE] = {
  VALUE_ZERO,VALUE_ZERO,
  Value(4), Value(8), 
  Value(12), Value(16), 
  Value(24), Value(26), 
  Value(18), Value(26), 
  Value(2), Value(6), 
  Value(10), Value(14), 
  Value(20), Value(22), 
};


#else


CACHE_LINE_ALIGNMENT

Score psq[COLOR_NB][PIECE_TYPE_NB][SQUARE_NB];
Value PieceValue[PHASE_NB][PIECE_NB] = {
{ VALUE_ZERO, PawnValueMg, KnightValueMg, BishopValueMg, RookValueMg, QueenValueMg },
{ VALUE_ZERO, PawnValueEg, KnightValueEg, BishopValueEg, RookValueEg, QueenValueEg } };

#endif

namespace Zobrist {

#ifdef GPSFISH
  osl::misc::CArray3d<Key,COLOR_NB,osl::PTYPE_SIZE,osl::Square::SIZE> psq;
#else
  Key psq[COLOR_NB][PIECE_TYPE_NB][SQUARE_NB];
  Key enpassant[FILE_NB];
  Key castle[CASTLE_RIGHT_NB];
#endif
  Key side;
  Key exclusion;
}

Key Position::exclusion_key() const { return st->key ^ Zobrist::exclusion;}


#ifndef GPSFISH

namespace {

// min_attacker() is an helper function used by see() to locate the least
// valuable attacker for the side to move, remove the attacker we just found
// from the bitboards and scan for new X-ray attacks behind it.

template<int Pt> FORCE_INLINE
PieceType min_attacker(const Bitboard* bb, const Square& to, const Bitboard& stmAttackers,
                       Bitboard& occupied, Bitboard& attackers) {

  Bitboard b = stmAttackers & bb[Pt];
  if (!b)
      return min_attacker<Pt+1>(bb, to, stmAttackers, occupied, attackers);

  occupied ^= b & ~(b - 1);

  if (Pt == PAWN || Pt == BISHOP || Pt == QUEEN)
      attackers |= attacks_bb<BISHOP>(to, occupied) & (bb[BISHOP] | bb[QUEEN]);

  if (Pt == ROOK || Pt == QUEEN)
      attackers |= attacks_bb<ROOK>(to, occupied) & (bb[ROOK] | bb[QUEEN]);

  attackers &= occupied; // After X-ray that may add already processed pieces
  return (PieceType)Pt;
}

template<> FORCE_INLINE
PieceType min_attacker<KING>(const Bitboard*, const Square&, const Bitboard&, Bitboard&, Bitboard&) {
  return KING; // No need to update bitboards, it is the last cycle
}

} // namespace

#endif


/// CheckInfo c'tor

CheckInfo::CheckInfo(const Position& pos) {

#ifdef GPSFISH
  pinned = pos.pinned_pieces(pos.side_to_move());
#else
  Color them = ~pos.side_to_move();
  ksq = pos.king_square(them);

  pinned = pos.pinned_pieces(pos.side_to_move());
  dcCandidates = pos.discovered_check_candidates();

  checkSq[PAWN]   = pos.attacks_from<PAWN>(ksq, them);
  checkSq[KNIGHT] = pos.attacks_from<KNIGHT>(ksq);
  checkSq[BISHOP] = pos.attacks_from<BISHOP>(ksq);
  checkSq[ROOK]   = pos.attacks_from<ROOK>(ksq);
  checkSq[QUEEN]  = checkSq[BISHOP] | checkSq[ROOK];
  checkSq[KING]   = 0;
#endif
}


// XXX :  This macro is not work from "Further simplify first_entry()" 0be7b8c54207a5a435ed38f0b8e42ad9a8cc9935
// GPSFISH use LSB as "side", but new implementation mask last 2 bits
//#define USE_GPSFISH_ZOBRIST

/// Position::init() initializes at startup the various arrays used to compute
/// hash keys and the piece square tables. The latter is a two-step operation:
/// First, the white halves of the tables are copied from PSQT[] tables. Second,
/// the black halves of the tables are initialized by flipping and changing the
/// sign of the white scores.

void Position::init() {

  RKISS rk;

#ifdef GPSFISH
  for (int i = 0; i < COLOR_NB; i++) // XXX : should use Color ?
      for (int j = 0; j < osl::PTYPE_SIZE; j++)
          for (int k = 0; k < osl::Square::SIZE; k++)
#if USE_GPSFISH_ZOBRIST
              Zobrist::psq[i][j][k] = rk.rand<Key>() & ~1;
#else
              Zobrist::psq[i][j][k] = rk.rand<Key>();
#endif
#else
  for (Color c = WHITE; c <= BLACK; ++c)
      for (PieceType pt = PAWN; pt <= KING; ++pt)
          for (Square s = SQ_A1; s <= SQ_H8; ++s)
              Zobrist::psq[c][pt][s] = rk.rand<Key>();

  for (File f = FILE_A; f <= FILE_H; ++f)
      Zobrist::enpassant[f] = rk.rand<Key>();

  for (int cr = CASTLES_NONE; cr <= ALL_CASTLES; ++cr)
  {
      Bitboard b = cr;
      while (b)
      {
          Key k = Zobrist::castle[1ULL << pop_lsb(&b)];
          Zobrist::castle[cr] ^= k ? k : rk.rand<Key>();
      }
  }

#endif

#if USE_GPSFISH_ZOBRIST
  Zobrist::side = 1;
  Zobrist::exclusion  = rk.rand<Key>() & ~1;
#else
  Zobrist::side = rk.rand<Key>();
  Zobrist::exclusion  = rk.rand<Key>();
#endif

#ifndef GPSFISH
  for (PieceType pt = PAWN; pt <= KING; ++pt)
  {
      PieceValue[MG][make_piece(BLACK, pt)] = PieceValue[MG][pt];
      PieceValue[EG][make_piece(BLACK, pt)] = PieceValue[EG][pt];

      Score v = make_score(PieceValue[MG][pt], PieceValue[EG][pt]);

      for (Square s = SQ_A1; s <= SQ_H8; ++s)
      {
         psq[WHITE][pt][ s] =  (v + PSQT[pt][s]);
         psq[BLACK][pt][~s] = -(v + PSQT[pt][s]);
      }
  }
#endif
}


/// Position::operator=() creates a copy of 'pos'. We want the new born Position
/// object do not depend on any external data so we detach state pointer from
/// the source one.

Position& Position::operator=(const Position& pos) {

  std::memcpy(this, &pos, sizeof(Position));
  startState = *st;
  st = &startState;
  nodes = 0;

#ifdef GPSFISH
  eval=NULL;
#endif

  assert(pos_is_ok());

  return *this;
}


/// Position::set() initializes the position object with the given FEN string.
/// This function is not very robust - make sure that input FENs are correct,
/// this is assumed to be the responsibility of the GUI.

void Position::set(const string& fenStr, bool isChess960, Thread* th) {
/*
   A FEN string defines a particular position using only the ASCII character set.

   A FEN string contains six fields separated by a space. The fields are:

   1) Piece placement (from white's perspective). Each rank is described, starting
      with rank 8 and ending with rank 1; within each rank, the contents of each
      square are described from file A through file H. Following the Standard
      Algebraic Notation (SAN), each piece is identified by a single letter taken
      from the standard English names. White pieces are designated using upper-case
      letters ("PNBRQK") while Black take lowercase ("pnbrqk"). Blank squares are
      noted using digits 1 through 8 (the number of blank squares), and "/"
      separates ranks.

   2) Active color. "w" means white moves next, "b" means black.

   3) Castling availability. If neither side can castle, this is "-". Otherwise,
      this has one or more letters: "K" (White can castle kingside), "Q" (White
      can castle queenside), "k" (Black can castle kingside), and/or "q" (Black
      can castle queenside).

   4) En passant target square (in algebraic notation). If there's no en passant
      target square, this is "-". If a pawn has just made a 2-square move, this
      is the position "behind" the pawn. This is recorded regardless of whether
      there is a pawn in position to make an en passant capture.

   5) Halfmove clock. This is the number of halfmoves since the last pawn advance
      or capture. This is used to determine if a draw can be claimed under the
      fifty-move rule.

   6) Fullmove number. The number of the full move. It starts at 1, and is
      incremented after Black's move.
*/

#ifdef GPSFISH
  clear();
  osl::record::usi::parse(string("sfen ")+fenStr,osl_state);
  std::istringstream ss(fenStr);
#else
  char col, row, token;
  size_t p;
  Square sq = SQ_A8;
  std::istringstream ss(fenStr);

  clear();
  ss >> std::noskipws;

  // 1. Piece placement
  while ((ss >> token) && !isspace(token))
  {
      if (isdigit(token))
          sq += Square(token - '0'); // Advance the given number of files

      else if (token == '/')
          sq -= Square(16);

      else if ((p = PieceToChar.find(token)) != string::npos)
      {
          put_piece(sq, color_of(Piece(p)), type_of(Piece(p)));
          ++sq;
      }
  }

  // 2. Active color
  ss >> token;
  sideToMove = (token == 'w' ? WHITE : BLACK);
  ss >> token;

  // 3. Castling availability. Compatible with 3 standards: Normal FEN standard,
  // Shredder-FEN that uses the letters of the columns on which the rooks began
  // the game instead of KQkq and also X-FEN standard that, in case of Chess960,
  // if an inner rook is associated with the castling right, the castling tag is
  // replaced by the file letter of the involved rook, as for the Shredder-FEN.
  while ((ss >> token) && !isspace(token))
  {
      Square rsq;
      Color c = islower(token) ? BLACK : WHITE;

      token = char(toupper(token));

      if (token == 'K')
          for (rsq = relative_square(c, SQ_H1); type_of(piece_on(rsq)) != ROOK; --rsq) {}

      else if (token == 'Q')
          for (rsq = relative_square(c, SQ_A1); type_of(piece_on(rsq)) != ROOK; ++rsq) {}

      else if (token >= 'A' && token <= 'H')
          rsq = File(token - 'A') | relative_rank(c, RANK_1);

      else
          continue;

      set_castle_right(c, rsq);
  }

  // 4. En passant square. Ignore if no pawn capture is possible
  if (   ((ss >> col) && (col >= 'a' && col <= 'h'))
      && ((ss >> row) && (row == '3' || row == '6')))
  {
      st->epSquare = File(col - 'a') | Rank(row - '1');

      if (!(attackers_to(st->epSquare) & pieces(sideToMove, PAWN)))
          st->epSquare = SQ_NONE;
  }
#endif

  // 5-6. Halfmove clock and fullmove number
#ifdef GPSFISH
  ss >> gamePly;
#else
  ss >> std::skipws >> st->rule50 >> gamePly;
#endif

  // Convert from fullmove starting from 1 to ply starting from 0,
  // handle also common incorrect FEN with fullmove = 0.
  gamePly = std::max(2 * (gamePly - 1), 0) + int(sideToMove == BLACK);

  st->key = compute_key();
#ifdef GPSFISH
  if(eval!=NULL) *eval=eval_t(osl_state,false);
#else
  st->pawnKey = compute_pawn_key();
  st->materialKey = compute_material_key();
  st->psq = compute_psq_score();
  st->npMaterial[WHITE] = compute_non_pawn_material(WHITE);
  st->npMaterial[BLACK] = compute_non_pawn_material(BLACK);
  st->checkersBB = attackers_to(king_square(sideToMove)) & pieces(~sideToMove);
  chess960 = isChess960;
#endif
  thisThread = th;

  assert(pos_is_ok());
}

#ifndef GPSFISH

/// Position::set_castle_right() is an helper function used to set castling
/// rights given the corresponding color and the rook starting square.

void Position::set_castle_right(Color c, Square rfrom) {

  Square kfrom = king_square(c);
  CastlingSide cs = kfrom < rfrom ? KING_SIDE : QUEEN_SIDE;
  CastleRight cr = make_castle_right(c, cs);

  st->castleRights |= cr;
  castleRightsMask[kfrom] |= cr;
  castleRightsMask[rfrom] |= cr;
  castleRookSquare[c][cs] = rfrom;

  Square kto = relative_square(c, cs == KING_SIDE ? SQ_G1 : SQ_C1);
  Square rto = relative_square(c, cs == KING_SIDE ? SQ_F1 : SQ_D1);

  for (Square s = std::min(rfrom, rto); s <= std::max(rfrom, rto); ++s)
      if (s != kfrom && s != rfrom)
          castlePath[c][cs] |= s;

  for (Square s = std::min(kfrom, kto); s <= std::max(kfrom, kto); ++s)
      if (s != kfrom && s != rfrom)
          castlePath[c][cs] |= s;
}

#endif

/// Position::fen() returns a FEN representation of the position. In case
/// of Chess960 the Shredder-FEN notation is used. Mainly a debugging function.

const string Position::fen() const {

  std::ostringstream ss;

#ifdef GPSFISH
  for (Rank rank = RANK_1; rank <= RANK_9; ++rank)
#else
  for (Rank rank = RANK_8; rank >= RANK_1; --rank)
#endif
  {
#ifdef GPSFISH
      for (File file = FILE_9; file >= FILE_1; --file)
#else
      for (File file = FILE_A; file <= FILE_H; ++file)
#endif
      {
          Square sq = file | rank;

          if (empty(sq))
          {
              int emptyCnt = 1;

#ifdef GPSFISH
              for ( ; file >= FILE_1 && empty(sq--); --file)
#else
              for ( ; file < FILE_H && empty(++sq); ++file)
#endif
                  ++emptyCnt;

              ss << emptyCnt;
          }
          else
              ss << PieceToChar[piece_on(sq)];
      }

      if (rank > RANK_1)
          ss << '/';
  }

#ifdef GPSFISH
  ss << (side_to_move() == WHITE ? " w " : " b ");
#else
  ss << (sideToMove == WHITE ? " w " : " b ");

  if (can_castle(WHITE_OO))
      ss << (chess960 ? file_to_char(file_of(castle_rook_square(WHITE,  KING_SIDE)), false) : 'K');

  if (can_castle(WHITE_OOO))
      ss << (chess960 ? file_to_char(file_of(castle_rook_square(WHITE, QUEEN_SIDE)), false) : 'Q');

  if (can_castle(BLACK_OO))
      ss << (chess960 ? file_to_char(file_of(castle_rook_square(BLACK,  KING_SIDE)),  true) : 'k');

  if (can_castle(BLACK_OOO))
      ss << (chess960 ? file_to_char(file_of(castle_rook_square(BLACK, QUEEN_SIDE)),  true) : 'q');

  if (st->castleRights == CASTLES_NONE)
      ss << '-';

  ss << (ep_square() == SQ_NONE ? " - " : " " + square_to_string(ep_square()) + " ")
      << st->rule50 << " " << 1 + (gamePly - int(sideToMove == BLACK)) / 2;

#endif

  return ss.str();
}


/// Position::pretty() returns an ASCII representation of the position to be
/// printed to the standard output together with the move's san notation.

const string Position::pretty(Move move) const {

  const string dottedLine =            "\n+---+---+---+---+---+---+---+---+";
  const string twoRows =  dottedLine + "\n|   | . |   | . |   | . |   | . |"
                        + dottedLine + "\n| . |   | . |   | . |   | . |   |";

  string brd = twoRows + twoRows + twoRows + twoRows + dottedLine;

#ifndef GPSFISH
  for (Bitboard b = pieces(); b; )
  {
      Square s = pop_lsb(&b);
      brd[513 - 68 * rank_of(s) + 4 * file_of(s)] = PieceToChar[piece_on(s)];
  }
#endif

  std::ostringstream ss;

#ifdef GPSFISH
  if (move.isValid())
#else
  if (move)
#endif
      ss << "\nMove: " << (sideToMove == BLACK ? ".." : "")
         << move_to_san(*const_cast<Position*>(this), move);

#ifdef GPSFISH
  cout << osl_state << endl;
#else

  ss << brd << "\nFen: " << fen() << "\nKey: " << std::hex << std::uppercase
     << std::setfill('0') << std::setw(16) << st->key << "\nCheckers: ";

  for (Bitboard b = checkers(); b; )
      ss << square_to_string(pop_lsb(&b)) << " ";

  ss << "\nLegal moves: ";
  for (MoveList<LEGAL> it(*this); *it; ++it)
      ss << move_to_san(*const_cast<Position*>(this), *it) << " ";

#endif

  return ss.str();
}


#ifndef GPSFISH

/// Position:hidden_checkers() returns a bitboard of all pinned / discovery check
/// pieces, according to the call parameters. Pinned pieces protect our king,
/// discovery check pieces attack the enemy king.

Bitboard Position::hidden_checkers(Square ksq, Color c, Color toMove) const {

  Bitboard b, pinners, result = 0;

  // Pinners are sliders that give check when pinned piece is removed
  pinners = (  (pieces(  ROOK, QUEEN) & PseudoAttacks[ROOK  ][ksq])
             | (pieces(BISHOP, QUEEN) & PseudoAttacks[BISHOP][ksq])) & pieces(c);

  while (pinners)
  {
      b = between_bb(ksq, pop_lsb(&pinners)) & pieces();

      if (!more_than_one(b))
          result |= b & pieces(toMove);
  }
  return result;
}


/// Position::attackers_to() computes a bitboard of all pieces which attack a
/// given square. Slider attacks use occ bitboard as occupancy.

Bitboard Position::attackers_to(Square s, Bitboard occ) const {

  return  (attacks_from<PAWN>(s, BLACK) & pieces(WHITE, PAWN))
        | (attacks_from<PAWN>(s, WHITE) & pieces(BLACK, PAWN))
        | (attacks_from<KNIGHT>(s)      & pieces(KNIGHT))
        | (attacks_bb<ROOK>(s, occ)     & pieces(ROOK, QUEEN))
        | (attacks_bb<BISHOP>(s, occ)   & pieces(BISHOP, QUEEN))
        | (attacks_from<KING>(s)        & pieces(KING));
}


/// Position::attacks_from() computes a bitboard of all attacks of a given piece
/// put in a given square. Slider attacks use occ bitboard as occupancy.

Bitboard Position::attacks_from(Piece p, Square s, Bitboard occ) {

  assert(is_ok(s));

  switch (type_of(p))
  {
  case BISHOP: return attacks_bb<BISHOP>(s, occ);
  case ROOK  : return attacks_bb<ROOK>(s, occ);
  case QUEEN : return attacks_bb<BISHOP>(s, occ) | attacks_bb<ROOK>(s, occ);
  default    : return StepAttacksBB[p][s];
  }
}
#endif


#ifdef GPSFISH
bool Position::pl_move_is_legal(Move m) const {
  if(!osl_state.isAlmostValidMove<false>(m)) return false;
  if(m.isDrop()) return true;
  if(side_to_move()==BLACK)
    return osl::move_classifier::SafeMove<BLACK>::isMember(osl_state,m.ptype(),m.from(),m.to());
  else
    return osl::move_classifier::SafeMove<WHITE>::isMember(osl_state,m.ptype(),m.from(),m.to());
}
#endif


/// Position::legal() tests whether a pseudo-legal move is legal
bool Position::legal(Move m, Bitboard pinned) const {

#ifdef GPSFISH
  return pl_move_is_legal(m);
#else

  assert(is_ok(m));
  assert(pinned == pinned_pieces(sideToMove));

  Color us = sideToMove;
  Square from = from_sq(m);

  assert(color_of(moved_piece(m)) == us);
  assert(piece_on(king_square(us)) == make_piece(us, KING));

  // En passant captures are a tricky special case. Because they are rather
  // uncommon, we do it simply by testing whether the king is attacked after
  // the move is made.
  if (type_of(m) == ENPASSANT)
  {
      Color them = ~us;
      Square to = to_sq(m);
      Square capsq = to + pawn_push(them);
      Square ksq = king_square(us);
      Bitboard b = (pieces() ^ from ^ capsq) | to;

      assert(to == ep_square());
      assert(moved_piece(m) == make_piece(us, PAWN));
      assert(piece_on(capsq) == make_piece(them, PAWN));
      assert(piece_on(to) == NO_PIECE);

      return   !(attacks_bb<  ROOK>(ksq, b) & pieces(them, QUEEN, ROOK))
            && !(attacks_bb<BISHOP>(ksq, b) & pieces(them, QUEEN, BISHOP));
  }

  // If the moving piece is a king, check whether the destination
  // square is attacked by the opponent. Castling moves are checked
  // for legality during move generation.
  if (type_of(piece_on(from)) == KING)
      return type_of(m) == CASTLE || !(attackers_to(to_sq(m)) & pieces(~us));

  // A non-king move is legal if and only if it is not pinned or it
  // is moving along the ray towards or away from the king.
  return   !pinned
        || !(pinned & from)
<<<<<<< HEAD
        ||  squares_aligned(from, to_sq(m), king_square(us));
#endif
=======
        ||  aligned(from, to_sq(m), king_square(us));
>>>>>>> 1d18647e
}


/// Position::pseudo_legal() takes a random move and tests whether the move is
/// pseudo legal. It is used to validate moves from TT that can be corrupted
/// due to SMP concurrent access or hash position key aliasing.

bool Position::pseudo_legal(const Move m) const {

#ifdef GPSFISH
  return m.isNormal() && pl_move_is_legal(m);
#else
  Color us = sideToMove;
  Square from = from_sq(m);
  Square to = to_sq(m);
  Piece pc = moved_piece(m);

  // Use a slower but simpler function for uncommon cases
  if (type_of(m) != NORMAL)
      return MoveList<LEGAL>(*this).contains(m);

  // Is not a promotion, so promotion piece must be empty
  if (promotion_type(m) - 2 != NO_PIECE_TYPE)
      return false;

  // If the from square is not occupied by a piece belonging to the side to
  // move, the move is obviously not legal.
  if (pc == NO_PIECE || color_of(pc) != us)
      return false;

  // The destination square cannot be occupied by a friendly piece
  if (pieces(us) & to)
      return false;

  // Handle the special case of a pawn move
  if (type_of(pc) == PAWN)
  {
      // Move direction must be compatible with pawn color
      int direction = to - from;
      if ((us == WHITE) != (direction > 0))
          return false;

      // We have already handled promotion moves, so destination
      // cannot be on the 8/1th rank.
      if (rank_of(to) == RANK_8 || rank_of(to) == RANK_1)
          return false;

      // Proceed according to the square delta between the origin and
      // destination squares.
      switch (direction)
      {
      case DELTA_NW:
      case DELTA_NE:
      case DELTA_SW:
      case DELTA_SE:
      // Capture. The destination square must be occupied by an enemy
      // piece (en passant captures was handled earlier).
      if (piece_on(to) == NO_PIECE || color_of(piece_on(to)) != ~us)
          return false;

      // From and to files must be one file apart, avoids a7h5
      if (abs(file_of(from) - file_of(to)) != 1)
          return false;
      break;

      case DELTA_N:
      case DELTA_S:
      // Pawn push. The destination square must be empty.
      if (!empty(to))
          return false;
      break;

      case DELTA_NN:
      // Double white pawn push. The destination square must be on the fourth
      // rank, and both the destination square and the square between the
      // source and destination squares must be empty.
      if (    rank_of(to) != RANK_4
          || !empty(to)
          || !empty(from + DELTA_N))
          return false;
      break;

      case DELTA_SS:
      // Double black pawn push. The destination square must be on the fifth
      // rank, and both the destination square and the square between the
      // source and destination squares must be empty.
      if (    rank_of(to) != RANK_5
          || !empty(to)
          || !empty(from + DELTA_S))
          return false;
      break;

      default:
          return false;
      }
  }
  else if (!(attacks_from(pc, from) & to))
      return false;

  // Evasions generator already takes care to avoid some kind of illegal moves
  // and pl_move_is_legal() relies on this. So we have to take care that the
  // same kind of moves are filtered out here.
  if (checkers())
  {
      if (type_of(pc) != KING)
      {
          // Double check? In this case a king move is required
          if (more_than_one(checkers()))
              return false;

          // Our move must be a blocking evasion or a capture of the checking piece
          if (!((between_bb(lsb(checkers()), king_square(us)) | checkers()) & to))
              return false;
      }
      // In case of king moves under check we have to remove king so to catch
      // as invalid moves like b1a1 when opposite queen is on c1.
      else if (attackers_to(to, pieces() ^ from) & pieces(~us))
          return false;
  }

  return true;
#endif
}


/// Position::move_gives_check() tests whether a pseudo-legal move gives a check

bool Position::gives_check(Move m, const CheckInfo& ci) const {

#ifdef GPSFISH
  if(side_to_move()==BLACK)
    return osl::move_classifier::Check<BLACK>::isMember(osl_state,m.ptype(),m.from(),m.to());
  else 
    return osl::move_classifier::Check<WHITE>::isMember(osl_state,m.ptype(),m.from(),m.to());
#else

  assert(is_ok(m));
  assert(ci.dcCandidates == discovered_check_candidates());
  assert(color_of(moved_piece(m)) == sideToMove);

  Square from = from_sq(m);
  Square to = to_sq(m);
  PieceType pt = type_of(piece_on(from));

  // Direct check ?
  if (ci.checkSq[pt] & to)
      return true;

  // Discovery check ?
  if (unlikely(ci.dcCandidates) && (ci.dcCandidates & from))
  {
      // For pawn and king moves we need to verify also direction
      if (   (pt != PAWN && pt != KING)
          || !aligned(from, to, king_square(~sideToMove)))
          return true;
  }

  // Can we skip the ugly special cases ?
  if (type_of(m) == NORMAL)
      return false;

  Color us = sideToMove;
  Square ksq = king_square(~us);

  switch (type_of(m))
  {
  case PROMOTION:
      return attacks_from(Piece(promotion_type(m)), to, pieces() ^ from) & ksq;

  // En passant capture with check ? We have already handled the case
  // of direct checks and ordinary discovered check, the only case we
  // need to handle is the unusual case of a discovered check through
  // the captured pawn.
  case ENPASSANT:
  {
      Square capsq = file_of(to) | rank_of(from);
      Bitboard b = (pieces() ^ from ^ capsq) | to;

      return  (attacks_bb<  ROOK>(ksq, b) & pieces(us, QUEEN, ROOK))
            | (attacks_bb<BISHOP>(ksq, b) & pieces(us, QUEEN, BISHOP));
  }
  case CASTLE:
  {
      Square kfrom = from;
      Square rfrom = to; // 'King captures the rook' notation
      Square kto = relative_square(us, rfrom > kfrom ? SQ_G1 : SQ_C1);
      Square rto = relative_square(us, rfrom > kfrom ? SQ_F1 : SQ_D1);

      return   (PseudoAttacks[ROOK][rto] & ksq)
            && (attacks_bb<ROOK>(rto, (pieces() ^ kfrom ^ rfrom) | rto | kto) & ksq);
  }
  default:
      assert(false);
      return false;
  }
#endif
}


/// Position::do_move() makes a move, and saves all information necessary
/// to a StateInfo object. The move is assumed to be legal. Pseudo-legal
/// moves should be filtered out before this function is called.

void Position::do_move(Move m, StateInfo& newSt) {

#ifdef GPSFISH
  assert(is_ok());
  assert(!m.isPass());
  nodes++;
  Key key = st->key;
  struct ReducedStateInfo {
    int gamePly, pliesFromNull;
    Key key;
  };
  memcpy(&newSt, st, sizeof(ReducedStateInfo));

  newSt.previous = st;
  st = &newSt;
  //history[st->gamePly++] = key;

  // Update side to move
  key ^= Zobrist::side;

  st->pliesFromNull++;

  prefetch((char*)TT.first_entry(key));

  Color us = side_to_move();
  Color them = ~us;
  Square from = from_sq(m);
  Square to = to_sq(m);

  PieceType pt=m.ptype();
  osl::Ptype capture = m.capturePtype();
  st->capturedType = capture;
  if(capture!=osl::PTYPE_EMPTY){
    key -= Zobrist::psq[them][(int)capture][to.index()];
    key += Zobrist::psq[us][unpromote(capture)][Square::STAND().index()];
  }
  // Update hash key
  if(type_of(m)==PROMOTION)
    key += Zobrist::psq[us][(int)pt][to.index()]-Zobrist::psq[us][(int)unpromote(pt)][from.index()];
  else
    key += Zobrist::psq[us][(int)pt][to.index()]-Zobrist::psq[us][(int)pt][from.index()];

  st->key = key;
  osl_state.makeMove(m);
  if(osl_state.inCheck()) continuous_check[us]++;
  else continuous_check[us]=0;
  assert(is_ok());
#else
  CheckInfo ci(*this);
  do_move(m, newSt, ci, gives_check(m, ci));
#endif
}

#ifndef GPSFISH
void Position::do_move(Move m, StateInfo& newSt, const CheckInfo& ci, bool moveIsCheck) {

  assert(is_ok(m));
  assert(&newSt != st);

  ++nodes;
  Key k = st->key;

  // Copy some fields of old state to our new StateInfo object except the ones
  // which are going to be recalculated from scratch anyway, then switch our state
  // pointer to point to the new, ready to be updated, state.
  std::memcpy(&newSt, st, StateCopySize64 * sizeof(uint64_t));

  newSt.previous = st;
  st = &newSt;

  // Update side to move
  k ^= Zobrist::side;

  // Increment ply counters.In particular rule50 will be later reset it to zero
  // in case of a capture or a pawn move.
  ++gamePly;
  ++st->rule50;
  ++st->pliesFromNull;

  Color us = sideToMove;
  Color them = ~us;
  Square from = from_sq(m);
  Square to = to_sq(m);
  Piece pc = piece_on(from);
  PieceType pt = type_of(pc);
  PieceType captured = type_of(m) == ENPASSANT ? PAWN : type_of(piece_on(to));

  assert(color_of(pc) == us);
  assert(piece_on(to) == NO_PIECE || color_of(piece_on(to)) == them || type_of(m) == CASTLE);
  assert(captured != KING);

  if (type_of(m) == CASTLE)
  {
      assert(pc == make_piece(us, KING));

      bool kingSide = to > from;
      Square rfrom = to; // Castle is encoded as "king captures friendly rook"
      Square rto = relative_square(us, kingSide ? SQ_F1 : SQ_D1);
      to = relative_square(us, kingSide ? SQ_G1 : SQ_C1);
      captured = NO_PIECE_TYPE;

      do_castle(from, to, rfrom, rto);

      st->psq += psq[us][ROOK][rto] - psq[us][ROOK][rfrom];
      k ^= Zobrist::psq[us][ROOK][rfrom] ^ Zobrist::psq[us][ROOK][rto];
  }

  if (captured)
  {
      Square capsq = to;

      // If the captured piece is a pawn, update pawn hash key, otherwise
      // update non-pawn material.
      if (captured == PAWN)
      {
          if (type_of(m) == ENPASSANT)
          {
              capsq += pawn_push(them);

              assert(pt == PAWN);
              assert(to == st->epSquare);
              assert(relative_rank(us, to) == RANK_6);
              assert(piece_on(to) == NO_PIECE);
              assert(piece_on(capsq) == make_piece(them, PAWN));

              board[capsq] = NO_PIECE;
          }

          st->pawnKey ^= Zobrist::psq[them][PAWN][capsq];
      }
      else
          st->npMaterial[them] -= PieceValue[MG][captured];

      // Update board and piece lists
      remove_piece(capsq, them, captured);

      // Update material hash key and prefetch access to materialTable
      k ^= Zobrist::psq[them][captured][capsq];
      st->materialKey ^= Zobrist::psq[them][captured][pieceCount[them][captured]];
      prefetch((char*)thisThread->materialTable[st->materialKey]);

      // Update incremental scores
      st->psq -= psq[them][captured][capsq];

      // Reset rule 50 counter
      st->rule50 = 0;
  }

  // Update hash key
  k ^= Zobrist::psq[us][pt][from] ^ Zobrist::psq[us][pt][to];

  // Reset en passant square
  if (st->epSquare != SQ_NONE)
  {
      k ^= Zobrist::enpassant[file_of(st->epSquare)];
      st->epSquare = SQ_NONE;
  }

  // Update castle rights if needed
  if (st->castleRights && (castleRightsMask[from] | castleRightsMask[to]))
  {
      int cr = castleRightsMask[from] | castleRightsMask[to];
      k ^= Zobrist::castle[st->castleRights & cr];
      st->castleRights &= ~cr;
  }

  // Prefetch TT access as soon as we know the new hash key
  prefetch((char*)TT.first_entry(k));

  // Move the piece. The tricky Chess960 castle is handled earlier
  if (type_of(m) != CASTLE)
      move_piece(from, to, us, pt);

  // If the moving piece is a pawn do some special extra work
  if (pt == PAWN)
  {
      // Set en-passant square, only if moved pawn can be captured
      if (   (int(to) ^ int(from)) == 16
          && (attacks_from<PAWN>(from + pawn_push(us), us) & pieces(them, PAWN)))
      {
          st->epSquare = Square((from + to) / 2);
          k ^= Zobrist::enpassant[file_of(st->epSquare)];
      }

      if (type_of(m) == PROMOTION)
      {
          PieceType promotion = promotion_type(m);

          assert(relative_rank(us, to) == RANK_8);
          assert(promotion >= KNIGHT && promotion <= QUEEN);

          remove_piece(to, us, PAWN);
          put_piece(to, us, promotion);

          // Update hash keys
          k ^= Zobrist::psq[us][PAWN][to] ^ Zobrist::psq[us][promotion][to];
          st->pawnKey ^= Zobrist::psq[us][PAWN][to];
          st->materialKey ^=  Zobrist::psq[us][promotion][pieceCount[us][promotion]-1]
                            ^ Zobrist::psq[us][PAWN][pieceCount[us][PAWN]];

          // Update incremental score
          st->psq += psq[us][promotion][to] - psq[us][PAWN][to];

          // Update material
          st->npMaterial[us] += PieceValue[MG][promotion];
      }

      // Update pawn hash key and prefetch access to pawnsTable
      st->pawnKey ^= Zobrist::psq[us][PAWN][from] ^ Zobrist::psq[us][PAWN][to];
      prefetch((char*)thisThread->pawnsTable[st->pawnKey]);

      // Reset rule 50 draw counter
      st->rule50 = 0;
  }

  // Update incremental scores
  st->psq += psq[us][pt][to] - psq[us][pt][from];

  // Set capture piece
  st->capturedType = captured;

  // Update the key with the final value
  st->key = k;

  // Update checkers bitboard, piece must be already moved
  st->checkersBB = 0;

  if (moveIsCheck)
  {
      if (type_of(m) != NORMAL)
          st->checkersBB = attackers_to(king_square(them)) & pieces(us);
      else
      {
          // Direct checks
          if (ci.checkSq[pt] & to)
              st->checkersBB |= to;

          // Discovery checks
          if (ci.dcCandidates && (ci.dcCandidates & from))
          {
              if (pt != ROOK)
                  st->checkersBB |= attacks_from<ROOK>(king_square(them)) & pieces(us, QUEEN, ROOK);

              if (pt != BISHOP)
                  st->checkersBB |= attacks_from<BISHOP>(king_square(them)) & pieces(us, QUEEN, BISHOP);
          }
      }
  }

  sideToMove = ~sideToMove;

  assert(pos_is_ok());
}


/// Position::undo_move() unmakes a move. When it returns, the position should
/// be restored to exactly the same state as before the move was made.

void Position::undo_move(Move m) {

  assert(is_ok(m));

  sideToMove = ~sideToMove;

  Color us = sideToMove;
  Color them = ~us;
  Square from = from_sq(m);
  Square to = to_sq(m);
  PieceType pt = type_of(piece_on(to));
  PieceType captured = st->capturedType;

  assert(empty(from) || type_of(m) == CASTLE);
  assert(captured != KING);

  if (type_of(m) == PROMOTION)
  {
      PieceType promotion = promotion_type(m);

      assert(promotion == pt);
      assert(relative_rank(us, to) == RANK_8);
      assert(promotion >= KNIGHT && promotion <= QUEEN);

      remove_piece(to, us, promotion);
      put_piece(to, us, PAWN);
      pt = PAWN;
  }

  if (type_of(m) == CASTLE)
  {
      bool kingSide = to > from;
      Square rfrom = to; // Castle is encoded as "king captures friendly rook"
      Square rto = relative_square(us, kingSide ? SQ_F1 : SQ_D1);
      to = relative_square(us, kingSide ? SQ_G1 : SQ_C1);
      captured = NO_PIECE_TYPE;
      pt = KING;
      do_castle(to, from, rto, rfrom);
  }
  else
      move_piece(to, from, us, pt); // Put the piece back at the source square

  if (captured)
  {
      Square capsq = to;

      if (type_of(m) == ENPASSANT)
      {
          capsq -= pawn_push(us);

          assert(pt == PAWN);
          assert(to == st->previous->epSquare);
          assert(relative_rank(us, to) == RANK_6);
          assert(piece_on(capsq) == NO_PIECE);
      }

      put_piece(capsq, them, captured); // Restore the captured piece
  }

  // Finally point our state pointer back to the previous state
  st = st->previous;
  --gamePly;

  assert(pos_is_ok());
}


/// Position::do_castle() is a helper used to do/undo a castling move. This
/// is a bit tricky, especially in Chess960.

void Position::do_castle(Square kfrom, Square kto, Square rfrom, Square rto) {

  // Remove both pieces first since squares could overlap in Chess960
  remove_piece(kfrom, sideToMove, KING);
  remove_piece(rfrom, sideToMove, ROOK);
  board[kfrom] = board[rfrom] = NO_PIECE; // Since remove_piece doesn't do it for us
  put_piece(kto, sideToMove, KING);
  put_piece(rto, sideToMove, ROOK);
}


/// Position::do(undo)_null_move() is used to do(undo) a "null move": It flips
/// the side to move without executing any move on the board.

void Position::do_null_move(StateInfo& newSt) {

  assert(!checkers());

  std::memcpy(&newSt, st, sizeof(StateInfo)); // Fully copy here

  newSt.previous = st;
  st = &newSt;

  if (st->epSquare != SQ_NONE)
  {
      st->key ^= Zobrist::enpassant[file_of(st->epSquare)];
      st->epSquare = SQ_NONE;
  }

  st->key ^= Zobrist::side;
  prefetch((char*)TT.first_entry(st->key));

  ++st->rule50;
  st->pliesFromNull = 0;

  sideToMove = ~sideToMove;

  assert(pos_is_ok());
}

void Position::undo_null_move() {

  assert(!checkers());

  st = st->previous;
  sideToMove = ~sideToMove;
}

#endif

/// Position::see() is a static exchange evaluator: It tries to estimate the
/// material gain or loss resulting from a move. Parameter 'asymmThreshold' takes
/// tempi into account. If the side who initiated the capturing sequence does the
/// last capture, he loses a tempo and if the result is below 'asymmThreshold'
/// the capturing sequence is considered bad.

int Position::see_sign(Move m) const {

  assert(is_ok(m));

  // Early return if SEE cannot be negative because captured piece value
  // is not less then capturing one. Note that king moves always return
  // here because king midgame value is set to 0.
  if (PieceValue[MG][moved_piece(m)] <= PieceValue[MG][piece_on(to_sq(m))])
      return 1;

  return see(m);
}

int Position::see(Move m, int asymmThreshold) const {

  assert(move_is_ok(m));
#ifdef GPSFISH
  Player p=osl_state.turn();
  return osl::See::see(osl_state,m,osl_state.pin(p),osl_state.pin(alt(p)));
#else

  Square from, to;
  Bitboard occupied, attackers, stmAttackers;
  int swapList[32], slIndex = 1;
  PieceType captured;
  Color stm;

  assert(is_ok(m));

  from = from_sq(m);
  to = to_sq(m);
  swapList[0] = PieceValue[MG][piece_on(to)];
  stm = color_of(piece_on(from));
  occupied = pieces() ^ from;

  // Castle moves are implemented as king capturing the rook so cannot be
  // handled correctly. Simply return 0 that is always the correct value
  // unless in the rare case the rook ends up under attack.
  if (type_of(m) == CASTLE)
      return 0;

  if (type_of(m) == ENPASSANT)
  {
      occupied ^= to - pawn_push(stm); // Remove the captured pawn
      swapList[0] = PieceValue[MG][PAWN];
  }

  // Find all attackers to the destination square, with the moving piece
  // removed, but possibly an X-ray attacker added behind it.
  attackers = attackers_to(to, occupied) & occupied;

  // If the opponent has no attackers we are finished
  stm = ~stm;
  stmAttackers = attackers & pieces(stm);
  if (!stmAttackers)
      return swapList[0];

  // The destination square is defended, which makes things rather more
  // difficult to compute. We proceed by building up a "swap list" containing
  // the material gain or loss at each stop in a sequence of captures to the
  // destination square, where the sides alternately capture, and always
  // capture with the least valuable piece. After each capture, we look for
  // new X-ray attacks from behind the capturing piece.
  captured = type_of(piece_on(from));

  do {
      assert(slIndex < 32);

      // Add the new entry to the swap list
      swapList[slIndex] = -swapList[slIndex - 1] + PieceValue[MG][captured];
      ++slIndex;

      // Locate and remove the next least valuable attacker
      captured = min_attacker<PAWN>(byTypeBB, to, stmAttackers, occupied, attackers);
      stm = ~stm;
      stmAttackers = attackers & pieces(stm);

      // Stop before processing a king capture
      if (captured == KING && stmAttackers)
      {
          swapList[slIndex++] = QueenValueMg * 16;
          break;
      }

  } while (stmAttackers);

  // If we are doing asymmetric SEE evaluation and the same side does the first
  // and the last capture, he loses a tempo and gain must be at least worth
  // 'asymmThreshold', otherwise we replace the score with a very low value,
  // before negamaxing.
  if (asymmThreshold)
      for (int i = 0; i < slIndex; i += 2)
          if (swapList[i] < asymmThreshold)
              swapList[i] = - QueenValueMg * 16;

  // Having built the swap list, we negamax through it to find the best
  // achievable score from the point of view of the side to move.
  while (--slIndex)
      swapList[slIndex - 1] = std::min(-swapList[slIndex], swapList[slIndex - 1]);

  return swapList[0];
#endif
}


/// Position::clear() erases the position object to a pristine state, with an
/// empty board, white to move, and no castling rights.

void Position::clear() {

  std::memset(this, 0, sizeof(Position));

#ifndef GPSFISH
  startState.epSquare = SQ_NONE;
#endif
  st = &startState;

#ifndef GPSFISH
  for (int i = 0; i < PIECE_TYPE_NB; ++i)
      for (int j = 0; j < 16; ++j)
          pieceList[WHITE][i][j] = pieceList[BLACK][i][j] = SQ_NONE;
#endif

#ifdef GPSFISH
  osl_state=osl::NumEffectState();
  osl_state.setTurn(BLACK);
  continuous_check[BLACK]=continuous_check[WHITE]=0;
#endif
}


/// Position::compute_key() computes the hash key of the position. The hash
/// key is usually updated incrementally as moves are made and unmade, the
/// compute_key() function is only used when a new position is set up, and
/// to verify the correctness of the hash key when running in debug mode.

Key Position::compute_key() const {

#ifdef GPSFISH
  Key k = 0;
  for(int num=0;num<osl::Piece::SIZE;num++){
    osl::Piece p=osl_state.pieceOf(num);
    if(osl_state.usedMask().test(num))
      k += Zobrist::psq[playerToIndex(p.owner())][p.ptype()][p.square().index()];
  }

#else

  Key k = Zobrist::castle[st->castleRights];

  for (Bitboard b = pieces(); b; )
  {
      Square s = pop_lsb(&b);
      k ^= Zobrist::psq[color_of(piece_on(s))][type_of(piece_on(s))][s];
  }

  if (ep_square() != SQ_NONE)
      k ^= Zobrist::enpassant[file_of(ep_square())];
#endif

  if (sideToMove == BLACK)
      k ^= Zobrist::side;

  return k;
}


/// Position::compute_pawn_key() computes the hash key of the position. The
/// hash key is usually updated incrementally as moves are made and unmade,
/// the compute_pawn_key() function is only used when a new position is set
/// up, and to verify the correctness of the pawn hash key when running in
/// debug mode.

#ifndef GPSFISH
Key Position::compute_pawn_key() const {

  Key k = 0;

  for (Bitboard b = pieces(PAWN); b; )
  {
      Square s = pop_lsb(&b);
      k ^= Zobrist::psq[color_of(piece_on(s))][PAWN][s];
  }

  return k;
}


/// Position::compute_material_key() computes the hash key of the position.
/// The hash key is usually updated incrementally as moves are made and unmade,
/// the compute_material_key() function is only used when a new position is set
/// up, and to verify the correctness of the material hash key when running in
/// debug mode.

Key Position::compute_material_key() const {

  Key k = 0;

  for (Color c = WHITE; c <= BLACK; ++c)
      for (PieceType pt = PAWN; pt <= QUEEN; ++pt)
          for (int cnt = 0; cnt < pieceCount[c][pt]; ++cnt)
              k ^= Zobrist::psq[c][pt][cnt];

  return k;
}
#endif


/// Position::compute_psq_score() computes the incremental scores for the middle
/// game and the endgame. These functions are used to initialize the incremental
/// scores when a new position is set up, and to verify that the scores are correctly
/// updated by do_move and undo_move when the program is running in debug mode.
#ifndef GPSFISH
Score Position::compute_psq_score() const {

  Score score = SCORE_ZERO;

  for (Bitboard b = pieces(); b; )
  {
      Square s = pop_lsb(&b);
      Piece pc = piece_on(s);
      score += psq[color_of(pc)][type_of(pc)][s];
  }

  return score;
}
#endif

/// Position::compute_non_pawn_material() computes the total non-pawn middle
/// game material value for the given side. Material values are updated
/// incrementally during the search, this function is only used while
/// initializing a new Position object.

#ifndef GPSFISH
Value Position::compute_non_pawn_material(Color c) const {

  Value value = VALUE_ZERO;

  for (PieceType pt = KNIGHT; pt <= QUEEN; ++pt)
      value += pieceCount[c][pt] * PieceValue[MG][pt];

  return value;
}
#endif


/// Position::is_draw() tests whether the position is drawn by material,
/// repetition, or the 50 moves rule. It does not detect stalemates, this
/// must be done by the search.
bool Position::is_draw() const {

#ifdef GPSFISH
  int dummy;
  return is_draw(dummy);
#else

  // Draw by material?
  if (   !pieces(PAWN)
      && (non_pawn_material(WHITE) + non_pawn_material(BLACK) <= BishopValueMg))
      return true;

  // Draw by the 50 moves rule?
  if (st->rule50 > 99 && (!checkers() || MoveList<LEGAL>(*this).size()))
      return true;

  int i = 4, e = std::min(st->rule50, st->pliesFromNull);

  if (i <= e)
  {
      StateInfo* stp = st->previous->previous;

      do {
          stp = stp->previous->previous;

          if (stp->key == st->key)
              return true; // Draw after first repetition

          i += 2;

      } while (i <= e);
  }

  return false;
#endif
}

#ifdef GPSFISH
bool Position::is_draw(int& ret) const {

    // retire history by 3d8140a54101a50860ba2e3eb0f2d6cce68bfe47
    // should use st->previous
#if 0
  ret=0;
  StateInfo* stp = st->previous->previous;
  for (int i = 4, e = std::min(st->gamePly,st->pliesFromNull); i <= e; i += 2)
  {
      stp = stp->previous->previous;
      if (stp->key == st->key)
      //if (history[st->gamePly - i] == st->key)
      {
          Color us = side_to_move();
          Color them = ~us;
          if(continuous_check[us]*2>=i) {ret= -1; return false;}
          else if(continuous_check[them]*2>=i) {ret= 1; return false;}
          else return true;
      }
  }
#endif
  return false;
}
#endif


/// Position::flip() flips position with the white and black sides reversed. This
/// is only useful for debugging especially for finding evaluation symmetry bugs.

#ifndef GPSFISH

static char toggle_case(char c) {
  return char(islower(c) ? toupper(c) : tolower(c));
}

void Position::flip() {

  string f, token;
  std::stringstream ss(fen());

  for (Rank rank = RANK_8; rank >= RANK_1; --rank) // Piece placement
  {
      std::getline(ss, token, rank > RANK_1 ? '/' : ' ');
      f.insert(0, token + (f.empty() ? " " : "/"));
  }

  ss >> token; // Active color
  f += (token == "w" ? "B " : "W "); // Will be lowercased later

  ss >> token; // Castling availability
  f += token + " ";

  std::transform(f.begin(), f.end(), f.begin(), toggle_case);

  ss >> token; // En passant square
  f += (token == "-" ? token : token.replace(1, 1, token[1] == '3' ? "6" : "3"));

  std::getline(ss, token); // Half and full moves
  f += token;

  set(f, is_chess960(), this_thread());

  assert(pos_is_ok());
}
#endif

/// Position::pos_is_ok() performs some consitency checks for the position object.
/// This is meant to be helpful when debugging.

bool Position::pos_is_ok(int* failedStep) const {

#ifndef MINIMAL

  int dummy, *step = failedStep ? failedStep : &dummy;

  // What features of the position should be verified?
  const bool all = false;

#ifndef GPSFISH
  const bool debugBitboards       = all || false;
  const bool debugKingCount       = all || false;
  const bool debugKingCapture     = all || false;
  const bool debugCheckerCount    = all || false;
#endif
  const bool debugKey             = all || false;
#ifndef GPSFISH
  const bool debugMaterialKey     = all || false;
  const bool debugPawnKey         = all || false;
  const bool debugIncrementalEval = all || false;
  const bool debugNonPawnMaterial = all || false;
  const bool debugPieceCounts     = all || false;
  const bool debugPieceList       = all || false;
  const bool debugCastleSquares   = all || false;
#endif

  *step = 1;

  if (sideToMove != WHITE && sideToMove != BLACK)
      return false;

#ifndef GPSFISH
  if ((*step)++, piece_on(king_square(WHITE)) != W_KING)
      return false;

  if ((*step)++, piece_on(king_square(BLACK)) != B_KING)
      return false;

#endif

#ifdef GPSFISH
  if(!osl_state.isConsistent()) return false;
#else
  if ((*step)++, debugKingCount)
  {
      int kingCount[COLOR_NB] = {};

      for (Square s = SQ_A1; s <= SQ_H8; ++s)
          if (type_of(piece_on(s)) == KING)
              ++kingCount[color_of(piece_on(s))];

      if (kingCount[0] != 1 || kingCount[1] != 1)
          return false;
  }

  if ((*step)++, debugKingCapture)
      if (attackers_to(king_square(~sideToMove)) & pieces(sideToMove))
          return false;

  if ((*step)++, debugCheckerCount && popcount<Full>(st->checkersBB) > 2)
      return false;

  if ((*step)++, debugBitboards)
  {
      // The intersection of the white and black pieces must be empty
      if (pieces(WHITE) & pieces(BLACK))
          return false;

      // The union of the white and black pieces must be equal to all
      // occupied squares
      if ((pieces(WHITE) | pieces(BLACK)) != pieces())
          return false;

      // Separate piece type bitboards must have empty intersections
      for (PieceType p1 = PAWN; p1 <= KING; ++p1)
          for (PieceType p2 = PAWN; p2 <= KING; ++p2)
              if (p1 != p2 && (pieces(p1) & pieces(p2)))
                  return false;
  }

  if ((*step)++, ep_square() != SQ_NONE && relative_rank(sideToMove, ep_square()) != RANK_6)
      return false;
#endif

  if ((*step)++, debugKey && st->key != compute_key())
      return false;

#ifndef GPSFISH
  if ((*step)++, debugPawnKey && st->pawnKey != compute_pawn_key())
      return false;

  if ((*step)++, debugMaterialKey && st->materialKey != compute_material_key())
      return false;
#endif

#ifndef GPSFISH
  if ((*step)++, debugIncrementalEval && st->psq != compute_psq_score())
      return false;

  if ((*step)++, debugNonPawnMaterial)
      if (   st->npMaterial[WHITE] != compute_non_pawn_material(WHITE)
          || st->npMaterial[BLACK] != compute_non_pawn_material(BLACK))
          return false;

  if ((*step)++, debugPieceCounts)
      for (Color c = WHITE; c <= BLACK; ++c)
          for (PieceType pt = PAWN; pt <= KING; ++pt)
              if (pieceCount[c][pt] != popcount<Full>(pieces(c, pt)))
                  return false;

  if ((*step)++, debugPieceList)
      for (Color c = WHITE; c <= BLACK; ++c)
          for (PieceType pt = PAWN; pt <= KING; ++pt)
              for (int i = 0; i < pieceCount[c][pt];  ++i)
                  if (   board[pieceList[c][pt][i]] != make_piece(c, pt)
                      || index[pieceList[c][pt][i]] != i)
                      return false;

  if ((*step)++, debugCastleSquares)
      for (Color c = WHITE; c <= BLACK; ++c)
          for (CastlingSide s = KING_SIDE; s <= QUEEN_SIDE; s = CastlingSide(s + 1))
          {
              CastleRight cr = make_castle_right(c, s);

              if (!can_castle(cr))
                  continue;

              if (  (castleRightsMask[king_square(c)] & cr) != cr
                  || piece_on(castleRookSquare[c][s]) != make_piece(c, ROOK)
                  || castleRightsMask[castleRookSquare[c][s]] != cr)
                  return false;
          }
#endif

  *step = 0;
#endif

  return true;
}

#ifdef GPSFISH
bool Position::eval_is_ok() const {
  if(!pos_is_ok()) return false;
  if(!eval) return true;
  int ret1=eval_t(osl_state,false).value();
  int ret2=eval->value();
  return ret1==ret2;
}
#endif
<|MERGE_RESOLUTION|>--- conflicted
+++ resolved
@@ -713,12 +713,8 @@
   // is moving along the ray towards or away from the king.
   return   !pinned
         || !(pinned & from)
-<<<<<<< HEAD
-        ||  squares_aligned(from, to_sq(m), king_square(us));
-#endif
-=======
         ||  aligned(from, to_sq(m), king_square(us));
->>>>>>> 1d18647e
+#endif
 }
 
 
