--- conflicted
+++ resolved
@@ -837,15 +837,11 @@
 /// the move is pseudo legal. This version is not very fast and should be used
 /// only in non time-critical paths.
 
-<<<<<<< HEAD
-bool Position::move_is_pl_full(const Move m) const {
+bool Position::move_is_pl_slow(const Move m) const {
+
 #ifdef GPSFISH
   return m.isNormal() && pl_move_is_legal(m);
 #else
-=======
-bool Position::move_is_pl_slow(const Move m) const {
-
->>>>>>> 4c3a0002
   MoveStack mlist[MAX_MOVES];
   MoveStack *cur, *last;
 
@@ -867,7 +863,7 @@
 bool Position::move_is_pl(const Move m) const {
 
 #ifdef GPSFISH
-  return move_is_pl_full(m);
+  return move_is_pl_slow(m);
 #else
   assert(is_ok());
 
