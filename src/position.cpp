--- conflicted
+++ resolved
@@ -2094,7 +2094,6 @@
 /// Position::is_draw() tests whether the position is drawn by material,
 /// repetition, or the 50 moves rule. It does not detect stalemates, this
 /// must be done by the search.
-<<<<<<< HEAD
 
 #ifdef GPSFISH
 bool Position::is_draw(int& ret) const {
@@ -2111,9 +2110,7 @@
   return false;
 }
 #else
-=======
 template<bool SkipRepetition>
->>>>>>> 3b2bcee0
 bool Position::is_draw() const {
 
   // Draw by material?
@@ -2133,11 +2130,13 @@
 
   return false;
 }
-#endif
 
 // Explicit template instantiations
 template bool Position::is_draw<false>() const;
 template bool Position::is_draw<true>() const;
+
+#endif
+
 
 
 /// Position::is_mate() returns true or false depending on whether the
