--- conflicted
+++ resolved
@@ -554,12 +554,8 @@
   if (move.isValid())
 #else
   if (move)
-<<<<<<< HEAD
-#endif
-      ss << "\nMove is: " << (sideToMove == BLACK ? ".." : "")
-=======
+#endif
       ss << "\nMove: " << (sideToMove == BLACK ? ".." : "")
->>>>>>> e9ab7353
          << move_to_san(*const_cast<Position*>(this), move);
 
 #ifdef GPSFISH
@@ -570,12 +566,6 @@
       if (piece_on(sq) != NO_PIECE)
           brd[513 - 68*rank_of(sq) + 4*file_of(sq)] = PieceToChar[piece_on(sq)];
 
-<<<<<<< HEAD
-  ss << brd << "\nFen is: " << fen() << "\nKey is: " << st->key;
-
-#endif
-
-=======
   ss << brd << "\nFen: " << fen() << "\nKey: " << st->key;
 
   if (checkers())
@@ -584,7 +574,9 @@
       for (Bitboard b = checkers(); b; )
           ss << square_to_string(pop_lsb(&b)) << " ";
   }
->>>>>>> e9ab7353
+
+#endif
+
   return ss.str();
 }
 
