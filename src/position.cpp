--- conflicted
+++ resolved
@@ -959,30 +959,13 @@
       fullMoves++;
 
   do_move(m, newSt);
+
+#ifdef GPSFISH
   if(eval)
     *eval=eval_t(osl_state,false);
-
-<<<<<<< HEAD
-  // Reset "game ply" in case we made a non-reversible move.
-  // "game ply" is used for repetition detection.
-#ifdef GPSFISH
-  if(st->gamePly>16){
-    for(int i=0;i<16;i++){
-      history[i]=history[i+st->gamePly-16];
-    }
-    st->gamePly=16;
-  }
-#else
-  if (st->rule50 == 0)
-      st->gamePly = 0;
-#endif
-
-  // Our StateInfo newSt is about going out of scope so copy
-  // its content before it disappears.
-  detach();
-
-=======
->>>>>>> 3d8140a5
+#endif
+
+
   assert(is_ok());
 }
 
@@ -1006,7 +989,7 @@
 
   newSt.previous = st;
   st = &newSt;
-  history[st->gamePly++] = key;
+  //history[st->gamePly++] = key;
 
   // Update side to move
   key ^= zobSideToMove;
@@ -1952,6 +1935,9 @@
 #ifdef GPSFISH
 bool Position::is_draw(int& ret) const {
 
+    // retire history by 3d8140a54101a50860ba2e3eb0f2d6cce68bfe47
+    // should use st->previous
+#if 0
   ret=0;
   for (int i = 4, e = Min(st->gamePly,st->pliesFromNull); i <= e; i += 2)
     if (history[st->gamePly - i] == st->key){
@@ -1961,6 +1947,7 @@
       else if(continuous_check[them]*2>=i) {ret= 1; return false;}
       else return true;
     }
+#endif
   return false;
 }
 #endif
@@ -1968,11 +1955,7 @@
 template<bool SkipRepetition>
 bool Position::is_draw() const {
 
-#ifdef GPSFISH
-  int dummy;
-  return is_draw(dummy);
-#else
-
+#ifndef GPSFISH
   // Draw by material?
   if (   !pieces(PAWN)
       && (non_pawn_material(WHITE) + non_pawn_material(BLACK) <= BishopValueMidgame))
@@ -1981,11 +1964,16 @@
   // Draw by the 50 moves rule?
   if (st->rule50 > 99 && !is_mate())
       return true;
+#endif
 
   // Draw by repetition?
   if (!SkipRepetition)
   {
+#ifdef GPSFISH
+      int i = 4, e = Min(st->gamePly, st->pliesFromNull);
+#else
       int i = 4, e = Min(Min(st->gamePly, st->rule50), st->pliesFromNull);
+#endif
 
       if (i <= e)
       {
@@ -2004,7 +1992,6 @@
   }
 
   return false;
-#endif
 }
 
 // Explicit template instantiations
