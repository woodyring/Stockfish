--- conflicted
+++ resolved
@@ -152,15 +152,11 @@
 #endif
 
 // To convert a Piece to and from a FEN char
-<<<<<<< HEAD
-#ifdef GPSFISH
-static const string PieceToChar(".PLNSGBRK  plnsgbrk  .");
-#else
-static const string PieceToChar(" PNBRQK  pnbrqk  .");
-#endif
-=======
+#ifdef GPSFISH
+static const string PieceToChar(".PLNSGBRK  plnsgbrk");
+#else
 static const string PieceToChar(" PNBRQK  pnbrqk");
->>>>>>> f86182e7
+#endif
 
 
 /// CheckInfo c'tor
@@ -469,35 +465,18 @@
       Position p(*this);
       cout << "\nMove is: " << (sideToMove == BLACK ? ".." : "") << move_to_san(p, move);
   }
-<<<<<<< HEAD
+
 #ifdef GPSFISH
   cout << osl_state << endl;
 #else
-  for (Rank rank = RANK_8; rank >= RANK_1; rank--)
-  {
-      cout << dottedLine << '|';
-      for (File file = FILE_A; file <= FILE_H; file++)
-      {
-          Square sq = make_square(file, rank);
-          Piece piece = piece_on(sq);
-          char c = (color_of(piece) == BLACK ? '=' : ' ');
-
-          if (piece == NO_PIECE && !opposite_colors(sq, SQ_A1))
-              piece++; // Index the dot
-
-          cout << c << PieceToChar[piece] << c << '|';
-      }
-  }
-#endif
-  cout << dottedLine << "Fen is: " << to_fen() << "\nKey is: " << st->key << endl;
-=======
 
   for (Square sq = SQ_A1; sq <= SQ_H8; sq++)
       if (piece_on(sq) != NO_PIECE)
           brd[513 - 68*rank_of(sq) + 4*file_of(sq)] = PieceToChar[piece_on(sq)];
 
   cout << brd << "\nFen is: " << to_fen() << "\nKey is: " << st->key << endl;
->>>>>>> f86182e7
+
+#endif
 }
 
 
