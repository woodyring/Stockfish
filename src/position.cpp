--- conflicted
+++ resolved
@@ -503,15 +503,11 @@
           {
               int emptyCnt = 1;
 
-<<<<<<< HEAD
-#ifdef GPSFISH
-              for ( ; file >= FILE_1 && is_empty(sq--); --file)
-#else
-              for ( ; file < FILE_H && is_empty(++sq); ++file)
-#endif
-=======
+#ifdef GPSFISH
+              for ( ; file >= FILE_1 && empty(sq--); --file)
+#else
               for ( ; file < FILE_H && empty(++sq); ++file)
->>>>>>> cca34e23
+#endif
                   emptyCnt++;
 
               ss << emptyCnt;
@@ -658,9 +654,7 @@
 }
 #endif
 
-/// Position::legal() tests whether a pseudo-legal move is legal
-
-<<<<<<< HEAD
+
 #ifdef GPSFISH
 bool Position::pl_move_is_legal(Move m) const {
   if(!osl_state.isAlmostValidMove<false>(m)) return false;
@@ -672,10 +666,9 @@
 }
 #endif
 
-bool Position::pl_move_is_legal(Move m, Bitboard pinned) const {
-=======
+
+/// Position::legal() tests whether a pseudo-legal move is legal
 bool Position::legal(Move m, Bitboard pinned) const {
->>>>>>> cca34e23
 
 #ifdef GPSFISH
   return pl_move_is_legal(m);
@@ -725,14 +718,8 @@
 }
 
 
-<<<<<<< HEAD
-
-/// Position::is_pseudo_legal() takes a random move and tests whether the move
-/// is pseudo legal. It is used to validate moves from TT that can be corrupted
-=======
 /// Position::pseudo_legal() takes a random move and tests whether the move is
 /// pseudo legal. It is used to validate moves from TT that can be corrupted
->>>>>>> cca34e23
 /// due to SMP concurrent access or hash position key aliasing.
 
 bool Position::pseudo_legal(const Move m) const {
@@ -980,12 +967,8 @@
   assert(is_ok());
 #else
   CheckInfo ci(*this);
-<<<<<<< HEAD
-  do_move(m, newSt, ci, move_gives_check(m, ci));
-#endif
-=======
   do_move(m, newSt, ci, gives_check(m, ci));
->>>>>>> cca34e23
+#endif
 }
 
 #ifndef GPSFISH
