/*
  Stockfish, a UCI chess playing engine derived from Glaurung 2.1
  Copyright (C) 2004-2008 Tord Romstad (Glaurung author)
  Copyright (C) 2008-2012 Marco Costalba, Joona Kiiski, Tord Romstad

  Stockfish is free software: you can redistribute it and/or modify
  it under the terms of the GNU General Public License as published by
  the Free Software Foundation, either version 3 of the License, or
  (at your option) any later version.

  Stockfish is distributed in the hope that it will be useful,
  but WITHOUT ANY WARRANTY; without even the implied warranty of
  MERCHANTABILITY or FITNESS FOR A PARTICULAR PURPOSE.  See the
  GNU General Public License for more details.

  You should have received a copy of the GNU General Public License
  along with this program.  If not, see <http://www.gnu.org/licenses/>.
*/

#include <cassert>
#include <cstring>
#include <iostream>
#include <sstream>
#include <algorithm>

#ifndef GPSFISH
#include "bitcount.h"
#endif
#include "movegen.h"
#include "notation.h"
#include "position.h"
#ifndef GPSFISH
#include "psqtab.h"
#endif
#include "rkiss.h"
#include "thread.h"
#include "tt.h"

#ifdef GPSFISH
#include "osl/eval/ptypeEvalTraits.h"
using osl::eval::PtypeEvalTraits;
#include "osl/state/simpleState.h"
#include "osl/state/numEffectState.h"
#include "osl/move_classifier/check_.h"
#include "osl/record/usi.h"
#include "osl/eval/see.h"
#include "osl/move_classifier/safeMove.h"
#include "evaluate.h"
#endif

using std::string;
using std::cout;
using std::endl;

#ifdef GPSFISH
static const string PieceToChar(".PLNSGBRK  plnsgbrk");
#else
static const string PieceToChar(" PNBRQK  pnbrqk");
#endif

// Material values arrays, indexed by Piece
#ifdef GPSFISH
CACHE_LINE_ALIGNMENT
//Value PieceValue[2][18] = {     // [Mg / Eg][piece / pieceType]
const Value PieceValue[2][osl::PTYPE_SIZE] = {
{
  VALUE_ZERO,VALUE_ZERO,
  Value(PtypeEvalTraits<osl::PPAWN>::val), Value(PtypeEvalTraits<osl::PLANCE>::val), 
  Value(PtypeEvalTraits<osl::PKNIGHT>::val), Value(PtypeEvalTraits<osl::PSILVER>::val), 
  Value(PtypeEvalTraits<osl::PBISHOP>::val), Value(PtypeEvalTraits<osl::PROOK>::val), 
#if 0
  Value(PtypeEvalTraits<osl::GOLD>::val), Value(PtypeEvalTraits<osl::KING>::val), 
#else
  Value(PtypeEvalTraits<osl::KING>::val), Value(PtypeEvalTraits<osl::GOLD>::val), 
#endif
  Value(PtypeEvalTraits<osl::PAWN>::val), Value(PtypeEvalTraits<osl::LANCE>::val), 
  Value(PtypeEvalTraits<osl::KNIGHT>::val), Value(PtypeEvalTraits<osl::SILVER>::val), 
  Value(PtypeEvalTraits<osl::BISHOP>::val), Value(PtypeEvalTraits<osl::ROOK>::val), 
},
{
  VALUE_ZERO,VALUE_ZERO,
  Value(PtypeEvalTraits<osl::PPAWN>::val+PtypeEvalTraits<osl::PAWN>::val), 
  Value(PtypeEvalTraits<osl::PLANCE>::val+PtypeEvalTraits<osl::LANCE>::val), 
  Value(PtypeEvalTraits<osl::PKNIGHT>::val+PtypeEvalTraits<osl::KNIGHT>::val), 
  Value(PtypeEvalTraits<osl::PSILVER>::val+PtypeEvalTraits<osl::SILVER>::val), 
  Value(PtypeEvalTraits<osl::PBISHOP>::val+PtypeEvalTraits<osl::BISHOP>::val), 
  Value(PtypeEvalTraits<osl::PROOK>::val+PtypeEvalTraits<osl::ROOK>::val), 
#if 0
  Value(PtypeEvalTraits<osl::GOLD>::val*2), 
  Value(PtypeEvalTraits<osl::KING>::val*2), 
#else
  Value(PtypeEvalTraits<osl::KING>::val*2), 
  Value(PtypeEvalTraits<osl::GOLD>::val*2), 
#endif
  Value(PtypeEvalTraits<osl::PAWN>::val*2), 
  Value(PtypeEvalTraits<osl::LANCE>::val*2), 
  Value(PtypeEvalTraits<osl::KNIGHT>::val*2), 
  Value(PtypeEvalTraits<osl::SILVER>::val*2), 
  Value(PtypeEvalTraits<osl::BISHOP>::val*2), 
  Value(PtypeEvalTraits<osl::ROOK>::val*2), 
}
};

const Value PromoteValue[osl::PTYPE_SIZE] = {
  VALUE_ZERO,VALUE_ZERO,
  VALUE_ZERO,VALUE_ZERO,
  VALUE_ZERO,VALUE_ZERO,
  VALUE_ZERO,VALUE_ZERO,
  VALUE_ZERO,VALUE_ZERO,
  Value(PtypeEvalTraits<osl::PPAWN>::val)-Value(PtypeEvalTraits<osl::PAWN>::val), 
  Value(PtypeEvalTraits<osl::PLANCE>::val)-Value(PtypeEvalTraits<osl::LANCE>::val), 
  Value(PtypeEvalTraits<osl::PKNIGHT>::val)-Value(PtypeEvalTraits<osl::KNIGHT>::val), 
  Value(PtypeEvalTraits<osl::PSILVER>::val)-Value(PtypeEvalTraits<osl::SILVER>::val), 
  Value(PtypeEvalTraits<osl::PBISHOP>::val)-Value(PtypeEvalTraits<osl::BISHOP>::val), 
  Value(PtypeEvalTraits<osl::PROOK>::val)-Value(PtypeEvalTraits<osl::ROOK>::val), 
};

const Value PieceValueType[osl::PTYPE_SIZE] = {
  VALUE_ZERO,VALUE_ZERO,
  Value(4), Value(8), 
  Value(12), Value(16), 
  Value(24), Value(26), 
  Value(18), Value(26), 
  Value(2), Value(6), 
  Value(10), Value(14), 
  Value(20), Value(22), 
};


#else


CACHE_LINE_ALIGNMENT

Score pieceSquareTable[PIECE_NB][SQUARE_NB];
Value PieceValue[PHASE_NB][PIECE_NB] = {
{ VALUE_ZERO, PawnValueMg, KnightValueMg, BishopValueMg, RookValueMg, QueenValueMg },
{ VALUE_ZERO, PawnValueEg, KnightValueEg, BishopValueEg, RookValueEg, QueenValueEg } };

#endif

namespace Zobrist {

#ifdef GPSFISH
osl::misc::CArray3d<Key,2,osl::PTYPE_SIZE,osl::Square::SIZE> psq;
#else
Key psq[COLOR_NB][PIECE_TYPE_NB][SQUARE_NB];
Key enpassant[FILE_NB];
Key castle[CASTLE_RIGHT_NB];
#endif
Key side;
Key exclusion;

/// init() initializes at startup the various arrays used to compute hash keys
/// and the piece square tables. The latter is a two-step operation: First, the
/// white halves of the tables are copied from PSQT[] tables. Second, the black
/// halves of the tables are initialized by flipping and changing the sign of
/// the white scores.

void init() {

  RKISS rk;

#ifdef GPSFISH
  for (int i = 0; i < 2; i++)
      for (int j = 0; j < osl::PTYPE_SIZE; j++)
          for (int k = 0; k < osl::Square::SIZE; k++)
              psq[i][j][k] = rk.rand<Key>() & ~1;
#else
  for (Color c = WHITE; c <= BLACK; c++)
      for (PieceType pt = PAWN; pt <= KING; pt++)
          for (Square s = SQ_A1; s <= SQ_H8; s++)
              psq[c][pt][s] = rk.rand<Key>();

  for (File f = FILE_A; f <= FILE_H; f++)
      enpassant[f] = rk.rand<Key>();

  for (int cr = CASTLES_NONE; cr <= ALL_CASTLES; cr++)
  {
      Bitboard b = cr;
      while (b)
      {
          Key k = castle[1ULL << pop_lsb(&b)];
          castle[cr] ^= k ? k : rk.rand<Key>();
      }
  }
#endif

#ifdef GPSFISH
  side = 1;
  exclusion  = rk.rand<Key>() & ~1;
#else
  side = rk.rand<Key>();
  exclusion  = rk.rand<Key>();

  for (PieceType pt = PAWN; pt <= KING; pt++)
  {
      PieceValue[MG][make_piece(BLACK, pt)] = PieceValue[MG][pt];
      PieceValue[EG][make_piece(BLACK, pt)] = PieceValue[EG][pt];

      Score v = make_score(PieceValue[MG][pt], PieceValue[EG][pt]);

      for (Square s = SQ_A1; s <= SQ_H8; s++)
      {
          pieceSquareTable[make_piece(WHITE, pt)][ s] =  (v + PSQT[pt][s]);
          pieceSquareTable[make_piece(BLACK, pt)][~s] = -(v + PSQT[pt][s]);
      }
  }
#endif
}

} // namespace Zobrist


#ifndef GPSFISH

namespace {

/// next_attacker() is an helper function used by see() to locate the least
/// valuable attacker for the side to move, remove the attacker we just found
/// from the 'occupied' bitboard and scan for new X-ray attacks behind it.

template<int Pt> FORCE_INLINE
PieceType next_attacker(const Bitboard* bb, const Square& to, const Bitboard& stmAttackers,
                        Bitboard& occupied, Bitboard& attackers) {

  if (stmAttackers & bb[Pt])
  {
      Bitboard b = stmAttackers & bb[Pt];
      occupied ^= b & ~(b - 1);

      if (Pt == PAWN || Pt == BISHOP || Pt == QUEEN)
          attackers |= attacks_bb<BISHOP>(to, occupied) & (bb[BISHOP] | bb[QUEEN]);

      if (Pt == ROOK || Pt == QUEEN)
          attackers |= attacks_bb<ROOK>(to, occupied) & (bb[ROOK] | bb[QUEEN]);

      return (PieceType)Pt;
  }
  return next_attacker<Pt+1>(bb, to, stmAttackers, occupied, attackers);
}

template<> FORCE_INLINE
PieceType next_attacker<KING>(const Bitboard*, const Square&, const Bitboard&, Bitboard&, Bitboard&) {
  return KING; // No need to update bitboards, it is the last cycle
}

} // namespace

#endif


/// CheckInfo c'tor

CheckInfo::CheckInfo(const Position& pos) {

#ifdef GPSFISH
  pinned = pos.pinned_pieces();
#else
  Color them = ~pos.side_to_move();
  ksq = pos.king_square(them);

  pinned = pos.pinned_pieces();
  dcCandidates = pos.discovered_check_candidates();

  checkSq[PAWN]   = pos.attacks_from<PAWN>(ksq, them);
  checkSq[KNIGHT] = pos.attacks_from<KNIGHT>(ksq);
  checkSq[BISHOP] = pos.attacks_from<BISHOP>(ksq);
  checkSq[ROOK]   = pos.attacks_from<ROOK>(ksq);
  checkSq[QUEEN]  = checkSq[BISHOP] | checkSq[ROOK];
  checkSq[KING]   = 0;
#endif
}


/// Position::operator=() creates a copy of 'pos'. We want the new born Position
/// object do not depend on any external data so we detach state pointer from
/// the source one.

Position& Position::operator=(const Position& pos) {

  memcpy(this, &pos, sizeof(Position));
  startState = *st;
  st = &startState;
  nodes = 0;

#ifdef GPSFISH
  eval=NULL;
#endif

  assert(pos_is_ok());

  return *this;
}


/// Position::set() initializes the position object with the given FEN string.
/// This function is not very robust - make sure that input FENs are correct,
/// this is assumed to be the responsibility of the GUI.

void Position::set(const string& fenStr, bool isChess960, Thread* th) {
/*
   A FEN string defines a particular position using only the ASCII character set.

   A FEN string contains six fields separated by a space. The fields are:

   1) Piece placement (from white's perspective). Each rank is described, starting
      with rank 8 and ending with rank 1; within each rank, the contents of each
      square are described from file A through file H. Following the Standard
      Algebraic Notation (SAN), each piece is identified by a single letter taken
      from the standard English names. White pieces are designated using upper-case
      letters ("PNBRQK") while Black take lowercase ("pnbrqk"). Blank squares are
      noted using digits 1 through 8 (the number of blank squares), and "/"
      separates ranks.

   2) Active color. "w" means white moves next, "b" means black.

   3) Castling availability. If neither side can castle, this is "-". Otherwise,
      this has one or more letters: "K" (White can castle kingside), "Q" (White
      can castle queenside), "k" (Black can castle kingside), and/or "q" (Black
      can castle queenside).

   4) En passant target square (in algebraic notation). If there's no en passant
      target square, this is "-". If a pawn has just made a 2-square move, this
      is the position "behind" the pawn. This is recorded regardless of whether
      there is a pawn in position to make an en passant capture.

   5) Halfmove clock. This is the number of halfmoves since the last pawn advance
      or capture. This is used to determine if a draw can be claimed under the
      fifty-move rule.

   6) Fullmove number. The number of the full move. It starts at 1, and is
      incremented after Black's move.
*/

#ifdef GPSFISH
  clear();
  osl::record::usi::parse(string("sfen ")+fenStr,osl_state);
  std::istringstream fen(fenStr);
#else
  char col, row, token;
  size_t p;
  Square sq = SQ_A8;
  std::istringstream ss(fenStr);

  clear();
  ss >> std::noskipws;

  // 1. Piece placement
  while ((ss >> token) && !isspace(token))
  {
      if (isdigit(token))
          sq += Square(token - '0'); // Advance the given number of files

      else if (token == '/')
          sq -= Square(16);

      else if ((p = PieceToChar.find(token)) != string::npos)
      {
          put_piece(Piece(p), sq);
          sq++;
      }
  }

  // 2. Active color
  ss >> token;
  sideToMove = (token == 'w' ? WHITE : BLACK);
  ss >> token;

  // 3. Castling availability. Compatible with 3 standards: Normal FEN standard,
  // Shredder-FEN that uses the letters of the columns on which the rooks began
  // the game instead of KQkq and also X-FEN standard that, in case of Chess960,
  // if an inner rook is associated with the castling right, the castling tag is
  // replaced by the file letter of the involved rook, as for the Shredder-FEN.
  while ((ss >> token) && !isspace(token))
  {
      Square rsq;
      Color c = islower(token) ? BLACK : WHITE;

      token = char(toupper(token));

      if (token == 'K')
          for (rsq = relative_square(c, SQ_H1); type_of(piece_on(rsq)) != ROOK; rsq--) {}

      else if (token == 'Q')
          for (rsq = relative_square(c, SQ_A1); type_of(piece_on(rsq)) != ROOK; rsq++) {}

      else if (token >= 'A' && token <= 'H')
          rsq = File(token - 'A') | relative_rank(c, RANK_1);

      else
          continue;

      set_castle_right(c, rsq);
  }

  // 4. En passant square. Ignore if no pawn capture is possible
  if (   ((ss >> col) && (col >= 'a' && col <= 'h'))
      && ((ss >> row) && (row == '3' || row == '6')))
  {
      st->epSquare = File(col - 'a') | Rank(row - '1');

      if (!(attackers_to(st->epSquare) & pieces(sideToMove, PAWN)))
          st->epSquare = SQ_NONE;
  }
#endif

  // 5-6. Halfmove clock and fullmove number
<<<<<<< HEAD
#ifdef GPSFISH
  fen >> startPosPly;
#else
  fen >> std::skipws >> st->rule50 >> startPosPly;
#endif
=======
  ss >> std::skipws >> st->rule50 >> startPosPly;
>>>>>>> 239d7b3f

  // Convert from fullmove starting from 1 to ply starting from 0,
  // handle also common incorrect FEN with fullmove = 0.
  startPosPly = std::max(2 * (startPosPly - 1), 0) + int(sideToMove == BLACK);

  st->key = compute_key();
#ifdef GPSFISH
  if(eval!=NULL) *eval=eval_t(osl_state,false);
#else
  st->pawnKey = compute_pawn_key();
  st->materialKey = compute_material_key();
  st->psqScore = compute_psq_score();
  st->npMaterial[WHITE] = compute_non_pawn_material(WHITE);
  st->npMaterial[BLACK] = compute_non_pawn_material(BLACK);
  st->checkersBB = attackers_to(king_square(sideToMove)) & pieces(~sideToMove);
  chess960 = isChess960;
#endif
  thisThread = th;

  assert(pos_is_ok());
}

#ifndef GPSFISH

/// Position::set_castle_right() is an helper function used to set castling
/// rights given the corresponding color and the rook starting square.

void Position::set_castle_right(Color c, Square rfrom) {

  Square kfrom = king_square(c);
  CastlingSide cs = kfrom < rfrom ? KING_SIDE : QUEEN_SIDE;
  CastleRight cr = make_castle_right(c, cs);

  st->castleRights |= cr;
  castleRightsMask[kfrom] |= cr;
  castleRightsMask[rfrom] |= cr;
  castleRookSquare[c][cs] = rfrom;

  Square kto = relative_square(c, cs == KING_SIDE ? SQ_G1 : SQ_C1);
  Square rto = relative_square(c, cs == KING_SIDE ? SQ_F1 : SQ_D1);

  for (Square s = std::min(rfrom, rto); s <= std::max(rfrom, rto); s++)
      if (s != kfrom && s != rfrom)
          castlePath[c][cs] |= s;

  for (Square s = std::min(kfrom, kto); s <= std::max(kfrom, kto); s++)
      if (s != kfrom && s != rfrom)
          castlePath[c][cs] |= s;
}

#endif

/// Position::fen() returns a FEN representation of the position. In case
/// of Chess960 the Shredder-FEN notation is used. Mainly a debugging function.

const string Position::fen() const {

  std::ostringstream ss;
  Square sq;
  int emptyCnt;

#ifdef GPSFISH
  for (Rank rank = RANK_1; rank <= RANK_9; rank++)
#else
  for (Rank rank = RANK_8; rank >= RANK_1; rank--)
#endif
  {
      emptyCnt = 0;

#ifdef GPSFISH
      for (File file = FILE_9; file >= FILE_1; file--)
#else
      for (File file = FILE_A; file <= FILE_H; file++)
#endif
      {
          sq = file | rank;

          if (is_empty(sq))
              emptyCnt++;
          else
          {
              if (emptyCnt > 0)
              {
                  ss << emptyCnt;
                  emptyCnt = 0;
              }
              ss << PieceToChar[piece_on(sq)];
          }
      }

      if (emptyCnt > 0)
          ss << emptyCnt;

      if (rank > RANK_1)
          ss << '/';
  }

<<<<<<< HEAD
#ifdef GPSFISH
  fen << (side_to_move() == WHITE ? " w " : " b ");
#else
  fen << (sideToMove == WHITE ? " w " : " b ");
=======
  ss << (sideToMove == WHITE ? " w " : " b ");
>>>>>>> 239d7b3f

  if (can_castle(WHITE_OO))
      ss << (chess960 ? char(toupper(file_to_char(file_of(castle_rook_square(WHITE, KING_SIDE))))) : 'K');

  if (can_castle(WHITE_OOO))
      ss << (chess960 ? char(toupper(file_to_char(file_of(castle_rook_square(WHITE, QUEEN_SIDE))))) : 'Q');

  if (can_castle(BLACK_OO))
      ss << (chess960 ? file_to_char(file_of(castle_rook_square(BLACK, KING_SIDE))) : 'k');

  if (can_castle(BLACK_OOO))
      ss << (chess960 ? file_to_char(file_of(castle_rook_square(BLACK, QUEEN_SIDE))) : 'q');

  if (st->castleRights == CASTLES_NONE)
      ss << '-';

  ss << (ep_square() == SQ_NONE ? " - " : " " + square_to_string(ep_square()) + " ")
      << st->rule50 << " " << 1 + (startPosPly - int(sideToMove == BLACK)) / 2;

<<<<<<< HEAD
  fen += (ep_square() == SQ_NONE ? " -" : " " + square_to_string(ep_square()));
#endif

  return fen.str();
=======
  return ss.str();
>>>>>>> 239d7b3f
}


/// Position::pretty() returns an ASCII representation of the position to be
/// printed to the standard output together with the move's san notation.

const string Position::pretty(Move move) const {

  const string dottedLine =            "\n+---+---+---+---+---+---+---+---+";
  const string twoRows =  dottedLine + "\n|   | . |   | . |   | . |   | . |"
                        + dottedLine + "\n| . |   | . |   | . |   | . |   |";

  string brd = twoRows + twoRows + twoRows + twoRows + dottedLine;

  std::ostringstream ss;

#ifdef GPSFISH
  if (move.isValid())
#else
  if (move)
<<<<<<< HEAD
#endif
      cout << "\nMove is: " << (sideToMove == BLACK ? ".." : "")
           << move_to_san(*const_cast<Position*>(this), move);
=======
      ss << "\nMove is: " << (sideToMove == BLACK ? ".." : "")
         << move_to_san(*const_cast<Position*>(this), move);
>>>>>>> 239d7b3f

#ifdef GPSFISH
  cout << osl_state << endl;
#else

  for (Square sq = SQ_A1; sq <= SQ_H8; sq++)
      if (piece_on(sq) != NO_PIECE)
          brd[513 - 68*rank_of(sq) + 4*file_of(sq)] = PieceToChar[piece_on(sq)];

<<<<<<< HEAD
  cout << brd << "\nFen is: " << to_fen() << "\nKey is: " << st->key << sync_endl;

#endif
=======
  ss << brd << "\nFen is: " << fen() << "\nKey is: " << st->key;
  return ss.str();
>>>>>>> 239d7b3f
}


#ifndef GPSFISH
/// Position:hidden_checkers<>() returns a bitboard of all pinned (against the
/// king) pieces for the given color. Or, when template parameter FindPinned is
/// false, the function return the pieces of the given color candidate for a
/// discovery check against the enemy king.
template<bool FindPinned>
Bitboard Position::hidden_checkers() const {

  // Pinned pieces protect our king, dicovery checks attack the enemy king
  Bitboard b, result = 0;
  Bitboard pinners = pieces(FindPinned ? ~sideToMove : sideToMove);
  Square ksq = king_square(FindPinned ? sideToMove : ~sideToMove);

  // Pinners are sliders, that give check when candidate pinned is removed
  pinners &=  (pieces(ROOK, QUEEN) & PseudoAttacks[ROOK][ksq])
            | (pieces(BISHOP, QUEEN) & PseudoAttacks[BISHOP][ksq]);

  while (pinners)
  {
      b = between_bb(ksq, pop_lsb(&pinners)) & pieces();

      if (b && !more_than_one(b) && (b & pieces(sideToMove)))
          result |= b;
  }
  return result;
}

// Explicit template instantiations
template Bitboard Position::hidden_checkers<true>() const;
template Bitboard Position::hidden_checkers<false>() const;


/// Position::attackers_to() computes a bitboard of all pieces which attack a
/// given square. Slider attacks use occ bitboard as occupancy.

Bitboard Position::attackers_to(Square s, Bitboard occ) const {

  return  (attacks_from<PAWN>(s, BLACK) & pieces(WHITE, PAWN))
        | (attacks_from<PAWN>(s, WHITE) & pieces(BLACK, PAWN))
        | (attacks_from<KNIGHT>(s)      & pieces(KNIGHT))
        | (attacks_bb<ROOK>(s, occ)     & pieces(ROOK, QUEEN))
        | (attacks_bb<BISHOP>(s, occ)   & pieces(BISHOP, QUEEN))
        | (attacks_from<KING>(s)        & pieces(KING));
}


/// Position::attacks_from() computes a bitboard of all attacks of a given piece
/// put in a given square. Slider attacks use occ bitboard as occupancy.

Bitboard Position::attacks_from(Piece p, Square s, Bitboard occ) {

  assert(is_ok(s));

  switch (type_of(p))
  {
  case BISHOP: return attacks_bb<BISHOP>(s, occ);
  case ROOK  : return attacks_bb<ROOK>(s, occ);
  case QUEEN : return attacks_bb<BISHOP>(s, occ) | attacks_bb<ROOK>(s, occ);
  default    : return StepAttacksBB[p][s];
  }
}
#endif

/// Position::pl_move_is_legal() tests whether a pseudo-legal move is legal

#ifdef GPSFISH
bool Position::pl_move_is_legal(Move m) const {
  if(!osl_state.isAlmostValidMove<false>(m)) return false;
  if(m.isDrop()) return true;
  if(side_to_move()==BLACK)
    return osl::move_classifier::SafeMove<BLACK>::isMember(osl_state,m.ptype(),m.from(),m.to());
  else
    return osl::move_classifier::SafeMove<WHITE>::isMember(osl_state,m.ptype(),m.from(),m.to());
}
#endif

bool Position::pl_move_is_legal(Move m, Bitboard pinned) const {

#ifdef GPSFISH
  return pl_move_is_legal(m);
#else

  assert(is_ok(m));
  assert(pinned == pinned_pieces());

  Color us = sideToMove;
  Square from = from_sq(m);

  assert(color_of(piece_moved(m)) == us);
  assert(piece_on(king_square(us)) == make_piece(us, KING));

  // En passant captures are a tricky special case. Because they are rather
  // uncommon, we do it simply by testing whether the king is attacked after
  // the move is made.
  if (type_of(m) == ENPASSANT)
  {
      Color them = ~us;
      Square to = to_sq(m);
      Square capsq = to + pawn_push(them);
      Square ksq = king_square(us);
      Bitboard b = (pieces() ^ from ^ capsq) | to;

      assert(to == ep_square());
      assert(piece_moved(m) == make_piece(us, PAWN));
      assert(piece_on(capsq) == make_piece(them, PAWN));
      assert(piece_on(to) == NO_PIECE);

      return   !(attacks_bb<  ROOK>(ksq, b) & pieces(them, QUEEN, ROOK))
            && !(attacks_bb<BISHOP>(ksq, b) & pieces(them, QUEEN, BISHOP));
  }

  // If the moving piece is a king, check whether the destination
  // square is attacked by the opponent. Castling moves are checked
  // for legality during move generation.
  if (type_of(piece_on(from)) == KING)
      return type_of(m) == CASTLE || !(attackers_to(to_sq(m)) & pieces(~us));

  // A non-king move is legal if and only if it is not pinned or it
  // is moving along the ray towards or away from the king.
  return   !pinned
        || !(pinned & from)
        ||  squares_aligned(from, to_sq(m), king_square(us));
#endif
}


/// Position::move_is_legal() takes a random move and tests whether the move
/// is legal. This version is not very fast and should be used only in non
/// time-critical paths.

bool Position::move_is_legal(const Move m) const {

#ifdef GPSFISH
  return m.isNormal() && pl_move_is_legal(m);
#else
  for (MoveList<LEGAL> ml(*this); !ml.end(); ++ml)
      if (ml.move() == m)
          return true;

  return false;
#endif
}


/// Position::is_pseudo_legal() takes a random move and tests whether the move
/// is pseudo legal. It is used to validate moves from TT that can be corrupted
/// due to SMP concurrent access or hash position key aliasing.

bool Position::is_pseudo_legal(const Move m) const {

#ifdef GPSFISH
  return move_is_legal(m);
#else
  Color us = sideToMove;
  Color them = ~sideToMove;
  Square from = from_sq(m);
  Square to = to_sq(m);
  Piece pc = piece_moved(m);

  // Use a slower but simpler function for uncommon cases
  if (type_of(m) != NORMAL)
      return move_is_legal(m);

  // Is not a promotion, so promotion piece must be empty
  if (promotion_type(m) - 2 != NO_PIECE_TYPE)
      return false;

  // If the from square is not occupied by a piece belonging to the side to
  // move, the move is obviously not legal.
  if (pc == NO_PIECE || color_of(pc) != us)
      return false;

  // The destination square cannot be occupied by a friendly piece
  if (color_of(piece_on(to)) == us)
      return false;

  // Handle the special case of a pawn move
  if (type_of(pc) == PAWN)
  {
      // Move direction must be compatible with pawn color
      int direction = to - from;
      if ((us == WHITE) != (direction > 0))
          return false;

      // We have already handled promotion moves, so destination
      // cannot be on the 8/1th rank.
      if (rank_of(to) == RANK_8 || rank_of(to) == RANK_1)
          return false;

      // Proceed according to the square delta between the origin and
      // destination squares.
      switch (direction)
      {
      case DELTA_NW:
      case DELTA_NE:
      case DELTA_SW:
      case DELTA_SE:
      // Capture. The destination square must be occupied by an enemy
      // piece (en passant captures was handled earlier).
      if (color_of(piece_on(to)) != them)
          return false;

      // From and to files must be one file apart, avoids a7h5
      if (abs(file_of(from) - file_of(to)) != 1)
          return false;
      break;

      case DELTA_N:
      case DELTA_S:
      // Pawn push. The destination square must be empty.
      if (!is_empty(to))
          return false;
      break;

      case DELTA_NN:
      // Double white pawn push. The destination square must be on the fourth
      // rank, and both the destination square and the square between the
      // source and destination squares must be empty.
      if (    rank_of(to) != RANK_4
          || !is_empty(to)
          || !is_empty(from + DELTA_N))
          return false;
      break;

      case DELTA_SS:
      // Double black pawn push. The destination square must be on the fifth
      // rank, and both the destination square and the square between the
      // source and destination squares must be empty.
      if (    rank_of(to) != RANK_5
          || !is_empty(to)
          || !is_empty(from + DELTA_S))
          return false;
      break;

      default:
          return false;
      }
  }
  else if (!(attacks_from(pc, from) & to))
      return false;

  // Evasions generator already takes care to avoid some kind of illegal moves
  // and pl_move_is_legal() relies on this. So we have to take care that the
  // same kind of moves are filtered out here.
  if (in_check())
  {
      if (type_of(pc) != KING)
      {
          Bitboard b = checkers();
          Square checksq = pop_lsb(&b);

          if (b) // double check ? In this case a king move is required
              return false;

          // Our move must be a blocking evasion or a capture of the checking piece
          if (!((between_bb(checksq, king_square(us)) | checkers()) & to))
              return false;
      }
      // In case of king moves under check we have to remove king so to catch
      // as invalid moves like b1a1 when opposite queen is on c1.
      else if (attackers_to(to, pieces() ^ from) & pieces(~us))
          return false;
  }

  return true;
#endif
}


/// Position::move_gives_check() tests whether a pseudo-legal move gives a check

bool Position::move_gives_check(Move m, const CheckInfo& ci) const {

#ifdef GPSFISH
  if(side_to_move()==BLACK)
    return osl::move_classifier::Check<BLACK>::isMember(osl_state,m.ptype(),m.from(),m.to());
  else 
    return osl::move_classifier::Check<WHITE>::isMember(osl_state,m.ptype(),m.from(),m.to());
#else

  assert(is_ok(m));
  assert(ci.dcCandidates == discovered_check_candidates());
  assert(color_of(piece_moved(m)) == sideToMove);

  Square from = from_sq(m);
  Square to = to_sq(m);
  PieceType pt = type_of(piece_on(from));

  // Direct check ?
  if (ci.checkSq[pt] & to)
      return true;

  // Discovery check ?
  if (ci.dcCandidates && (ci.dcCandidates & from))
  {
      // For pawn and king moves we need to verify also direction
      if (   (pt != PAWN && pt != KING)
          || !squares_aligned(from, to, king_square(~sideToMove)))
          return true;
  }

  // Can we skip the ugly special cases ?
  if (type_of(m) == NORMAL)
      return false;

  Color us = sideToMove;
  Square ksq = king_square(~us);

  // Promotion with check ?
  if (type_of(m) == PROMOTION)
      return attacks_from(Piece(promotion_type(m)), to, pieces() ^ from) & ksq;

  // En passant capture with check ? We have already handled the case
  // of direct checks and ordinary discovered check, the only case we
  // need to handle is the unusual case of a discovered check through
  // the captured pawn.
  if (type_of(m) == ENPASSANT)
  {
      Square capsq = file_of(to) | rank_of(from);
      Bitboard b = (pieces() ^ from ^ capsq) | to;

      return  (attacks_bb<  ROOK>(ksq, b) & pieces(us, QUEEN, ROOK))
            | (attacks_bb<BISHOP>(ksq, b) & pieces(us, QUEEN, BISHOP));
  }

  // Castling with check ?
  if (type_of(m) == CASTLE)
  {
      Square kfrom = from;
      Square rfrom = to; // 'King captures the rook' notation
      Square kto = relative_square(us, rfrom > kfrom ? SQ_G1 : SQ_C1);
      Square rto = relative_square(us, rfrom > kfrom ? SQ_F1 : SQ_D1);
      Bitboard b = (pieces() ^ kfrom ^ rfrom) | rto | kto;

      return attacks_bb<ROOK>(rto, b) & ksq;
  }

  return false;
#endif
}


/// Position::do_move() makes a move, and saves all information necessary
/// to a StateInfo object. The move is assumed to be legal. Pseudo-legal
/// moves should be filtered out before this function is called.

void Position::do_move(Move m, StateInfo& newSt) {

#ifdef GPSFISH
  assert(is_ok());
  assert(!m.isPass());
  nodes++;
  Key key = st->key;
  struct ReducedStateInfo {
    int gamePly, pliesFromNull;
    Key key;
  };
  memcpy(&newSt, st, sizeof(ReducedStateInfo));

  newSt.previous = st;
  st = &newSt;
  //history[st->gamePly++] = key;

  // Update side to move
  key ^= Zobrist::side;

  st->pliesFromNull++;

  prefetch((char*)TT.first_entry(key));

  Color us = side_to_move();
  Color them = ~us;
  Square from = from_sq(m);
  Square to = to_sq(m);

  PieceType pt=m.ptype();
  osl::Ptype capture = m.capturePtype();
  st->capturedType = capture;
  if(capture!=osl::PTYPE_EMPTY){
    key -= Zobrist::psq[them][(int)capture][to.index()];
    key += Zobrist::psq[us][unpromote(capture)][Square::STAND().index()];
  }
  // Update hash key
  if(type_of(m)==PROMOTION)
    key += Zobrist::psq[us][(int)pt][to.index()]-Zobrist::psq[us][(int)unpromote(pt)][from.index()];
  else
    key += Zobrist::psq[us][(int)pt][to.index()]-Zobrist::psq[us][(int)pt][from.index()];

  st->key = key;
  osl_state.makeMove(m);
  if(osl_state.inCheck()) continuous_check[us]++;
  else continuous_check[us]=0;
  assert(is_ok());
#else
  CheckInfo ci(*this);
  do_move(m, newSt, ci, move_gives_check(m, ci));
#endif
}

#ifndef GPSFISH
void Position::do_move(Move m, StateInfo& newSt, const CheckInfo& ci, bool moveIsCheck) {

  assert(is_ok(m));
  assert(&newSt != st);

  nodes++;
  Key k = st->key;

  // Copy some fields of old state to our new StateInfo object except the ones
  // which are going to be recalculated from scratch anyway, then switch our state
  // pointer to point to the new, ready to be updated, state.
  memcpy(&newSt, st, StateCopySize64 * sizeof(uint64_t));

  newSt.previous = st;
  st = &newSt;

  // Update side to move
  k ^= Zobrist::side;

  // Increment the 50 moves rule draw counter. Resetting it to zero in the
  // case of a capture or a pawn move is taken care of later.
  st->rule50++;
  st->pliesFromNull++;

  if (type_of(m) == CASTLE)
  {
      st->key = k;
      do_castle_move<true>(m);
      return;
  }

  Color us = sideToMove;
  Color them = ~us;
  Square from = from_sq(m);
  Square to = to_sq(m);
  Piece piece = piece_on(from);
  PieceType pt = type_of(piece);
  PieceType capture = type_of(m) == ENPASSANT ? PAWN : type_of(piece_on(to));

  assert(color_of(piece) == us);
  assert(color_of(piece_on(to)) != us);
  assert(capture != KING);

  if (capture)
  {
      Square capsq = to;

      // If the captured piece is a pawn, update pawn hash key, otherwise
      // update non-pawn material.
      if (capture == PAWN)
      {
          if (type_of(m) == ENPASSANT)
          {
              capsq += pawn_push(them);

              assert(pt == PAWN);
              assert(to == st->epSquare);
              assert(relative_rank(us, to) == RANK_6);
              assert(piece_on(to) == NO_PIECE);
              assert(piece_on(capsq) == make_piece(them, PAWN));

              board[capsq] = NO_PIECE;
          }

          st->pawnKey ^= Zobrist::psq[them][PAWN][capsq];
      }
      else
          st->npMaterial[them] -= PieceValue[MG][capture];

      // Remove the captured piece
      byTypeBB[ALL_PIECES] ^= capsq;
      byTypeBB[capture] ^= capsq;
      byColorBB[them] ^= capsq;

      // Update piece list, move the last piece at index[capsq] position and
      // shrink the list.
      //
      // WARNING: This is a not revresible operation. When we will reinsert the
      // captured piece in undo_move() we will put it at the end of the list and
      // not in its original place, it means index[] and pieceList[] are not
      // guaranteed to be invariant to a do_move() + undo_move() sequence.
      Square lastSquare = pieceList[them][capture][--pieceCount[them][capture]];
      index[lastSquare] = index[capsq];
      pieceList[them][capture][index[lastSquare]] = lastSquare;
      pieceList[them][capture][pieceCount[them][capture]] = SQ_NONE;

      // Update hash keys
      k ^= Zobrist::psq[them][capture][capsq];
      st->materialKey ^= Zobrist::psq[them][capture][pieceCount[them][capture]];

      // Update incremental scores
      st->psqScore -= pieceSquareTable[make_piece(them, capture)][capsq];

      // Reset rule 50 counter
      st->rule50 = 0;
  }

  // Update hash key
  k ^= Zobrist::psq[us][pt][from] ^ Zobrist::psq[us][pt][to];

  // Reset en passant square
  if (st->epSquare != SQ_NONE)
  {
      k ^= Zobrist::enpassant[file_of(st->epSquare)];
      st->epSquare = SQ_NONE;
  }

  // Update castle rights if needed
  if (st->castleRights && (castleRightsMask[from] | castleRightsMask[to]))
  {
      int cr = castleRightsMask[from] | castleRightsMask[to];
      k ^= Zobrist::castle[st->castleRights & cr];
      st->castleRights &= ~cr;
  }

  // Prefetch TT access as soon as we know key is updated
  prefetch((char*)TT.first_entry(k));

  // Move the piece
  Bitboard from_to_bb = SquareBB[from] ^ SquareBB[to];
  byTypeBB[ALL_PIECES] ^= from_to_bb;
  byTypeBB[pt] ^= from_to_bb;
  byColorBB[us] ^= from_to_bb;

  board[to] = board[from];
  board[from] = NO_PIECE;

  // Update piece lists, index[from] is not updated and becomes stale. This
  // works as long as index[] is accessed just by known occupied squares.
  index[to] = index[from];
  pieceList[us][pt][index[to]] = to;

  // If the moving piece is a pawn do some special extra work
  if (pt == PAWN)
  {
      // Set en-passant square, only if moved pawn can be captured
      if (   (int(to) ^ int(from)) == 16
          && (attacks_from<PAWN>(from + pawn_push(us), us) & pieces(them, PAWN)))
      {
          st->epSquare = Square((from + to) / 2);
          k ^= Zobrist::enpassant[file_of(st->epSquare)];
      }

      if (type_of(m) == PROMOTION)
      {
          PieceType promotion = promotion_type(m);

          assert(relative_rank(us, to) == RANK_8);
          assert(promotion >= KNIGHT && promotion <= QUEEN);

          // Replace the pawn with the promoted piece
          byTypeBB[PAWN] ^= to;
          byTypeBB[promotion] |= to;
          board[to] = make_piece(us, promotion);

          // Update piece lists, move the last pawn at index[to] position
          // and shrink the list. Add a new promotion piece to the list.
          Square lastSquare = pieceList[us][PAWN][--pieceCount[us][PAWN]];
          index[lastSquare] = index[to];
          pieceList[us][PAWN][index[lastSquare]] = lastSquare;
          pieceList[us][PAWN][pieceCount[us][PAWN]] = SQ_NONE;
          index[to] = pieceCount[us][promotion];
          pieceList[us][promotion][index[to]] = to;

          // Update hash keys
          k ^= Zobrist::psq[us][PAWN][to] ^ Zobrist::psq[us][promotion][to];
          st->pawnKey ^= Zobrist::psq[us][PAWN][to];
          st->materialKey ^=  Zobrist::psq[us][promotion][pieceCount[us][promotion]++]
                            ^ Zobrist::psq[us][PAWN][pieceCount[us][PAWN]];

          // Update incremental score
          st->psqScore +=  pieceSquareTable[make_piece(us, promotion)][to]
                         - pieceSquareTable[make_piece(us, PAWN)][to];

          // Update material
          st->npMaterial[us] += PieceValue[MG][promotion];
      }

      // Update pawn hash key
      st->pawnKey ^= Zobrist::psq[us][PAWN][from] ^ Zobrist::psq[us][PAWN][to];

      // Reset rule 50 draw counter
      st->rule50 = 0;
  }

  // Prefetch pawn and material hash tables
  prefetch((char*)thisThread->pawnTable.entries[st->pawnKey]);
  prefetch((char*)thisThread->materialTable.entries[st->materialKey]);

  // Update incremental scores
  st->psqScore += psq_delta(piece, from, to);

  // Set capture piece
  st->capturedType = capture;

  // Update the key with the final value
  st->key = k;

  // Update checkers bitboard, piece must be already moved
  st->checkersBB = 0;

  if (moveIsCheck)
  {
      if (type_of(m) != NORMAL)
          st->checkersBB = attackers_to(king_square(them)) & pieces(us);
      else
      {
          // Direct checks
          if (ci.checkSq[pt] & to)
              st->checkersBB |= to;

          // Discovery checks
          if (ci.dcCandidates && (ci.dcCandidates & from))
          {
              if (pt != ROOK)
                  st->checkersBB |= attacks_from<ROOK>(king_square(them)) & pieces(us, QUEEN, ROOK);

              if (pt != BISHOP)
                  st->checkersBB |= attacks_from<BISHOP>(king_square(them)) & pieces(us, QUEEN, BISHOP);
          }
      }
  }

  sideToMove = ~sideToMove;

  assert(pos_is_ok());
}


/// Position::undo_move() unmakes a move. When it returns, the position should
/// be restored to exactly the same state as before the move was made.

void Position::undo_move(Move m) {

  assert(is_ok(m));

  sideToMove = ~sideToMove;

  if (type_of(m) == CASTLE)
  {
      do_castle_move<false>(m);
      return;
  }

  Color us = sideToMove;
  Color them = ~us;
  Square from = from_sq(m);
  Square to = to_sq(m);
  Piece piece = piece_on(to);
  PieceType pt = type_of(piece);
  PieceType capture = st->capturedType;

  assert(is_empty(from));
  assert(color_of(piece) == us);
  assert(capture != KING);

  if (type_of(m) == PROMOTION)
  {
      PieceType promotion = promotion_type(m);

      assert(promotion == pt);
      assert(relative_rank(us, to) == RANK_8);
      assert(promotion >= KNIGHT && promotion <= QUEEN);

      // Replace the promoted piece with the pawn
      byTypeBB[promotion] ^= to;
      byTypeBB[PAWN] |= to;
      board[to] = make_piece(us, PAWN);

      // Update piece lists, move the last promoted piece at index[to] position
      // and shrink the list. Add a new pawn to the list.
      Square lastSquare = pieceList[us][promotion][--pieceCount[us][promotion]];
      index[lastSquare] = index[to];
      pieceList[us][promotion][index[lastSquare]] = lastSquare;
      pieceList[us][promotion][pieceCount[us][promotion]] = SQ_NONE;
      index[to] = pieceCount[us][PAWN]++;
      pieceList[us][PAWN][index[to]] = to;

      pt = PAWN;
  }

  // Put the piece back at the source square
  Bitboard from_to_bb = SquareBB[from] ^ SquareBB[to];
  byTypeBB[ALL_PIECES] ^= from_to_bb;
  byTypeBB[pt] ^= from_to_bb;
  byColorBB[us] ^= from_to_bb;

  board[from] = board[to];
  board[to] = NO_PIECE;

  // Update piece lists, index[to] is not updated and becomes stale. This
  // works as long as index[] is accessed just by known occupied squares.
  index[from] = index[to];
  pieceList[us][pt][index[from]] = from;

  if (capture)
  {
      Square capsq = to;

      if (type_of(m) == ENPASSANT)
      {
          capsq -= pawn_push(us);

          assert(pt == PAWN);
          assert(to == st->previous->epSquare);
          assert(relative_rank(us, to) == RANK_6);
          assert(piece_on(capsq) == NO_PIECE);
      }

      // Restore the captured piece
      byTypeBB[ALL_PIECES] |= capsq;
      byTypeBB[capture] |= capsq;
      byColorBB[them] |= capsq;

      board[capsq] = make_piece(them, capture);

      // Update piece list, add a new captured piece in capsq square
      index[capsq] = pieceCount[them][capture]++;
      pieceList[them][capture][index[capsq]] = capsq;
  }

  // Finally point our state pointer back to the previous state
  st = st->previous;

  assert(pos_is_ok());
}


/// Position::do_castle_move() is a private method used to do/undo a castling
/// move. Note that castling moves are encoded as "king captures friendly rook"
/// moves, for instance white short castling in a non-Chess960 game is encoded
/// as e1h1.
template<bool Do>
void Position::do_castle_move(Move m) {

  assert(is_ok(m));
  assert(type_of(m) == CASTLE);

  Square kto, kfrom, rfrom, rto, kAfter, rAfter;

  Color us = sideToMove;
  Square kBefore = from_sq(m);
  Square rBefore = to_sq(m);

  // Find after-castle squares for king and rook
  if (rBefore > kBefore) // O-O
  {
      kAfter = relative_square(us, SQ_G1);
      rAfter = relative_square(us, SQ_F1);
  }
  else // O-O-O
  {
      kAfter = relative_square(us, SQ_C1);
      rAfter = relative_square(us, SQ_D1);
  }

  kfrom = Do ? kBefore : kAfter;
  rfrom = Do ? rBefore : rAfter;

  kto = Do ? kAfter : kBefore;
  rto = Do ? rAfter : rBefore;

  assert(piece_on(kfrom) == make_piece(us, KING));
  assert(piece_on(rfrom) == make_piece(us, ROOK));

  // Move the pieces, with some care; in chess960 could be kto == rfrom
  Bitboard k_from_to_bb = SquareBB[kfrom] ^ SquareBB[kto];
  Bitboard r_from_to_bb = SquareBB[rfrom] ^ SquareBB[rto];
  byTypeBB[KING] ^= k_from_to_bb;
  byTypeBB[ROOK] ^= r_from_to_bb;
  byTypeBB[ALL_PIECES] ^= k_from_to_bb ^ r_from_to_bb;
  byColorBB[us] ^= k_from_to_bb ^ r_from_to_bb;

  // Update board
  Piece king = make_piece(us, KING);
  Piece rook = make_piece(us, ROOK);
  board[kfrom] = board[rfrom] = NO_PIECE;
  board[kto] = king;
  board[rto] = rook;

  // Update piece lists
  pieceList[us][KING][index[kfrom]] = kto;
  pieceList[us][ROOK][index[rfrom]] = rto;
  int tmp = index[rfrom]; // In Chess960 could be kto == rfrom
  index[kto] = index[kfrom];
  index[rto] = tmp;

  if (Do)
  {
      // Reset capture field
      st->capturedType = NO_PIECE_TYPE;

      // Update incremental scores
      st->psqScore += psq_delta(king, kfrom, kto);
      st->psqScore += psq_delta(rook, rfrom, rto);

      // Update hash key
      st->key ^= Zobrist::psq[us][KING][kfrom] ^ Zobrist::psq[us][KING][kto];
      st->key ^= Zobrist::psq[us][ROOK][rfrom] ^ Zobrist::psq[us][ROOK][rto];

      // Clear en passant square
      if (st->epSquare != SQ_NONE)
      {
          st->key ^= Zobrist::enpassant[file_of(st->epSquare)];
          st->epSquare = SQ_NONE;
      }

      // Update castling rights
      st->key ^= Zobrist::castle[st->castleRights & castleRightsMask[kfrom]];
      st->castleRights &= ~castleRightsMask[kfrom];

      // Update checkers BB
      st->checkersBB = attackers_to(king_square(~us)) & pieces(us);

      sideToMove = ~sideToMove;
  }
  else
      // Undo: point our state pointer back to the previous state
      st = st->previous;

  assert(pos_is_ok());
}


/// Position::do_null_move() is used to do/undo a "null move": It flips the side
/// to move and updates the hash key without executing any move on the board.
template<bool Do>
void Position::do_null_move(StateInfo& backupSt) {

  assert(!in_check());

  // Back up the information necessary to undo the null move to the supplied
  // StateInfo object. Note that differently from normal case here backupSt
  // is actually used as a backup storage not as the new state. This reduces
  // the number of fields to be copied.
  StateInfo* src = Do ? st : &backupSt;
  StateInfo* dst = Do ? &backupSt : st;

  dst->key      = src->key;
  dst->epSquare = src->epSquare;
  dst->psqScore = src->psqScore;
  dst->rule50   = src->rule50;
  dst->pliesFromNull = src->pliesFromNull;

  sideToMove = ~sideToMove;

  if (Do)
  {
      if (st->epSquare != SQ_NONE)
          st->key ^= Zobrist::enpassant[file_of(st->epSquare)];

      st->key ^= Zobrist::side;
      prefetch((char*)TT.first_entry(st->key));

      st->epSquare = SQ_NONE;
      st->rule50++;
      st->pliesFromNull = 0;
  }

  assert(pos_is_ok());
}

// Explicit template instantiations
template void Position::do_null_move<false>(StateInfo& backupSt);
template void Position::do_null_move<true>(StateInfo& backupSt);

#endif

/// Position::see() is a static exchange evaluator: It tries to estimate the
/// material gain or loss resulting from a move. There are three versions of
/// this function: One which takes a destination square as input, one takes a
/// move, and one which takes a 'from' and a 'to' square. The function does
/// not yet understand promotions captures.

int Position::see_sign(Move m) const {

  assert(is_ok(m));

  // Early return if SEE cannot be negative because captured piece value
  // is not less then capturing one. Note that king moves always return
  // here because king midgame value is set to 0.
  if (PieceValue[MG][piece_on(to_sq(m))] >= PieceValue[MG][piece_moved(m)])
      return 1;

  return see(m);
}

int Position::see(Move m) const {

  assert(move_is_ok(m));
#ifdef GPSFISH
  Player p=osl_state.turn();
  return osl::See::see(osl_state,m,osl_state.pin(p),osl_state.pin(alt(p)));
#else

  Square from, to;
  Bitboard occupied, attackers, stmAttackers;
  int swapList[32], slIndex = 1;
  PieceType captured;
  Color stm;

  assert(is_ok(m));

  from = from_sq(m);
  to = to_sq(m);
  captured = type_of(piece_on(to));
  occupied = pieces() ^ from;

  // Handle en passant moves
  if (type_of(m) == ENPASSANT)
  {
      Square capQq = to - pawn_push(sideToMove);

      assert(!captured);
      assert(type_of(piece_on(capQq)) == PAWN);

      // Remove the captured pawn
      occupied ^= capQq;
      captured = PAWN;
  }
  else if (type_of(m) == CASTLE)
      // Castle moves are implemented as king capturing the rook so cannot be
      // handled correctly. Simply return 0 that is always the correct value
      // unless the rook is ends up under attack.
      return 0;

  // Find all attackers to the destination square, with the moving piece
  // removed, but possibly an X-ray attacker added behind it.
  attackers = attackers_to(to, occupied);

  // If the opponent has no attackers we are finished
  stm = ~color_of(piece_on(from));
  stmAttackers = attackers & pieces(stm);
  if (!stmAttackers)
      return PieceValue[MG][captured];

  // The destination square is defended, which makes things rather more
  // difficult to compute. We proceed by building up a "swap list" containing
  // the material gain or loss at each stop in a sequence of captures to the
  // destination square, where the sides alternately capture, and always
  // capture with the least valuable piece. After each capture, we look for
  // new X-ray attacks from behind the capturing piece.
  swapList[0] = PieceValue[MG][captured];
  captured = type_of(piece_on(from));

  do {
      assert(slIndex < 32);

      // Add the new entry to the swap list
      swapList[slIndex] = -swapList[slIndex - 1] + PieceValue[MG][captured];
      slIndex++;

      // Locate and remove from 'occupied' the next least valuable attacker
      captured = next_attacker<PAWN>(byTypeBB, to, stmAttackers, occupied, attackers);

      attackers &= occupied; // Remove the just found attacker
      stm = ~stm;
      stmAttackers = attackers & pieces(stm);

      if (captured == KING)
      {
          // Stop before processing a king capture
          if (stmAttackers)
              swapList[slIndex++] = QueenValueMg * 16;

          break;
      }

  } while (stmAttackers);

  // Having built the swap list, we negamax through it to find the best
  // achievable score from the point of view of the side to move.
  while (--slIndex)
      swapList[slIndex-1] = std::min(-swapList[slIndex], swapList[slIndex-1]);

  return swapList[0];
#endif
}


/// Position::clear() erases the position object to a pristine state, with an
/// empty board, white to move, and no castling rights.

void Position::clear() {

  memset(this, 0, sizeof(Position));
#ifndef GPSFISH
  startState.epSquare = SQ_NONE;
#endif
  st = &startState;

#ifndef GPSFISH

  for (int i = 0; i < 8; i++)
      for (int j = 0; j < 16; j++)
          pieceList[0][i][j] = pieceList[1][i][j] = SQ_NONE;

#endif

#ifdef GPSFISH
  osl_state=osl::NumEffectState();
  osl_state.setTurn(BLACK);
  continuous_check[BLACK]=continuous_check[WHITE]=0;
#endif
}


/// Position::put_piece() puts a piece on the given square of the board,
/// updating the board array, pieces list, bitboards, and piece counts.

#ifndef GPSFISH
void Position::put_piece(Piece p, Square s) {

  Color c = color_of(p);
  PieceType pt = type_of(p);

  board[s] = p;
  index[s] = pieceCount[c][pt]++;
  pieceList[c][pt][index[s]] = s;

  byTypeBB[ALL_PIECES] |= s;
  byTypeBB[pt] |= s;
  byColorBB[c] |= s;
}
#endif


/// Position::compute_key() computes the hash key of the position. The hash
/// key is usually updated incrementally as moves are made and unmade, the
/// compute_key() function is only used when a new position is set up, and
/// to verify the correctness of the hash key when running in debug mode.

Key Position::compute_key() const {

#ifdef GPSFISH
  Key k = 0;
  for(int num=0;num<osl::Piece::SIZE;num++){
    osl::Piece p=osl_state.pieceOf(num);
    if(osl_state.usedMask().test(num))
      k += Zobrist::psq[playerToIndex(p.owner())][p.ptype()][p.square().index()];
  }

#else

  Key k = Zobrist::castle[st->castleRights];

  for (Bitboard b = pieces(); b; )
  {
      Square s = pop_lsb(&b);
      k ^= Zobrist::psq[color_of(piece_on(s))][type_of(piece_on(s))][s];
  }

  if (ep_square() != SQ_NONE)
      k ^= Zobrist::enpassant[file_of(ep_square())];
#endif

  if (sideToMove == BLACK)
      k ^= Zobrist::side;

  return k;
}


/// Position::compute_pawn_key() computes the hash key of the position. The
/// hash key is usually updated incrementally as moves are made and unmade,
/// the compute_pawn_key() function is only used when a new position is set
/// up, and to verify the correctness of the pawn hash key when running in
/// debug mode.

#ifndef GPSFISH
Key Position::compute_pawn_key() const {

  Key k = 0;

  for (Bitboard b = pieces(PAWN); b; )
  {
      Square s = pop_lsb(&b);
      k ^= Zobrist::psq[color_of(piece_on(s))][PAWN][s];
  }

  return k;
}


/// Position::compute_material_key() computes the hash key of the position.
/// The hash key is usually updated incrementally as moves are made and unmade,
/// the compute_material_key() function is only used when a new position is set
/// up, and to verify the correctness of the material hash key when running in
/// debug mode.

Key Position::compute_material_key() const {

  Key k = 0;

  for (Color c = WHITE; c <= BLACK; c++)
      for (PieceType pt = PAWN; pt <= QUEEN; pt++)
          for (int cnt = 0; cnt < piece_count(c, pt); cnt++)
              k ^= Zobrist::psq[c][pt][cnt];

  return k;
}
#endif


/// Position::compute_psq_score() computes the incremental scores for the middle
/// game and the endgame. These functions are used to initialize the incremental
/// scores when a new position is set up, and to verify that the scores are correctly
/// updated by do_move and undo_move when the program is running in debug mode.
#ifndef GPSFISH
Score Position::compute_psq_score() const {

  Score score = SCORE_ZERO;

  for (Bitboard b = pieces(); b; )
  {
      Square s = pop_lsb(&b);
      score += pieceSquareTable[piece_on(s)][s];
  }

  return score;
}
#endif

/// Position::compute_non_pawn_material() computes the total non-pawn middle
/// game material value for the given side. Material values are updated
/// incrementally during the search, this function is only used while
/// initializing a new Position object.

#ifndef GPSFISH
Value Position::compute_non_pawn_material(Color c) const {

  Value value = VALUE_ZERO;

  for (PieceType pt = KNIGHT; pt <= QUEEN; pt++)
      value += piece_count(c, pt) * PieceValue[MG][pt];

  return value;
}
#endif


/// Position::is_draw() tests whether the position is drawn by material,
/// repetition, or the 50 moves rule. It does not detect stalemates, this
/// must be done by the search.

#ifdef GPSFISH
bool Position::is_draw(int& ret) const {

    // retire history by 3d8140a54101a50860ba2e3eb0f2d6cce68bfe47
    // should use st->previous
#if 0
  ret=0;
  for (int i = 4, e = Min(st->gamePly,st->pliesFromNull); i <= e; i += 2)
    if (history[st->gamePly - i] == st->key){
      Color us = side_to_move();
      Color them = flip(us);
      if(continuous_check[us]*2>=i) {ret= -1; return false;}
      else if(continuous_check[them]*2>=i) {ret= 1; return false;}
      else return true;
    }
#endif
  return false;
}
#endif

template<bool CheckRepetition, bool CheckThreeFold>
bool Position::is_draw() const {

#ifndef GPSFISH
  if (   !pieces(PAWN)
      && (non_pawn_material(WHITE) + non_pawn_material(BLACK) <= BishopValueMg))
      return true;

  if (st->rule50 > 99 && (!in_check() || MoveList<LEGAL>(*this).size()))
      return true;
#endif

  if (CheckRepetition)
  {
#ifdef GPSFISH
      int i = 4, e = st->pliesFromNull, cnt;
#else
      int i = 4, e = std::min(st->rule50, st->pliesFromNull), cnt;
#endif

      if (i <= e)
      {
          StateInfo* stp = st->previous->previous;

          for (cnt = 0; i <= e; i += 2)
          {
              stp = st->previous->previous;
#ifdef GPSFISH
              if (stp->key == st->key && (!CheckThreeFold || ++cnt >= 2))
#else
              if (stp->key == st->key && (!CheckThreeFold || ++cnt >= 3))
#endif
                  return true;
          }
      }
  }

  return false;
}

// Explicit template instantiations
template bool Position::is_draw<true,  true>() const;
template bool Position::is_draw<true, false>() const;
template bool Position::is_draw<false,false>() const;


/// Position::flip() flips position with the white and black sides reversed. This
/// is only useful for debugging especially for finding evaluation symmetry bugs.

#ifndef GPSFISH
void Position::flip() {

  const Position pos(*this);

  clear();

  sideToMove = ~pos.side_to_move();
  thisThread = pos.this_thread();
  nodes = pos.nodes_searched();
  chess960 = pos.is_chess960();
  startPosPly = pos.startpos_ply_counter();

  for (Square s = SQ_A1; s <= SQ_H8; s++)
      if (!pos.is_empty(s))
          put_piece(Piece(pos.piece_on(s) ^ 8), ~s);

  if (pos.can_castle(WHITE_OO))
      set_castle_right(BLACK, ~pos.castle_rook_square(WHITE, KING_SIDE));
  if (pos.can_castle(WHITE_OOO))
      set_castle_right(BLACK, ~pos.castle_rook_square(WHITE, QUEEN_SIDE));
  if (pos.can_castle(BLACK_OO))
      set_castle_right(WHITE, ~pos.castle_rook_square(BLACK, KING_SIDE));
  if (pos.can_castle(BLACK_OOO))
      set_castle_right(WHITE, ~pos.castle_rook_square(BLACK, QUEEN_SIDE));

  if (pos.st->epSquare != SQ_NONE)
      st->epSquare = ~pos.st->epSquare;

  st->checkersBB = attackers_to(king_square(sideToMove)) & pieces(~sideToMove);

  st->key = compute_key();
  st->pawnKey = compute_pawn_key();
  st->materialKey = compute_material_key();
  st->psqScore = compute_psq_score();
  st->npMaterial[WHITE] = compute_non_pawn_material(WHITE);
  st->npMaterial[BLACK] = compute_non_pawn_material(BLACK);

  assert(pos_is_ok());
}
#endif

/// Position::pos_is_ok() performs some consitency checks for the position object.
/// This is meant to be helpful when debugging.

bool Position::pos_is_ok(int* failedStep) const {

#ifndef MINIMAL

  int dummy, *step = failedStep ? failedStep : &dummy;

  // What features of the position should be verified?
  const bool all = false;

#ifndef GPSFISH
  const bool debugBitboards       = all || false;
  const bool debugKingCount       = all || false;
  const bool debugKingCapture     = all || false;
  const bool debugCheckerCount    = all || false;
#endif
  const bool debugKey             = all || false;
#ifndef GPSFISH
  const bool debugMaterialKey     = all || false;
  const bool debugPawnKey         = all || false;
  const bool debugIncrementalEval = all || false;
  const bool debugNonPawnMaterial = all || false;
  const bool debugPieceCounts     = all || false;
  const bool debugPieceList       = all || false;
  const bool debugCastleSquares   = all || false;
#endif

  *step = 1;

  if (sideToMove != WHITE && sideToMove != BLACK)
      return false;

#ifndef GPSFISH
  if ((*step)++, piece_on(king_square(WHITE)) != W_KING)
      return false;

  if ((*step)++, piece_on(king_square(BLACK)) != B_KING)
      return false;

#endif

#ifdef GPSFISH
  if(!osl_state.isConsistent()) return false;
#else
  if ((*step)++, debugKingCount)
  {
      int kingCount[COLOR_NB] = {};

      for (Square s = SQ_A1; s <= SQ_H8; s++)
          if (type_of(piece_on(s)) == KING)
              kingCount[color_of(piece_on(s))]++;

      if (kingCount[0] != 1 || kingCount[1] != 1)
          return false;
  }

  if ((*step)++, debugKingCapture)
      if (attackers_to(king_square(~sideToMove)) & pieces(sideToMove))
          return false;

  if ((*step)++, debugCheckerCount && popcount<Full>(st->checkersBB) > 2)
      return false;

  if ((*step)++, debugBitboards)
  {
      // The intersection of the white and black pieces must be empty
      if (pieces(WHITE) & pieces(BLACK))
          return false;

      // The union of the white and black pieces must be equal to all
      // occupied squares
      if ((pieces(WHITE) | pieces(BLACK)) != pieces())
          return false;

      // Separate piece type bitboards must have empty intersections
      for (PieceType p1 = PAWN; p1 <= KING; p1++)
          for (PieceType p2 = PAWN; p2 <= KING; p2++)
              if (p1 != p2 && (pieces(p1) & pieces(p2)))
                  return false;
  }

  if ((*step)++, ep_square() != SQ_NONE && relative_rank(sideToMove, ep_square()) != RANK_6)
      return false;
#endif

  if ((*step)++, debugKey && st->key != compute_key())
      return false;

#ifndef GPSFISH
  if ((*step)++, debugPawnKey && st->pawnKey != compute_pawn_key())
      return false;

  if ((*step)++, debugMaterialKey && st->materialKey != compute_material_key())
      return false;
#endif

#ifndef GPSFISH
  if ((*step)++, debugIncrementalEval && st->psqScore != compute_psq_score())
      return false;

  if ((*step)++, debugNonPawnMaterial)
  {
      if (   st->npMaterial[WHITE] != compute_non_pawn_material(WHITE)
          || st->npMaterial[BLACK] != compute_non_pawn_material(BLACK))
          return false;
  }

  if ((*step)++, debugPieceCounts)
      for (Color c = WHITE; c <= BLACK; c++)
          for (PieceType pt = PAWN; pt <= KING; pt++)
              if (pieceCount[c][pt] != popcount<Full>(pieces(c, pt)))
                  return false;

  if ((*step)++, debugPieceList)
      for (Color c = WHITE; c <= BLACK; c++)
          for (PieceType pt = PAWN; pt <= KING; pt++)
              for (int i = 0; i < pieceCount[c][pt]; i++)
              {
                  if (piece_on(piece_list(c, pt)[i]) != make_piece(c, pt))
                      return false;

                  if (index[piece_list(c, pt)[i]] != i)
                      return false;
              }

  if ((*step)++, debugCastleSquares)
      for (Color c = WHITE; c <= BLACK; c++)
          for (CastlingSide s = KING_SIDE; s <= QUEEN_SIDE; s = CastlingSide(s + 1))
          {
              CastleRight cr = make_castle_right(c, s);

              if (!can_castle(cr))
                  continue;

              if ((castleRightsMask[king_square(c)] & cr) != cr)
                  return false;

              if (   piece_on(castleRookSquare[c][s]) != make_piece(c, ROOK)
                  || castleRightsMask[castleRookSquare[c][s]] != cr)
                  return false;
          }
#endif

  *step = 0;
#endif

  return true;
}

#ifdef GPSFISH
bool Position::eval_is_ok() const {
  if(!pos_is_ok()) return false;
  if(!eval) return true;
  int ret1=eval_t(osl_state,false).value();
  int ret2=eval->value();
  return ret1==ret2;
}
#endif
<|MERGE_RESOLUTION|>--- conflicted
+++ resolved
@@ -336,7 +336,7 @@
 #ifdef GPSFISH
   clear();
   osl::record::usi::parse(string("sfen ")+fenStr,osl_state);
-  std::istringstream fen(fenStr);
+  std::istringstream ss(fenStr);
 #else
   char col, row, token;
   size_t p;
@@ -406,15 +406,11 @@
 #endif
 
   // 5-6. Halfmove clock and fullmove number
-<<<<<<< HEAD
-#ifdef GPSFISH
-  fen >> startPosPly;
-#else
-  fen >> std::skipws >> st->rule50 >> startPosPly;
-#endif
-=======
+#ifdef GPSFISH
+  ss >> startPosPly;
+#else
   ss >> std::skipws >> st->rule50 >> startPosPly;
->>>>>>> 239d7b3f
+#endif
 
   // Convert from fullmove starting from 1 to ply starting from 0,
   // handle also common incorrect FEN with fullmove = 0.
@@ -512,14 +508,10 @@
           ss << '/';
   }
 
-<<<<<<< HEAD
-#ifdef GPSFISH
-  fen << (side_to_move() == WHITE ? " w " : " b ");
-#else
-  fen << (sideToMove == WHITE ? " w " : " b ");
-=======
+#ifdef GPSFISH
+  ss << (side_to_move() == WHITE ? " w " : " b ");
+#else
   ss << (sideToMove == WHITE ? " w " : " b ");
->>>>>>> 239d7b3f
 
   if (can_castle(WHITE_OO))
       ss << (chess960 ? char(toupper(file_to_char(file_of(castle_rook_square(WHITE, KING_SIDE))))) : 'K');
@@ -539,14 +531,9 @@
   ss << (ep_square() == SQ_NONE ? " - " : " " + square_to_string(ep_square()) + " ")
       << st->rule50 << " " << 1 + (startPosPly - int(sideToMove == BLACK)) / 2;
 
-<<<<<<< HEAD
-  fen += (ep_square() == SQ_NONE ? " -" : " " + square_to_string(ep_square()));
-#endif
-
-  return fen.str();
-=======
+#endif
+
   return ss.str();
->>>>>>> 239d7b3f
 }
 
 
@@ -567,14 +554,9 @@
   if (move.isValid())
 #else
   if (move)
-<<<<<<< HEAD
-#endif
-      cout << "\nMove is: " << (sideToMove == BLACK ? ".." : "")
-           << move_to_san(*const_cast<Position*>(this), move);
-=======
+#endif
       ss << "\nMove is: " << (sideToMove == BLACK ? ".." : "")
          << move_to_san(*const_cast<Position*>(this), move);
->>>>>>> 239d7b3f
 
 #ifdef GPSFISH
   cout << osl_state << endl;
@@ -584,14 +566,11 @@
       if (piece_on(sq) != NO_PIECE)
           brd[513 - 68*rank_of(sq) + 4*file_of(sq)] = PieceToChar[piece_on(sq)];
 
-<<<<<<< HEAD
-  cout << brd << "\nFen is: " << to_fen() << "\nKey is: " << st->key << sync_endl;
-
-#endif
-=======
   ss << brd << "\nFen is: " << fen() << "\nKey is: " << st->key;
+
+#endif
+
   return ss.str();
->>>>>>> 239d7b3f
 }
 
 
