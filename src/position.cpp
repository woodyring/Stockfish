--- conflicted
+++ resolved
@@ -1776,20 +1776,6 @@
 /// move, and one which takes a 'from' and a 'to' square. The function does
 /// not yet understand promotions captures.
 
-<<<<<<< HEAD
-int Position::see(Move m) const {
-
-  assert(move_is_ok(m));
-#ifdef GPSFISH
-  Player p=osl_state.turn();
-  return osl::See::see(osl_state,m,osl_state.pin(p),osl_state.pin(alt(p)));
-#else
-  return see(move_from(m), move_to(m));
-#endif
-}
-
-=======
->>>>>>> ad0fdf0d
 int Position::see_sign(Move m) const {
 
   assert(move_is_ok(m));
@@ -1803,23 +1789,16 @@
   if (midgame_value_of_piece_on(to) >= midgame_value_of_piece_on(from))
       return 1;
 
-<<<<<<< HEAD
+  return see(m);
+}
+
+int Position::see(Move m) const {
+
+  assert(move_is_ok(m));
 #ifdef GPSFISH
   Player p=osl_state.turn();
   return osl::See::see(osl_state,m,osl_state.pin(p),osl_state.pin(alt(p)));
 #else
-  return see(from, to);
-#endif
-}
-
-#ifndef GPSFISH
-int Position::see(Square from, Square to) const {
-=======
-  return see(m);
-}
-
-int Position::see(Move m) const {
->>>>>>> ad0fdf0d
 
   Square from, to;
   Bitboard occupied, attackers, stmAttackers, b;
@@ -1919,8 +1898,8 @@
       swapList[slIndex-1] = Min(-swapList[slIndex], swapList[slIndex-1]);
 
   return swapList[0];
-}
-#endif
+#endif
+}
 
 
 /// Position::clear() erases the position object to a pristine state, with an
