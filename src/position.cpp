/*
  Stockfish, a UCI chess playing engine derived from Glaurung 2.1
  Copyright (C) 2004-2008 Tord Romstad (Glaurung author)
  Copyright (C) 2008-2012 Marco Costalba, Joona Kiiski, Tord Romstad

  Stockfish is free software: you can redistribute it and/or modify
  it under the terms of the GNU General Public License as published by
  the Free Software Foundation, either version 3 of the License, or
  (at your option) any later version.

  Stockfish is distributed in the hope that it will be useful,
  but WITHOUT ANY WARRANTY; without even the implied warranty of
  MERCHANTABILITY or FITNESS FOR A PARTICULAR PURPOSE.  See the
  GNU General Public License for more details.

  You should have received a copy of the GNU General Public License
  along with this program.  If not, see <http://www.gnu.org/licenses/>.
*/

#include <cassert>
#include <cstring>
#include <iostream>
#include <sstream>
#include <algorithm>

#ifndef GPSFISH
#include "bitcount.h"
#endif
#include "movegen.h"
#include "position.h"
#ifndef GPSFISH
#include "psqtab.h"
#endif
#include "rkiss.h"
#include "thread.h"
#include "tt.h"

#ifdef GPSFISH
#include "osl/eval/ptypeEvalTraits.h"
using osl::eval::PtypeEvalTraits;
#include "osl/state/simpleState.h"
#include "osl/state/numEffectState.h"
#include "osl/move_classifier/check_.h"
#include "osl/record/usi.h"
#include "osl/eval/see.h"
#include "osl/move_classifier/safeMove.h"
#include "evaluate.h"
#endif

using std::string;
using std::cout;
using std::endl;

#ifdef GPSFISH
osl::misc::CArray3d<Key,2,osl::PTYPE_SIZE,osl::Square::SIZE> Position::zobrist;
#else
Key Position::zobrist[2][8][64];
Key Position::zobEp[64];
Key Position::zobCastle[16];
#endif
Key Position::zobSideToMove;
Key Position::zobExclusion;

#ifndef GPSFISH
Score Position::pieceSquareTable[16][64];
#endif

// Material values arrays, indexed by Piece
#ifdef GPSFISH
const Value PieceValueMidgame[osl::PTYPE_SIZE] = {
  VALUE_ZERO,VALUE_ZERO,
  Value(PtypeEvalTraits<osl::PPAWN>::val), Value(PtypeEvalTraits<osl::PLANCE>::val), 
  Value(PtypeEvalTraits<osl::PKNIGHT>::val), Value(PtypeEvalTraits<osl::PSILVER>::val), 
  Value(PtypeEvalTraits<osl::PBISHOP>::val), Value(PtypeEvalTraits<osl::PROOK>::val), 
#if 0
  Value(PtypeEvalTraits<osl::GOLD>::val), Value(PtypeEvalTraits<osl::KING>::val), 
#else
  Value(PtypeEvalTraits<osl::KING>::val), Value(PtypeEvalTraits<osl::GOLD>::val), 
#endif
  Value(PtypeEvalTraits<osl::PAWN>::val), Value(PtypeEvalTraits<osl::LANCE>::val), 
  Value(PtypeEvalTraits<osl::KNIGHT>::val), Value(PtypeEvalTraits<osl::SILVER>::val), 
  Value(PtypeEvalTraits<osl::BISHOP>::val), Value(PtypeEvalTraits<osl::ROOK>::val), 
};

const Value PieceValueEndgame[osl::PTYPE_SIZE] = {
  VALUE_ZERO,VALUE_ZERO,
  Value(PtypeEvalTraits<osl::PPAWN>::val+PtypeEvalTraits<osl::PAWN>::val), 
  Value(PtypeEvalTraits<osl::PLANCE>::val+PtypeEvalTraits<osl::LANCE>::val), 
  Value(PtypeEvalTraits<osl::PKNIGHT>::val+PtypeEvalTraits<osl::KNIGHT>::val), 
  Value(PtypeEvalTraits<osl::PSILVER>::val+PtypeEvalTraits<osl::SILVER>::val), 
  Value(PtypeEvalTraits<osl::PBISHOP>::val+PtypeEvalTraits<osl::BISHOP>::val), 
  Value(PtypeEvalTraits<osl::PROOK>::val+PtypeEvalTraits<osl::ROOK>::val), 
#if 0
  Value(PtypeEvalTraits<osl::GOLD>::val*2), 
  Value(PtypeEvalTraits<osl::KING>::val*2), 
#else
  Value(PtypeEvalTraits<osl::KING>::val*2), 
  Value(PtypeEvalTraits<osl::GOLD>::val*2), 
#endif
  Value(PtypeEvalTraits<osl::PAWN>::val*2), 
  Value(PtypeEvalTraits<osl::LANCE>::val*2), 
  Value(PtypeEvalTraits<osl::KNIGHT>::val*2), 
  Value(PtypeEvalTraits<osl::SILVER>::val*2), 
  Value(PtypeEvalTraits<osl::BISHOP>::val*2), 
  Value(PtypeEvalTraits<osl::ROOK>::val*2), 
};

const Value PromoteValue[osl::PTYPE_SIZE] = {
  VALUE_ZERO,VALUE_ZERO,
  VALUE_ZERO,VALUE_ZERO,
  VALUE_ZERO,VALUE_ZERO,
  VALUE_ZERO,VALUE_ZERO,
  VALUE_ZERO,VALUE_ZERO,
  Value(PtypeEvalTraits<osl::PPAWN>::val)-Value(PtypeEvalTraits<osl::PAWN>::val), 
  Value(PtypeEvalTraits<osl::PLANCE>::val)-Value(PtypeEvalTraits<osl::LANCE>::val), 
  Value(PtypeEvalTraits<osl::PKNIGHT>::val)-Value(PtypeEvalTraits<osl::KNIGHT>::val), 
  Value(PtypeEvalTraits<osl::PSILVER>::val)-Value(PtypeEvalTraits<osl::SILVER>::val), 
  Value(PtypeEvalTraits<osl::PBISHOP>::val)-Value(PtypeEvalTraits<osl::BISHOP>::val), 
  Value(PtypeEvalTraits<osl::PROOK>::val)-Value(PtypeEvalTraits<osl::ROOK>::val), 
};

const Value PieceValueType[osl::PTYPE_SIZE] = {
  VALUE_ZERO,VALUE_ZERO,
  Value(4), Value(8), 
  Value(12), Value(16), 
  Value(24), Value(26), 
  Value(18), Value(26), 
  Value(2), Value(6), 
  Value(10), Value(14), 
  Value(20), Value(22), 
};


#else
const Value PieceValueMidgame[17] = {
  VALUE_ZERO,
  PawnValueMidgame, KnightValueMidgame, BishopValueMidgame,
  RookValueMidgame, QueenValueMidgame,
  VALUE_ZERO, VALUE_ZERO, VALUE_ZERO,
  PawnValueMidgame, KnightValueMidgame, BishopValueMidgame,
  RookValueMidgame, QueenValueMidgame
};

const Value PieceValueEndgame[17] = {
  VALUE_ZERO,
  PawnValueEndgame, KnightValueEndgame, BishopValueEndgame,
  RookValueEndgame, QueenValueEndgame,
  VALUE_ZERO, VALUE_ZERO, VALUE_ZERO,
  PawnValueEndgame, KnightValueEndgame, BishopValueEndgame,
  RookValueEndgame, QueenValueEndgame
};
#endif


namespace {

#ifndef GPSFISH
  // Bonus for having the side to move (modified by Joona Kiiski)
  const Score TempoValue = make_score(48, 22);
#endif

  // To convert a Piece to and from a FEN char
#ifdef GPSFISH
  const string PieceToChar(".PLNSGBRK  plnsgbrk  .");
#else
  const string PieceToChar(" PNBRQK  pnbrqk  .");
#endif
}


/// CheckInfo c'tor

CheckInfo::CheckInfo(const Position& pos) {

#ifdef GPSFISH
  pinned = pos.pinned_pieces();
#else
  Color them = ~pos.side_to_move();
  ksq = pos.king_square(them);

  pinned = pos.pinned_pieces();
  dcCandidates = pos.discovered_check_candidates();

  checkSq[PAWN]   = pos.attacks_from<PAWN>(ksq, them);
  checkSq[KNIGHT] = pos.attacks_from<KNIGHT>(ksq);
  checkSq[BISHOP] = pos.attacks_from<BISHOP>(ksq);
  checkSq[ROOK]   = pos.attacks_from<ROOK>(ksq);
  checkSq[QUEEN]  = checkSq[BISHOP] | checkSq[ROOK];
  checkSq[KING]   = 0;
#endif
}


/// Position c'tors. Here we always create a copy of the original position
/// or the FEN string, we want the new born Position object do not depend
/// on any external data so we detach state pointer from the source one.

void Position::copy(const Position& pos, int th) {

  memcpy(this, &pos, sizeof(Position));
  startState = *st;
  st = &startState;
  threadID = th;
  nodes = 0;
#ifdef GPSFISH
  eval=NULL;
#endif

  assert(pos_is_ok());
}

Position::Position(const string& fen, bool isChess960, int th) {

#ifdef GPSFISH
  eval=NULL;
#endif
  from_fen(fen, isChess960);
  threadID = th;
}


/// Position::from_fen() initializes the position object with the given FEN
/// string. This function is not very robust - make sure that input FENs are
/// correct (this is assumed to be the responsibility of the GUI).

void Position::from_fen(const string& fenStr, bool isChess960) {
/*
   A FEN string defines a particular position using only the ASCII character set.

   A FEN string contains six fields separated by a space. The fields are:

   1) Piece placement (from white's perspective). Each rank is described, starting
      with rank 8 and ending with rank 1; within each rank, the contents of each
      square are described from file A through file H. Following the Standard
      Algebraic Notation (SAN), each piece is identified by a single letter taken
      from the standard English names. White pieces are designated using upper-case
      letters ("PNBRQK") while Black take lowercase ("pnbrqk"). Blank squares are
      noted using digits 1 through 8 (the number of blank squares), and "/"
      separates ranks.

   2) Active color. "w" means white moves next, "b" means black.

   3) Castling availability. If neither side can castle, this is "-". Otherwise,
      this has one or more letters: "K" (White can castle kingside), "Q" (White
      can castle queenside), "k" (Black can castle kingside), and/or "q" (Black
      can castle queenside).

   4) En passant target square (in algebraic notation). If there's no en passant
      target square, this is "-". If a pawn has just made a 2-square move, this
      is the position "behind" the pawn. This is recorded regardless of whether
      there is a pawn in position to make an en passant capture.

   5) Halfmove clock. This is the number of halfmoves since the last pawn advance
      or capture. This is used to determine if a draw can be claimed under the
      fifty-move rule.

   6) Fullmove number. The number of the full move. It starts at 1, and is
      incremented after Black's move.
*/

#ifdef GPSFISH
  clear();
  osl::record::usi::parse(string("sfen ")+fenStr,osl_state);
  std::istringstream fen(fenStr);
#else
  char col, row, token;
  size_t p;
  Square sq = SQ_A8;
  std::istringstream fen(fenStr);

  clear();
  fen >> std::noskipws;

  // 1. Piece placement
  while ((fen >> token) && !isspace(token))
  {
      if (isdigit(token))
          sq += Square(token - '0'); // Advance the given number of files

      else if (token == '/')
          sq = make_square(FILE_A, rank_of(sq) - Rank(2));

      else if ((p = PieceToChar.find(token)) != string::npos)
      {
          put_piece(Piece(p), sq);
          sq++;
      }
  }

  // 2. Active color
  fen >> token;
  sideToMove = (token == 'w' ? WHITE : BLACK);
  fen >> token;

  // 3. Castling availability. Compatible with 3 standards: Normal FEN standard,
  // Shredder-FEN that uses the letters of the columns on which the rooks began
  // the game instead of KQkq and also X-FEN standard that, in case of Chess960,
  // if an inner rook is associated with the castling right, the castling tag is
  // replaced by the file letter of the involved rook, as for the Shredder-FEN.
  while ((fen >> token) && !isspace(token))
  {
      Square rsq;
      Color c = islower(token) ? BLACK : WHITE;

      token = char(toupper(token));

      if (token == 'K')
          for (rsq = relative_square(c, SQ_H1); type_of(piece_on(rsq)) != ROOK; rsq--) {}

      else if (token == 'Q')
          for (rsq = relative_square(c, SQ_A1); type_of(piece_on(rsq)) != ROOK; rsq++) {}

      else if (token >= 'A' && token <= 'H')
          rsq = make_square(File(token - 'A'), relative_rank(c, RANK_1));

      else
          continue;

      set_castle_right(c, rsq);
  }

  // 4. En passant square. Ignore if no pawn capture is possible
  if (   ((fen >> col) && (col >= 'a' && col <= 'h'))
      && ((fen >> row) && (row == '3' || row == '6')))
  {
      st->epSquare = make_square(File(col - 'a'), Rank(row - '1'));

      if (!(attackers_to(st->epSquare) & pieces(PAWN, sideToMove)))
          st->epSquare = SQ_NONE;
  }
#endif

  // 5-6. Halfmove clock and fullmove number
#ifdef GPSFISH
  fen >> startPosPly;
#else
  fen >> std::skipws >> st->rule50 >> startPosPly;
#endif

  // Convert from fullmove starting from 1 to ply starting from 0,
  // handle also common incorrect FEN with fullmove = 0.
  startPosPly = std::max(2 * (startPosPly - 1), 0) + int(sideToMove == BLACK);

  st->key = compute_key();
#ifdef GPSFISH
  if(eval!=NULL) *eval=eval_t(osl_state,false);
#else
  st->pawnKey = compute_pawn_key();
  st->materialKey = compute_material_key();
  st->value = compute_value();
  st->npMaterial[WHITE] = compute_non_pawn_material(WHITE);
  st->npMaterial[BLACK] = compute_non_pawn_material(BLACK);
  st->checkersBB = attackers_to(king_square(sideToMove)) & pieces(~sideToMove);
  chess960 = isChess960;
#endif

  assert(pos_is_ok());
}

#ifndef GPSFISH

/// Position::set_castle_right() is an helper function used to set castling
/// rights given the corresponding color and the rook starting square.

void Position::set_castle_right(Color c, Square rsq) {

  int f = (rsq < king_square(c) ? WHITE_OOO : WHITE_OO) << c;

  st->castleRights |= f;
  castleRightsMask[king_square(c)] ^= f;
  castleRightsMask[rsq] ^= f;
  castleRookSquare[f] = rsq;
}

#endif

/// Position::to_fen() returns a FEN representation of the position. In case
/// of Chess960 the Shredder-FEN notation is used. Mainly a debugging function.

const string Position::to_fen() const {

  std::ostringstream fen;
  Square sq;
  int emptyCnt;

#ifdef GPSFISH
  for (Rank rank = RANK_1; rank <= RANK_9; rank++)
#else
  for (Rank rank = RANK_8; rank >= RANK_1; rank--)
#endif
  {
      emptyCnt = 0;

#ifdef GPSFISH
      for (File file = FILE_9; file >= FILE_1; file--)
#else
      for (File file = FILE_A; file <= FILE_H; file++)
#endif
      {
          sq = make_square(file, rank);

          if (square_is_empty(sq))
              emptyCnt++;
          else
          {
              if (emptyCnt > 0)
              {
                  fen << emptyCnt;
                  emptyCnt = 0;
              }
              fen << PieceToChar[piece_on(sq)];
          }
      }

      if (emptyCnt > 0)
          fen << emptyCnt;

      if (rank > RANK_1)
          fen << '/';
  }

#ifdef GPSFISH
  fen << (side_to_move() == WHITE ? " w " : " b ");
#else
  fen << (sideToMove == WHITE ? " w " : " b ");

  if (can_castle(WHITE_OO))
      fen << (chess960 ? char(toupper(file_to_char(file_of(castle_rook_square(WHITE_OO))))) : 'K');

  if (can_castle(WHITE_OOO))
      fen << (chess960 ? char(toupper(file_to_char(file_of(castle_rook_square(WHITE_OOO))))) : 'Q');

  if (can_castle(BLACK_OO))
      fen << (chess960 ? file_to_char(file_of(castle_rook_square(BLACK_OO))) : 'k');

  if (can_castle(BLACK_OOO))
      fen << (chess960 ? file_to_char(file_of(castle_rook_square(BLACK_OOO))) : 'q');

  if (st->castleRights == CASTLES_NONE)
      fen << '-';

  fen << (ep_square() == SQ_NONE ? " - " : " " + square_to_string(ep_square()) + " ")
      << st->rule50 << " " << 1 + (startPosPly - int(sideToMove == BLACK)) / 2;

  fen += (ep_square() == SQ_NONE ? " -" : " " + square_to_string(ep_square()));
#endif

  return fen.str();
}


/// Position::print() prints an ASCII representation of the position to
/// the standard output. If a move is given then also the san is printed.

void Position::print(Move move) const {

  const char* dottedLine = "\n+---+---+---+---+---+---+---+---+\n";

#ifdef GPSFISH
  if (move.isValid())
#else
  if (move)
#endif
  {
      Position p(*this, thread());
      cout << "\nMove is: " << (sideToMove == BLACK ? ".." : "") << move_to_san(p, move);
  }
#ifdef GPSFISH
  cout << osl_state << endl;
#else
  for (Rank rank = RANK_8; rank >= RANK_1; rank--)
  {
      cout << dottedLine << '|';
      for (File file = FILE_A; file <= FILE_H; file++)
      {
          Square sq = make_square(file, rank);
          Piece piece = piece_on(sq);
          char c = (color_of(piece) == BLACK ? '=' : ' ');

          if (piece == NO_PIECE && !opposite_colors(sq, SQ_A1))
              piece++; // Index the dot

          cout << c << PieceToChar[piece] << c << '|';
      }
  }
#endif
  cout << dottedLine << "Fen is: " << to_fen() << "\nKey is: " << st->key << endl;
}


#ifndef GPSFISH
/// Position:hidden_checkers<>() returns a bitboard of all pinned (against the
/// king) pieces for the given color. Or, when template parameter FindPinned is
/// false, the function return the pieces of the given color candidate for a
/// discovery check against the enemy king.
template<bool FindPinned>
Bitboard Position::hidden_checkers() const {

  // Pinned pieces protect our king, dicovery checks attack the enemy king
  Bitboard b, result = 0;
  Bitboard pinners = pieces(FindPinned ? ~sideToMove : sideToMove);
  Square ksq = king_square(FindPinned ? sideToMove : ~sideToMove);

  // Pinners are sliders, that give check when candidate pinned is removed
  pinners &=  (pieces(ROOK, QUEEN) & PseudoAttacks[ROOK][ksq])
            | (pieces(BISHOP, QUEEN) & PseudoAttacks[BISHOP][ksq]);

  while (pinners)
  {
      b = squares_between(ksq, pop_1st_bit(&pinners)) & occupied_squares();

      // Only one bit set and is an our piece?
      if (b && !(b & (b - 1)) && (b & pieces(sideToMove)))
          result |= b;
  }
  return result;
}

// Explicit template instantiations
template Bitboard Position::hidden_checkers<true>() const;
template Bitboard Position::hidden_checkers<false>() const;


/// Position::attackers_to() computes a bitboard of all pieces which attack a
/// given square. Slider attacks use occ bitboard as occupancy.

Bitboard Position::attackers_to(Square s, Bitboard occ) const {

  return  (attacks_from<PAWN>(s, BLACK) & pieces(PAWN, WHITE))
        | (attacks_from<PAWN>(s, WHITE) & pieces(PAWN, BLACK))
        | (attacks_from<KNIGHT>(s)      & pieces(KNIGHT))
        | (attacks_bb<ROOK>(s, occ)     & pieces(ROOK, QUEEN))
        | (attacks_bb<BISHOP>(s, occ)   & pieces(BISHOP, QUEEN))
        | (attacks_from<KING>(s)        & pieces(KING));
}


/// Position::attacks_from() computes a bitboard of all attacks of a given piece
/// put in a given square. Slider attacks use occ bitboard as occupancy.

Bitboard Position::attacks_from(Piece p, Square s, Bitboard occ) {

  assert(square_is_ok(s));

  switch (type_of(p))
  {
  case BISHOP: return attacks_bb<BISHOP>(s, occ);
  case ROOK  : return attacks_bb<ROOK>(s, occ);
  case QUEEN : return attacks_bb<BISHOP>(s, occ) | attacks_bb<ROOK>(s, occ);
  default    : return StepAttacksBB[p][s];
  }
}
#endif

/// Position::move_attacks_square() tests whether a move from the current
/// position attacks a given square.

bool Position::move_attacks_square(Move m, Square s) const {

#ifdef GPSFISH
  return osl_state.hasEffectIf(m.ptypeO(), m.to(), s);
#else

  assert(is_ok(m));
  assert(square_is_ok(s));

  Bitboard occ, xray;
  Square from = from_sq(m);
  Square to = to_sq(m);
  Piece piece = piece_on(from);

  assert(!square_is_empty(from));

  // Update occupancy as if the piece is moving
  occ = occupied_squares();
  occ ^= from;
  occ ^= to;

  // The piece moved in 'to' attacks the square 's' ?
  if (attacks_from(piece, to, occ) & s)
      return true;

  // Scan for possible X-ray attackers behind the moved piece
  xray = (attacks_bb<ROOK>(s, occ)   & pieces(ROOK, QUEEN, color_of(piece)))
        |(attacks_bb<BISHOP>(s, occ) & pieces(BISHOP, QUEEN, color_of(piece)));

  // Verify attackers are triggered by our move and not already existing
  return xray && (xray ^ (xray & attacks_from<QUEEN>(s)));
#endif
}




/// Position::pl_move_is_legal() tests whether a pseudo-legal move is legal

#ifdef GPSFISH
bool Position::pl_move_is_legal(Move m) const {
  if(!osl_state.isAlmostValidMove<false>(m)) return false;
  if(m.isDrop()) return true;
  if(side_to_move()==BLACK)
    return osl::move_classifier::SafeMove<BLACK>::isMember(osl_state,m.ptype(),m.from(),m.to());
  else
    return osl::move_classifier::SafeMove<WHITE>::isMember(osl_state,m.ptype(),m.from(),m.to());
}
#endif

bool Position::pl_move_is_legal(Move m, Bitboard pinned) const {

#ifdef GPSFISH
  return pl_move_is_legal(m);
#else

  assert(is_ok(m));
  assert(pinned == pinned_pieces());

  Color us = sideToMove;
  Square from = from_sq(m);

  assert(color_of(piece_on(from)) == us);
  assert(piece_on(king_square(us)) == make_piece(us, KING));

  // En passant captures are a tricky special case. Because they are rather
  // uncommon, we do it simply by testing whether the king is attacked after
  // the move is made.
  if (is_enpassant(m))
  {
      Color them = ~us;
      Square to = to_sq(m);
      Square capsq = to + pawn_push(them);
      Square ksq = king_square(us);
      Bitboard b = occupied_squares();

      assert(to == ep_square());
      assert(piece_on(from) == make_piece(us, PAWN));
      assert(piece_on(capsq) == make_piece(them, PAWN));
      assert(piece_on(to) == NO_PIECE);

      b ^= from;
      b ^= capsq;
      b |= to;

      return   !(attacks_bb<ROOK>(ksq, b) & pieces(ROOK, QUEEN, them))
            && !(attacks_bb<BISHOP>(ksq, b) & pieces(BISHOP, QUEEN, them));
  }

  // If the moving piece is a king, check whether the destination
  // square is attacked by the opponent. Castling moves are checked
  // for legality during move generation.
  if (type_of(piece_on(from)) == KING)
      return is_castle(m) || !(attackers_to(to_sq(m)) & pieces(~us));

  // A non-king move is legal if and only if it is not pinned or it
  // is moving along the ray towards or away from the king.
  return   !pinned
        || !(pinned & from)
        ||  squares_aligned(from, to_sq(m), king_square(us));
#endif
}


/// Position::move_is_legal() takes a random move and tests whether the move
/// is legal. This version is not very fast and should be used only in non
/// time-critical paths.

bool Position::move_is_legal(const Move m) const {

#ifdef GPSFISH
  return m.isNormal() && pl_move_is_legal(m);
#else
  for (MoveList<MV_LEGAL> ml(*this); !ml.end(); ++ml)
      if (ml.move() == m)
          return true;

  return false;
#endif
}


/// Position::is_pseudo_legal() takes a random move and tests whether the move
/// is pseudo legal. It is used to validate moves from TT that can be corrupted
/// due to SMP concurrent access or hash position key aliasing.

bool Position::is_pseudo_legal(const Move m) const {

#ifdef GPSFISH
  return move_is_legal(m);
#else
  Color us = sideToMove;
  Color them = ~sideToMove;
  Square from = from_sq(m);
  Square to = to_sq(m);
  Piece pc = piece_on(from);

  // Use a slower but simpler function for uncommon cases
  if (is_special(m))
      return move_is_legal(m);

  // Is not a promotion, so promotion piece must be empty
  if (promotion_piece_type(m) - 2 != NO_PIECE_TYPE)
      return false;

  // If the from square is not occupied by a piece belonging to the side to
  // move, the move is obviously not legal.
  if (pc == NO_PIECE || color_of(pc) != us)
      return false;

  // The destination square cannot be occupied by a friendly piece
  if (color_of(piece_on(to)) == us)
      return false;

  // Handle the special case of a pawn move
  if (type_of(pc) == PAWN)
  {
      // Move direction must be compatible with pawn color
      int direction = to - from;
      if ((us == WHITE) != (direction > 0))
          return false;

      // We have already handled promotion moves, so destination
      // cannot be on the 8/1th rank.
      if (rank_of(to) == RANK_8 || rank_of(to) == RANK_1)
          return false;

      // Proceed according to the square delta between the origin and
      // destination squares.
      switch (direction)
      {
      case DELTA_NW:
      case DELTA_NE:
      case DELTA_SW:
      case DELTA_SE:
      // Capture. The destination square must be occupied by an enemy
      // piece (en passant captures was handled earlier).
      if (color_of(piece_on(to)) != them)
          return false;

      // From and to files must be one file apart, avoids a7h5
      if (abs(file_of(from) - file_of(to)) != 1)
          return false;
      break;

      case DELTA_N:
      case DELTA_S:
      // Pawn push. The destination square must be empty.
      if (!square_is_empty(to))
          return false;
      break;

      case DELTA_NN:
      // Double white pawn push. The destination square must be on the fourth
      // rank, and both the destination square and the square between the
      // source and destination squares must be empty.
      if (   rank_of(to) != RANK_4
          || !square_is_empty(to)
          || !square_is_empty(from + DELTA_N))
          return false;
      break;

      case DELTA_SS:
      // Double black pawn push. The destination square must be on the fifth
      // rank, and both the destination square and the square between the
      // source and destination squares must be empty.
      if (   rank_of(to) != RANK_5
          || !square_is_empty(to)
          || !square_is_empty(from + DELTA_S))
          return false;
      break;

      default:
          return false;
      }
  }
  else if (!(attacks_from(pc, from) & to))
      return false;

  // Evasions generator already takes care to avoid some kind of illegal moves
  // and pl_move_is_legal() relies on this. So we have to take care that the
  // same kind of moves are filtered out here.
  if (in_check())
  {
      // In case of king moves under check we have to remove king so to catch
      // as invalid moves like b1a1 when opposite queen is on c1.
      if (type_of(piece_on(from)) == KING)
      {
          Bitboard b = occupied_squares();
          b ^= from;
          if (attackers_to(to_sq(m), b) & pieces(~us))
              return false;
      }
      else
      {
          Bitboard target = checkers();
          Square checksq = pop_1st_bit(&target);

          if (target) // double check ? In this case a king move is required
              return false;

          // Our move must be a blocking evasion or a capture of the checking piece
          target = squares_between(checksq, king_square(us)) | checkers();
          if (!(target & to_sq(m)))
              return false;
      }
  }

  return true;
#endif
}


/// Position::move_gives_check() tests whether a pseudo-legal move gives a check

bool Position::move_gives_check(Move m, const CheckInfo& ci) const {

#ifdef GPSFISH
  if(side_to_move()==BLACK)
    return osl::move_classifier::Check<BLACK>::isMember(osl_state,m.ptype(),m.from(),m.to());
  else 
    return osl::move_classifier::Check<WHITE>::isMember(osl_state,m.ptype(),m.from(),m.to());
#else

  assert(is_ok(m));
  assert(ci.dcCandidates == discovered_check_candidates());
  assert(color_of(piece_moved(m)) == sideToMove);

  Square from = from_sq(m);
  Square to = to_sq(m);
  PieceType pt = type_of(piece_on(from));

  // Direct check ?
  if (ci.checkSq[pt] & to)
      return true;

  // Discovery check ?
  if (ci.dcCandidates && (ci.dcCandidates & from))
  {
      // For pawn and king moves we need to verify also direction
      if (  (pt != PAWN && pt != KING)
          || !squares_aligned(from, to, king_square(~sideToMove)))
          return true;
  }

  // Can we skip the ugly special cases ?
  if (!is_special(m))
      return false;

  Color us = sideToMove;
  Bitboard b = occupied_squares();
  Square ksq = king_square(~us);

  // Promotion with check ?
  if (is_promotion(m))
  {
      b ^= from;
      return attacks_from(Piece(promotion_piece_type(m)), to, b) & ksq;
  }

  // En passant capture with check ? We have already handled the case
  // of direct checks and ordinary discovered check, the only case we
  // need to handle is the unusual case of a discovered check through
  // the captured pawn.
  if (is_enpassant(m))
  {
      Square capsq = make_square(file_of(to), rank_of(from));
      b ^= from;
      b ^= capsq;
      b |= to;
      return  (attacks_bb<ROOK>(ksq, b) & pieces(ROOK, QUEEN, us))
            ||(attacks_bb<BISHOP>(ksq, b) & pieces(BISHOP, QUEEN, us));
  }

  // Castling with check ?
  if (is_castle(m))
  {
      Square kfrom, kto, rfrom, rto;
      kfrom = from;
      rfrom = to;

      if (rfrom > kfrom)
      {
          kto = relative_square(us, SQ_G1);
          rto = relative_square(us, SQ_F1);
      } else {
          kto = relative_square(us, SQ_C1);
          rto = relative_square(us, SQ_D1);
      }
      b ^= kfrom;
      b ^= rfrom;
      b |= rto;
      b |= kto;
      return attacks_bb<ROOK>(rto, b) & ksq;
  }

  return false;
#endif
}


/// Position::do_move() makes a move, and saves all information necessary
/// to a StateInfo object. The move is assumed to be legal. Pseudo-legal
/// moves should be filtered out before this function is called.

void Position::do_move(Move m, StateInfo& newSt) {

#ifdef GPSFISH
  assert(is_ok());
  assert(!m.isPass());
  nodes++;
  Key key = st->key;
  struct ReducedStateInfo {
    int gamePly, pliesFromNull;
    Key key;
  };
  memcpy(&newSt, st, sizeof(ReducedStateInfo));

  newSt.previous = st;
  st = &newSt;
  //history[st->gamePly++] = key;

  // Update side to move
  key ^= zobSideToMove;

  st->pliesFromNull++;

  prefetch((char*)TT.first_entry(key));

  Color us = side_to_move();
  Color them = ~us;
  Square from = from_sq(m);
  Square to = to_sq(m);

  PieceType pt=m.ptype();
  osl::Ptype capture = m.capturePtype();
  st->capturedType = capture;
  if(capture!=osl::PTYPE_EMPTY){
    key -= zobrist[them][(int)capture][to.index()];
    key += zobrist[us][unpromote(capture)][Square::STAND().index()];
  }
  // Update hash key
  if(is_promotion(m))
    key += zobrist[us][(int)pt][to.index()]-zobrist[us][(int)unpromote(pt)][from.index()];
  else
    key += zobrist[us][(int)pt][to.index()]-zobrist[us][(int)pt][from.index()];

  st->key = key;
  osl_state.makeMove(m);
  if(osl_state.inCheck()) continuous_check[us]++;
  else continuous_check[us]=0;
  assert(is_ok());
#else
  CheckInfo ci(*this);
  do_move(m, newSt, ci, move_gives_check(m, ci));
#endif
}

#ifndef GPSFISH
void Position::do_move(Move m, StateInfo& newSt, const CheckInfo& ci, bool moveIsCheck) {

  assert(is_ok(m));
  assert(&newSt != st);

  nodes++;
  Key k = st->key;

  // Copy some fields of old state to our new StateInfo object except the ones
  // which are recalculated from scratch anyway, then switch our state pointer
  // to point to the new, ready to be updated, state.
  struct ReducedStateInfo {
    Key pawnKey, materialKey;
    Value npMaterial[2];
    int castleRights, rule50, pliesFromNull;
    Score value;
    Square epSquare;
  };

  memcpy(&newSt, st, sizeof(ReducedStateInfo));

  newSt.previous = st;
  st = &newSt;

  // Update side to move
  k ^= zobSideToMove;

  // Increment the 50 moves rule draw counter. Resetting it to zero in the
  // case of a capture or a pawn move is taken care of later.
  st->rule50++;
  st->pliesFromNull++;

  if (is_castle(m))
  {
      st->key = k;
      do_castle_move<true>(m);
      return;
  }

  Color us = sideToMove;
  Color them = ~us;
  Square from = from_sq(m);
  Square to = to_sq(m);
  Piece piece = piece_on(from);
  PieceType pt = type_of(piece);
  PieceType capture = is_enpassant(m) ? PAWN : type_of(piece_on(to));

  assert(color_of(piece) == us);
  assert(color_of(piece_on(to)) != us);
  assert(capture != KING);

  if (capture)
  {
      Square capsq = to;

      // If the captured piece is a pawn, update pawn hash key, otherwise
      // update non-pawn material.
      if (capture == PAWN)
      {
          if (is_enpassant(m))
          {
              capsq += pawn_push(them);

              assert(pt == PAWN);
              assert(to == st->epSquare);
              assert(relative_rank(us, to) == RANK_6);
              assert(piece_on(to) == NO_PIECE);
              assert(piece_on(capsq) == make_piece(them, PAWN));

              board[capsq] = NO_PIECE;
          }

          st->pawnKey ^= zobrist[them][PAWN][capsq];
      }
      else
          st->npMaterial[them] -= PieceValueMidgame[capture];

      // Remove the captured piece
      byColorBB[them] ^= capsq;
      byTypeBB[capture] ^= capsq;
      occupied ^= capsq;

      // Update piece list, move the last piece at index[capsq] position and
      // shrink the list.
      //
      // WARNING: This is a not revresible operation. When we will reinsert the
      // captured piece in undo_move() we will put it at the end of the list and
      // not in its original place, it means index[] and pieceList[] are not
      // guaranteed to be invariant to a do_move() + undo_move() sequence.
      Square lastSquare = pieceList[them][capture][--pieceCount[them][capture]];
      index[lastSquare] = index[capsq];
      pieceList[them][capture][index[lastSquare]] = lastSquare;
      pieceList[them][capture][pieceCount[them][capture]] = SQ_NONE;

      // Update hash keys
      k ^= zobrist[them][capture][capsq];
      st->materialKey ^= zobrist[them][capture][pieceCount[them][capture]];

      // Update incremental scores
      st->value -= pst(make_piece(them, capture), capsq);

      // Reset rule 50 counter
      st->rule50 = 0;
  }

  // Update hash key
  k ^= zobrist[us][pt][from] ^ zobrist[us][pt][to];

  // Reset en passant square
  if (st->epSquare != SQ_NONE)
  {
      k ^= zobEp[st->epSquare];
      st->epSquare = SQ_NONE;
  }

  // Update castle rights if needed
  if (    st->castleRights != CASTLES_NONE
      && (castleRightsMask[from] & castleRightsMask[to]) != ALL_CASTLES)
  {
      int cr = castleRightsMask[from] & castleRightsMask[to];
      k ^= zobCastle[st->castleRights & (cr ^ ALL_CASTLES)];
      st->castleRights &= cr;
  }

  // Prefetch TT access as soon as we know key is updated
  prefetch((char*)TT.first_entry(k));

  // Move the piece
  Bitboard from_to_bb = SquareBB[from] | SquareBB[to];
  byColorBB[us] ^= from_to_bb;
  byTypeBB[pt] ^= from_to_bb;
  occupied ^= from_to_bb;

  board[to] = board[from];
  board[from] = NO_PIECE;

  // Update piece lists, index[from] is not updated and becomes stale. This
  // works as long as index[] is accessed just by known occupied squares.
  index[to] = index[from];
  pieceList[us][pt][index[to]] = to;

  // If the moving piece is a pawn do some special extra work
  if (pt == PAWN)
  {
      // Set en-passant square, only if moved pawn can be captured
      if (   (to ^ from) == 16
          && (attacks_from<PAWN>(from + pawn_push(us), us) & pieces(PAWN, them)))
      {
          st->epSquare = Square((from + to) / 2);
          k ^= zobEp[st->epSquare];
      }

      if (is_promotion(m))
      {
          PieceType promotion = promotion_piece_type(m);

          assert(relative_rank(us, to) == RANK_8);
          assert(promotion >= KNIGHT && promotion <= QUEEN);

          // Replace the pawn with the promoted piece
          byTypeBB[PAWN] ^= to;
          byTypeBB[promotion] |= to;
          board[to] = make_piece(us, promotion);

          // Update piece lists, move the last pawn at index[to] position
          // and shrink the list. Add a new promotion piece to the list.
          Square lastSquare = pieceList[us][PAWN][--pieceCount[us][PAWN]];
          index[lastSquare] = index[to];
          pieceList[us][PAWN][index[lastSquare]] = lastSquare;
          pieceList[us][PAWN][pieceCount[us][PAWN]] = SQ_NONE;
          index[to] = pieceCount[us][promotion];
          pieceList[us][promotion][index[to]] = to;

          // Update hash keys
          k ^= zobrist[us][PAWN][to] ^ zobrist[us][promotion][to];
          st->pawnKey ^= zobrist[us][PAWN][to];
          st->materialKey ^=  zobrist[us][promotion][pieceCount[us][promotion]++]
                            ^ zobrist[us][PAWN][pieceCount[us][PAWN]];

          // Update incremental score
          st->value +=  pst(make_piece(us, promotion), to)
                      - pst(make_piece(us, PAWN), to);

          // Update material
          st->npMaterial[us] += PieceValueMidgame[promotion];
      }

      // Update pawn hash key
      st->pawnKey ^= zobrist[us][PAWN][from] ^ zobrist[us][PAWN][to];

      // Reset rule 50 draw counter
      st->rule50 = 0;
  }

  // Prefetch pawn and material hash tables
  Threads[threadID].pawnTable.prefetch(st->pawnKey);
  Threads[threadID].materialTable.prefetch(st->materialKey);

  // Update incremental scores
  st->value += pst_delta(piece, from, to);

  // Set capture piece
  st->capturedType = capture;

  // Update the key with the final value
  st->key = k;

  // Update checkers bitboard, piece must be already moved
  st->checkersBB = 0;

  if (moveIsCheck)
  {
      if (is_special(m))
          st->checkersBB = attackers_to(king_square(them)) & pieces(us);
      else
      {
          // Direct checks
          if (ci.checkSq[pt] & to)
              st->checkersBB |= to;

          // Discovery checks
          if (ci.dcCandidates && (ci.dcCandidates & from))
          {
              if (pt != ROOK)
                  st->checkersBB |= attacks_from<ROOK>(king_square(them)) & pieces(ROOK, QUEEN, us);

              if (pt != BISHOP)
                  st->checkersBB |= attacks_from<BISHOP>(king_square(them)) & pieces(BISHOP, QUEEN, us);
          }
      }
  }

  // Finish
  sideToMove = ~sideToMove;
  st->value += (sideToMove == WHITE ?  TempoValue : -TempoValue);

  assert(pos_is_ok());
}


/// Position::undo_move() unmakes a move. When it returns, the position should
/// be restored to exactly the same state as before the move was made.

void Position::undo_move(Move m) {

  assert(is_ok(m));

  sideToMove = ~sideToMove;

  if (is_castle(m))
  {
      do_castle_move<false>(m);
      return;
  }

  Color us = sideToMove;
  Color them = ~us;
  Square from = from_sq(m);
  Square to = to_sq(m);
  Piece piece = piece_on(to);
  PieceType pt = type_of(piece);
  PieceType capture = st->capturedType;

  assert(square_is_empty(from));
  assert(color_of(piece) == us);
  assert(capture != KING);

  if (is_promotion(m))
  {
      PieceType promotion = promotion_piece_type(m);

      assert(promotion == pt);
      assert(relative_rank(us, to) == RANK_8);
      assert(promotion >= KNIGHT && promotion <= QUEEN);

      // Replace the promoted piece with the pawn
      byTypeBB[promotion] ^= to;
      byTypeBB[PAWN] |= to;
      board[to] = make_piece(us, PAWN);

      // Update piece lists, move the last promoted piece at index[to] position
      // and shrink the list. Add a new pawn to the list.
      Square lastSquare = pieceList[us][promotion][--pieceCount[us][promotion]];
      index[lastSquare] = index[to];
      pieceList[us][promotion][index[lastSquare]] = lastSquare;
      pieceList[us][promotion][pieceCount[us][promotion]] = SQ_NONE;
      index[to] = pieceCount[us][PAWN]++;
      pieceList[us][PAWN][index[to]] = to;

      pt = PAWN;
  }

  // Put the piece back at the source square
  Bitboard from_to_bb = SquareBB[from] | SquareBB[to];
  byColorBB[us] ^= from_to_bb;
  byTypeBB[pt] ^= from_to_bb;
  occupied ^= from_to_bb;

  board[from] = board[to];
  board[to] = NO_PIECE;

  // Update piece lists, index[to] is not updated and becomes stale. This
  // works as long as index[] is accessed just by known occupied squares.
  index[from] = index[to];
  pieceList[us][pt][index[from]] = from;

  if (capture)
  {
      Square capsq = to;

      if (is_enpassant(m))
      {
          capsq -= pawn_push(us);

          assert(pt == PAWN);
          assert(to == st->previous->epSquare);
          assert(relative_rank(us, to) == RANK_6);
          assert(piece_on(capsq) == NO_PIECE);
      }

      // Restore the captured piece
      byColorBB[them] |= capsq;
      byTypeBB[capture] |= capsq;
      occupied |= capsq;

      board[capsq] = make_piece(them, capture);

      // Update piece list, add a new captured piece in capsq square
      index[capsq] = pieceCount[them][capture]++;
      pieceList[them][capture][index[capsq]] = capsq;
  }

  // Finally point our state pointer back to the previous state
  st = st->previous;

  assert(pos_is_ok());
}


/// Position::do_castle_move() is a private method used to do/undo a castling
/// move. Note that castling moves are encoded as "king captures friendly rook"
/// moves, for instance white short castling in a non-Chess960 game is encoded
/// as e1h1.
template<bool Do>
void Position::do_castle_move(Move m) {

  assert(is_ok(m));
  assert(is_castle(m));

  Square kto, kfrom, rfrom, rto, kAfter, rAfter;

  Color us = sideToMove;
  Square kBefore = from_sq(m);
  Square rBefore = to_sq(m);

  // Find after-castle squares for king and rook
  if (rBefore > kBefore) // O-O
  {
      kAfter = relative_square(us, SQ_G1);
      rAfter = relative_square(us, SQ_F1);
  }
  else // O-O-O
  {
      kAfter = relative_square(us, SQ_C1);
      rAfter = relative_square(us, SQ_D1);
  }

  kfrom = Do ? kBefore : kAfter;
  rfrom = Do ? rBefore : rAfter;

  kto = Do ? kAfter : kBefore;
  rto = Do ? rAfter : rBefore;

  assert(piece_on(kfrom) == make_piece(us, KING));
  assert(piece_on(rfrom) == make_piece(us, ROOK));

  // Remove pieces from source squares
  byColorBB[us] ^= kfrom;
  byTypeBB[KING] ^= kfrom;
  occupied ^= kfrom;
  byColorBB[us] ^= rfrom;
  byTypeBB[ROOK] ^= rfrom;
  occupied ^= rfrom;

  // Put pieces on destination squares
  byColorBB[us] |= kto;
  byTypeBB[KING] |= kto;
  occupied |= kto;
  byColorBB[us] |= rto;
  byTypeBB[ROOK] |= rto;
  occupied |= rto;

  // Update board
  Piece king = make_piece(us, KING);
  Piece rook = make_piece(us, ROOK);
  board[kfrom] = board[rfrom] = NO_PIECE;
  board[kto] = king;
  board[rto] = rook;

  // Update piece lists
  pieceList[us][KING][index[kfrom]] = kto;
  pieceList[us][ROOK][index[rfrom]] = rto;
  int tmp = index[rfrom]; // In Chess960 could be kto == rfrom
  index[kto] = index[kfrom];
  index[rto] = tmp;

  if (Do)
  {
      // Reset capture field
      st->capturedType = NO_PIECE_TYPE;

      // Update incremental scores
      st->value += pst_delta(king, kfrom, kto);
      st->value += pst_delta(rook, rfrom, rto);

      // Update hash key
      st->key ^= zobrist[us][KING][kfrom] ^ zobrist[us][KING][kto];
      st->key ^= zobrist[us][ROOK][rfrom] ^ zobrist[us][ROOK][rto];

      // Clear en passant square
      if (st->epSquare != SQ_NONE)
      {
          st->key ^= zobEp[st->epSquare];
          st->epSquare = SQ_NONE;
      }

      // Update castling rights
      int cr = castleRightsMask[kfrom];
      st->key ^= zobCastle[st->castleRights & (cr ^ ALL_CASTLES)];
      st->castleRights &= cr;

      // Update checkers BB
      st->checkersBB = attackers_to(king_square(~us)) & pieces(us);

      // Finish
      sideToMove = ~sideToMove;
      st->value += (sideToMove == WHITE ?  TempoValue : -TempoValue);
  }
  else
      // Undo: point our state pointer back to the previous state
      st = st->previous;

  assert(pos_is_ok());
}


/// Position::do_null_move() is used to do/undo a "null move": It flips the side
/// to move and updates the hash key without executing any move on the board.
template<bool Do>
void Position::do_null_move(StateInfo& backupSt) {

  assert(!in_check());

  // Back up the information necessary to undo the null move to the supplied
  // StateInfo object. Note that differently from normal case here backupSt
  // is actually used as a backup storage not as the new state. This reduces
  // the number of fields to be copied.
  StateInfo* src = Do ? st : &backupSt;
  StateInfo* dst = Do ? &backupSt : st;

  dst->key      = src->key;
  dst->epSquare = src->epSquare;
  dst->value    = src->value;
  dst->rule50   = src->rule50;
  dst->pliesFromNull = src->pliesFromNull;

  sideToMove = ~sideToMove;

  if (Do)
  {
      if (st->epSquare != SQ_NONE)
          st->key ^= zobEp[st->epSquare];

      st->key ^= zobSideToMove;
      prefetch((char*)TT.first_entry(st->key));

      st->epSquare = SQ_NONE;
      st->rule50++;
      st->pliesFromNull = 0;
      st->value += (sideToMove == WHITE) ?  TempoValue : -TempoValue;
  }

  assert(pos_is_ok());
}

// Explicit template instantiations
template void Position::do_null_move<false>(StateInfo& backupSt);
template void Position::do_null_move<true>(StateInfo& backupSt);

#endif

/// Position::see() is a static exchange evaluator: It tries to estimate the
/// material gain or loss resulting from a move. There are three versions of
/// this function: One which takes a destination square as input, one takes a
/// move, and one which takes a 'from' and a 'to' square. The function does
/// not yet understand promotions captures.

int Position::see_sign(Move m) const {

  assert(is_ok(m));

  Square from = from_sq(m);
  Square to = to_sq(m);

  // Early return if SEE cannot be negative because captured piece value
  // is not less then capturing one. Note that king moves always return
  // here because king midgame value is set to 0.
  if (PieceValueMidgame[piece_on(to)] >= PieceValueMidgame[piece_on(from)])
      return 1;

  return see(m);
}

int Position::see(Move m) const {

  assert(move_is_ok(m));
#ifdef GPSFISH
  Player p=osl_state.turn();
  return osl::See::see(osl_state,m,osl_state.pin(p),osl_state.pin(alt(p)));
#else

  Square from, to;
  Bitboard occ, attackers, stmAttackers, b;
  int swapList[32], slIndex = 1;
  PieceType capturedType, pt;
  Color stm;

  assert(is_ok(m));

  // As castle moves are implemented as capturing the rook, they have
  // SEE == RookValueMidgame most of the times (unless the rook is under
  // attack).
  if (is_castle(m))
      return 0;

  from = from_sq(m);
  to = to_sq(m);
  capturedType = type_of(piece_on(to));
  occ = occupied_squares();

  // Handle en passant moves
  if (is_enpassant(m))
  {
      Square capQq = to - pawn_push(sideToMove);

      assert(!capturedType);
      assert(type_of(piece_on(capQq)) == PAWN);

      // Remove the captured pawn
      occ ^= capQq;
      capturedType = PAWN;
  }

  // Find all attackers to the destination square, with the moving piece
  // removed, but possibly an X-ray attacker added behind it.
  occ ^= from;
  attackers = attackers_to(to, occ);

  // If the opponent has no attackers we are finished
  stm = ~color_of(piece_on(from));
  stmAttackers = attackers & pieces(stm);
  if (!stmAttackers)
      return PieceValueMidgame[capturedType];

  // The destination square is defended, which makes things rather more
  // difficult to compute. We proceed by building up a "swap list" containing
  // the material gain or loss at each stop in a sequence of captures to the
  // destination square, where the sides alternately capture, and always
  // capture with the least valuable piece. After each capture, we look for
  // new X-ray attacks from behind the capturing piece.
  swapList[0] = PieceValueMidgame[capturedType];
  capturedType = type_of(piece_on(from));

  do {
      // Locate the least valuable attacker for the side to move. The loop
      // below looks like it is potentially infinite, but it isn't. We know
      // that the side to move still has at least one attacker left.
      for (pt = PAWN; !(stmAttackers & pieces(pt)); pt++)
          assert(pt < KING);

      // Remove the attacker we just found from the 'occupied' bitboard,
      // and scan for new X-ray attacks behind the attacker.
      b = stmAttackers & pieces(pt);
      occ ^= (b & (~b + 1));
      attackers |=  (attacks_bb<ROOK>(to, occ)   & pieces(ROOK, QUEEN))
                  | (attacks_bb<BISHOP>(to, occ) & pieces(BISHOP, QUEEN));

      attackers &= occ; // Cut out pieces we've already done

      // Add the new entry to the swap list
      assert(slIndex < 32);
      swapList[slIndex] = -swapList[slIndex - 1] + PieceValueMidgame[capturedType];
      slIndex++;

      // Remember the value of the capturing piece, and change the side to
      // move before beginning the next iteration.
      capturedType = pt;
      stm = ~stm;
      stmAttackers = attackers & pieces(stm);

      // Stop before processing a king capture
      if (capturedType == KING && stmAttackers)
      {
          assert(slIndex < 32);
          swapList[slIndex++] = QueenValueMidgame*10;
          break;
      }
  } while (stmAttackers);

  // Having built the swap list, we negamax through it to find the best
  // achievable score from the point of view of the side to move.
  while (--slIndex)
      swapList[slIndex-1] = std::min(-swapList[slIndex], swapList[slIndex-1]);

  return swapList[0];
#endif
}


/// Position::clear() erases the position object to a pristine state, with an
/// empty board, white to move, and no castling rights.

void Position::clear() {

  st = &startState;
  memset(st, 0, sizeof(StateInfo));
#ifndef GPSFISH
  st->epSquare = SQ_NONE;
#endif

#ifndef GPSFISH
  memset(byColorBB,  0, sizeof(Bitboard) * 2);
  memset(byTypeBB,   0, sizeof(Bitboard) * 8);
  memset(pieceCount, 0, sizeof(int) * 2 * 8);
  memset(index,      0, sizeof(int) * 64);

  for (int i = 0; i < 8; i++)
      for (int j = 0; j < 16; j++)
          pieceList[0][i][j] = pieceList[1][i][j] = SQ_NONE;

  for (Square sq = SQ_A1; sq <= SQ_H8; sq++)
  {
      board[sq] = NO_PIECE;
      castleRightsMask[sq] = ALL_CASTLES;
  }
#endif

#ifdef GPSFISH
  osl_state=osl::NumEffectState();
  osl_state.setTurn(BLACK);
  continuous_check[BLACK]=continuous_check[WHITE]=0;
#else
  sideToMove = WHITE;
#endif
  nodes = 0;
#ifndef GPSFISH
  occupied = 0;
#endif
}


/// Position::put_piece() puts a piece on the given square of the board,
/// updating the board array, pieces list, bitboards, and piece counts.

#ifndef GPSFISH
void Position::put_piece(Piece p, Square s) {

  Color c = color_of(p);
  PieceType pt = type_of(p);

  board[s] = p;
  index[s] = pieceCount[c][pt]++;
  pieceList[c][pt][index[s]] = s;

  byTypeBB[pt] |= s;
  byColorBB[c] |= s;
  occupied |= s;
}
#endif


/// Position::compute_key() computes the hash key of the position. The hash
/// key is usually updated incrementally as moves are made and unmade, the
/// compute_key() function is only used when a new position is set up, and
/// to verify the correctness of the hash key when running in debug mode.

Key Position::compute_key() const {

#ifdef GPSFISH
  Key result = 0;
  for(int num=0;num<osl::Piece::SIZE;num++){
    osl::Piece p=osl_state.pieceOf(num);
    if(osl_state.usedMask().test(num))
      result += zobrist[playerToIndex(p.owner())][p.ptype()][p.square().index()];
  }
#else
  Key result = zobCastle[st->castleRights];

  for (Square s = SQ_A1; s <= SQ_H8; s++)
      if (!square_is_empty(s))
          result ^= zobrist[color_of(piece_on(s))][type_of(piece_on(s))][s];

  if (ep_square() != SQ_NONE)
      result ^= zobEp[ep_square()];
#endif

  if (sideToMove == BLACK)
      result ^= zobSideToMove;

  return result;
}


/// Position::compute_pawn_key() computes the hash key of the position. The
/// hash key is usually updated incrementally as moves are made and unmade,
/// the compute_pawn_key() function is only used when a new position is set
/// up, and to verify the correctness of the pawn hash key when running in
/// debug mode.

#ifndef GPSFISH
Key Position::compute_pawn_key() const {

  Bitboard b;
  Key result = 0;

  for (Color c = WHITE; c <= BLACK; c++)
  {
      b = pieces(PAWN, c);
      while (b)
          result ^= zobrist[c][PAWN][pop_1st_bit(&b)];
  }
  return result;
}


/// Position::compute_material_key() computes the hash key of the position.
/// The hash key is usually updated incrementally as moves are made and unmade,
/// the compute_material_key() function is only used when a new position is set
/// up, and to verify the correctness of the material hash key when running in
/// debug mode.

Key Position::compute_material_key() const {

  Key result = 0;

  for (Color c = WHITE; c <= BLACK; c++)
      for (PieceType pt = PAWN; pt <= QUEEN; pt++)
          for (int i = 0; i < piece_count(c, pt); i++)
              result ^= zobrist[c][pt][i];

  return result;
}
#endif


/// Position::compute_value() compute the incremental scores for the middle
/// game and the endgame. These functions are used to initialize the incremental
/// scores when a new position is set up, and to verify that the scores are correctly
/// updated by do_move and undo_move when the program is running in debug mode.
#ifndef GPSFISH
Score Position::compute_value() const {

  Bitboard b;
  Score result = SCORE_ZERO;

  for (Color c = WHITE; c <= BLACK; c++)
      for (PieceType pt = PAWN; pt <= KING; pt++)
      {
          b = pieces(pt, c);
          while (b)
              result += pst(make_piece(c, pt), pop_1st_bit(&b));
      }

  result += (sideToMove == WHITE ? TempoValue / 2 : -TempoValue / 2);
  return result;
}
#endif

/// Position::compute_non_pawn_material() computes the total non-pawn middle
/// game material value for the given side. Material values are updated
/// incrementally during the search, this function is only used while
/// initializing a new Position object.

#ifndef GPSFISH
Value Position::compute_non_pawn_material(Color c) const {

  Value result = VALUE_ZERO;

  for (PieceType pt = KNIGHT; pt <= QUEEN; pt++)
      result += piece_count(c, pt) * PieceValueMidgame[pt];

  return result;
}
#endif


/// Position::is_draw() tests whether the position is drawn by material,
/// repetition, or the 50 moves rule. It does not detect stalemates, this
/// must be done by the search.

#ifdef GPSFISH
bool Position::is_draw(int& ret) const {

    // retire history by 3d8140a54101a50860ba2e3eb0f2d6cce68bfe47
    // should use st->previous
#if 0
  ret=0;
  for (int i = 4, e = Min(st->gamePly,st->pliesFromNull); i <= e; i += 2)
    if (history[st->gamePly - i] == st->key){
      Color us = side_to_move();
      Color them = flip(us);
      if(continuous_check[us]*2>=i) {ret= -1; return false;}
      else if(continuous_check[them]*2>=i) {ret= 1; return false;}
      else return true;
    }
#endif
  return false;
}
#endif

template<bool SkipRepetition>
bool Position::is_draw() const {

#ifndef GPSFISH
  // Draw by material?
  if (   !pieces(PAWN)
      && (non_pawn_material(WHITE) + non_pawn_material(BLACK) <= BishopValueMidgame))
      return true;

  // Draw by the 50 moves rule?
  if (st->rule50 > 99 && (!in_check() || MoveList<MV_LEGAL>(*this).size()))
      return true;
#endif

  // Draw by repetition?
  if (!SkipRepetition)
  {
#ifdef GPSFISH
      int i = 4, e = st->pliesFromNull;
#else
      int i = 4, e = std::min(st->rule50, st->pliesFromNull);
#endif

      if (i <= e)
      {
          StateInfo* stp = st->previous->previous;

          do {
              stp = stp->previous->previous;

              if (stp->key == st->key)
                  return true;

              i +=2;

          } while (i <= e);
      }
  }

  return false;
}

// Explicit template instantiations
template bool Position::is_draw<false>() const;
template bool Position::is_draw<true>() const;


/// Position::init() is a static member function which initializes at startup
/// the various arrays used to compute hash keys and the piece square tables.
/// The latter is a two-step operation: First, the white halves of the tables
/// are copied from PSQT[] tables. Second, the black halves of the tables are
/// initialized by flipping and changing the sign of the white scores.

void Position::init() {

  RKISS rk;

#ifdef GPSFISH
  for (int i = 0; i < 2; i++)
      for (int j = 0; j < osl::PTYPE_SIZE; j++)
          for (int k = 0; k < osl::Square::SIZE; k++)
              zobrist[i][j][k] = rk.rand<Key>() & ~1;
#else
  for (Color c = WHITE; c <= BLACK; c++)
      for (PieceType pt = PAWN; pt <= KING; pt++)
          for (Square s = SQ_A1; s <= SQ_H8; s++)
              zobrist[c][pt][s] = rk.rand<Key>();

  for (Square s = SQ_A1; s <= SQ_H8; s++)
      zobEp[s] = rk.rand<Key>();

<<<<<<< HEAD
  for (int i = 0; i < 16; i++)
      zobCastle[i] = rk.rand<Key>();
#endif
=======
  for (int cr = CASTLES_NONE; cr <= ALL_CASTLES; cr++)
  {
      Bitboard b = cr;
      while (b)
      {
          Key k = zobCastle[1 << pop_1st_bit(&b)];
          zobCastle[cr] ^= k ? k : rk.rand<Key>();
      }
  }
>>>>>>> 821e1c72

#ifdef GPSFISH
  zobSideToMove = 1;
  zobExclusion  = rk.rand<Key>() & ~1;
#else
  zobSideToMove = rk.rand<Key>();
  zobExclusion  = rk.rand<Key>();

  for (Piece p = W_PAWN; p <= W_KING; p++)
  {
      Score ps = make_score(PieceValueMidgame[p], PieceValueEndgame[p]);

      for (Square s = SQ_A1; s <= SQ_H8; s++)
      {
          pieceSquareTable[p][s] = ps + PSQT[p][s];
          pieceSquareTable[p+8][~s] = -pieceSquareTable[p][s];
      }
  }
#endif
}


/// Position::flip_me() flips position with the white and black sides reversed. This
/// is only useful for debugging especially for finding evaluation symmetry bugs.

#ifndef GPSFISH
void Position::flip_me() {

  // Make a copy of current position before to start changing
  const Position pos(*this, threadID);

  clear();
  threadID = pos.thread();

  // Board
  for (Square s = SQ_A1; s <= SQ_H8; s++)
      if (!pos.square_is_empty(s))
          put_piece(Piece(pos.piece_on(s) ^ 8), ~s);

  // Side to move
  sideToMove = ~pos.side_to_move();

  // Castling rights
  if (pos.can_castle(WHITE_OO))
      set_castle_right(BLACK, ~pos.castle_rook_square(WHITE_OO));
  if (pos.can_castle(WHITE_OOO))
      set_castle_right(BLACK, ~pos.castle_rook_square(WHITE_OOO));
  if (pos.can_castle(BLACK_OO))
      set_castle_right(WHITE, ~pos.castle_rook_square(BLACK_OO));
  if (pos.can_castle(BLACK_OOO))
      set_castle_right(WHITE, ~pos.castle_rook_square(BLACK_OOO));

  // En passant square
  if (pos.st->epSquare != SQ_NONE)
      st->epSquare = ~pos.st->epSquare;

  // Checkers
  st->checkersBB = attackers_to(king_square(sideToMove)) & pieces(~sideToMove);

  // Hash keys
  st->key = compute_key();
  st->pawnKey = compute_pawn_key();
  st->materialKey = compute_material_key();

  // Incremental scores
  st->value = compute_value();

  // Material
  st->npMaterial[WHITE] = compute_non_pawn_material(WHITE);
  st->npMaterial[BLACK] = compute_non_pawn_material(BLACK);

  assert(pos_is_ok());
}
#endif

/// Position::pos_is_ok() performs some consitency checks for the position object.
/// This is meant to be helpful when debugging.

bool Position::pos_is_ok(int* failedStep) const {

#ifndef MINIMAL
  // What features of the position should be verified?
  const bool debugAll = false;
#ifndef GPSFISH

  const bool debugBitboards       = debugAll || false;
  const bool debugKingCount       = debugAll || false;
  const bool debugKingCapture     = debugAll || false;
  const bool debugCheckerCount    = debugAll || false;
#endif
  const bool debugKey             = debugAll || false;
#ifndef GPSFISH
  const bool debugMaterialKey     = debugAll || false;
  const bool debugPawnKey         = debugAll || false;
  const bool debugIncrementalEval = debugAll || false;
  const bool debugNonPawnMaterial = debugAll || false;
  const bool debugPieceCounts     = debugAll || false;
  const bool debugPieceList       = debugAll || false;
  const bool debugCastleSquares   = debugAll || false;
#endif

  if (failedStep) *failedStep = 1;

  // Side to move OK?
  if (sideToMove != WHITE && sideToMove != BLACK)
      return false;

#ifndef GPSFISH
  // Are the king squares in the position correct?
  if (failedStep) (*failedStep)++;
  if (piece_on(king_square(WHITE)) != W_KING)
      return false;

  if (failedStep) (*failedStep)++;
  if (piece_on(king_square(BLACK)) != B_KING)
      return false;

#endif

#ifdef GPSFISH
  if(!osl_state.isConsistent()) return false;
#else
  // Do both sides have exactly one king?
  if (failedStep) (*failedStep)++;
  if (debugKingCount)
  {
      int kingCount[2] = {0, 0};
      for (Square s = SQ_A1; s <= SQ_H8; s++)
          if (type_of(piece_on(s)) == KING)
              kingCount[color_of(piece_on(s))]++;

      if (kingCount[0] != 1 || kingCount[1] != 1)
          return false;
  }

  // Can the side to move capture the opponent's king?
  if (failedStep) (*failedStep)++;
  if (debugKingCapture)
  {
      Color us = sideToMove;
      Color them = ~us;
      Square ksq = king_square(them);
      if (attackers_to(ksq) & pieces(us))
          return false;
  }

  // Is there more than 2 checkers?
  if (failedStep) (*failedStep)++;
  if (debugCheckerCount && popcount<Full>(st->checkersBB) > 2)
      return false;

  // Bitboards OK?
  if (failedStep) (*failedStep)++;
  if (debugBitboards)
  {
      // The intersection of the white and black pieces must be empty
      if (!(pieces(WHITE) & pieces(BLACK)))
          return false;

      // The union of the white and black pieces must be equal to all
      // occupied squares
      if ((pieces(WHITE) | pieces(BLACK)) != occupied_squares())
          return false;

      // Separate piece type bitboards must have empty intersections
      for (PieceType p1 = PAWN; p1 <= KING; p1++)
          for (PieceType p2 = PAWN; p2 <= KING; p2++)
              if (p1 != p2 && (pieces(p1) & pieces(p2)))
                  return false;
  }

  // En passant square OK?
  if (failedStep) (*failedStep)++;
  if (ep_square() != SQ_NONE)
  {
      // The en passant square must be on rank 6, from the point of view of the
      // side to move.
      if (relative_rank(sideToMove, ep_square()) != RANK_6)
          return false;
  }
#endif

  // Hash key OK?
  if (failedStep) (*failedStep)++;
  if (debugKey && st->key != compute_key())
      return false;

#ifndef GPSFISH
  // Pawn hash key OK?
  if (failedStep) (*failedStep)++;
  if (debugPawnKey && st->pawnKey != compute_pawn_key())
      return false;

  // Material hash key OK?
  if (failedStep) (*failedStep)++;
  if (debugMaterialKey && st->materialKey != compute_material_key())
      return false;
#endif

  // Incremental eval OK?
  if (failedStep) (*failedStep)++;
#ifndef GPSFISH
  if (debugIncrementalEval && st->value != compute_value())
      return false;

  // Non-pawn material OK?
  if (failedStep) (*failedStep)++;
  if (debugNonPawnMaterial)
  {
      if (st->npMaterial[WHITE] != compute_non_pawn_material(WHITE))
          return false;

      if (st->npMaterial[BLACK] != compute_non_pawn_material(BLACK))
          return false;
  }

  // Piece counts OK?
  if (failedStep) (*failedStep)++;
  if (debugPieceCounts)
      for (Color c = WHITE; c <= BLACK; c++)
          for (PieceType pt = PAWN; pt <= KING; pt++)
              if (pieceCount[c][pt] != popcount<Full>(pieces(pt, c)))
                  return false;

  if (failedStep) (*failedStep)++;
  if (debugPieceList)
      for (Color c = WHITE; c <= BLACK; c++)
          for (PieceType pt = PAWN; pt <= KING; pt++)
              for (int i = 0; i < pieceCount[c][pt]; i++)
              {
                  if (piece_on(piece_list(c, pt)[i]) != make_piece(c, pt))
                      return false;

                  if (index[piece_list(c, pt)[i]] != i)
                      return false;
              }

  if (failedStep) (*failedStep)++;
  if (debugCastleSquares)
      for (CastleRight f = WHITE_OO; f <= BLACK_OOO; f = CastleRight(f << 1))
      {
          if (!can_castle(f))
              continue;

          Piece rook = (f & (WHITE_OO | WHITE_OOO) ? W_ROOK : B_ROOK);

          if (   castleRightsMask[castleRookSquare[f]] != (ALL_CASTLES ^ f)
              || piece_on(castleRookSquare[f]) != rook)
              return false;
      }
  }
#endif

  if (failedStep) *failedStep = 0;
#endif
  return true;
}
#ifdef GPSFISH
bool Position::eval_is_ok() const {
  if(!pos_is_ok()) return false;
  if(!eval) return true;
  int ret1=eval_t(osl_state,false).value();
  int ret2=eval->value();
  return ret1==ret2;
}
#endif<|MERGE_RESOLUTION|>--- conflicted
+++ resolved
@@ -1845,11 +1845,6 @@
   for (Square s = SQ_A1; s <= SQ_H8; s++)
       zobEp[s] = rk.rand<Key>();
 
-<<<<<<< HEAD
-  for (int i = 0; i < 16; i++)
-      zobCastle[i] = rk.rand<Key>();
-#endif
-=======
   for (int cr = CASTLES_NONE; cr <= ALL_CASTLES; cr++)
   {
       Bitboard b = cr;
@@ -1859,7 +1854,7 @@
           zobCastle[cr] ^= k ? k : rk.rand<Key>();
       }
   }
->>>>>>> 821e1c72
+#endif
 
 #ifdef GPSFISH
   zobSideToMove = 1;
