/*
  Stockfish, a UCI chess playing engine derived from Glaurung 2.1
  Copyright (C) 2004-2008 Tord Romstad (Glaurung author)
  Copyright (C) 2008-2010 Marco Costalba, Joona Kiiski, Tord Romstad

  Stockfish is free software: you can redistribute it and/or modify
  it under the terms of the GNU General Public License as published by
  the Free Software Foundation, either version 3 of the License, or
  (at your option) any later version.

  Stockfish is distributed in the hope that it will be useful,
  but WITHOUT ANY WARRANTY; without even the implied warranty of
  MERCHANTABILITY or FITNESS FOR A PARTICULAR PURPOSE.  See the
  GNU General Public License for more details.

  You should have received a copy of the GNU General Public License
  along with this program.  If not, see <http://www.gnu.org/licenses/>.
*/

#include <cassert>
#include <cstring>
#include <fstream>
#include <iostream>
#include <sstream>

#ifndef GPSFISH
#include "bitcount.h"
#endif
#include "movegen.h"
#include "position.h"
#ifndef GPSFISH
#include "psqtab.h"
#endif
#include "rkiss.h"
#include "thread.h"
#include "tt.h"
#include "ucioption.h"
#ifdef GPSFISH
#include "osl/eval/ptypeEvalTraits.h"
using osl::eval::PtypeEvalTraits;
#include "osl/state/simpleState.h"
#include "osl/state/numEffectState.h"
#include "osl/move_classifier/check_.h"
#include "osl/record/usi.h"
#include "osl/eval/see.h"
#include "osl/move_classifier/safeMove.h"
#include "evaluate.h"
#endif
using std::string;
using std::cout;
using std::endl;

#ifdef GPSFISH
osl::misc::CArray3d<Key,2,osl::PTYPE_SIZE,osl::Square::SIZE> Position::zobrist;
#else
Key Position::zobrist[2][8][64];
Key Position::zobEp[64];
Key Position::zobCastle[16];
#endif
Key Position::zobSideToMove;
Key Position::zobExclusion;

#ifndef GPSFISH
Score Position::pieceSquareTable[16][64];
#endif

// Material values arrays, indexed by Piece
#ifdef GPSFISH
const Value PieceValueMidgame[osl::PTYPE_SIZE] = {
  VALUE_ZERO,VALUE_ZERO,
  Value(PtypeEvalTraits<osl::PPAWN>::val), Value(PtypeEvalTraits<osl::PLANCE>::val), 
  Value(PtypeEvalTraits<osl::PKNIGHT>::val), Value(PtypeEvalTraits<osl::PSILVER>::val), 
  Value(PtypeEvalTraits<osl::PBISHOP>::val), Value(PtypeEvalTraits<osl::PROOK>::val), 
#if 0
  Value(PtypeEvalTraits<osl::GOLD>::val), Value(PtypeEvalTraits<osl::KING>::val), 
#else
  Value(PtypeEvalTraits<osl::KING>::val), Value(PtypeEvalTraits<osl::GOLD>::val), 
#endif
  Value(PtypeEvalTraits<osl::PAWN>::val), Value(PtypeEvalTraits<osl::LANCE>::val), 
  Value(PtypeEvalTraits<osl::KNIGHT>::val), Value(PtypeEvalTraits<osl::SILVER>::val), 
  Value(PtypeEvalTraits<osl::BISHOP>::val), Value(PtypeEvalTraits<osl::ROOK>::val), 
};

const Value PieceValueEndgame[osl::PTYPE_SIZE] = {
  VALUE_ZERO,VALUE_ZERO,
  Value(PtypeEvalTraits<osl::PPAWN>::val+PtypeEvalTraits<osl::PAWN>::val), 
  Value(PtypeEvalTraits<osl::PLANCE>::val+PtypeEvalTraits<osl::LANCE>::val), 
  Value(PtypeEvalTraits<osl::PKNIGHT>::val+PtypeEvalTraits<osl::KNIGHT>::val), 
  Value(PtypeEvalTraits<osl::PSILVER>::val+PtypeEvalTraits<osl::SILVER>::val), 
  Value(PtypeEvalTraits<osl::PBISHOP>::val+PtypeEvalTraits<osl::BISHOP>::val), 
  Value(PtypeEvalTraits<osl::PROOK>::val+PtypeEvalTraits<osl::ROOK>::val), 
#if 0
  Value(PtypeEvalTraits<osl::GOLD>::val*2), 
  Value(PtypeEvalTraits<osl::KING>::val*2), 
#else
  Value(PtypeEvalTraits<osl::KING>::val*2), 
  Value(PtypeEvalTraits<osl::GOLD>::val*2), 
#endif
  Value(PtypeEvalTraits<osl::PAWN>::val*2), 
  Value(PtypeEvalTraits<osl::LANCE>::val*2), 
  Value(PtypeEvalTraits<osl::KNIGHT>::val*2), 
  Value(PtypeEvalTraits<osl::SILVER>::val*2), 
  Value(PtypeEvalTraits<osl::BISHOP>::val*2), 
  Value(PtypeEvalTraits<osl::ROOK>::val*2), 
};

const Value PromoteValue[osl::PTYPE_SIZE] = {
  VALUE_ZERO,VALUE_ZERO,
  VALUE_ZERO,VALUE_ZERO,
  VALUE_ZERO,VALUE_ZERO,
  VALUE_ZERO,VALUE_ZERO,
  VALUE_ZERO,VALUE_ZERO,
  Value(PtypeEvalTraits<osl::PPAWN>::val)-Value(PtypeEvalTraits<osl::PAWN>::val), 
  Value(PtypeEvalTraits<osl::PLANCE>::val)-Value(PtypeEvalTraits<osl::LANCE>::val), 
  Value(PtypeEvalTraits<osl::PKNIGHT>::val)-Value(PtypeEvalTraits<osl::KNIGHT>::val), 
  Value(PtypeEvalTraits<osl::PSILVER>::val)-Value(PtypeEvalTraits<osl::SILVER>::val), 
  Value(PtypeEvalTraits<osl::PBISHOP>::val)-Value(PtypeEvalTraits<osl::BISHOP>::val), 
  Value(PtypeEvalTraits<osl::PROOK>::val)-Value(PtypeEvalTraits<osl::ROOK>::val), 
};

const Value PieceValueType[osl::PTYPE_SIZE] = {
  VALUE_ZERO,VALUE_ZERO,
  Value(4), Value(8), 
  Value(12), Value(16), 
  Value(24), Value(26), 
  Value(18), Value(26), 
  Value(2), Value(6), 
  Value(10), Value(14), 
  Value(20), Value(22), 
};


#else
const Value PieceValueMidgame[17] = {
  VALUE_ZERO,
  PawnValueMidgame, KnightValueMidgame, BishopValueMidgame,
  RookValueMidgame, QueenValueMidgame,
  VALUE_ZERO, VALUE_ZERO, VALUE_ZERO,
  PawnValueMidgame, KnightValueMidgame, BishopValueMidgame,
  RookValueMidgame, QueenValueMidgame
};

const Value PieceValueEndgame[17] = {
  VALUE_ZERO,
  PawnValueEndgame, KnightValueEndgame, BishopValueEndgame,
  RookValueEndgame, QueenValueEndgame,
  VALUE_ZERO, VALUE_ZERO, VALUE_ZERO,
  PawnValueEndgame, KnightValueEndgame, BishopValueEndgame,
  RookValueEndgame, QueenValueEndgame
};
#endif


namespace {

#ifndef GPSFISH
  // Bonus for having the side to move (modified by Joona Kiiski)
  const Score TempoValue = make_score(48, 22);
#endif

  // To convert a Piece to and from a FEN char
#ifdef GPSFISH
  const string PieceToChar(".PLNSGBRK  plnsgbrk  ");
#else
  const string PieceToChar(".PNBRQK  pnbrqk  ");
#endif
}


/// CheckInfo c'tor

CheckInfo::CheckInfo(const Position& pos) {

<<<<<<< HEAD
#ifdef GPSFISH
  pinned = pos.pinned_pieces(pos.side_to_move());
#else
  Color us = pos.side_to_move();
  Color them = opposite_color(us);
=======
  Color them = opposite_color(pos.side_to_move());
>>>>>>> 69f4954d
  Square ksq = pos.king_square(them);

  pinned = pos.pinned_pieces();
  dcCandidates = pos.discovered_check_candidates();

  checkSq[PAWN]   = pos.attacks_from<PAWN>(ksq, them);
  checkSq[KNIGHT] = pos.attacks_from<KNIGHT>(ksq);
  checkSq[BISHOP] = pos.attacks_from<BISHOP>(ksq);
  checkSq[ROOK]   = pos.attacks_from<ROOK>(ksq);
  checkSq[QUEEN]  = checkSq[BISHOP] | checkSq[ROOK];
  checkSq[KING]   = EmptyBoardBB;
#endif
}


/// Position c'tors. Here we always create a copy of the original position
/// or the FEN string, we want the new born Position object do not depend
/// on any external data so we detach state pointer from the source one.

Position::Position(const Position& pos, int th) {

  memcpy(this, &pos, sizeof(Position));
  detach(); // Always detach() in copy c'tor to avoid surprises
  threadID = th;
  nodes = 0;
#ifdef GPSFISH
  eval=NULL;
#endif
}

Position::Position(const string& fen, bool isChess960, int th) {

#ifdef GPSFISH
  eval=NULL;
#endif
  from_fen(fen, isChess960);
  threadID = th;
}


/// Position::detach() copies the content of the current state and castling
/// masks inside the position itself. This is needed when the st pointee could
/// become stale, as example because the caller is about to going out of scope.

void Position::detach() {

  startState = *st;
  st = &startState;
  st->previous = NULL; // As a safe guard
}


/// Position::from_fen() initializes the position object with the given FEN
/// string. This function is not very robust - make sure that input FENs are
/// correct (this is assumed to be the responsibility of the GUI).

void Position::from_fen(const string& fenStr, bool isChess960) {
/*
   A FEN string defines a particular position using only the ASCII character set.

   A FEN string contains six fields. The separator between fields is a space. The fields are:

   1) Piece placement (from white's perspective). Each rank is described, starting with rank 8 and ending
      with rank 1; within each rank, the contents of each square are described from file A through file H.
      Following the Standard Algebraic Notation (SAN), each piece is identified by a single letter taken
      from the standard English names. White pieces are designated using upper-case letters ("PNBRQK")
      while Black take lowercase ("pnbrqk"). Blank squares are noted using digits 1 through 8 (the number
      of blank squares), and "/" separate ranks.

   2) Active color. "w" means white moves next, "b" means black.

   3) Castling availability. If neither side can castle, this is "-". Otherwise, this has one or more
      letters: "K" (White can castle kingside), "Q" (White can castle queenside), "k" (Black can castle
      kingside), and/or "q" (Black can castle queenside).

   4) En passant target square in algebraic notation. If there's no en passant target square, this is "-".
      If a pawn has just made a 2-square move, this is the position "behind" the pawn. This is recorded
      regardless of whether there is a pawn in position to make an en passant capture.

   5) Halfmove clock: This is the number of halfmoves since the last pawn advance or capture. This is used
      to determine if a draw can be claimed under the fifty-move rule.

   6) Fullmove number: The number of the full move. It starts at 1, and is incremented after Black's move.
*/

#ifdef GPSFISH
  clear();
  osl::record::usi::parse(string("sfen ")+fenStr,osl_state);
  std::istringstream fen(fenStr);
#else
  char col, row, token;
  size_t p;
  Square sq = SQ_A8;
  std::istringstream fen(fenStr);

  clear();
  fen >> std::noskipws;

  // 1. Piece placement
  while ((fen >> token) && !isspace(token))
  {
      if (token == '/')
          sq -= Square(16); // Jump back of 2 rows

      else if (isdigit(token))
          sq += Square(token - '0'); // Skip the given number of files

      else if ((p = PieceToChar.find(token)) != string::npos)
      {
          put_piece(Piece(p), sq);
          sq++;
      }
  }

  // 2. Active color
  fen >> token;
  sideToMove = (token == 'w' ? WHITE : BLACK);
  fen >> token;

  // 3. Castling availability
  while ((fen >> token) && !isspace(token))
      set_castling_rights(token);

  // 4. En passant square. Ignore if no pawn capture is possible
  if (   ((fen >> col) && (col >= 'a' && col <= 'h'))
      && ((fen >> row) && (row == '3' || row == '6')))
  {
      st->epSquare = make_square(File(col - 'a'), Rank(row - '1'));
      Color them = opposite_color(sideToMove);

      if (!(attacks_from<PAWN>(st->epSquare, them) & pieces(PAWN, sideToMove)))
          st->epSquare = SQ_NONE;
  }
#endif

  // 5-6. Halfmove clock and fullmove number
#ifdef GPSFISH
  fen >> fullMoves;
#else
  fen >> std::skipws >> st->rule50 >> fullMoves;
#endif

#ifndef GPSFISH
  // Various initialisations
  chess960 = isChess960;
  st->checkersBB = attackers_to(king_square(sideToMove)) & pieces(opposite_color(sideToMove));
#endif

  st->key = compute_key();
#ifdef GPSFISH
  if(eval!=NULL) *eval=eval_t(osl_state,false);
#else
  st->pawnKey = compute_pawn_key();
  st->materialKey = compute_material_key();
  st->value = compute_value();
  st->npMaterial[WHITE] = compute_non_pawn_material(WHITE);
  st->npMaterial[BLACK] = compute_non_pawn_material(BLACK);
#endif
}

#ifndef GPSFISH

/// Position::set_castle() is an helper function used to set
/// correct castling related flags.

void Position::set_castle(int f, Square ksq, Square rsq) {

  st->castleRights |= f;
  castleRightsMask[ksq] ^= f;
  castleRightsMask[rsq] ^= f;
  castleRookSquare[f] = rsq;
}


/// Position::set_castling_rights() sets castling parameters castling avaiability.
/// This function is compatible with 3 standards: Normal FEN standard, Shredder-FEN
/// that uses the letters of the columns on which the rooks began the game instead
/// of KQkq and also X-FEN standard that, in case of Chess960, if an inner Rook is
/// associated with the castling right, the traditional castling tag will be replaced
/// by the file letter of the involved rook as for the Shredder-FEN.

void Position::set_castling_rights(char token) {

    Color c = islower(token) ? BLACK : WHITE;

    Square sqA = relative_square(c, SQ_A1);
    Square sqH = relative_square(c, SQ_H1);
    Square rsq, ksq = king_square(c);

    token = char(toupper(token));

    if (token == 'K')
        for (rsq = sqH; piece_on(rsq) != make_piece(c, ROOK); rsq--) {}

    else if (token == 'Q')
        for (rsq = sqA; piece_on(rsq) != make_piece(c, ROOK); rsq++) {}

    else if (token >= 'A' && token <= 'H')
        rsq = make_square(File(token - 'A'), relative_rank(c, RANK_1));

    else return;

    if (square_file(rsq) < square_file(ksq))
        set_castle(WHITE_OOO << c, ksq, rsq);
    else
        set_castle(WHITE_OO << c, ksq, rsq);
}
#endif

/// Position::to_fen() returns a FEN representation of the position. In case
/// of Chess960 the Shredder-FEN notation is used. Mainly a debugging function.

const string Position::to_fen() const {

  std::ostringstream fen;
  Square sq;
  int emptyCnt;

#ifdef GPSFISH
  for (Rank rank = RANK_1; rank <= RANK_9; rank++)
#else
  for (Rank rank = RANK_8; rank >= RANK_1; rank--)
#endif
  {
      emptyCnt = 0;

#ifdef GPSFISH
      for (File file = FILE_9; file >= FILE_1; file--)
#else
      for (File file = FILE_A; file <= FILE_H; file++)
#endif
      {
          sq = make_square(file, rank);

          if (!square_is_empty(sq))
          {
              if (emptyCnt)
              {
                  fen << emptyCnt;
                  emptyCnt = 0;
              }
              fen << PieceToChar[piece_on(sq)];
          }
          else
              emptyCnt++;
      }

      if (emptyCnt)
          fen << emptyCnt;

      if (rank > RANK_1)
          fen << '/';
  }

#ifdef GPSFISH
  fen << (side_to_move() == WHITE ? " w " : " b ");
#else
  fen << (sideToMove == WHITE ? " w " : " b ");
#endif

#ifndef GPSFISH
  if (st->castleRights != CASTLES_NONE)
  {
      if (can_castle(WHITE_OO))
          fen << (chess960 ? char(toupper(file_to_char(square_file(castle_rook_square(WHITE_OO))))) : 'K');

      if (can_castle(WHITE_OOO))
          fen << (chess960 ? char(toupper(file_to_char(square_file(castle_rook_square(WHITE_OOO))))) : 'Q');

      if (can_castle(BLACK_OO))
          fen << (chess960 ? file_to_char(square_file(castle_rook_square(BLACK_OO))) : 'k');

      if (can_castle(BLACK_OOO))
          fen << (chess960 ? file_to_char(square_file(castle_rook_square(BLACK_OOO))) : 'q');
  } else
      fen << '-';

  fen << (ep_square() == SQ_NONE ? " -" : " " + square_to_string(ep_square()))
      << " " << st->rule50 << " " << fullMoves;

  fen += (ep_square() == SQ_NONE ? " -" : " " + square_to_string(ep_square()));
#endif

  return fen.str();
}


/// Position::print() prints an ASCII representation of the position to
/// the standard output. If a move is given then also the san is printed.

void Position::print(Move move) const {

  const char* dottedLine = "\n+---+---+---+---+---+---+---+---+\n";

#ifdef GPSFISH
  if (move.isValid())
#else
  if (move)
#endif
  {
      Position p(*this, thread());
      string dd = (sideToMove == BLACK ? ".." : "");
      cout << "\nMove is: " << dd << move_to_san(p, move);
  }
#ifdef GPSFISH
  cout << osl_state << endl;
#else
  for (Rank rank = RANK_8; rank >= RANK_1; rank--)
  {
      cout << dottedLine << '|';
      for (File file = FILE_A; file <= FILE_H; file++)
      {
          Square sq = make_square(file, rank);
          Piece piece = piece_on(sq);

          if (piece == PIECE_NONE && square_color(sq) == DARK)
              piece = PIECE_NONE_DARK_SQ;

          char c = (piece_color(piece_on(sq)) == BLACK ? '=' : ' ');
          cout << c << PieceToChar[piece] << c << '|';
      }
  }
#endif
  cout << dottedLine << "Fen is: " << to_fen() << "\nKey is: " << st->key << endl;
}


#ifndef GPSFISH
/// Position:hidden_checkers<>() returns a bitboard of all pinned (against the
/// king) pieces for the given color. Or, when template parameter FindPinned is
/// false, the function return the pieces of the given color candidate for a
/// discovery check against the enemy king.

template<bool FindPinned>
Bitboard Position::hidden_checkers() const {

  // Pinned pieces protect our king, dicovery checks attack the enemy king
  Bitboard b, result = EmptyBoardBB;
  Bitboard pinners = pieces(FindPinned ? opposite_color(sideToMove) : sideToMove);
  Square ksq = king_square(FindPinned ? sideToMove : opposite_color(sideToMove));

  // Pinners are sliders, that give check when candidate pinned is removed
  pinners &=  (pieces(ROOK, QUEEN) & RookPseudoAttacks[ksq])
            | (pieces(BISHOP, QUEEN) & BishopPseudoAttacks[ksq]);

  while (pinners)
  {
      b = squares_between(ksq, pop_1st_bit(&pinners)) & occupied_squares();

      // Only one bit set and is an our piece?
      if (b && !(b & (b - 1)) && (b & pieces(sideToMove)))
          result |= b;
  }
  return result;
}

#endif

/// Position:pinned_pieces() returns a bitboard of all pinned (against the
/// king) pieces for the side to move.

Bitboard Position::pinned_pieces() const {

<<<<<<< HEAD
#ifdef GPSFISH
  return 0; // XXX, for compile
#else
  return hidden_checkers<true>(c);
#endif
=======
  return hidden_checkers<true>();
>>>>>>> 69f4954d
}

#ifndef GPSFISH

/// Position:discovered_check_candidates() returns a bitboard containing all
/// pieces for the side to move which are candidates for giving a discovered
/// check.

Bitboard Position::discovered_check_candidates() const {

  return hidden_checkers<false>();
}

/// Position::attackers_to() computes a bitboard containing all pieces which
/// attacks a given square.

Bitboard Position::attackers_to(Square s) const {

  return  (attacks_from<PAWN>(s, BLACK) & pieces(PAWN, WHITE))
        | (attacks_from<PAWN>(s, WHITE) & pieces(PAWN, BLACK))
        | (attacks_from<KNIGHT>(s)      & pieces(KNIGHT))
        | (attacks_from<ROOK>(s)        & pieces(ROOK, QUEEN))
        | (attacks_from<BISHOP>(s)      & pieces(BISHOP, QUEEN))
        | (attacks_from<KING>(s)        & pieces(KING));
}

Bitboard Position::attackers_to(Square s, Bitboard occ) const {

  return  (attacks_from<PAWN>(s, BLACK) & pieces(PAWN, WHITE))
        | (attacks_from<PAWN>(s, WHITE) & pieces(PAWN, BLACK))
        | (attacks_from<KNIGHT>(s)      & pieces(KNIGHT))
        | (rook_attacks_bb(s, occ)      & pieces(ROOK, QUEEN))
        | (bishop_attacks_bb(s, occ)    & pieces(BISHOP, QUEEN))
        | (attacks_from<KING>(s)        & pieces(KING));
}

/// Position::attacks_from() computes a bitboard of all attacks
/// of a given piece put in a given square.

Bitboard Position::attacks_from(Piece p, Square s) const {

  assert(square_is_ok(s));

  switch (p)
  {
  case WB: case BB: return attacks_from<BISHOP>(s);
  case WR: case BR: return attacks_from<ROOK>(s);
  case WQ: case BQ: return attacks_from<QUEEN>(s);
  default: return StepAttacksBB[p][s];
  }
}

Bitboard Position::attacks_from(Piece p, Square s, Bitboard occ) {

  assert(square_is_ok(s));

  switch (p)
  {
  case WB: case BB: return bishop_attacks_bb(s, occ);
  case WR: case BR: return rook_attacks_bb(s, occ);
  case WQ: case BQ: return bishop_attacks_bb(s, occ) | rook_attacks_bb(s, occ);
  default: return StepAttacksBB[p][s];
  }
}


/// Position::move_attacks_square() tests whether a move from the current
/// position attacks a given square.

bool Position::move_attacks_square(Move m, Square s) const {

  assert(move_is_ok(m));
  assert(square_is_ok(s));

  Bitboard occ, xray;
  Square f = move_from(m), t = move_to(m);

  assert(!square_is_empty(f));

  if (bit_is_set(attacks_from(piece_on(f), t), s))
      return true;

  // Move the piece and scan for X-ray attacks behind it
  occ = occupied_squares();
  do_move_bb(&occ, make_move_bb(f, t));
  xray = ( (rook_attacks_bb(s, occ)   & pieces(ROOK, QUEEN))
          |(bishop_attacks_bb(s, occ) & pieces(BISHOP, QUEEN)))
         & pieces(piece_color(piece_on(f)));

  // If we have attacks we need to verify that are caused by our move
  // and are not already existent ones.
  return xray && (xray ^ (xray & attacks_from<QUEEN>(s)));
}
#endif




/// Position::pl_move_is_legal() tests whether a pseudo-legal move is legal

#ifdef GPSFISH
bool Position::pl_move_is_legal(Move m) const {
  if(!osl_state.isAlmostValidMove<false>(m)) return false;
  if(m.isDrop()) return true;
  if(side_to_move()==BLACK)
    return osl::move_classifier::SafeMove<BLACK>::isMember(osl_state,m.ptype(),m.from(),m.to());
  else
    return osl::move_classifier::SafeMove<WHITE>::isMember(osl_state,m.ptype(),m.from(),m.to());
}
#endif

bool Position::pl_move_is_legal(Move m, Bitboard pinned) const {

#ifdef GPSFISH
  return pl_move_is_legal(m);
#else
  assert(is_ok());
  assert(move_is_ok(m));
  assert(pinned == pinned_pieces());

  Color us = side_to_move();
  Square from = move_from(m);

  assert(piece_color(piece_on(from)) == us);
  assert(piece_on(king_square(us)) == make_piece(us, KING));

  // En passant captures are a tricky special case. Because they are rather
  // uncommon, we do it simply by testing whether the king is attacked after
  // the move is made.
  if (move_is_ep(m))
  {
      Color them = opposite_color(us);
      Square to = move_to(m);
      Square capsq = to + pawn_push(them);
      Square ksq = king_square(us);
      Bitboard b = occupied_squares();

      assert(to == ep_square());
      assert(piece_on(from) == make_piece(us, PAWN));
      assert(piece_on(capsq) == make_piece(them, PAWN));
      assert(piece_on(to) == PIECE_NONE);

      clear_bit(&b, from);
      clear_bit(&b, capsq);
      set_bit(&b, to);

      return   !(rook_attacks_bb(ksq, b) & pieces(ROOK, QUEEN, them))
            && !(bishop_attacks_bb(ksq, b) & pieces(BISHOP, QUEEN, them));
  }

  // If the moving piece is a king, check whether the destination
  // square is attacked by the opponent. Castling moves are checked
  // for legality during move generation.
  if (piece_type(piece_on(from)) == KING)
      return move_is_castle(m) || !(attackers_to(move_to(m)) & pieces(opposite_color(us)));

  // A non-king move is legal if and only if it is not pinned or it
  // is moving along the ray towards or away from the king.
  return   !pinned
        || !bit_is_set(pinned, from)
        ||  squares_aligned(from, move_to(m), king_square(us));
#endif
}


/// Position::move_is_legal() takes a move and tests whether the move
/// is legal. This version is not very fast and should be used only
/// in non time-critical paths.

bool Position::move_is_legal(const Move m) const {

#ifdef GPSFISH
  return m.isNormal() && pl_move_is_legal(m);
#else
  for (MoveList<MV_LEGAL> ml(*this); !ml.end(); ++ml)
      if (ml.move() == m)
          return true;

  return false;
#endif
}


/// Fast version of Position::move_is_pl() that takes a move and a bitboard
/// of pinned pieces as input, and tests whether the move is pseudo legal.

bool Position::move_is_pl(const Move m) const {

#ifdef GPSFISH
  return move_is_legal(m);
#else
  assert(is_ok());

  Color us = sideToMove;
  Color them = opposite_color(sideToMove);
  Square from = move_from(m);
  Square to = move_to(m);
  Piece pc = piece_on(from);

  // Use a slower but simpler function for uncommon cases
  if (move_is_special(m))
      return move_is_legal(m);

  // Is not a promotion, so promotion piece must be empty
  if (promotion_piece_type(m) - 2 != PIECE_TYPE_NONE)
      return false;

  // If the from square is not occupied by a piece belonging to the side to
  // move, the move is obviously not legal.
  if (pc == PIECE_NONE || piece_color(pc) != us)
      return false;

  // The destination square cannot be occupied by a friendly piece
  if (piece_color(piece_on(to)) == us)
      return false;

  // Handle the special case of a pawn move
  if (piece_type(pc) == PAWN)
  {
      // Move direction must be compatible with pawn color
      int direction = to - from;
      if ((us == WHITE) != (direction > 0))
          return false;

      // We have already handled promotion moves, so destination
      // cannot be on the 8/1th rank.
      if (square_rank(to) == RANK_8 || square_rank(to) == RANK_1)
          return false;

      // Proceed according to the square delta between the origin and
      // destination squares.
      switch (direction)
      {
      case DELTA_NW:
      case DELTA_NE:
      case DELTA_SW:
      case DELTA_SE:
      // Capture. The destination square must be occupied by an enemy
      // piece (en passant captures was handled earlier).
      if (piece_color(piece_on(to)) != them)
          return false;

      // From and to files must be one file apart, avoids a7h5
      if (abs(square_file(from) - square_file(to)) != 1)
          return false;
      break;

      case DELTA_N:
      case DELTA_S:
      // Pawn push. The destination square must be empty.
      if (!square_is_empty(to))
          return false;
      break;

      case DELTA_NN:
      // Double white pawn push. The destination square must be on the fourth
      // rank, and both the destination square and the square between the
      // source and destination squares must be empty.
      if (   square_rank(to) != RANK_4
          || !square_is_empty(to)
          || !square_is_empty(from + DELTA_N))
          return false;
      break;

      case DELTA_SS:
      // Double black pawn push. The destination square must be on the fifth
      // rank, and both the destination square and the square between the
      // source and destination squares must be empty.
      if (   square_rank(to) != RANK_5
          || !square_is_empty(to)
          || !square_is_empty(from + DELTA_S))
          return false;
      break;

      default:
          return false;
      }
  }
  else if (!bit_is_set(attacks_from(pc, from), to))
      return false;

  if (in_check())
  {
      // In case of king moves under check we have to remove king so to catch
      // as invalid moves like b1a1 when opposite queen is on c1.
      if (piece_type(piece_on(from)) == KING)
      {
          Bitboard b = occupied_squares();
          clear_bit(&b, from);
          if (attackers_to(move_to(m), b) & pieces(opposite_color(us)))
              return false;
      }
      else
      {
          Bitboard target = checkers();
          Square checksq = pop_1st_bit(&target);

          if (target) // double check ? In this case a king move is required
              return false;

          // Our move must be a blocking evasion or a capture of the checking piece
          target = squares_between(checksq, king_square(us)) | checkers();
          if (!bit_is_set(target, move_to(m)))
              return false;
      }
  }

  return true;
#endif
}


/// Position::move_gives_check() tests whether a pseudo-legal move is a check

bool Position::move_gives_check(Move m, const CheckInfo& ci) const {

#ifdef GPSFISH
  if(side_to_move()==BLACK)
    return osl::move_classifier::Check<BLACK>::isMember(osl_state,m.ptype(),m.from(),m.to());
  else 
    return osl::move_classifier::Check<WHITE>::isMember(osl_state,m.ptype(),m.from(),m.to());
#else
  assert(is_ok());
  assert(move_is_ok(m));
  assert(ci.dcCandidates == discovered_check_candidates());
  assert(piece_color(piece_on(move_from(m))) == side_to_move());

  Square from = move_from(m);
  Square to = move_to(m);
  PieceType pt = piece_type(piece_on(from));

  // Direct check ?
  if (bit_is_set(ci.checkSq[pt], to))
      return true;

  // Discovery check ?
  if (ci.dcCandidates && bit_is_set(ci.dcCandidates, from))
  {
      // For pawn and king moves we need to verify also direction
      if (  (pt != PAWN && pt != KING)
          || !squares_aligned(from, to, king_square(opposite_color(side_to_move()))))
          return true;
  }

  // Can we skip the ugly special cases ?
  if (!move_is_special(m))
      return false;

  Color us = side_to_move();
  Bitboard b = occupied_squares();
  Square ksq = king_square(opposite_color(us));

  // Promotion with check ?
  if (move_is_promotion(m))
  {
      clear_bit(&b, from);

      switch (promotion_piece_type(m))
      {
      case KNIGHT:
          return bit_is_set(attacks_from<KNIGHT>(to), ksq);
      case BISHOP:
          return bit_is_set(bishop_attacks_bb(to, b), ksq);
      case ROOK:
          return bit_is_set(rook_attacks_bb(to, b), ksq);
      case QUEEN:
          return bit_is_set(queen_attacks_bb(to, b), ksq);
      default:
          assert(false);
      }
  }

  // En passant capture with check ? We have already handled the case
  // of direct checks and ordinary discovered check, the only case we
  // need to handle is the unusual case of a discovered check through
  // the captured pawn.
  if (move_is_ep(m))
  {
      Square capsq = make_square(square_file(to), square_rank(from));
      clear_bit(&b, from);
      clear_bit(&b, capsq);
      set_bit(&b, to);
      return  (rook_attacks_bb(ksq, b) & pieces(ROOK, QUEEN, us))
            ||(bishop_attacks_bb(ksq, b) & pieces(BISHOP, QUEEN, us));
  }

  // Castling with check ?
  if (move_is_castle(m))
  {
      Square kfrom, kto, rfrom, rto;
      kfrom = from;
      rfrom = to;

      if (rfrom > kfrom)
      {
          kto = relative_square(us, SQ_G1);
          rto = relative_square(us, SQ_F1);
      } else {
          kto = relative_square(us, SQ_C1);
          rto = relative_square(us, SQ_D1);
      }
      clear_bit(&b, kfrom);
      clear_bit(&b, rfrom);
      set_bit(&b, rto);
      set_bit(&b, kto);
      return bit_is_set(rook_attacks_bb(rto, b), ksq);
  }

  return false;
#endif
}

/// Position::do_setup_move() makes a permanent move on the board. It should
/// be used when setting up a position on board. You can't undo the move.

void Position::do_setup_move(Move m) {

  StateInfo newSt;

  // Update the number of full moves after black's move
#ifdef GPSFISH
  if (side_to_move() == BLACK)
#else
  if (sideToMove == BLACK)
#endif
      fullMoves++;

  do_move(m, newSt);
  if(eval)
    *eval=eval_t(osl_state,false);

  // Reset "game ply" in case we made a non-reversible move.
  // "game ply" is used for repetition detection.
#ifdef GPSFISH
  if(st->gamePly>16){
    for(int i=0;i<16;i++){
      history[i]=history[i+st->gamePly-16];
    }
    st->gamePly=16;
  }
#else
  if (st->rule50 == 0)
      st->gamePly = 0;
#endif

  // Our StateInfo newSt is about going out of scope so copy
  // its content before it disappears.
  detach();
}


/// Position::do_move() makes a move, and saves all information necessary
/// to a StateInfo object. The move is assumed to be legal. Pseudo-legal
/// moves should be filtered out before this function is called.

void Position::do_move(Move m, StateInfo& newSt) {

#ifdef GPSFISH
  assert(is_ok());
  assert(!m.isPass());
  nodes++;
  Key key = st->key;
  struct ReducedStateInfo {
    int gamePly, pliesFromNull;
    Key key;
  };
  memcpy(&newSt, st, sizeof(ReducedStateInfo));

  newSt.previous = st;
  st = &newSt;
  history[st->gamePly++] = key;

  // Update side to move
  key ^= zobSideToMove;

  st->pliesFromNull++;

  prefetch((char*)TT.first_entry(key));

  Color us = side_to_move();
  Color them = opposite_color(us);
  Square from = move_from(m);
  Square to = move_to(m);

  PieceType pt=m.ptype();
  osl::Ptype capture = m.capturePtype();
  st->capturedType = capture;
  if(capture!=osl::PTYPE_EMPTY){
    key -= zobrist[them][(int)capture][to.index()];
    key += zobrist[us][unpromote(capture)][Square::STAND().index()];
  }
  // Update hash key
  if(move_is_promotion(m))
    key += zobrist[us][(int)pt][to.index()]-zobrist[us][(int)unpromote(pt)][from.index()];
  else
    key += zobrist[us][(int)pt][to.index()]-zobrist[us][(int)pt][from.index()];

  st->key = key;
  osl_state.makeMove(m);
  if(osl_state.inCheck()) continuous_check[us]++;
  else continuous_check[us]=0;
  assert(is_ok());
#else
  CheckInfo ci(*this);
  do_move(m, newSt, ci, move_gives_check(m, ci));
#endif
}

#ifndef GPSFISH
void Position::do_move(Move m, StateInfo& newSt, const CheckInfo& ci, bool moveIsCheck) {

  assert(is_ok());
  assert(move_is_ok(m));
  assert(&newSt != st);

  nodes++;
  Key key = st->key;

  // Copy some fields of old state to our new StateInfo object except the
  // ones which are recalculated from scratch anyway, then switch our state
  // pointer to point to the new, ready to be updated, state.
  struct ReducedStateInfo {
    Key pawnKey, materialKey;
    int castleRights, rule50, gamePly, pliesFromNull;
    Square epSquare;
    Score value;
    Value npMaterial[2];
  };

  memcpy(&newSt, st, sizeof(ReducedStateInfo));

  newSt.previous = st;
  st = &newSt;

  // Save the current key to the history[] array, in order to be able to
  // detect repetition draws.
  history[st->gamePly++] = key;

  // Update side to move
  key ^= zobSideToMove;

  // Increment the 50 moves rule draw counter. Resetting it to zero in the
  // case of non-reversible moves is taken care of later.
  st->rule50++;
  st->pliesFromNull++;

  if (move_is_castle(m))
  {
      st->key = key;
      do_castle_move(m);
      return;
  }

  Color us = side_to_move();
  Color them = opposite_color(us);
  Square from = move_from(m);
  Square to = move_to(m);
  bool ep = move_is_ep(m);
  bool pm = move_is_promotion(m);

  Piece piece = piece_on(from);
  PieceType pt = piece_type(piece);
  PieceType capture = ep ? PAWN : piece_type(piece_on(to));

  assert(piece_color(piece_on(from)) == us);
  assert(piece_color(piece_on(to)) == them || square_is_empty(to));
  assert(!(ep || pm) || piece == make_piece(us, PAWN));
  assert(!pm || relative_rank(us, to) == RANK_8);

  if (capture)
      do_capture_move(key, capture, them, to, ep);

  // Update hash key
  key ^= zobrist[us][pt][from] ^ zobrist[us][pt][to];

  // Reset en passant square
  if (st->epSquare != SQ_NONE)
  {
      key ^= zobEp[st->epSquare];
      st->epSquare = SQ_NONE;
  }

  // Update castle rights if needed
  if (    st->castleRights != CASTLES_NONE
      && (castleRightsMask[from] & castleRightsMask[to]) != ALL_CASTLES)
  {
      key ^= zobCastle[st->castleRights];
      st->castleRights &= castleRightsMask[from] & castleRightsMask[to];
      key ^= zobCastle[st->castleRights];
  }

  // Prefetch TT access as soon as we know key is updated
  prefetch((char*)TT.first_entry(key));

  // Move the piece
  Bitboard move_bb = make_move_bb(from, to);
  do_move_bb(&byColorBB[us], move_bb);
  do_move_bb(&byTypeBB[pt], move_bb);
  do_move_bb(&byTypeBB[0], move_bb); // HACK: byTypeBB[0] == occupied squares

  board[to] = board[from];
  board[from] = PIECE_NONE;

  // Update piece lists, note that index[from] is not updated and
  // becomes stale. This works as long as index[] is accessed just
  // by known occupied squares.
  index[to] = index[from];
  pieceList[us][pt][index[to]] = to;

  // If the moving piece was a pawn do some special extra work
  if (pt == PAWN)
  {
      // Reset rule 50 draw counter
      st->rule50 = 0;

      // Update pawn hash key and prefetch in L1/L2 cache
      st->pawnKey ^= zobrist[us][PAWN][from] ^ zobrist[us][PAWN][to];

      // Set en passant square, only if moved pawn can be captured
      if ((to ^ from) == 16)
      {
          if (attacks_from<PAWN>(from + pawn_push(us), us) & pieces(PAWN, them))
          {
              st->epSquare = Square((int(from) + int(to)) / 2);
              key ^= zobEp[st->epSquare];
          }
      }

      if (pm) // promotion ?
      {
          PieceType promotion = promotion_piece_type(m);

          assert(promotion >= KNIGHT && promotion <= QUEEN);

          // Insert promoted piece instead of pawn
          clear_bit(&byTypeBB[PAWN], to);
          set_bit(&byTypeBB[promotion], to);
          board[to] = make_piece(us, promotion);

          // Update piece counts
          pieceCount[us][promotion]++;
          pieceCount[us][PAWN]--;

          // Update material key
          st->materialKey ^= zobrist[us][PAWN][pieceCount[us][PAWN]];
          st->materialKey ^= zobrist[us][promotion][pieceCount[us][promotion]-1];

          // Update piece lists, move the last pawn at index[to] position
          // and shrink the list. Add a new promotion piece to the list.
          Square lastPawnSquare = pieceList[us][PAWN][pieceCount[us][PAWN]];
          index[lastPawnSquare] = index[to];
          pieceList[us][PAWN][index[lastPawnSquare]] = lastPawnSquare;
          pieceList[us][PAWN][pieceCount[us][PAWN]] = SQ_NONE;
          index[to] = pieceCount[us][promotion] - 1;
          pieceList[us][promotion][index[to]] = to;

          // Partially revert hash keys update
          key ^= zobrist[us][PAWN][to] ^ zobrist[us][promotion][to];
          st->pawnKey ^= zobrist[us][PAWN][to];

          // Partially revert and update incremental scores
          st->value -= pst(make_piece(us, PAWN), to);
          st->value += pst(make_piece(us, promotion), to);

          // Update material
          st->npMaterial[us] += PieceValueMidgame[promotion];
      }
  }

  // Prefetch pawn and material hash tables
  Threads[threadID].pawnTable.prefetch(st->pawnKey);
  Threads[threadID].materialTable.prefetch(st->materialKey);

  // Update incremental scores
  st->value += pst_delta(piece, from, to);

  // Set capture piece
  st->capturedType = capture;

  // Update the key with the final value
  st->key = key;

  // Update checkers bitboard, piece must be already moved
  st->checkersBB = EmptyBoardBB;

  if (moveIsCheck)
  {
      if (ep | pm)
          st->checkersBB = attackers_to(king_square(them)) & pieces(us);
      else
      {
          // Direct checks
          if (bit_is_set(ci.checkSq[pt], to))
              st->checkersBB = SetMaskBB[to];

          // Discovery checks
          if (ci.dcCandidates && bit_is_set(ci.dcCandidates, from))
          {
              if (pt != ROOK)
                  st->checkersBB |= (attacks_from<ROOK>(king_square(them)) & pieces(ROOK, QUEEN, us));

              if (pt != BISHOP)
                  st->checkersBB |= (attacks_from<BISHOP>(king_square(them)) & pieces(BISHOP, QUEEN, us));
          }
      }
  }

  // Finish
  sideToMove = opposite_color(sideToMove);
  st->value += (sideToMove == WHITE ?  TempoValue : -TempoValue);

  assert(is_ok());
}


/// Position::do_capture_move() is a private method used to update captured
/// piece info. It is called from the main Position::do_move function.

void Position::do_capture_move(Key& key, PieceType capture, Color them, Square to, bool ep) {

    assert(capture != KING);

    Square capsq = to;

    // If the captured piece was a pawn, update pawn hash key,
    // otherwise update non-pawn material.
    if (capture == PAWN)
    {
        if (ep) // en passant ?
        {
            capsq = to + pawn_push(them);

            assert(to == st->epSquare);
            assert(relative_rank(opposite_color(them), to) == RANK_6);
            assert(piece_on(to) == PIECE_NONE);
            assert(piece_on(capsq) == make_piece(them, PAWN));

            board[capsq] = PIECE_NONE;
        }
        st->pawnKey ^= zobrist[them][PAWN][capsq];
    }
    else
        st->npMaterial[them] -= PieceValueMidgame[capture];

    // Remove captured piece
    clear_bit(&byColorBB[them], capsq);
    clear_bit(&byTypeBB[capture], capsq);
    clear_bit(&byTypeBB[0], capsq);

    // Update hash key
    key ^= zobrist[them][capture][capsq];

    // Update incremental scores
    st->value -= pst(make_piece(them, capture), capsq);

    // Update piece count
    pieceCount[them][capture]--;

    // Update material hash key
    st->materialKey ^= zobrist[them][capture][pieceCount[them][capture]];

    // Update piece list, move the last piece at index[capsq] position
    //
    // WARNING: This is a not perfectly revresible operation. When we
    // will reinsert the captured piece in undo_move() we will put it
    // at the end of the list and not in its original place, it means
    // index[] and pieceList[] are not guaranteed to be invariant to a
    // do_move() + undo_move() sequence.
    Square lastPieceSquare = pieceList[them][capture][pieceCount[them][capture]];
    index[lastPieceSquare] = index[capsq];
    pieceList[them][capture][index[lastPieceSquare]] = lastPieceSquare;
    pieceList[them][capture][pieceCount[them][capture]] = SQ_NONE;

    // Reset rule 50 counter
    st->rule50 = 0;
}


/// Position::do_castle_move() is a private method used to make a castling
/// move. It is called from the main Position::do_move function. Note that
/// castling moves are encoded as "king captures friendly rook" moves, for
/// instance white short castling in a non-Chess960 game is encoded as e1h1.

void Position::do_castle_move(Move m) {

  assert(move_is_ok(m));
  assert(move_is_castle(m));

  Color us = side_to_move();
  Color them = opposite_color(us);

  // Find source squares for king and rook
  Square kfrom = move_from(m);
  Square rfrom = move_to(m);
  Square kto, rto;

  assert(piece_on(kfrom) == make_piece(us, KING));
  assert(piece_on(rfrom) == make_piece(us, ROOK));

  // Find destination squares for king and rook
  if (rfrom > kfrom) // O-O
  {
      kto = relative_square(us, SQ_G1);
      rto = relative_square(us, SQ_F1);
  }
  else // O-O-O
  {
      kto = relative_square(us, SQ_C1);
      rto = relative_square(us, SQ_D1);
  }

  // Remove pieces from source squares
  clear_bit(&byColorBB[us], kfrom);
  clear_bit(&byTypeBB[KING], kfrom);
  clear_bit(&byTypeBB[0], kfrom);
  clear_bit(&byColorBB[us], rfrom);
  clear_bit(&byTypeBB[ROOK], rfrom);
  clear_bit(&byTypeBB[0], rfrom);

  // Put pieces on destination squares
  set_bit(&byColorBB[us], kto);
  set_bit(&byTypeBB[KING], kto);
  set_bit(&byTypeBB[0], kto);
  set_bit(&byColorBB[us], rto);
  set_bit(&byTypeBB[ROOK], rto);
  set_bit(&byTypeBB[0], rto);

  // Update board
  Piece king = make_piece(us, KING);
  Piece rook = make_piece(us, ROOK);
  board[kfrom] = board[rfrom] = PIECE_NONE;
  board[kto] = king;
  board[rto] = rook;

  // Update piece lists
  pieceList[us][KING][index[kfrom]] = kto;
  pieceList[us][ROOK][index[rfrom]] = rto;
  int tmp = index[rfrom]; // In Chess960 could be kto == rfrom
  index[kto] = index[kfrom];
  index[rto] = tmp;

  // Reset capture field
  st->capturedType = PIECE_TYPE_NONE;

  // Update incremental scores
  st->value += pst_delta(king, kfrom, kto);
  st->value += pst_delta(rook, rfrom, rto);

  // Update hash key
  st->key ^= zobrist[us][KING][kfrom] ^ zobrist[us][KING][kto];
  st->key ^= zobrist[us][ROOK][rfrom] ^ zobrist[us][ROOK][rto];

  // Clear en passant square
  if (st->epSquare != SQ_NONE)
  {
      st->key ^= zobEp[st->epSquare];
      st->epSquare = SQ_NONE;
  }

  // Update castling rights
  st->key ^= zobCastle[st->castleRights];
  st->castleRights &= castleRightsMask[kfrom];
  st->key ^= zobCastle[st->castleRights];

  // Reset rule 50 counter
  st->rule50 = 0;

  // Update checkers BB
  st->checkersBB = attackers_to(king_square(them)) & pieces(us);

  // Finish
  sideToMove = opposite_color(sideToMove);
  st->value += (sideToMove == WHITE ?  TempoValue : -TempoValue);

  assert(is_ok());
}


/// Position::undo_move() unmakes a move. When it returns, the position should
/// be restored to exactly the same state as before the move was made.

void Position::undo_move(Move m) {

  assert(is_ok());
  assert(move_is_ok(m));

  sideToMove = opposite_color(sideToMove);

  if (move_is_castle(m))
  {
      undo_castle_move(m);
      return;
  }

  Color us = side_to_move();
  Color them = opposite_color(us);
  Square from = move_from(m);
  Square to = move_to(m);
  bool ep = move_is_ep(m);
  bool pm = move_is_promotion(m);

  PieceType pt = piece_type(piece_on(to));

  assert(square_is_empty(from));
  assert(piece_color(piece_on(to)) == us);
  assert(!pm || relative_rank(us, to) == RANK_8);
  assert(!ep || to == st->previous->epSquare);
  assert(!ep || relative_rank(us, to) == RANK_6);
  assert(!ep || piece_on(to) == make_piece(us, PAWN));

  if (pm) // promotion ?
  {
      PieceType promotion = promotion_piece_type(m);
      pt = PAWN;

      assert(promotion >= KNIGHT && promotion <= QUEEN);
      assert(piece_on(to) == make_piece(us, promotion));

      // Replace promoted piece with a pawn
      clear_bit(&byTypeBB[promotion], to);
      set_bit(&byTypeBB[PAWN], to);

      // Update piece counts
      pieceCount[us][promotion]--;
      pieceCount[us][PAWN]++;

      // Update piece list replacing promotion piece with a pawn
      Square lastPromotionSquare = pieceList[us][promotion][pieceCount[us][promotion]];
      index[lastPromotionSquare] = index[to];
      pieceList[us][promotion][index[lastPromotionSquare]] = lastPromotionSquare;
      pieceList[us][promotion][pieceCount[us][promotion]] = SQ_NONE;
      index[to] = pieceCount[us][PAWN] - 1;
      pieceList[us][PAWN][index[to]] = to;
  }

  // Put the piece back at the source square
  Bitboard move_bb = make_move_bb(to, from);
  do_move_bb(&byColorBB[us], move_bb);
  do_move_bb(&byTypeBB[pt], move_bb);
  do_move_bb(&byTypeBB[0], move_bb); // HACK: byTypeBB[0] == occupied squares

  board[from] = make_piece(us, pt);
  board[to] = PIECE_NONE;

  // Update piece list
  index[from] = index[to];
  pieceList[us][pt][index[from]] = from;

  if (st->capturedType)
  {
      Square capsq = to;

      if (ep)
          capsq = to - pawn_push(us);

      assert(st->capturedType != KING);
      assert(!ep || square_is_empty(capsq));

      // Restore the captured piece
      set_bit(&byColorBB[them], capsq);
      set_bit(&byTypeBB[st->capturedType], capsq);
      set_bit(&byTypeBB[0], capsq);

      board[capsq] = make_piece(them, st->capturedType);

      // Update piece count
      pieceCount[them][st->capturedType]++;

      // Update piece list, add a new captured piece in capsq square
      index[capsq] = pieceCount[them][st->capturedType] - 1;
      pieceList[them][st->capturedType][index[capsq]] = capsq;
  }

  // Finally point our state pointer back to the previous state
  st = st->previous;

  assert(is_ok());
}


/// Position::undo_castle_move() is a private method used to unmake a castling
/// move. It is called from the main Position::undo_move function. Note that
/// castling moves are encoded as "king captures friendly rook" moves, for
/// instance white short castling in a non-Chess960 game is encoded as e1h1.

void Position::undo_castle_move(Move m) {

  assert(move_is_ok(m));
  assert(move_is_castle(m));

  // When we have arrived here, some work has already been done by
  // Position::undo_move. In particular, the side to move has been switched,
  // so the code below is correct.
  Color us = side_to_move();

  // Find source squares for king and rook
  Square kfrom = move_from(m);
  Square rfrom = move_to(m);
  Square kto, rto;

  // Find destination squares for king and rook
  if (rfrom > kfrom) // O-O
  {
      kto = relative_square(us, SQ_G1);
      rto = relative_square(us, SQ_F1);
  }
  else // O-O-O
  {
      kto = relative_square(us, SQ_C1);
      rto = relative_square(us, SQ_D1);
  }

  assert(piece_on(kto) == make_piece(us, KING));
  assert(piece_on(rto) == make_piece(us, ROOK));

  // Remove pieces from destination squares
  clear_bit(&byColorBB[us], kto);
  clear_bit(&byTypeBB[KING], kto);
  clear_bit(&byTypeBB[0], kto);
  clear_bit(&byColorBB[us], rto);
  clear_bit(&byTypeBB[ROOK], rto);
  clear_bit(&byTypeBB[0], rto);

  // Put pieces on source squares
  set_bit(&byColorBB[us], kfrom);
  set_bit(&byTypeBB[KING], kfrom);
  set_bit(&byTypeBB[0], kfrom);
  set_bit(&byColorBB[us], rfrom);
  set_bit(&byTypeBB[ROOK], rfrom);
  set_bit(&byTypeBB[0], rfrom);

  // Update board
  Piece king = make_piece(us, KING);
  Piece rook = make_piece(us, ROOK);
  board[kto] = board[rto] = PIECE_NONE;
  board[kfrom] = king;
  board[rfrom] = rook;

  // Update piece lists
  pieceList[us][KING][index[kto]] = kfrom;
  pieceList[us][ROOK][index[rto]] = rfrom;
  int tmp = index[rto];  // In Chess960 could be rto == kfrom
  index[kfrom] = index[kto];
  index[rfrom] = tmp;

  // Finally point our state pointer back to the previous state
  st = st->previous;

  assert(is_ok());
}


/// Position::do_null_move makes() a "null move": It switches the side to move
/// and updates the hash key without executing any move on the board.

void Position::do_null_move(StateInfo& backupSt) {

  assert(is_ok());
  assert(!in_check());

  // Back up the information necessary to undo the null move to the supplied
  // StateInfo object.
  // Note that differently from normal case here backupSt is actually used as
  // a backup storage not as a new state to be used.
  backupSt.key      = st->key;
  backupSt.epSquare = st->epSquare;
  backupSt.value    = st->value;
  backupSt.previous = st->previous;
  backupSt.pliesFromNull = st->pliesFromNull;
  st->previous = &backupSt;

  // Save the current key to the history[] array, in order to be able to
  // detect repetition draws.
  history[st->gamePly++] = st->key;

  // Update the necessary information
  if (st->epSquare != SQ_NONE)
      st->key ^= zobEp[st->epSquare];

  st->key ^= zobSideToMove;
  prefetch((char*)TT.first_entry(st->key));

  sideToMove = opposite_color(sideToMove);
  st->epSquare = SQ_NONE;
  st->rule50++;
  st->pliesFromNull = 0;
  st->value += (sideToMove == WHITE) ?  TempoValue : -TempoValue;
}


/// Position::undo_null_move() unmakes a "null move".

void Position::undo_null_move() {

  assert(is_ok());
  assert(!in_check());

  // Restore information from the our backup StateInfo object
  StateInfo* backupSt = st->previous;
  st->key      = backupSt->key;
  st->epSquare = backupSt->epSquare;
  st->value    = backupSt->value;
  st->previous = backupSt->previous;
  st->pliesFromNull = backupSt->pliesFromNull;

  // Update the necessary information
  sideToMove = opposite_color(sideToMove);
  st->rule50--;
  st->gamePly--;
}
#endif

/// Position::see() is a static exchange evaluator: It tries to estimate the
/// material gain or loss resulting from a move. There are three versions of
/// this function: One which takes a destination square as input, one takes a
/// move, and one which takes a 'from' and a 'to' square. The function does
/// not yet understand promotions captures.

int Position::see_sign(Move m) const {

  assert(move_is_ok(m));

  Square from = move_from(m);
  Square to = move_to(m);

  // Early return if SEE cannot be negative because captured piece value
  // is not less then capturing one. Note that king moves always return
  // here because king midgame value is set to 0.
  if (piece_value_midgame(piece_on(to)) >= piece_value_midgame(piece_on(from)))
      return 1;

  return see(m);
}

int Position::see(Move m) const {

  assert(move_is_ok(m));
#ifdef GPSFISH
  Player p=osl_state.turn();
  return osl::See::see(osl_state,m,osl_state.pin(p),osl_state.pin(alt(p)));
#else

  Square from, to;
  Bitboard occupied, attackers, stmAttackers, b;
  int swapList[32], slIndex = 1;
  PieceType capturedType, pt;
  Color stm;

  assert(move_is_ok(m));

  // As castle moves are implemented as capturing the rook, they have
  // SEE == RookValueMidgame most of the times (unless the rook is under
  // attack).
  if (move_is_castle(m))
      return 0;

  from = move_from(m);
  to = move_to(m);
  capturedType = piece_type(piece_on(to));
  occupied = occupied_squares();

  // Handle en passant moves
  if (st->epSquare == to && piece_type(piece_on(from)) == PAWN)
  {
      Square capQq = to - pawn_push(side_to_move());

      assert(capturedType == PIECE_TYPE_NONE);
      assert(piece_type(piece_on(capQq)) == PAWN);

      // Remove the captured pawn
      clear_bit(&occupied, capQq);
      capturedType = PAWN;
  }

  // Find all attackers to the destination square, with the moving piece
  // removed, but possibly an X-ray attacker added behind it.
  clear_bit(&occupied, from);
  attackers = attackers_to(to, occupied);

  // If the opponent has no attackers we are finished
  stm = opposite_color(piece_color(piece_on(from)));
  stmAttackers = attackers & pieces(stm);
  if (!stmAttackers)
      return PieceValueMidgame[capturedType];

  // The destination square is defended, which makes things rather more
  // difficult to compute. We proceed by building up a "swap list" containing
  // the material gain or loss at each stop in a sequence of captures to the
  // destination square, where the sides alternately capture, and always
  // capture with the least valuable piece. After each capture, we look for
  // new X-ray attacks from behind the capturing piece.
  swapList[0] = PieceValueMidgame[capturedType];
  capturedType = piece_type(piece_on(from));

  do {
      // Locate the least valuable attacker for the side to move. The loop
      // below looks like it is potentially infinite, but it isn't. We know
      // that the side to move still has at least one attacker left.
      for (pt = PAWN; !(stmAttackers & pieces(pt)); pt++)
          assert(pt < KING);

      // Remove the attacker we just found from the 'occupied' bitboard,
      // and scan for new X-ray attacks behind the attacker.
      b = stmAttackers & pieces(pt);
      occupied ^= (b & (~b + 1));
      attackers |=  (rook_attacks_bb(to, occupied)   & pieces(ROOK, QUEEN))
                  | (bishop_attacks_bb(to, occupied) & pieces(BISHOP, QUEEN));

      attackers &= occupied; // Cut out pieces we've already done

      // Add the new entry to the swap list
      assert(slIndex < 32);
      swapList[slIndex] = -swapList[slIndex - 1] + PieceValueMidgame[capturedType];
      slIndex++;

      // Remember the value of the capturing piece, and change the side to
      // move before beginning the next iteration.
      capturedType = pt;
      stm = opposite_color(stm);
      stmAttackers = attackers & pieces(stm);

      // Stop before processing a king capture
      if (capturedType == KING && stmAttackers)
      {
          assert(slIndex < 32);
          swapList[slIndex++] = QueenValueMidgame*10;
          break;
      }
  } while (stmAttackers);

  // Having built the swap list, we negamax through it to find the best
  // achievable score from the point of view of the side to move.
  while (--slIndex)
      swapList[slIndex-1] = Min(-swapList[slIndex], swapList[slIndex-1]);

  return swapList[0];
#endif
}


/// Position::clear() erases the position object to a pristine state, with an
/// empty board, white to move, and no castling rights.

void Position::clear() {

  st = &startState;
  memset(st, 0, sizeof(StateInfo));
#ifndef GPSFISH
  st->epSquare = SQ_NONE;
#endif

#ifndef GPSFISH
  memset(byColorBB,  0, sizeof(Bitboard) * 2);
  memset(byTypeBB,   0, sizeof(Bitboard) * 8);
  memset(pieceCount, 0, sizeof(int) * 2 * 8);
  memset(index,      0, sizeof(int) * 64);

  for (int i = 0; i < 8; i++)
      for (int j = 0; j < 16; j++)
          pieceList[0][i][j] = pieceList[1][i][j] = SQ_NONE;

  for (Square sq = SQ_A1; sq <= SQ_H8; sq++)
  {
      board[sq] = PIECE_NONE;
      castleRightsMask[sq] = ALL_CASTLES;
  }
#endif

#ifdef GPSFISH
  osl_state=osl::NumEffectState();
  osl_state.setTurn(BLACK);
  continuous_check[BLACK]=continuous_check[WHITE]=0;
#else
  sideToMove = WHITE;
#endif
  fullMoves = 1;
  nodes = 0;
}


/// Position::put_piece() puts a piece on the given square of the board,
/// updating the board array, pieces list, bitboards, and piece counts.

#ifndef GPSFISH
void Position::put_piece(Piece p, Square s) {

  Color c = piece_color(p);
  PieceType pt = piece_type(p);

  board[s] = p;
  index[s] = pieceCount[c][pt]++;
  pieceList[c][pt][index[s]] = s;

  set_bit(&byTypeBB[pt], s);
  set_bit(&byColorBB[c], s);
  set_bit(&byTypeBB[0], s); // HACK: byTypeBB[0] contains all occupied squares.
}
#endif


/// Position::compute_key() computes the hash key of the position. The hash
/// key is usually updated incrementally as moves are made and unmade, the
/// compute_key() function is only used when a new position is set up, and
/// to verify the correctness of the hash key when running in debug mode.

Key Position::compute_key() const {

#ifdef GPSFISH
  Key result = 0;
  for(int num=0;num<osl::Piece::SIZE;num++){
    osl::Piece p=osl_state.pieceOf(num);
    if(osl_state.usedMask().test(num))
      result += zobrist[playerToIndex(p.owner())][p.ptype()][p.square().index()];
  }
#else
  Key result = zobCastle[st->castleRights];

  for (Square s = SQ_A1; s <= SQ_H8; s++)
      if (!square_is_empty(s))
          result ^= zobrist[piece_color(piece_on(s))][piece_type(piece_on(s))][s];

  if (ep_square() != SQ_NONE)
      result ^= zobEp[ep_square()];
#endif

  if (side_to_move() == BLACK)
      result ^= zobSideToMove;

  return result;
}


/// Position::compute_pawn_key() computes the hash key of the position. The
/// hash key is usually updated incrementally as moves are made and unmade,
/// the compute_pawn_key() function is only used when a new position is set
/// up, and to verify the correctness of the pawn hash key when running in
/// debug mode.

#ifndef GPSFISH
Key Position::compute_pawn_key() const {

  Bitboard b;
  Key result = 0;

  for (Color c = WHITE; c <= BLACK; c++)
  {
      b = pieces(PAWN, c);
      while (b)
          result ^= zobrist[c][PAWN][pop_1st_bit(&b)];
  }
  return result;
}


/// Position::compute_material_key() computes the hash key of the position.
/// The hash key is usually updated incrementally as moves are made and unmade,
/// the compute_material_key() function is only used when a new position is set
/// up, and to verify the correctness of the material hash key when running in
/// debug mode.

Key Position::compute_material_key() const {

  Key result = 0;

  for (Color c = WHITE; c <= BLACK; c++)
      for (PieceType pt = PAWN; pt <= QUEEN; pt++)
          for (int i = 0, cnt = piece_count(c, pt); i < cnt; i++)
              result ^= zobrist[c][pt][i];

  return result;
}
#endif


/// Position::compute_value() compute the incremental scores for the middle
/// game and the endgame. These functions are used to initialize the incremental
/// scores when a new position is set up, and to verify that the scores are correctly
/// updated by do_move and undo_move when the program is running in debug mode.
#ifndef GPSFISH
Score Position::compute_value() const {

  Bitboard b;
  Score result = SCORE_ZERO;

  for (Color c = WHITE; c <= BLACK; c++)
      for (PieceType pt = PAWN; pt <= KING; pt++)
      {
          b = pieces(pt, c);
          while (b)
              result += pst(make_piece(c, pt), pop_1st_bit(&b));
      }

  result += (side_to_move() == WHITE ? TempoValue / 2 : -TempoValue / 2);
  return result;
}
#endif

/// Position::compute_non_pawn_material() computes the total non-pawn middle
/// game material value for the given side. Material values are updated
/// incrementally during the search, this function is only used while
/// initializing a new Position object.

#ifndef GPSFISH
Value Position::compute_non_pawn_material(Color c) const {

  Value result = VALUE_ZERO;

  for (PieceType pt = KNIGHT; pt <= QUEEN; pt++)
      result += piece_count(c, pt) * PieceValueMidgame[pt];

  return result;
}
#endif


/// Position::is_draw() tests whether the position is drawn by material,
/// repetition, or the 50 moves rule. It does not detect stalemates, this
/// must be done by the search.

#ifdef GPSFISH
bool Position::is_draw(int& ret) const {

  ret=0;
  for (int i = 4, e = Min(st->gamePly,st->pliesFromNull); i <= e; i += 2)
    if (history[st->gamePly - i] == st->key){
      Color us = side_to_move();
      Color them = opposite_color(us);
      if(continuous_check[us]*2>=i) {ret= -1; return false;}
      else if(continuous_check[them]*2>=i) {ret= 1; return false;}
      else return true;
    }
  return false;
}
#else
template<bool SkipRepetition>
bool Position::is_draw() const {

  // Draw by material?
  if (   !pieces(PAWN)
      && (non_pawn_material(WHITE) + non_pawn_material(BLACK) <= BishopValueMidgame))
      return true;

  // Draw by the 50 moves rule?
  if (st->rule50 > 99 && !is_mate())
      return true;

  // Draw by repetition?
  if (!SkipRepetition)
      for (int i = 4, e = Min(Min(st->gamePly, st->rule50), st->pliesFromNull); i <= e; i += 2)
          if (history[st->gamePly - i] == st->key)
              return true;

  return false;
}

// Explicit template instantiations
template bool Position::is_draw<false>() const;
template bool Position::is_draw<true>() const;

#endif



/// Position::is_mate() returns true or false depending on whether the
/// side to move is checkmated.

bool Position::is_mate() const {

  return in_check() && !MoveList<MV_LEGAL>(*this).size();
}


/// Position::init() is a static member function which initializes at
/// startup the various arrays used to compute hash keys and the piece
/// square tables. The latter is a two-step operation: First, the white
/// halves of the tables are copied from the MgPST[][] and EgPST[][] arrays.
/// Second, the black halves of the tables are initialized by mirroring
/// and changing the sign of the corresponding white scores.

void Position::init() {

  RKISS rk;

#ifdef GPSFISH
  for (int i = 0; i < 2; i++)
      for (int j = 0; j < osl::PTYPE_SIZE; j++)
          for (int k = 0; k < osl::Square::SIZE; k++)
              zobrist[i][j][k] = rk.rand<Key>() & ~1;
#else
  for (Color c = WHITE; c <= BLACK; c++)
      for (PieceType pt = PAWN; pt <= KING; pt++)
          for (Square s = SQ_A1; s <= SQ_H8; s++)
              zobrist[c][pt][s] = rk.rand<Key>();

  for (Square s = SQ_A1; s <= SQ_H8; s++)
      zobEp[s] = rk.rand<Key>();

  for (int i = 0; i < 16; i++)
      zobCastle[i] = rk.rand<Key>();
#endif

#ifdef GPSFISH
  zobSideToMove = 1;
  zobExclusion  = rk.rand<Key>() & ~1;
#else
  zobSideToMove = rk.rand<Key>();
  zobExclusion  = rk.rand<Key>();
  for (Square s = SQ_A1; s <= SQ_H8; s++)
      for (Piece p = WP; p <= WK; p++)
          pieceSquareTable[p][s] = make_score(MgPST[p][s], EgPST[p][s]);

  for (Square s = SQ_A1; s <= SQ_H8; s++)
      for (Piece p = BP; p <= BK; p++)
          pieceSquareTable[p][s] = -pieceSquareTable[p-8][flip_square(s)];
#endif
}


/// Position::flip() flips position with the white and black sides reversed. This
/// is only useful for debugging especially for finding evaluation symmetry bugs.

#ifndef GPSFISH
void Position::flip() {

  assert(is_ok());

  // Make a copy of current position before to start changing
  const Position pos(*this, threadID);

  clear();
  threadID = pos.thread();

  // Board
  for (Square s = SQ_A1; s <= SQ_H8; s++)
      if (!pos.square_is_empty(s))
          put_piece(Piece(pos.piece_on(s) ^ 8), flip_square(s));

  // Side to move
  sideToMove = opposite_color(pos.side_to_move());

  // Castling rights
  if (pos.can_castle(WHITE_OO))
      set_castle(BLACK_OO,  king_square(BLACK), flip_square(pos.castle_rook_square(WHITE_OO)));
  if (pos.can_castle(WHITE_OOO))
      set_castle(BLACK_OOO, king_square(BLACK), flip_square(pos.castle_rook_square(WHITE_OOO)));
  if (pos.can_castle(BLACK_OO))
      set_castle(WHITE_OO,  king_square(WHITE), flip_square(pos.castle_rook_square(BLACK_OO)));
  if (pos.can_castle(BLACK_OOO))
      set_castle(WHITE_OOO, king_square(WHITE), flip_square(pos.castle_rook_square(BLACK_OOO)));

  // En passant square
  if (pos.st->epSquare != SQ_NONE)
      st->epSquare = flip_square(pos.st->epSquare);

  // Checkers
  st->checkersBB = attackers_to(king_square(sideToMove)) & pieces(opposite_color(sideToMove));

  // Hash keys
  st->key = compute_key();
  st->pawnKey = compute_pawn_key();
  st->materialKey = compute_material_key();

  // Incremental scores
  st->value = compute_value();

  // Material
  st->npMaterial[WHITE] = compute_non_pawn_material(WHITE);
  st->npMaterial[BLACK] = compute_non_pawn_material(BLACK);

  assert(is_ok());
}
#endif

/// Position::is_ok() performs some consitency checks for the position object.
/// This is meant to be helpful when debugging.

bool Position::is_ok(int* failedStep) const {

#ifndef MINIMAL
  // What features of the position should be verified?
  const bool debugAll = false;
#ifndef GPSFISH

  const bool debugBitboards       = debugAll || false;
  const bool debugKingCount       = debugAll || false;
  const bool debugKingCapture     = debugAll || false;
  const bool debugCheckerCount    = debugAll || false;
#endif
  const bool debugKey             = debugAll || false;
#ifndef GPSFISH
  const bool debugMaterialKey     = debugAll || false;
  const bool debugPawnKey         = debugAll || false;
  const bool debugIncrementalEval = debugAll || false;
  const bool debugNonPawnMaterial = debugAll || false;
  const bool debugPieceCounts     = debugAll || false;
  const bool debugPieceList       = debugAll || false;
  const bool debugCastleSquares   = debugAll || false;
#endif

  if (failedStep) *failedStep = 1;

  // Side to move OK?
  if (side_to_move() != WHITE && side_to_move() != BLACK)
      return false;

#ifndef GPSFISH
  // Are the king squares in the position correct?
  if (failedStep) (*failedStep)++;
  if (piece_on(king_square(WHITE)) != WK)
      return false;

  if (failedStep) (*failedStep)++;
  if (piece_on(king_square(BLACK)) != BK)
      return false;

#endif

#ifdef GPSFISH
  if(!osl_state.isConsistent()) return false;
#else
  // Do both sides have exactly one king?
  if (failedStep) (*failedStep)++;
  if (debugKingCount)
  {
      int kingCount[2] = {0, 0};
      for (Square s = SQ_A1; s <= SQ_H8; s++)
          if (piece_type(piece_on(s)) == KING)
              kingCount[piece_color(piece_on(s))]++;

      if (kingCount[0] != 1 || kingCount[1] != 1)
          return false;
  }

  // Can the side to move capture the opponent's king?
  if (failedStep) (*failedStep)++;
  if (debugKingCapture)
  {
      Color us = side_to_move();
      Color them = opposite_color(us);
      Square ksq = king_square(them);
      if (attackers_to(ksq) & pieces(us))
          return false;
  }

  // Is there more than 2 checkers?
  if (failedStep) (*failedStep)++;
  if (debugCheckerCount && count_1s<CNT32>(st->checkersBB) > 2)
      return false;

  // Bitboards OK?
  if (failedStep) (*failedStep)++;
  if (debugBitboards)
  {
      // The intersection of the white and black pieces must be empty
      if ((pieces(WHITE) & pieces(BLACK)) != EmptyBoardBB)
          return false;

      // The union of the white and black pieces must be equal to all
      // occupied squares
      if ((pieces(WHITE) | pieces(BLACK)) != occupied_squares())
          return false;

      // Separate piece type bitboards must have empty intersections
      for (PieceType p1 = PAWN; p1 <= KING; p1++)
          for (PieceType p2 = PAWN; p2 <= KING; p2++)
              if (p1 != p2 && (pieces(p1) & pieces(p2)))
                  return false;
  }

  // En passant square OK?
  if (failedStep) (*failedStep)++;
  if (ep_square() != SQ_NONE)
  {
      // The en passant square must be on rank 6, from the point of view of the
      // side to move.
      if (relative_rank(side_to_move(), ep_square()) != RANK_6)
          return false;
  }
#endif

  // Hash key OK?
  if (failedStep) (*failedStep)++;
  if (debugKey && st->key != compute_key())
      return false;

#ifndef GPSFISH
  // Pawn hash key OK?
  if (failedStep) (*failedStep)++;
  if (debugPawnKey && st->pawnKey != compute_pawn_key())
      return false;

  // Material hash key OK?
  if (failedStep) (*failedStep)++;
  if (debugMaterialKey && st->materialKey != compute_material_key())
      return false;
#endif

  // Incremental eval OK?
  if (failedStep) (*failedStep)++;
#ifndef GPSFISH
  if (debugIncrementalEval && st->value != compute_value())
      return false;

  // Non-pawn material OK?
  if (failedStep) (*failedStep)++;
  if (debugNonPawnMaterial)
  {
      if (st->npMaterial[WHITE] != compute_non_pawn_material(WHITE))
          return false;

      if (st->npMaterial[BLACK] != compute_non_pawn_material(BLACK))
          return false;
  }

  // Piece counts OK?
  if (failedStep) (*failedStep)++;
  if (debugPieceCounts)
      for (Color c = WHITE; c <= BLACK; c++)
          for (PieceType pt = PAWN; pt <= KING; pt++)
              if (pieceCount[c][pt] != count_1s<CNT32>(pieces(pt, c)))
                  return false;

  if (failedStep) (*failedStep)++;
  if (debugPieceList)
      for (Color c = WHITE; c <= BLACK; c++)
          for (PieceType pt = PAWN; pt <= KING; pt++)
              for (int i = 0; i < pieceCount[c][pt]; i++)
              {
                  if (piece_on(piece_list(c, pt)[i]) != make_piece(c, pt))
                      return false;

                  if (index[piece_list(c, pt)[i]] != i)
                      return false;
              }

  if (failedStep) (*failedStep)++;
  if (debugCastleSquares)
      for (CastleRight f = WHITE_OO; f <= BLACK_OOO; f = CastleRight(f << 1))
      {
          if (!can_castle(f))
              continue;

          Piece rook = (f & (WHITE_OO | WHITE_OOO) ? WR : BR);

          if (   castleRightsMask[castleRookSquare[f]] != (ALL_CASTLES ^ f)
              || piece_on(castleRookSquare[f]) != rook)
              return false;
      }
  }
#endif

  if (failedStep) *failedStep = 0;
#endif
  return true;
}
#ifdef GPSFISH
bool Position::eval_is_ok() const {
  if(!is_ok()) return false;
  if(!eval) return true;
  int ret1=eval_t(osl_state,false).value();
  int ret2=eval->value();
  return ret1==ret2;
}
#endif<|MERGE_RESOLUTION|>--- conflicted
+++ resolved
@@ -171,15 +171,10 @@
 
 CheckInfo::CheckInfo(const Position& pos) {
 
-<<<<<<< HEAD
-#ifdef GPSFISH
-  pinned = pos.pinned_pieces(pos.side_to_move());
-#else
-  Color us = pos.side_to_move();
-  Color them = opposite_color(us);
-=======
+#ifdef GPSFISH
+  pinned = pos.pinned_pieces();
+#else
   Color them = opposite_color(pos.side_to_move());
->>>>>>> 69f4954d
   Square ksq = pos.king_square(them);
 
   pinned = pos.pinned_pieces();
@@ -543,15 +538,11 @@
 
 Bitboard Position::pinned_pieces() const {
 
-<<<<<<< HEAD
 #ifdef GPSFISH
   return 0; // XXX, for compile
 #else
-  return hidden_checkers<true>(c);
-#endif
-=======
   return hidden_checkers<true>();
->>>>>>> 69f4954d
+#endif
 }
 
 #ifndef GPSFISH
