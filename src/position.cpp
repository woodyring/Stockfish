--- conflicted
+++ resolved
@@ -1793,15 +1793,11 @@
   // Draw by repetition?
   if (!SkipRepetition)
   {
-<<<<<<< HEAD
 #ifdef GPSFISH
       int i = 4, e = st->pliesFromNull;
 #else
-      int i = 4, e = Min(st->rule50, st->pliesFromNull);
-#endif
-=======
       int i = 4, e = std::min(st->rule50, st->pliesFromNull);
->>>>>>> 5c8af7cc
+#endif
 
       if (i <= e)
       {
