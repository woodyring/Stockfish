/*
  Stockfish, a UCI chess playing engine derived from Glaurung 2.1
  Copyright (C) 2004-2008 Tord Romstad (Glaurung author)
  Copyright (C) 2008-2010 Marco Costalba, Joona Kiiski, Tord Romstad

  Stockfish is free software: you can redistribute it and/or modify
  it under the terms of the GNU General Public License as published by
  the Free Software Foundation, either version 3 of the License, or
  (at your option) any later version.

  Stockfish is distributed in the hope that it will be useful,
  but WITHOUT ANY WARRANTY; without even the implied warranty of
  MERCHANTABILITY or FITNESS FOR A PARTICULAR PURPOSE.  See the
  GNU General Public License for more details.

  You should have received a copy of the GNU General Public License
  along with this program.  If not, see <http://www.gnu.org/licenses/>.
*/

#include <cassert>
#include <cstring>
#include <fstream>
#include <iostream>
#include <sstream>

#ifndef GPSFISH
#include "bitcount.h"
#endif
#include "movegen.h"
#include "position.h"
#ifndef GPSFISH
#include "psqtab.h"
#endif
#include "rkiss.h"
#include "thread.h"
#include "tt.h"

#ifdef GPSFISH
#include "osl/eval/ptypeEvalTraits.h"
using osl::eval::PtypeEvalTraits;
#include "osl/state/simpleState.h"
#include "osl/state/numEffectState.h"
#include "osl/move_classifier/check_.h"
#include "osl/record/usi.h"
#include "osl/eval/see.h"
#include "osl/move_classifier/safeMove.h"
#include "evaluate.h"
#endif

using std::string;
using std::cout;
using std::endl;

#ifdef GPSFISH
osl::misc::CArray3d<Key,2,osl::PTYPE_SIZE,osl::Square::SIZE> Position::zobrist;
#else
Key Position::zobrist[2][8][64];
Key Position::zobEp[64];
Key Position::zobCastle[16];
#endif
Key Position::zobSideToMove;
Key Position::zobExclusion;

#ifndef GPSFISH
Score Position::pieceSquareTable[16][64];
#endif

// Material values arrays, indexed by Piece
#ifdef GPSFISH
const Value PieceValueMidgame[osl::PTYPE_SIZE] = {
  VALUE_ZERO,VALUE_ZERO,
  Value(PtypeEvalTraits<osl::PPAWN>::val), Value(PtypeEvalTraits<osl::PLANCE>::val), 
  Value(PtypeEvalTraits<osl::PKNIGHT>::val), Value(PtypeEvalTraits<osl::PSILVER>::val), 
  Value(PtypeEvalTraits<osl::PBISHOP>::val), Value(PtypeEvalTraits<osl::PROOK>::val), 
#if 0
  Value(PtypeEvalTraits<osl::GOLD>::val), Value(PtypeEvalTraits<osl::KING>::val), 
#else
  Value(PtypeEvalTraits<osl::KING>::val), Value(PtypeEvalTraits<osl::GOLD>::val), 
#endif
  Value(PtypeEvalTraits<osl::PAWN>::val), Value(PtypeEvalTraits<osl::LANCE>::val), 
  Value(PtypeEvalTraits<osl::KNIGHT>::val), Value(PtypeEvalTraits<osl::SILVER>::val), 
  Value(PtypeEvalTraits<osl::BISHOP>::val), Value(PtypeEvalTraits<osl::ROOK>::val), 
};

const Value PieceValueEndgame[osl::PTYPE_SIZE] = {
  VALUE_ZERO,VALUE_ZERO,
  Value(PtypeEvalTraits<osl::PPAWN>::val+PtypeEvalTraits<osl::PAWN>::val), 
  Value(PtypeEvalTraits<osl::PLANCE>::val+PtypeEvalTraits<osl::LANCE>::val), 
  Value(PtypeEvalTraits<osl::PKNIGHT>::val+PtypeEvalTraits<osl::KNIGHT>::val), 
  Value(PtypeEvalTraits<osl::PSILVER>::val+PtypeEvalTraits<osl::SILVER>::val), 
  Value(PtypeEvalTraits<osl::PBISHOP>::val+PtypeEvalTraits<osl::BISHOP>::val), 
  Value(PtypeEvalTraits<osl::PROOK>::val+PtypeEvalTraits<osl::ROOK>::val), 
#if 0
  Value(PtypeEvalTraits<osl::GOLD>::val*2), 
  Value(PtypeEvalTraits<osl::KING>::val*2), 
#else
  Value(PtypeEvalTraits<osl::KING>::val*2), 
  Value(PtypeEvalTraits<osl::GOLD>::val*2), 
#endif
  Value(PtypeEvalTraits<osl::PAWN>::val*2), 
  Value(PtypeEvalTraits<osl::LANCE>::val*2), 
  Value(PtypeEvalTraits<osl::KNIGHT>::val*2), 
  Value(PtypeEvalTraits<osl::SILVER>::val*2), 
  Value(PtypeEvalTraits<osl::BISHOP>::val*2), 
  Value(PtypeEvalTraits<osl::ROOK>::val*2), 
};

const Value PromoteValue[osl::PTYPE_SIZE] = {
  VALUE_ZERO,VALUE_ZERO,
  VALUE_ZERO,VALUE_ZERO,
  VALUE_ZERO,VALUE_ZERO,
  VALUE_ZERO,VALUE_ZERO,
  VALUE_ZERO,VALUE_ZERO,
  Value(PtypeEvalTraits<osl::PPAWN>::val)-Value(PtypeEvalTraits<osl::PAWN>::val), 
  Value(PtypeEvalTraits<osl::PLANCE>::val)-Value(PtypeEvalTraits<osl::LANCE>::val), 
  Value(PtypeEvalTraits<osl::PKNIGHT>::val)-Value(PtypeEvalTraits<osl::KNIGHT>::val), 
  Value(PtypeEvalTraits<osl::PSILVER>::val)-Value(PtypeEvalTraits<osl::SILVER>::val), 
  Value(PtypeEvalTraits<osl::PBISHOP>::val)-Value(PtypeEvalTraits<osl::BISHOP>::val), 
  Value(PtypeEvalTraits<osl::PROOK>::val)-Value(PtypeEvalTraits<osl::ROOK>::val), 
};

const Value PieceValueType[osl::PTYPE_SIZE] = {
  VALUE_ZERO,VALUE_ZERO,
  Value(4), Value(8), 
  Value(12), Value(16), 
  Value(24), Value(26), 
  Value(18), Value(26), 
  Value(2), Value(6), 
  Value(10), Value(14), 
  Value(20), Value(22), 
};


#else
const Value PieceValueMidgame[17] = {
  VALUE_ZERO,
  PawnValueMidgame, KnightValueMidgame, BishopValueMidgame,
  RookValueMidgame, QueenValueMidgame,
  VALUE_ZERO, VALUE_ZERO, VALUE_ZERO,
  PawnValueMidgame, KnightValueMidgame, BishopValueMidgame,
  RookValueMidgame, QueenValueMidgame
};

const Value PieceValueEndgame[17] = {
  VALUE_ZERO,
  PawnValueEndgame, KnightValueEndgame, BishopValueEndgame,
  RookValueEndgame, QueenValueEndgame,
  VALUE_ZERO, VALUE_ZERO, VALUE_ZERO,
  PawnValueEndgame, KnightValueEndgame, BishopValueEndgame,
  RookValueEndgame, QueenValueEndgame
};
#endif


namespace {

#ifndef GPSFISH
  // Bonus for having the side to move (modified by Joona Kiiski)
  const Score TempoValue = make_score(48, 22);
#endif

  // To convert a Piece to and from a FEN char
#ifdef GPSFISH
  const string PieceToChar(".PLNSGBRK  plnsgbrk  ");
#else
  const string PieceToChar(".PNBRQK  pnbrqk  ");
#endif
}


/// CheckInfo c'tor

CheckInfo::CheckInfo(const Position& pos) {

#ifdef GPSFISH
  pinned = pos.pinned_pieces();
#else
  Color them = flip(pos.side_to_move());
  Square ksq = pos.king_square(them);

  pinned = pos.pinned_pieces();
  dcCandidates = pos.discovered_check_candidates();

  checkSq[PAWN]   = pos.attacks_from<PAWN>(ksq, them);
  checkSq[KNIGHT] = pos.attacks_from<KNIGHT>(ksq);
  checkSq[BISHOP] = pos.attacks_from<BISHOP>(ksq);
  checkSq[ROOK]   = pos.attacks_from<ROOK>(ksq);
  checkSq[QUEEN]  = checkSq[BISHOP] | checkSq[ROOK];
  checkSq[KING]   = EmptyBoardBB;
#endif
}


/// Position c'tors. Here we always create a copy of the original position
/// or the FEN string, we want the new born Position object do not depend
/// on any external data so we detach state pointer from the source one.

Position::Position(const Position& pos, int th) {

  memcpy(this, &pos, sizeof(Position));
  threadID = th;
  nodes = 0;
#ifdef GPSFISH
  eval=NULL;
#endif

  assert(pos_is_ok());
}

Position::Position(const string& fen, bool isChess960, int th) {

#ifdef GPSFISH
  eval=NULL;
#endif
  from_fen(fen, isChess960);
  threadID = th;
}


/// Position::from_fen() initializes the position object with the given FEN
/// string. This function is not very robust - make sure that input FENs are
/// correct (this is assumed to be the responsibility of the GUI).

void Position::from_fen(const string& fenStr, bool isChess960) {
/*
   A FEN string defines a particular position using only the ASCII character set.

   A FEN string contains six fields separated by a space. The fields are:

   1) Piece placement (from white's perspective). Each rank is described, starting
      with rank 8 and ending with rank 1; within each rank, the contents of each
      square are described from file A through file H. Following the Standard
      Algebraic Notation (SAN), each piece is identified by a single letter taken
      from the standard English names. White pieces are designated using upper-case
      letters ("PNBRQK") while Black take lowercase ("pnbrqk"). Blank squares are
      noted using digits 1 through 8 (the number of blank squares), and "/"
      separates ranks.

   2) Active color. "w" means white moves next, "b" means black.

   3) Castling availability. If neither side can castle, this is "-". Otherwise,
      this has one or more letters: "K" (White can castle kingside), "Q" (White
      can castle queenside), "k" (Black can castle kingside), and/or "q" (Black
      can castle queenside).

   4) En passant target square (in algebraic notation). If there's no en passant
      target square, this is "-". If a pawn has just made a 2-square move, this
      is the position "behind" the pawn. This is recorded regardless of whether
      there is a pawn in position to make an en passant capture.

   5) Halfmove clock. This is the number of halfmoves since the last pawn advance
      or capture. This is used to determine if a draw can be claimed under the
      fifty-move rule.

   6) Fullmove number. The number of the full move. It starts at 1, and is
      incremented after Black's move.
*/

#ifdef GPSFISH
  clear();
  osl::record::usi::parse(string("sfen ")+fenStr,osl_state);
  std::istringstream fen(fenStr);
#else
  char col, row, token;
  size_t p;
  Square sq = SQ_A8;
  std::istringstream fen(fenStr);

  clear();
  fen >> std::noskipws;

  // 1. Piece placement
  while ((fen >> token) && !isspace(token))
  {
      if (token == '/')
          sq -= Square(16); // Jump back of 2 rows

      else if (isdigit(token))
          sq += Square(token - '0'); // Skip the given number of files

      else if ((p = PieceToChar.find(token)) != string::npos)
      {
          put_piece(Piece(p), sq);
          sq++;
      }
  }

  // 2. Active color
  fen >> token;
  sideToMove = (token == 'w' ? WHITE : BLACK);
  fen >> token;

  // 3. Castling availability. Compatible with 3 standards: Normal FEN standard,
  // Shredder-FEN that uses the letters of the columns on which the rooks began
  // the game instead of KQkq and also X-FEN standard that, in case of Chess960,
  // if an inner rook is associated with the castling right, the castling tag is
  // replaced by the file letter of the involved rook, as for the Shredder-FEN.
  while ((fen >> token) && !isspace(token))
  {
      Square rsq;
      Color c = islower(token) ? BLACK : WHITE;
      Piece rook = make_piece(c, ROOK);

      token = char(toupper(token));

      if (token == 'K')
          for (rsq = relative_square(c, SQ_H1); piece_on(rsq) != rook; rsq--) {}

      else if (token == 'Q')
          for (rsq = relative_square(c, SQ_A1); piece_on(rsq) != rook; rsq++) {}

      else if (token >= 'A' && token <= 'H')
          rsq = make_square(File(token - 'A'), relative_rank(c, RANK_1));

      else
          continue;

      set_castle_right(king_square(c), rsq);
  }

  // 4. En passant square. Ignore if no pawn capture is possible
  if (   ((fen >> col) && (col >= 'a' && col <= 'h'))
      && ((fen >> row) && (row == '3' || row == '6')))
  {
      st->epSquare = make_square(File(col - 'a'), Rank(row - '1'));

      if (!(attackers_to(st->epSquare) & pieces(PAWN, sideToMove)))
          st->epSquare = SQ_NONE;
  }
#endif

  // 5-6. Halfmove clock and fullmove number
#ifdef GPSFISH
  fen >> startPosPly;
#else
  fen >> std::skipws >> st->rule50 >> startPosPly;
#endif

  // Convert from fullmove starting from 1 to ply starting from 0,
  // handle also common incorrect FEN with fullmove = 0.
  startPosPly = Max(2 * (startPosPly - 1), 0) + int(sideToMove == BLACK);

  st->key = compute_key();
#ifdef GPSFISH
  if(eval!=NULL) *eval=eval_t(osl_state,false);
#else
  st->pawnKey = compute_pawn_key();
  st->materialKey = compute_material_key();
  st->value = compute_value();
  st->npMaterial[WHITE] = compute_non_pawn_material(WHITE);
  st->npMaterial[BLACK] = compute_non_pawn_material(BLACK);
  st->checkersBB = attackers_to(king_square(sideToMove)) & pieces(flip(sideToMove));
  chess960 = isChess960;
#endif

  assert(pos_is_ok());
}

#ifndef GPSFISH

/// Position::set_castle_right() is an helper function used to set castling
/// rights given the corresponding king and rook starting squares.

void Position::set_castle_right(Square ksq, Square rsq) {

  int f = (rsq < ksq ? WHITE_OOO : WHITE_OO) << color_of(piece_on(ksq));

  st->castleRights |= f;
  castleRightsMask[ksq] ^= f;
  castleRightsMask[rsq] ^= f;
  castleRookSquare[f] = rsq;
}

#endif

/// Position::to_fen() returns a FEN representation of the position. In case
/// of Chess960 the Shredder-FEN notation is used. Mainly a debugging function.

const string Position::to_fen() const {

  std::ostringstream fen;
  Square sq;
  int emptyCnt;

#ifdef GPSFISH
  for (Rank rank = RANK_1; rank <= RANK_9; rank++)
#else
  for (Rank rank = RANK_8; rank >= RANK_1; rank--)
#endif
  {
      emptyCnt = 0;

#ifdef GPSFISH
      for (File file = FILE_9; file >= FILE_1; file--)
#else
      for (File file = FILE_A; file <= FILE_H; file++)
#endif
      {
          sq = make_square(file, rank);

          if (square_is_empty(sq))
              emptyCnt++;
          else
          {
              if (emptyCnt > 0)
              {
                  fen << emptyCnt;
                  emptyCnt = 0;
              }
              fen << PieceToChar[piece_on(sq)];
          }
      }

      if (emptyCnt > 0)
          fen << emptyCnt;

      if (rank > RANK_1)
          fen << '/';
  }

#ifdef GPSFISH
  fen << (side_to_move() == WHITE ? " w " : " b ");
#else
  fen << (sideToMove == WHITE ? " w " : " b ");
#endif

<<<<<<< HEAD
#ifndef GPSFISH
  if (st->castleRights != CASTLES_NONE)
  {
      if (can_castle(WHITE_OO))
          fen << (chess960 ? char(toupper(file_to_char(file_of(castle_rook_square(WHITE_OO))))) : 'K');
=======
  if (can_castle(WHITE_OO))
      fen << (chess960 ? char(toupper(file_to_char(file_of(castle_rook_square(WHITE_OO))))) : 'K');

  if (can_castle(WHITE_OOO))
      fen << (chess960 ? char(toupper(file_to_char(file_of(castle_rook_square(WHITE_OOO))))) : 'Q');
>>>>>>> e7939f45

  if (can_castle(BLACK_OO))
      fen << (chess960 ? file_to_char(file_of(castle_rook_square(BLACK_OO))) : 'k');

  if (can_castle(BLACK_OOO))
      fen << (chess960 ? file_to_char(file_of(castle_rook_square(BLACK_OOO))) : 'q');

  if (st->castleRights == CASTLES_NONE)
      fen << '-';

  fen << (ep_square() == SQ_NONE ? " - " : " " + square_to_string(ep_square()) + " ")
      << st->rule50 << " " << 1 + (startPosPly - int(sideToMove == BLACK)) / 2;

  fen += (ep_square() == SQ_NONE ? " -" : " " + square_to_string(ep_square()));
#endif

  return fen.str();
}


/// Position::print() prints an ASCII representation of the position to
/// the standard output. If a move is given then also the san is printed.

void Position::print(Move move) const {

  const char* dottedLine = "\n+---+---+---+---+---+---+---+---+\n";

#ifdef GPSFISH
  if (move.isValid())
#else
  if (move)
#endif
  {
      Position p(*this, thread());
      cout << "\nMove is: " << (sideToMove == BLACK ? ".." : "") << move_to_san(p, move);
  }
#ifdef GPSFISH
  cout << osl_state << endl;
#else
  for (Rank rank = RANK_8; rank >= RANK_1; rank--)
  {
      cout << dottedLine << '|';
      for (File file = FILE_A; file <= FILE_H; file++)
      {
          Square sq = make_square(file, rank);
          Piece piece = piece_on(sq);
          char c = (color_of(piece) == BLACK ? '=' : ' ');

          if (piece == PIECE_NONE && color_of(sq) == DARK)
              piece = PIECE_NONE_DARK_SQ;

          cout << c << PieceToChar[piece] << c << '|';
      }
  }
#endif
  cout << dottedLine << "Fen is: " << to_fen() << "\nKey is: " << st->key << endl;
}


#ifndef GPSFISH
/// Position:hidden_checkers<>() returns a bitboard of all pinned (against the
/// king) pieces for the given color. Or, when template parameter FindPinned is
/// false, the function return the pieces of the given color candidate for a
/// discovery check against the enemy king.

template<bool FindPinned>
Bitboard Position::hidden_checkers() const {

  // Pinned pieces protect our king, dicovery checks attack the enemy king
  Bitboard b, result = 0;
  Bitboard pinners = pieces(FindPinned ? flip(sideToMove) : sideToMove);
  Square ksq = king_square(FindPinned ? sideToMove : flip(sideToMove));

  // Pinners are sliders, that give check when candidate pinned is removed
  pinners &=  (pieces(ROOK, QUEEN) & RookPseudoAttacks[ksq])
            | (pieces(BISHOP, QUEEN) & BishopPseudoAttacks[ksq]);

  while (pinners)
  {
      b = squares_between(ksq, pop_1st_bit(&pinners)) & occupied_squares();

      // Only one bit set and is an our piece?
      if (b && !(b & (b - 1)) && (b & pieces(sideToMove)))
          result |= b;
  }
  return result;
}

#endif

/// Position:pinned_pieces() returns a bitboard of all pinned (against the
/// king) pieces for the side to move.

Bitboard Position::pinned_pieces() const {

#ifdef GPSFISH
  return 0; // XXX, for compile
#else
  return hidden_checkers<true>();
#endif
}

#ifndef GPSFISH

/// Position:discovered_check_candidates() returns a bitboard containing all
/// pieces for the side to move which are candidates for giving a discovered
/// check.

Bitboard Position::discovered_check_candidates() const {

  return hidden_checkers<false>();
}

/// Position::attackers_to() computes a bitboard of all pieces which attacks a
/// given square. Slider attacks use occ bitboard as occupancy.

Bitboard Position::attackers_to(Square s, Bitboard occ) const {

  return  (attacks_from<PAWN>(s, BLACK) & pieces(PAWN, WHITE))
        | (attacks_from<PAWN>(s, WHITE) & pieces(PAWN, BLACK))
        | (attacks_from<KNIGHT>(s)      & pieces(KNIGHT))
        | (rook_attacks_bb(s, occ)      & pieces(ROOK, QUEEN))
        | (bishop_attacks_bb(s, occ)    & pieces(BISHOP, QUEEN))
        | (attacks_from<KING>(s)        & pieces(KING));
}

/// Position::attacks_from() computes a bitboard of all attacks of a given piece
/// put in a given square. Slider attacks use occ bitboard as occupancy.

Bitboard Position::attacks_from(Piece p, Square s, Bitboard occ) {

  assert(square_is_ok(s));

  switch (p)
  {
  case WB: case BB: return bishop_attacks_bb(s, occ);
  case WR: case BR: return rook_attacks_bb(s, occ);
  case WQ: case BQ: return bishop_attacks_bb(s, occ) | rook_attacks_bb(s, occ);
  default: return StepAttacksBB[p][s];
  }
}
#endif

/// Position::move_attacks_square() tests whether a move from the current
/// position attacks a given square.

bool Position::move_attacks_square(Move m, Square s) const {

#ifdef GPSFISH
  return osl_state.hasEffectIf(m.ptypeO(), m.to(), s);
#else

  assert(is_ok(m));
  assert(square_is_ok(s));

  Bitboard occ, xray;
  Square f = move_from(m), t = move_to(m);

  assert(!square_is_empty(f));

  if (bit_is_set(attacks_from(piece_on(f), t), s))
      return true;

  // Move the piece and scan for X-ray attacks behind it
  occ = occupied_squares();
  do_move_bb(&occ, make_move_bb(f, t));
  xray = ( (rook_attacks_bb(s, occ)   & pieces(ROOK, QUEEN))
          |(bishop_attacks_bb(s, occ) & pieces(BISHOP, QUEEN)))
         & pieces(color_of(piece_on(f)));

  // If we have attacks we need to verify that are caused by our move
  // and are not already existent ones.
  return xray && (xray ^ (xray & attacks_from<QUEEN>(s)));
#endif
}




/// Position::pl_move_is_legal() tests whether a pseudo-legal move is legal

#ifdef GPSFISH
bool Position::pl_move_is_legal(Move m) const {
  if(!osl_state.isAlmostValidMove<false>(m)) return false;
  if(m.isDrop()) return true;
  if(side_to_move()==BLACK)
    return osl::move_classifier::SafeMove<BLACK>::isMember(osl_state,m.ptype(),m.from(),m.to());
  else
    return osl::move_classifier::SafeMove<WHITE>::isMember(osl_state,m.ptype(),m.from(),m.to());
}
#endif

bool Position::pl_move_is_legal(Move m, Bitboard pinned) const {

#ifdef GPSFISH
  return pl_move_is_legal(m);
#else

  assert(is_ok(m));
  assert(pinned == pinned_pieces());

  Color us = side_to_move();
  Square from = move_from(m);

  assert(color_of(piece_on(from)) == us);
  assert(piece_on(king_square(us)) == make_piece(us, KING));

  // En passant captures are a tricky special case. Because they are rather
  // uncommon, we do it simply by testing whether the king is attacked after
  // the move is made.
  if (is_enpassant(m))
  {
      Color them = flip(us);
      Square to = move_to(m);
      Square capsq = to + pawn_push(them);
      Square ksq = king_square(us);
      Bitboard b = occupied_squares();

      assert(to == ep_square());
      assert(piece_on(from) == make_piece(us, PAWN));
      assert(piece_on(capsq) == make_piece(them, PAWN));
      assert(piece_on(to) == PIECE_NONE);

      clear_bit(&b, from);
      clear_bit(&b, capsq);
      set_bit(&b, to);

      return   !(rook_attacks_bb(ksq, b) & pieces(ROOK, QUEEN, them))
            && !(bishop_attacks_bb(ksq, b) & pieces(BISHOP, QUEEN, them));
  }

  // If the moving piece is a king, check whether the destination
  // square is attacked by the opponent. Castling moves are checked
  // for legality during move generation.
  if (type_of(piece_on(from)) == KING)
      return is_castle(m) || !(attackers_to(move_to(m)) & pieces(flip(us)));

  // A non-king move is legal if and only if it is not pinned or it
  // is moving along the ray towards or away from the king.
  return   !pinned
        || !bit_is_set(pinned, from)
        ||  squares_aligned(from, move_to(m), king_square(us));
#endif
}


/// Position::move_is_legal() takes a random move and tests whether the move
/// is legal. This version is not very fast and should be used only
/// in non time-critical paths.

bool Position::move_is_legal(const Move m) const {

#ifdef GPSFISH
  return m.isNormal() && pl_move_is_legal(m);
#else
  for (MoveList<MV_LEGAL> ml(*this); !ml.end(); ++ml)
      if (ml.move() == m)
          return true;

  return false;
#endif
}


/// Position::is_pseudo_legal() takes a random move and tests whether the move
/// is pseudo legal. It is used to validate moves from TT that can be corrupted
/// due to SMP concurrent access or hash position key aliasing.

bool Position::is_pseudo_legal(const Move m) const {

#ifdef GPSFISH
  return move_is_legal(m);
#else
  Color us = sideToMove;
  Color them = flip(sideToMove);
  Square from = move_from(m);
  Square to = move_to(m);
  Piece pc = piece_on(from);

  // Use a slower but simpler function for uncommon cases
  if (is_special(m))
      return move_is_legal(m);

  // Is not a promotion, so promotion piece must be empty
  if (promotion_piece_type(m) - 2 != PIECE_TYPE_NONE)
      return false;

  // If the from square is not occupied by a piece belonging to the side to
  // move, the move is obviously not legal.
  if (pc == PIECE_NONE || color_of(pc) != us)
      return false;

  // The destination square cannot be occupied by a friendly piece
  if (color_of(piece_on(to)) == us)
      return false;

  // Handle the special case of a pawn move
  if (type_of(pc) == PAWN)
  {
      // Move direction must be compatible with pawn color
      int direction = to - from;
      if ((us == WHITE) != (direction > 0))
          return false;

      // We have already handled promotion moves, so destination
      // cannot be on the 8/1th rank.
      if (rank_of(to) == RANK_8 || rank_of(to) == RANK_1)
          return false;

      // Proceed according to the square delta between the origin and
      // destination squares.
      switch (direction)
      {
      case DELTA_NW:
      case DELTA_NE:
      case DELTA_SW:
      case DELTA_SE:
      // Capture. The destination square must be occupied by an enemy
      // piece (en passant captures was handled earlier).
      if (color_of(piece_on(to)) != them)
          return false;

      // From and to files must be one file apart, avoids a7h5
      if (abs(file_of(from) - file_of(to)) != 1)
          return false;
      break;

      case DELTA_N:
      case DELTA_S:
      // Pawn push. The destination square must be empty.
      if (!square_is_empty(to))
          return false;
      break;

      case DELTA_NN:
      // Double white pawn push. The destination square must be on the fourth
      // rank, and both the destination square and the square between the
      // source and destination squares must be empty.
      if (   rank_of(to) != RANK_4
          || !square_is_empty(to)
          || !square_is_empty(from + DELTA_N))
          return false;
      break;

      case DELTA_SS:
      // Double black pawn push. The destination square must be on the fifth
      // rank, and both the destination square and the square between the
      // source and destination squares must be empty.
      if (   rank_of(to) != RANK_5
          || !square_is_empty(to)
          || !square_is_empty(from + DELTA_S))
          return false;
      break;

      default:
          return false;
      }
  }
  else if (!bit_is_set(attacks_from(pc, from), to))
      return false;

  // Evasions generator already takes care to avoid some kind of illegal moves
  // and pl_move_is_legal() relies on this. So we have to take care that the
  // same kind of moves are filtered out here.
  if (in_check())
  {
      // In case of king moves under check we have to remove king so to catch
      // as invalid moves like b1a1 when opposite queen is on c1.
      if (type_of(piece_on(from)) == KING)
      {
          Bitboard b = occupied_squares();
          clear_bit(&b, from);
          if (attackers_to(move_to(m), b) & pieces(flip(us)))
              return false;
      }
      else
      {
          Bitboard target = checkers();
          Square checksq = pop_1st_bit(&target);

          if (target) // double check ? In this case a king move is required
              return false;

          // Our move must be a blocking evasion or a capture of the checking piece
          target = squares_between(checksq, king_square(us)) | checkers();
          if (!bit_is_set(target, move_to(m)))
              return false;
      }
  }

  return true;
#endif
}


/// Position::move_gives_check() tests whether a pseudo-legal move gives a check

bool Position::move_gives_check(Move m, const CheckInfo& ci) const {

#ifdef GPSFISH
  if(side_to_move()==BLACK)
    return osl::move_classifier::Check<BLACK>::isMember(osl_state,m.ptype(),m.from(),m.to());
  else 
    return osl::move_classifier::Check<WHITE>::isMember(osl_state,m.ptype(),m.from(),m.to());
#else

  assert(is_ok(m));
  assert(ci.dcCandidates == discovered_check_candidates());
  assert(color_of(piece_on(move_from(m))) == side_to_move());

  Square from = move_from(m);
  Square to = move_to(m);
  PieceType pt = type_of(piece_on(from));

  // Direct check ?
  if (bit_is_set(ci.checkSq[pt], to))
      return true;

  // Discovery check ?
  if (ci.dcCandidates && bit_is_set(ci.dcCandidates, from))
  {
      // For pawn and king moves we need to verify also direction
      if (  (pt != PAWN && pt != KING)
          || !squares_aligned(from, to, king_square(flip(side_to_move()))))
          return true;
  }

  // Can we skip the ugly special cases ?
  if (!is_special(m))
      return false;

  Color us = side_to_move();
  Bitboard b = occupied_squares();
  Square ksq = king_square(flip(us));

  // Promotion with check ?
  if (is_promotion(m))
  {
      clear_bit(&b, from);
      return bit_is_set(attacks_from(Piece(promotion_piece_type(m)), to, b), ksq);
  }

  // En passant capture with check ? We have already handled the case
  // of direct checks and ordinary discovered check, the only case we
  // need to handle is the unusual case of a discovered check through
  // the captured pawn.
  if (is_enpassant(m))
  {
      Square capsq = make_square(file_of(to), rank_of(from));
      clear_bit(&b, from);
      clear_bit(&b, capsq);
      set_bit(&b, to);
      return  (rook_attacks_bb(ksq, b) & pieces(ROOK, QUEEN, us))
            ||(bishop_attacks_bb(ksq, b) & pieces(BISHOP, QUEEN, us));
  }

  // Castling with check ?
  if (is_castle(m))
  {
      Square kfrom, kto, rfrom, rto;
      kfrom = from;
      rfrom = to;

      if (rfrom > kfrom)
      {
          kto = relative_square(us, SQ_G1);
          rto = relative_square(us, SQ_F1);
      } else {
          kto = relative_square(us, SQ_C1);
          rto = relative_square(us, SQ_D1);
      }
      clear_bit(&b, kfrom);
      clear_bit(&b, rfrom);
      set_bit(&b, rto);
      set_bit(&b, kto);
      return bit_is_set(rook_attacks_bb(rto, b), ksq);
  }

  return false;
#endif
}


/// Position::do_move() makes a move, and saves all information necessary
/// to a StateInfo object. The move is assumed to be legal. Pseudo-legal
/// moves should be filtered out before this function is called.

void Position::do_move(Move m, StateInfo& newSt) {

#ifdef GPSFISH
  assert(is_ok());
  assert(!m.isPass());
  nodes++;
  Key key = st->key;
  struct ReducedStateInfo {
    int gamePly, pliesFromNull;
    Key key;
  };
  memcpy(&newSt, st, sizeof(ReducedStateInfo));

  newSt.previous = st;
  st = &newSt;
  //history[st->gamePly++] = key;

  // Update side to move
  key ^= zobSideToMove;

  st->pliesFromNull++;

  prefetch((char*)TT.first_entry(key));

  Color us = side_to_move();
  Color them = flip(us);
  Square from = move_from(m);
  Square to = move_to(m);

  PieceType pt=m.ptype();
  osl::Ptype capture = m.capturePtype();
  st->capturedType = capture;
  if(capture!=osl::PTYPE_EMPTY){
    key -= zobrist[them][(int)capture][to.index()];
    key += zobrist[us][unpromote(capture)][Square::STAND().index()];
  }
  // Update hash key
  if(is_promotion(m))
    key += zobrist[us][(int)pt][to.index()]-zobrist[us][(int)unpromote(pt)][from.index()];
  else
    key += zobrist[us][(int)pt][to.index()]-zobrist[us][(int)pt][from.index()];

  st->key = key;
  osl_state.makeMove(m);
  if(osl_state.inCheck()) continuous_check[us]++;
  else continuous_check[us]=0;
  assert(is_ok());
#else
  CheckInfo ci(*this);
  do_move(m, newSt, ci, move_gives_check(m, ci));
#endif
}

#ifndef GPSFISH
void Position::do_move(Move m, StateInfo& newSt, const CheckInfo& ci, bool moveIsCheck) {

  assert(is_ok(m));
  assert(&newSt != st);

  nodes++;
  Key key = st->key;

  // Copy some fields of old state to our new StateInfo object except the ones
  // which are recalculated from scratch anyway, then switch our state pointer
  // to point to the new, ready to be updated, state.
  struct ReducedStateInfo {
    Key pawnKey, materialKey;
    Value npMaterial[2];
    int castleRights, rule50, pliesFromNull;
    Score value;
    Square epSquare;
  };

  memcpy(&newSt, st, sizeof(ReducedStateInfo));

  newSt.previous = st;
  st = &newSt;

  // Update side to move
  key ^= zobSideToMove;

  // Increment the 50 moves rule draw counter. Resetting it to zero in the
  // case of non-reversible moves is taken care of later.
  st->rule50++;
  st->pliesFromNull++;

  if (is_castle(m))
  {
      st->key = key;
      do_castle_move<true>(m);
      return;
  }

  Color us = side_to_move();
  Color them = flip(us);
  Square from = move_from(m);
  Square to = move_to(m);
  Piece piece = piece_on(from);
  PieceType pt = type_of(piece);
  PieceType capture = is_enpassant(m) ? PAWN : type_of(piece_on(to));

  assert(color_of(piece) == us);
  assert(color_of(piece_on(to)) != us);
  assert(capture != KING);

  if (capture)
  {
      Square capsq = to;

      // If the captured piece is a pawn, update pawn hash key, otherwise
      // update non-pawn material.
      if (capture == PAWN)
      {
          if (is_enpassant(m))
          {
              capsq += pawn_push(them);

              assert(pt == PAWN);
              assert(to == st->epSquare);
              assert(relative_rank(us, to) == RANK_6);
              assert(piece_on(to) == PIECE_NONE);
              assert(piece_on(capsq) == make_piece(them, PAWN));

              board[capsq] = PIECE_NONE;
          }

          st->pawnKey ^= zobrist[them][PAWN][capsq];
      }
      else
          st->npMaterial[them] -= PieceValueMidgame[capture];

      // Remove the captured piece
      clear_bit(&byColorBB[them], capsq);
      clear_bit(&byTypeBB[capture], capsq);
      clear_bit(&occupied, capsq);

      // Update piece list, move the last piece at index[capsq] position and
      // shrink the list.
      //
      // WARNING: This is a not revresible operation. When we will reinsert the
      // captured piece in undo_move() we will put it at the end of the list and
      // not in its original place, it means index[] and pieceList[] are not
      // guaranteed to be invariant to a do_move() + undo_move() sequence.
      Square lastSquare = pieceList[them][capture][--pieceCount[them][capture]];
      index[lastSquare] = index[capsq];
      pieceList[them][capture][index[lastSquare]] = lastSquare;
      pieceList[them][capture][pieceCount[them][capture]] = SQ_NONE;

      // Update hash keys
      key ^= zobrist[them][capture][capsq];
      st->materialKey ^= zobrist[them][capture][pieceCount[them][capture]];

      // Update incremental scores
      st->value -= pst(make_piece(them, capture), capsq);

      // Reset rule 50 counter
      st->rule50 = 0;
  }

  // Update hash key
  key ^= zobrist[us][pt][from] ^ zobrist[us][pt][to];

  // Reset en passant square
  if (st->epSquare != SQ_NONE)
  {
      key ^= zobEp[st->epSquare];
      st->epSquare = SQ_NONE;
  }

  // Update castle rights if needed
  if (    st->castleRights != CASTLES_NONE
      && (castleRightsMask[from] & castleRightsMask[to]) != ALL_CASTLES)
  {
      key ^= zobCastle[st->castleRights];
      st->castleRights &= castleRightsMask[from] & castleRightsMask[to];
      key ^= zobCastle[st->castleRights];
  }

  // Prefetch TT access as soon as we know key is updated
  prefetch((char*)TT.first_entry(key));

  // Move the piece
  Bitboard move_bb = make_move_bb(from, to);
  do_move_bb(&byColorBB[us], move_bb);
  do_move_bb(&byTypeBB[pt], move_bb);
  do_move_bb(&occupied, move_bb);

  board[to] = board[from];
  board[from] = PIECE_NONE;

  // Update piece lists, index[from] is not updated and becomes stale. This
  // works as long as index[] is accessed just by known occupied squares.
  index[to] = index[from];
  pieceList[us][pt][index[to]] = to;

  // If the moving piece is a pawn do some special extra work
  if (pt == PAWN)
  {
      // Set en-passant square, only if moved pawn can be captured
      if (   (to ^ from) == 16
          && (attacks_from<PAWN>(from + pawn_push(us), us) & pieces(PAWN, them)))
      {
          st->epSquare = Square((from + to) / 2);
          key ^= zobEp[st->epSquare];
      }

      if (is_promotion(m))
      {
          PieceType promotion = promotion_piece_type(m);

          assert(relative_rank(us, to) == RANK_8);
          assert(promotion >= KNIGHT && promotion <= QUEEN);

          // Replace the pawn with the promoted piece
          clear_bit(&byTypeBB[PAWN], to);
          set_bit(&byTypeBB[promotion], to);
          board[to] = make_piece(us, promotion);

          // Update piece lists, move the last pawn at index[to] position
          // and shrink the list. Add a new promotion piece to the list.
          Square lastSquare = pieceList[us][PAWN][--pieceCount[us][PAWN]];
          index[lastSquare] = index[to];
          pieceList[us][PAWN][index[lastSquare]] = lastSquare;
          pieceList[us][PAWN][pieceCount[us][PAWN]] = SQ_NONE;
          index[to] = pieceCount[us][promotion];
          pieceList[us][promotion][index[to]] = to;

          // Update hash keys
          key ^= zobrist[us][PAWN][to] ^ zobrist[us][promotion][to];
          st->pawnKey ^= zobrist[us][PAWN][to];
          st->materialKey ^=  zobrist[us][promotion][pieceCount[us][promotion]++]
                            ^ zobrist[us][PAWN][pieceCount[us][PAWN]];

          // Update incremental score
          st->value +=  pst(make_piece(us, promotion), to)
                      - pst(make_piece(us, PAWN), to);

          // Update material
          st->npMaterial[us] += PieceValueMidgame[promotion];
      }

      // Update pawn hash key
      st->pawnKey ^= zobrist[us][PAWN][from] ^ zobrist[us][PAWN][to];

      // Reset rule 50 draw counter
      st->rule50 = 0;
  }

  // Prefetch pawn and material hash tables
  Threads[threadID].pawnTable.prefetch(st->pawnKey);
  Threads[threadID].materialTable.prefetch(st->materialKey);

  // Update incremental scores
  st->value += pst_delta(piece, from, to);

  // Set capture piece
  st->capturedType = capture;

  // Update the key with the final value
  st->key = key;

  // Update checkers bitboard, piece must be already moved
  st->checkersBB = EmptyBoardBB;

  if (moveIsCheck)
  {
      if (is_special(m))
          st->checkersBB = attackers_to(king_square(them)) & pieces(us);
      else
      {
          // Direct checks
          if (bit_is_set(ci.checkSq[pt], to))
              st->checkersBB = SetMaskBB[to];

          // Discovery checks
          if (ci.dcCandidates && bit_is_set(ci.dcCandidates, from))
          {
              if (pt != ROOK)
                  st->checkersBB |= attacks_from<ROOK>(king_square(them)) & pieces(ROOK, QUEEN, us);

              if (pt != BISHOP)
                  st->checkersBB |= attacks_from<BISHOP>(king_square(them)) & pieces(BISHOP, QUEEN, us);
          }
      }
  }

  // Finish
  sideToMove = flip(sideToMove);
  st->value += (sideToMove == WHITE ?  TempoValue : -TempoValue);

  assert(pos_is_ok());
}


/// Position::undo_move() unmakes a move. When it returns, the position should
/// be restored to exactly the same state as before the move was made.

void Position::undo_move(Move m) {

  assert(is_ok(m));

  sideToMove = flip(sideToMove);

  if (is_castle(m))
  {
      do_castle_move<false>(m);
      return;
  }

  Color us = side_to_move();
  Color them = flip(us);
  Square from = move_from(m);
  Square to = move_to(m);
  Piece piece = piece_on(to);
  PieceType pt = type_of(piece);
  PieceType capture = st->capturedType;

  assert(square_is_empty(from));
  assert(color_of(piece) == us);
  assert(capture != KING);

  if (is_promotion(m))
  {
      PieceType promotion = promotion_piece_type(m);

      assert(promotion == pt);
      assert(relative_rank(us, to) == RANK_8);
      assert(promotion >= KNIGHT && promotion <= QUEEN);

      // Replace the promoted piece with the pawn
      clear_bit(&byTypeBB[promotion], to);
      set_bit(&byTypeBB[PAWN], to);
      board[to] = make_piece(us, PAWN);

      // Update piece lists, move the last promoted piece at index[to] position
      // and shrink the list. Add a new pawn to the list.
      Square lastSquare = pieceList[us][promotion][--pieceCount[us][promotion]];
      index[lastSquare] = index[to];
      pieceList[us][promotion][index[lastSquare]] = lastSquare;
      pieceList[us][promotion][pieceCount[us][promotion]] = SQ_NONE;
      index[to] = pieceCount[us][PAWN]++;
      pieceList[us][PAWN][index[to]] = to;

      pt = PAWN;
  }

  // Put the piece back at the source square
  Bitboard move_bb = make_move_bb(to, from);
  do_move_bb(&byColorBB[us], move_bb);
  do_move_bb(&byTypeBB[pt], move_bb);
  do_move_bb(&occupied, move_bb);

  board[from] = board[to];
  board[to] = PIECE_NONE;

  // Update piece lists, index[to] is not updated and becomes stale. This
  // works as long as index[] is accessed just by known occupied squares.
  index[from] = index[to];
  pieceList[us][pt][index[from]] = from;

  if (capture)
  {
      Square capsq = to;

      if (is_enpassant(m))
      {
          capsq -= pawn_push(us);

          assert(pt == PAWN);
          assert(to == st->previous->epSquare);
          assert(relative_rank(us, to) == RANK_6);
          assert(piece_on(capsq) == PIECE_NONE);
      }

      // Restore the captured piece
      set_bit(&byColorBB[them], capsq);
      set_bit(&byTypeBB[capture], capsq);
      set_bit(&occupied, capsq);

      board[capsq] = make_piece(them, capture);

      // Update piece list, add a new captured piece in capsq square
      index[capsq] = pieceCount[them][capture]++;
      pieceList[them][capture][index[capsq]] = capsq;
  }

  // Finally point our state pointer back to the previous state
  st = st->previous;

  assert(pos_is_ok());
}


/// Position::do_castle_move() is a private method used to do/undo a castling
/// move. Note that castling moves are encoded as "king captures friendly rook"
/// moves, for instance white short castling in a non-Chess960 game is encoded
/// as e1h1.
template<bool Do>
void Position::do_castle_move(Move m) {

  assert(is_ok(m));
  assert(is_castle(m));

  Square kto, kfrom, rfrom, rto, kAfter, rAfter;

  Color us = side_to_move();
  Square kBefore = move_from(m);
  Square rBefore = move_to(m);

  // Find after-castle squares for king and rook
  if (rBefore > kBefore) // O-O
  {
      kAfter = relative_square(us, SQ_G1);
      rAfter = relative_square(us, SQ_F1);
  }
  else // O-O-O
  {
      kAfter = relative_square(us, SQ_C1);
      rAfter = relative_square(us, SQ_D1);
  }

  kfrom = Do ? kBefore : kAfter;
  rfrom = Do ? rBefore : rAfter;

  kto = Do ? kAfter : kBefore;
  rto = Do ? rAfter : rBefore;

  assert(piece_on(kfrom) == make_piece(us, KING));
  assert(piece_on(rfrom) == make_piece(us, ROOK));

  // Remove pieces from source squares
  clear_bit(&byColorBB[us], kfrom);
  clear_bit(&byTypeBB[KING], kfrom);
  clear_bit(&occupied, kfrom);
  clear_bit(&byColorBB[us], rfrom);
  clear_bit(&byTypeBB[ROOK], rfrom);
  clear_bit(&occupied, rfrom);

  // Put pieces on destination squares
  set_bit(&byColorBB[us], kto);
  set_bit(&byTypeBB[KING], kto);
  set_bit(&occupied, kto);
  set_bit(&byColorBB[us], rto);
  set_bit(&byTypeBB[ROOK], rto);
  set_bit(&occupied, rto);

  // Update board
  Piece king = make_piece(us, KING);
  Piece rook = make_piece(us, ROOK);
  board[kfrom] = board[rfrom] = PIECE_NONE;
  board[kto] = king;
  board[rto] = rook;

  // Update piece lists
  pieceList[us][KING][index[kfrom]] = kto;
  pieceList[us][ROOK][index[rfrom]] = rto;
  int tmp = index[rfrom]; // In Chess960 could be kto == rfrom
  index[kto] = index[kfrom];
  index[rto] = tmp;

  if (Do)
  {
      // Reset capture field
      st->capturedType = PIECE_TYPE_NONE;

      // Update incremental scores
      st->value += pst_delta(king, kfrom, kto);
      st->value += pst_delta(rook, rfrom, rto);

      // Update hash key
      st->key ^= zobrist[us][KING][kfrom] ^ zobrist[us][KING][kto];
      st->key ^= zobrist[us][ROOK][rfrom] ^ zobrist[us][ROOK][rto];

      // Clear en passant square
      if (st->epSquare != SQ_NONE)
      {
          st->key ^= zobEp[st->epSquare];
          st->epSquare = SQ_NONE;
      }

      // Update castling rights
      st->key ^= zobCastle[st->castleRights];
      st->castleRights &= castleRightsMask[kfrom];
      st->key ^= zobCastle[st->castleRights];

      // Reset rule 50 counter
      st->rule50 = 0;

      // Update checkers BB
      st->checkersBB = attackers_to(king_square(flip(us))) & pieces(us);

      // Finish
      sideToMove = flip(sideToMove);
      st->value += (sideToMove == WHITE ?  TempoValue : -TempoValue);
  }
  else
      // Undo: point our state pointer back to the previous state
      st = st->previous;

  assert(pos_is_ok());
}


/// Position::do_null_move() is used to do/undo a "null move": It flips the side
/// to move and updates the hash key without executing any move on the board.
template<bool Do>
void Position::do_null_move(StateInfo& backupSt) {

  assert(!in_check());

  // Back up the information necessary to undo the null move to the supplied
  // StateInfo object. Note that differently from normal case here backupSt
  // is actually used as a backup storage not as the new state. This reduces
  // the number of fields to be copied.
  StateInfo* src = Do ? st : &backupSt;
  StateInfo* dst = Do ? &backupSt : st;

  dst->key      = src->key;
  dst->epSquare = src->epSquare;
  dst->value    = src->value;
  dst->rule50   = src->rule50;
  dst->pliesFromNull = src->pliesFromNull;

  sideToMove = flip(sideToMove);

  if (Do)
  {
      if (st->epSquare != SQ_NONE)
          st->key ^= zobEp[st->epSquare];

      st->key ^= zobSideToMove;
      prefetch((char*)TT.first_entry(st->key));

      st->epSquare = SQ_NONE;
      st->rule50++;
      st->pliesFromNull = 0;
      st->value += (sideToMove == WHITE) ?  TempoValue : -TempoValue;
  }

  assert(pos_is_ok());
}

// Explicit template instantiations
template void Position::do_null_move<false>(StateInfo& backupSt);
template void Position::do_null_move<true>(StateInfo& backupSt);

#endif

/// Position::see() is a static exchange evaluator: It tries to estimate the
/// material gain or loss resulting from a move. There are three versions of
/// this function: One which takes a destination square as input, one takes a
/// move, and one which takes a 'from' and a 'to' square. The function does
/// not yet understand promotions captures.

int Position::see_sign(Move m) const {

  assert(is_ok(m));

  Square from = move_from(m);
  Square to = move_to(m);

  // Early return if SEE cannot be negative because captured piece value
  // is not less then capturing one. Note that king moves always return
  // here because king midgame value is set to 0.
  if (PieceValueMidgame[piece_on(to)] >= PieceValueMidgame[piece_on(from)])
      return 1;

  return see(m);
}

int Position::see(Move m) const {

  assert(move_is_ok(m));
#ifdef GPSFISH
  Player p=osl_state.turn();
  return osl::See::see(osl_state,m,osl_state.pin(p),osl_state.pin(alt(p)));
#else

  Square from, to;
  Bitboard occ, attackers, stmAttackers, b;
  int swapList[32], slIndex = 1;
  PieceType capturedType, pt;
  Color stm;

  assert(is_ok(m));

  // As castle moves are implemented as capturing the rook, they have
  // SEE == RookValueMidgame most of the times (unless the rook is under
  // attack).
  if (is_castle(m))
      return 0;

  from = move_from(m);
  to = move_to(m);
  capturedType = type_of(piece_on(to));
  occ = occupied_squares();

  // Handle en passant moves
  if (is_enpassant(m))
  {
      Square capQq = to - pawn_push(side_to_move());

      assert(capturedType == PIECE_TYPE_NONE);
      assert(type_of(piece_on(capQq)) == PAWN);

      // Remove the captured pawn
      clear_bit(&occ, capQq);
      capturedType = PAWN;
  }

  // Find all attackers to the destination square, with the moving piece
  // removed, but possibly an X-ray attacker added behind it.
  clear_bit(&occ, from);
  attackers = attackers_to(to, occ);

  // If the opponent has no attackers we are finished
  stm = flip(color_of(piece_on(from)));
  stmAttackers = attackers & pieces(stm);
  if (!stmAttackers)
      return PieceValueMidgame[capturedType];

  // The destination square is defended, which makes things rather more
  // difficult to compute. We proceed by building up a "swap list" containing
  // the material gain or loss at each stop in a sequence of captures to the
  // destination square, where the sides alternately capture, and always
  // capture with the least valuable piece. After each capture, we look for
  // new X-ray attacks from behind the capturing piece.
  swapList[0] = PieceValueMidgame[capturedType];
  capturedType = type_of(piece_on(from));

  do {
      // Locate the least valuable attacker for the side to move. The loop
      // below looks like it is potentially infinite, but it isn't. We know
      // that the side to move still has at least one attacker left.
      for (pt = PAWN; !(stmAttackers & pieces(pt)); pt++)
          assert(pt < KING);

      // Remove the attacker we just found from the 'occupied' bitboard,
      // and scan for new X-ray attacks behind the attacker.
      b = stmAttackers & pieces(pt);
      occ ^= (b & (~b + 1));
      attackers |=  (rook_attacks_bb(to, occ)   & pieces(ROOK, QUEEN))
                  | (bishop_attacks_bb(to, occ) & pieces(BISHOP, QUEEN));

      attackers &= occ; // Cut out pieces we've already done

      // Add the new entry to the swap list
      assert(slIndex < 32);
      swapList[slIndex] = -swapList[slIndex - 1] + PieceValueMidgame[capturedType];
      slIndex++;

      // Remember the value of the capturing piece, and change the side to
      // move before beginning the next iteration.
      capturedType = pt;
      stm = flip(stm);
      stmAttackers = attackers & pieces(stm);

      // Stop before processing a king capture
      if (capturedType == KING && stmAttackers)
      {
          assert(slIndex < 32);
          swapList[slIndex++] = QueenValueMidgame*10;
          break;
      }
  } while (stmAttackers);

  // Having built the swap list, we negamax through it to find the best
  // achievable score from the point of view of the side to move.
  while (--slIndex)
      swapList[slIndex-1] = Min(-swapList[slIndex], swapList[slIndex-1]);

  return swapList[0];
#endif
}


/// Position::clear() erases the position object to a pristine state, with an
/// empty board, white to move, and no castling rights.

void Position::clear() {

  st = &startState;
  memset(st, 0, sizeof(StateInfo));
#ifndef GPSFISH
  st->epSquare = SQ_NONE;
#endif

#ifndef GPSFISH
  memset(byColorBB,  0, sizeof(Bitboard) * 2);
  memset(byTypeBB,   0, sizeof(Bitboard) * 8);
  memset(pieceCount, 0, sizeof(int) * 2 * 8);
  memset(index,      0, sizeof(int) * 64);

  for (int i = 0; i < 8; i++)
      for (int j = 0; j < 16; j++)
          pieceList[0][i][j] = pieceList[1][i][j] = SQ_NONE;

  for (Square sq = SQ_A1; sq <= SQ_H8; sq++)
  {
      board[sq] = PIECE_NONE;
      castleRightsMask[sq] = ALL_CASTLES;
  }
#endif

#ifdef GPSFISH
  osl_state=osl::NumEffectState();
  osl_state.setTurn(BLACK);
  continuous_check[BLACK]=continuous_check[WHITE]=0;
#else
  sideToMove = WHITE;
#endif
  nodes = 0;
  occupied = 0;
}


/// Position::put_piece() puts a piece on the given square of the board,
/// updating the board array, pieces list, bitboards, and piece counts.

#ifndef GPSFISH
void Position::put_piece(Piece p, Square s) {

  Color c = color_of(p);
  PieceType pt = type_of(p);

  board[s] = p;
  index[s] = pieceCount[c][pt]++;
  pieceList[c][pt][index[s]] = s;

  set_bit(&byTypeBB[pt], s);
  set_bit(&byColorBB[c], s);
  set_bit(&occupied, s);
}
#endif


/// Position::compute_key() computes the hash key of the position. The hash
/// key is usually updated incrementally as moves are made and unmade, the
/// compute_key() function is only used when a new position is set up, and
/// to verify the correctness of the hash key when running in debug mode.

Key Position::compute_key() const {

#ifdef GPSFISH
  Key result = 0;
  for(int num=0;num<osl::Piece::SIZE;num++){
    osl::Piece p=osl_state.pieceOf(num);
    if(osl_state.usedMask().test(num))
      result += zobrist[playerToIndex(p.owner())][p.ptype()][p.square().index()];
  }
#else
  Key result = zobCastle[st->castleRights];

  for (Square s = SQ_A1; s <= SQ_H8; s++)
      if (!square_is_empty(s))
          result ^= zobrist[color_of(piece_on(s))][type_of(piece_on(s))][s];

  if (ep_square() != SQ_NONE)
      result ^= zobEp[ep_square()];
#endif

  if (side_to_move() == BLACK)
      result ^= zobSideToMove;

  return result;
}


/// Position::compute_pawn_key() computes the hash key of the position. The
/// hash key is usually updated incrementally as moves are made and unmade,
/// the compute_pawn_key() function is only used when a new position is set
/// up, and to verify the correctness of the pawn hash key when running in
/// debug mode.

#ifndef GPSFISH
Key Position::compute_pawn_key() const {

  Bitboard b;
  Key result = 0;

  for (Color c = WHITE; c <= BLACK; c++)
  {
      b = pieces(PAWN, c);
      while (b)
          result ^= zobrist[c][PAWN][pop_1st_bit(&b)];
  }
  return result;
}


/// Position::compute_material_key() computes the hash key of the position.
/// The hash key is usually updated incrementally as moves are made and unmade,
/// the compute_material_key() function is only used when a new position is set
/// up, and to verify the correctness of the material hash key when running in
/// debug mode.

Key Position::compute_material_key() const {

  Key result = 0;

  for (Color c = WHITE; c <= BLACK; c++)
      for (PieceType pt = PAWN; pt <= QUEEN; pt++)
          for (int i = 0; i < piece_count(c, pt); i++)
              result ^= zobrist[c][pt][i];

  return result;
}
#endif


/// Position::compute_value() compute the incremental scores for the middle
/// game and the endgame. These functions are used to initialize the incremental
/// scores when a new position is set up, and to verify that the scores are correctly
/// updated by do_move and undo_move when the program is running in debug mode.
#ifndef GPSFISH
Score Position::compute_value() const {

  Bitboard b;
  Score result = SCORE_ZERO;

  for (Color c = WHITE; c <= BLACK; c++)
      for (PieceType pt = PAWN; pt <= KING; pt++)
      {
          b = pieces(pt, c);
          while (b)
              result += pst(make_piece(c, pt), pop_1st_bit(&b));
      }

  result += (side_to_move() == WHITE ? TempoValue / 2 : -TempoValue / 2);
  return result;
}
#endif

/// Position::compute_non_pawn_material() computes the total non-pawn middle
/// game material value for the given side. Material values are updated
/// incrementally during the search, this function is only used while
/// initializing a new Position object.

#ifndef GPSFISH
Value Position::compute_non_pawn_material(Color c) const {

  Value result = VALUE_ZERO;

  for (PieceType pt = KNIGHT; pt <= QUEEN; pt++)
      result += piece_count(c, pt) * PieceValueMidgame[pt];

  return result;
}
#endif


/// Position::is_draw() tests whether the position is drawn by material,
/// repetition, or the 50 moves rule. It does not detect stalemates, this
/// must be done by the search.

#ifdef GPSFISH
bool Position::is_draw(int& ret) const {

    // retire history by 3d8140a54101a50860ba2e3eb0f2d6cce68bfe47
    // should use st->previous
#if 0
  ret=0;
  for (int i = 4, e = Min(st->gamePly,st->pliesFromNull); i <= e; i += 2)
    if (history[st->gamePly - i] == st->key){
      Color us = side_to_move();
      Color them = flip(us);
      if(continuous_check[us]*2>=i) {ret= -1; return false;}
      else if(continuous_check[them]*2>=i) {ret= 1; return false;}
      else return true;
    }
#endif
  return false;
}
#endif

template<bool SkipRepetition>
bool Position::is_draw() const {

#ifndef GPSFISH
  // Draw by material?
  if (   !pieces(PAWN)
      && (non_pawn_material(WHITE) + non_pawn_material(BLACK) <= BishopValueMidgame))
      return true;

  // Draw by the 50 moves rule?
  if (st->rule50 > 99 && !is_mate())
      return true;
#endif

  // Draw by repetition?
  if (!SkipRepetition)
  {
#ifdef GPSFISH
      int i = 4, e = st->pliesFromNull;
#else
      int i = 4, e = Min(st->rule50, st->pliesFromNull);
#endif

      if (i <= e)
      {
          StateInfo* stp = st->previous->previous;

          do {
              stp = stp->previous->previous;

              if (stp->key == st->key)
                  return true;

              i +=2;

          } while (i <= e);
      }
  }

  return false;
}

// Explicit template instantiations
template bool Position::is_draw<false>() const;
template bool Position::is_draw<true>() const;




/// Position::is_mate() returns true or false depending on whether the
/// side to move is checkmated.

bool Position::is_mate() const {

  return in_check() && !MoveList<MV_LEGAL>(*this).size();
}


/// Position::init() is a static member function which initializes at startup
/// the various arrays used to compute hash keys and the piece square tables.
/// The latter is a two-step operation: First, the white halves of the tables
/// are copied from PSQT[] tables. Second, the black halves of the tables are
/// initialized by flipping and changing the sign of the white scores.

void Position::init() {

  RKISS rk;

#ifdef GPSFISH
  for (int i = 0; i < 2; i++)
      for (int j = 0; j < osl::PTYPE_SIZE; j++)
          for (int k = 0; k < osl::Square::SIZE; k++)
              zobrist[i][j][k] = rk.rand<Key>() & ~1;
#else
  for (Color c = WHITE; c <= BLACK; c++)
      for (PieceType pt = PAWN; pt <= KING; pt++)
          for (Square s = SQ_A1; s <= SQ_H8; s++)
              zobrist[c][pt][s] = rk.rand<Key>();

  for (Square s = SQ_A1; s <= SQ_H8; s++)
      zobEp[s] = rk.rand<Key>();

  for (int i = 0; i < 16; i++)
      zobCastle[i] = rk.rand<Key>();
#endif

#ifdef GPSFISH
  zobSideToMove = 1;
  zobExclusion  = rk.rand<Key>() & ~1;
#else
  zobSideToMove = rk.rand<Key>();
  zobExclusion  = rk.rand<Key>();
  for (Piece p = WP; p <= WK; p++)
  {
      Score ps = make_score(PieceValueMidgame[p], PieceValueEndgame[p]);

      for (Square s = SQ_A1; s <= SQ_H8; s++)
      {
          pieceSquareTable[p][s] = ps + PSQT[p][s];
          pieceSquareTable[p+8][flip(s)] = -pieceSquareTable[p][s];
      }
  }
#endif
}


/// Position::flip_me() flips position with the white and black sides reversed. This
/// is only useful for debugging especially for finding evaluation symmetry bugs.

#ifndef GPSFISH
void Position::flip_me() {

  // Make a copy of current position before to start changing
  const Position pos(*this, threadID);

  clear();
  threadID = pos.thread();

  // Board
  for (Square s = SQ_A1; s <= SQ_H8; s++)
      if (!pos.square_is_empty(s))
          put_piece(Piece(pos.piece_on(s) ^ 8), flip(s));

  // Side to move
  sideToMove = flip(pos.side_to_move());

  // Castling rights
  if (pos.can_castle(WHITE_OO))
      set_castle_right(king_square(BLACK), flip(pos.castle_rook_square(WHITE_OO)));
  if (pos.can_castle(WHITE_OOO))
      set_castle_right(king_square(BLACK), flip(pos.castle_rook_square(WHITE_OOO)));
  if (pos.can_castle(BLACK_OO))
      set_castle_right(king_square(WHITE), flip(pos.castle_rook_square(BLACK_OO)));
  if (pos.can_castle(BLACK_OOO))
      set_castle_right(king_square(WHITE), flip(pos.castle_rook_square(BLACK_OOO)));

  // En passant square
  if (pos.st->epSquare != SQ_NONE)
      st->epSquare = flip(pos.st->epSquare);

  // Checkers
  st->checkersBB = attackers_to(king_square(sideToMove)) & pieces(flip(sideToMove));

  // Hash keys
  st->key = compute_key();
  st->pawnKey = compute_pawn_key();
  st->materialKey = compute_material_key();

  // Incremental scores
  st->value = compute_value();

  // Material
  st->npMaterial[WHITE] = compute_non_pawn_material(WHITE);
  st->npMaterial[BLACK] = compute_non_pawn_material(BLACK);

  assert(pos_is_ok());
}
#endif

/// Position::pos_is_ok() performs some consitency checks for the position object.
/// This is meant to be helpful when debugging.

bool Position::pos_is_ok(int* failedStep) const {

#ifndef MINIMAL
  // What features of the position should be verified?
  const bool debugAll = false;
#ifndef GPSFISH

  const bool debugBitboards       = debugAll || false;
  const bool debugKingCount       = debugAll || false;
  const bool debugKingCapture     = debugAll || false;
  const bool debugCheckerCount    = debugAll || false;
#endif
  const bool debugKey             = debugAll || false;
#ifndef GPSFISH
  const bool debugMaterialKey     = debugAll || false;
  const bool debugPawnKey         = debugAll || false;
  const bool debugIncrementalEval = debugAll || false;
  const bool debugNonPawnMaterial = debugAll || false;
  const bool debugPieceCounts     = debugAll || false;
  const bool debugPieceList       = debugAll || false;
  const bool debugCastleSquares   = debugAll || false;
#endif

  if (failedStep) *failedStep = 1;

  // Side to move OK?
  if (side_to_move() != WHITE && side_to_move() != BLACK)
      return false;

#ifndef GPSFISH
  // Are the king squares in the position correct?
  if (failedStep) (*failedStep)++;
  if (piece_on(king_square(WHITE)) != WK)
      return false;

  if (failedStep) (*failedStep)++;
  if (piece_on(king_square(BLACK)) != BK)
      return false;

#endif

#ifdef GPSFISH
  if(!osl_state.isConsistent()) return false;
#else
  // Do both sides have exactly one king?
  if (failedStep) (*failedStep)++;
  if (debugKingCount)
  {
      int kingCount[2] = {0, 0};
      for (Square s = SQ_A1; s <= SQ_H8; s++)
          if (type_of(piece_on(s)) == KING)
              kingCount[color_of(piece_on(s))]++;

      if (kingCount[0] != 1 || kingCount[1] != 1)
          return false;
  }

  // Can the side to move capture the opponent's king?
  if (failedStep) (*failedStep)++;
  if (debugKingCapture)
  {
      Color us = side_to_move();
      Color them = flip(us);
      Square ksq = king_square(them);
      if (attackers_to(ksq) & pieces(us))
          return false;
  }

  // Is there more than 2 checkers?
  if (failedStep) (*failedStep)++;
  if (debugCheckerCount && count_1s<CNT32>(st->checkersBB) > 2)
      return false;

  // Bitboards OK?
  if (failedStep) (*failedStep)++;
  if (debugBitboards)
  {
      // The intersection of the white and black pieces must be empty
      if ((pieces(WHITE) & pieces(BLACK)) != EmptyBoardBB)
          return false;

      // The union of the white and black pieces must be equal to all
      // occupied squares
      if ((pieces(WHITE) | pieces(BLACK)) != occupied_squares())
          return false;

      // Separate piece type bitboards must have empty intersections
      for (PieceType p1 = PAWN; p1 <= KING; p1++)
          for (PieceType p2 = PAWN; p2 <= KING; p2++)
              if (p1 != p2 && (pieces(p1) & pieces(p2)))
                  return false;
  }

  // En passant square OK?
  if (failedStep) (*failedStep)++;
  if (ep_square() != SQ_NONE)
  {
      // The en passant square must be on rank 6, from the point of view of the
      // side to move.
      if (relative_rank(side_to_move(), ep_square()) != RANK_6)
          return false;
  }
#endif

  // Hash key OK?
  if (failedStep) (*failedStep)++;
  if (debugKey && st->key != compute_key())
      return false;

#ifndef GPSFISH
  // Pawn hash key OK?
  if (failedStep) (*failedStep)++;
  if (debugPawnKey && st->pawnKey != compute_pawn_key())
      return false;

  // Material hash key OK?
  if (failedStep) (*failedStep)++;
  if (debugMaterialKey && st->materialKey != compute_material_key())
      return false;
#endif

  // Incremental eval OK?
  if (failedStep) (*failedStep)++;
#ifndef GPSFISH
  if (debugIncrementalEval && st->value != compute_value())
      return false;

  // Non-pawn material OK?
  if (failedStep) (*failedStep)++;
  if (debugNonPawnMaterial)
  {
      if (st->npMaterial[WHITE] != compute_non_pawn_material(WHITE))
          return false;

      if (st->npMaterial[BLACK] != compute_non_pawn_material(BLACK))
          return false;
  }

  // Piece counts OK?
  if (failedStep) (*failedStep)++;
  if (debugPieceCounts)
      for (Color c = WHITE; c <= BLACK; c++)
          for (PieceType pt = PAWN; pt <= KING; pt++)
              if (pieceCount[c][pt] != count_1s<CNT32>(pieces(pt, c)))
                  return false;

  if (failedStep) (*failedStep)++;
  if (debugPieceList)
      for (Color c = WHITE; c <= BLACK; c++)
          for (PieceType pt = PAWN; pt <= KING; pt++)
              for (int i = 0; i < pieceCount[c][pt]; i++)
              {
                  if (piece_on(piece_list(c, pt)[i]) != make_piece(c, pt))
                      return false;

                  if (index[piece_list(c, pt)[i]] != i)
                      return false;
              }

  if (failedStep) (*failedStep)++;
  if (debugCastleSquares)
      for (CastleRight f = WHITE_OO; f <= BLACK_OOO; f = CastleRight(f << 1))
      {
          if (!can_castle(f))
              continue;

          Piece rook = (f & (WHITE_OO | WHITE_OOO) ? WR : BR);

          if (   castleRightsMask[castleRookSquare[f]] != (ALL_CASTLES ^ f)
              || piece_on(castleRookSquare[f]) != rook)
              return false;
      }
  }
#endif

  if (failedStep) *failedStep = 0;
#endif
  return true;
}
#ifdef GPSFISH
bool Position::eval_is_ok() const {
  if(!pos_is_ok()) return false;
  if(!eval) return true;
  int ret1=eval_t(osl_state,false).value();
  int ret2=eval->value();
  return ret1==ret2;
}
#endif<|MERGE_RESOLUTION|>--- conflicted
+++ resolved
@@ -422,21 +422,12 @@
   fen << (side_to_move() == WHITE ? " w " : " b ");
 #else
   fen << (sideToMove == WHITE ? " w " : " b ");
-#endif
-
-<<<<<<< HEAD
-#ifndef GPSFISH
-  if (st->castleRights != CASTLES_NONE)
-  {
-      if (can_castle(WHITE_OO))
-          fen << (chess960 ? char(toupper(file_to_char(file_of(castle_rook_square(WHITE_OO))))) : 'K');
-=======
+
   if (can_castle(WHITE_OO))
       fen << (chess960 ? char(toupper(file_to_char(file_of(castle_rook_square(WHITE_OO))))) : 'K');
 
   if (can_castle(WHITE_OOO))
       fen << (chess960 ? char(toupper(file_to_char(file_of(castle_rook_square(WHITE_OOO))))) : 'Q');
->>>>>>> e7939f45
 
   if (can_castle(BLACK_OO))
       fen << (chess960 ? file_to_char(file_of(castle_rook_square(BLACK_OO))) : 'k');
@@ -1636,7 +1627,9 @@
   sideToMove = WHITE;
 #endif
   nodes = 0;
+#ifndef GPSFISH
   occupied = 0;
+#endif
 }
 
 
