--- conflicted
+++ resolved
@@ -187,12 +187,8 @@
   checkSq[BISHOP] = pos.attacks_from<BISHOP>(ksq);
   checkSq[ROOK]   = pos.attacks_from<ROOK>(ksq);
   checkSq[QUEEN]  = checkSq[BISHOP] | checkSq[ROOK];
-<<<<<<< HEAD
-  checkSq[KING]   = EmptyBoardBB;
-#endif
-=======
   checkSq[KING]   = 0;
->>>>>>> a44c5cf4
+#endif
 }
 
 
