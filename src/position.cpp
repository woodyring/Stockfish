/*
  Stockfish, a UCI chess playing engine derived from Glaurung 2.1
  Copyright (C) 2004-2008 Tord Romstad (Glaurung author)
  Copyright (C) 2008-2014 Marco Costalba, Joona Kiiski, Tord Romstad

  Stockfish is free software: you can redistribute it and/or modify
  it under the terms of the GNU General Public License as published by
  the Free Software Foundation, either version 3 of the License, or
  (at your option) any later version.

  Stockfish is distributed in the hope that it will be useful,
  but WITHOUT ANY WARRANTY; without even the implied warranty of
  MERCHANTABILITY or FITNESS FOR A PARTICULAR PURPOSE.  See the
  GNU General Public License for more details.

  You should have received a copy of the GNU General Public License
  along with this program.  If not, see <http://www.gnu.org/licenses/>.
*/

#include <algorithm>
#include <cassert>
#include <cstring>
#include <iomanip>
#include <sstream>

#ifndef GPSFISH
#include "bitcount.h"
#endif
#include "movegen.h"
#include "notation.h"
#include "position.h"
#ifndef GPSFISH
#include "psqtab.h"
#endif
#include "rkiss.h"
#include "thread.h"
#include "tt.h"

#ifdef GPSFISH
#include "osl/eval/ptypeEvalTraits.h"
using osl::eval::PtypeEvalTraits;
#include "osl/numEffectState.h"
#include "osl/move_classifier/check_.h"
#include "osl/usi.h"
#include "osl/eval/see.h"
#include "osl/move_classifier/safeMove.h"
#include "evaluate.h"
#endif

using std::string;

#ifdef GPSFISH
static const string PieceToChar(".PLNSGBRK  plnsgbrk");
#else
static const string PieceToChar(" PNBRQK  pnbrqk");
#endif

// Material values arrays, indexed by Piece
#ifdef GPSFISH
CACHE_LINE_ALIGNMENT
//Value PieceValue[2][18] = {     // [Mg / Eg][piece / pieceType]
const Value PieceValue[2][osl::PTYPE_SIZE] = {
{
  VALUE_ZERO,VALUE_ZERO,
  Value(PtypeEvalTraits<osl::PPAWN>::val), Value(PtypeEvalTraits<osl::PLANCE>::val), 
  Value(PtypeEvalTraits<osl::PKNIGHT>::val), Value(PtypeEvalTraits<osl::PSILVER>::val), 
  Value(PtypeEvalTraits<osl::PBISHOP>::val), Value(PtypeEvalTraits<osl::PROOK>::val), 
#if 0
  Value(PtypeEvalTraits<osl::GOLD>::val), Value(PtypeEvalTraits<osl::KING>::val), 
#else
  Value(PtypeEvalTraits<osl::KING>::val), Value(PtypeEvalTraits<osl::GOLD>::val), 
#endif
  Value(PtypeEvalTraits<osl::PAWN>::val), Value(PtypeEvalTraits<osl::LANCE>::val), 
  Value(PtypeEvalTraits<osl::KNIGHT>::val), Value(PtypeEvalTraits<osl::SILVER>::val), 
  Value(PtypeEvalTraits<osl::BISHOP>::val), Value(PtypeEvalTraits<osl::ROOK>::val), 
},
{
  VALUE_ZERO,VALUE_ZERO,
  Value(PtypeEvalTraits<osl::PPAWN>::val+PtypeEvalTraits<osl::PAWN>::val), 
  Value(PtypeEvalTraits<osl::PLANCE>::val+PtypeEvalTraits<osl::LANCE>::val), 
  Value(PtypeEvalTraits<osl::PKNIGHT>::val+PtypeEvalTraits<osl::KNIGHT>::val), 
  Value(PtypeEvalTraits<osl::PSILVER>::val+PtypeEvalTraits<osl::SILVER>::val), 
  Value(PtypeEvalTraits<osl::PBISHOP>::val+PtypeEvalTraits<osl::BISHOP>::val), 
  Value(PtypeEvalTraits<osl::PROOK>::val+PtypeEvalTraits<osl::ROOK>::val), 
#if 0
  Value(PtypeEvalTraits<osl::GOLD>::val*2), 
  Value(PtypeEvalTraits<osl::KING>::val*2), 
#else
  Value(PtypeEvalTraits<osl::KING>::val*2), 
  Value(PtypeEvalTraits<osl::GOLD>::val*2), 
#endif
  Value(PtypeEvalTraits<osl::PAWN>::val*2), 
  Value(PtypeEvalTraits<osl::LANCE>::val*2), 
  Value(PtypeEvalTraits<osl::KNIGHT>::val*2), 
  Value(PtypeEvalTraits<osl::SILVER>::val*2), 
  Value(PtypeEvalTraits<osl::BISHOP>::val*2), 
  Value(PtypeEvalTraits<osl::ROOK>::val*2), 
}
};

const Value PromoteValue[osl::PTYPE_SIZE] = {
  VALUE_ZERO,VALUE_ZERO,
  VALUE_ZERO,VALUE_ZERO,
  VALUE_ZERO,VALUE_ZERO,
  VALUE_ZERO,VALUE_ZERO,
  VALUE_ZERO,VALUE_ZERO,
  Value(PtypeEvalTraits<osl::PPAWN>::val)-Value(PtypeEvalTraits<osl::PAWN>::val), 
  Value(PtypeEvalTraits<osl::PLANCE>::val)-Value(PtypeEvalTraits<osl::LANCE>::val), 
  Value(PtypeEvalTraits<osl::PKNIGHT>::val)-Value(PtypeEvalTraits<osl::KNIGHT>::val), 
  Value(PtypeEvalTraits<osl::PSILVER>::val)-Value(PtypeEvalTraits<osl::SILVER>::val), 
  Value(PtypeEvalTraits<osl::PBISHOP>::val)-Value(PtypeEvalTraits<osl::BISHOP>::val), 
  Value(PtypeEvalTraits<osl::PROOK>::val)-Value(PtypeEvalTraits<osl::ROOK>::val), 
};

const Value PieceValueType[osl::PTYPE_SIZE] = {
  VALUE_ZERO,VALUE_ZERO,
  Value(4), Value(8), 
  Value(12), Value(16), 
  Value(24), Value(26), 
  Value(18), Value(26), 
  Value(2), Value(6), 
  Value(10), Value(14), 
  Value(20), Value(22), 
};


#else


CACHE_LINE_ALIGNMENT

Value PieceValue[PHASE_NB][PIECE_NB] = {
{ VALUE_ZERO, PawnValueMg, KnightValueMg, BishopValueMg, RookValueMg, QueenValueMg },
{ VALUE_ZERO, PawnValueEg, KnightValueEg, BishopValueEg, RookValueEg, QueenValueEg } };

static Score psq[COLOR_NB][PIECE_TYPE_NB][SQUARE_NB];

#endif

namespace Zobrist {

#ifdef GPSFISH
  osl::CArray3d<Key,COLOR_NB,osl::PTYPE_SIZE,osl::Square::SIZE> psq;
#else
  Key psq[COLOR_NB][PIECE_TYPE_NB][SQUARE_NB];
  Key enpassant[FILE_NB];
  Key castling[CASTLING_RIGHT_NB];
#endif
  Key side;
  Key exclusion;
}

Key Position::exclusion_key() const { return st->key ^ Zobrist::exclusion;}


#ifndef GPSFISH

namespace {

// min_attacker() is a helper function used by see() to locate the least
// valuable attacker for the side to move, remove the attacker we just found
// from the bitboards and scan for new X-ray attacks behind it.

template<int Pt> FORCE_INLINE
PieceType min_attacker(const Bitboard* bb, const Square& to, const Bitboard& stmAttackers,
                       Bitboard& occupied, Bitboard& attackers) {

  Bitboard b = stmAttackers & bb[Pt];
  if (!b)
      return min_attacker<Pt+1>(bb, to, stmAttackers, occupied, attackers);

  occupied ^= b & ~(b - 1);

  if (Pt == PAWN || Pt == BISHOP || Pt == QUEEN)
      attackers |= attacks_bb<BISHOP>(to, occupied) & (bb[BISHOP] | bb[QUEEN]);

  if (Pt == ROOK || Pt == QUEEN)
      attackers |= attacks_bb<ROOK>(to, occupied) & (bb[ROOK] | bb[QUEEN]);

  attackers &= occupied; // After X-ray that may add already processed pieces
  return (PieceType)Pt;
}

template<> FORCE_INLINE
PieceType min_attacker<KING>(const Bitboard*, const Square&, const Bitboard&, Bitboard&, Bitboard&) {
  return KING; // No need to update bitboards: it is the last cycle
}

} // namespace

#endif


/// CheckInfo c'tor

CheckInfo::CheckInfo(const Position& pos) {

#ifdef GPSFISH
  pinned = pos.pinned_pieces(pos.side_to_move());
#else
  Color them = ~pos.side_to_move();
  ksq = pos.king_square(them);

  pinned = pos.pinned_pieces(pos.side_to_move());
  dcCandidates = pos.discovered_check_candidates();

  checkSq[PAWN]   = pos.attacks_from<PAWN>(ksq, them);
  checkSq[KNIGHT] = pos.attacks_from<KNIGHT>(ksq);
  checkSq[BISHOP] = pos.attacks_from<BISHOP>(ksq);
  checkSq[ROOK]   = pos.attacks_from<ROOK>(ksq);
  checkSq[QUEEN]  = checkSq[BISHOP] | checkSq[ROOK];
  checkSq[KING]   = 0;
#endif
}


// XXX :  This macro is not work from "Further simplify first_entry()" 0be7b8c54207a5a435ed38f0b8e42ad9a8cc9935
// GPSFISH use LSB as "side", but new implementation mask last 2 bits
//#define USE_GPSFISH_ZOBRIST

/// Position::init() initializes at startup the various arrays used to compute
/// hash keys and the piece square tables. The latter is a two-step operation:
/// Firstly, the white halves of the tables are copied from PSQT[] tables.
/// Secondly, the black halves of the tables are initialized by flipping and
/// changing the sign of the white scores.

void Position::init() {

  RKISS rk;

#ifdef GPSFISH
  for (int i = 0; i < COLOR_NB; ++i)
      for (int j = 0; j < osl::PTYPE_SIZE; ++j)
          for (int k = 0; k < osl::Square::SIZE; ++k)
#if USE_GPSFISH_ZOBRIST
              Zobrist::psq[i][j][k] = rk.rand<Key>() & ~1;
#else
              Zobrist::psq[i][j][k] = rk.rand<Key>();
#endif
#else
  for (Color c = WHITE; c <= BLACK; ++c)
      for (PieceType pt = PAWN; pt <= KING; ++pt)
          for (Square s = SQ_A1; s <= SQ_H8; ++s)
              Zobrist::psq[c][pt][s] = rk.rand<Key>();

  for (File f = FILE_A; f <= FILE_H; ++f)
      Zobrist::enpassant[f] = rk.rand<Key>();

  for (int cf = NO_CASTLING; cf <= ANY_CASTLING; ++cf)
  {
      Bitboard b = cf;
      while (b)
      {
          Key k = Zobrist::castling[1ULL << pop_lsb(&b)];
          Zobrist::castling[cf] ^= k ? k : rk.rand<Key>();
      }
  }

#endif

#if USE_GPSFISH_ZOBRIST
  Zobrist::side = 1;
  Zobrist::exclusion  = rk.rand<Key>() & ~1;
#else
  Zobrist::side = rk.rand<Key>();
  Zobrist::exclusion  = rk.rand<Key>();
#endif

#ifndef GPSFISH
  for (PieceType pt = PAWN; pt <= KING; ++pt)
  {
      PieceValue[MG][make_piece(BLACK, pt)] = PieceValue[MG][pt];
      PieceValue[EG][make_piece(BLACK, pt)] = PieceValue[EG][pt];

      Score v = make_score(PieceValue[MG][pt], PieceValue[EG][pt]);

      for (Square s = SQ_A1; s <= SQ_H8; ++s)
      {
         psq[WHITE][pt][ s] =  (v + PSQT[pt][s]);
         psq[BLACK][pt][~s] = -(v + PSQT[pt][s]);
      }
  }
#endif
}


/// Position::operator=() creates a copy of 'pos'. We want the new born Position
/// object to not depend on any external data so we detach state pointer from
/// the source one.

Position& Position::operator=(const Position& pos) {

  std::memcpy(this, &pos, sizeof(Position));
  startState = *st;
  st = &startState;
  nodes = 0;

#ifdef GPSFISH
  eval=NULL;
#endif

  assert(pos_is_ok());

  return *this;
}


/// Position::clear() erases the position object to a pristine state, with an
/// empty board, white to move, and no castling rights.

void Position::clear() {

  std::memset(this, 0, sizeof(Position));
#ifndef GPSFISH
  startState.epSquare = SQ_NONE;
#endif
  st = &startState;

#ifndef GPSFISH
  for (int i = 0; i < PIECE_TYPE_NB; ++i)
      for (int j = 0; j < 16; ++j)
          pieceList[WHITE][i][j] = pieceList[BLACK][i][j] = SQ_NONE;
#endif

#ifdef GPSFISH
  osl_state=osl::NumEffectState();
  osl_state.setTurn(BLACK);
  continuous_check[BLACK]=continuous_check[WHITE]=0;
#endif
}


/// Position::set() initializes the position object with the given FEN string.
/// This function is not very robust - make sure that input FENs are correct,
/// this is assumed to be the responsibility of the GUI.

void Position::set(const string& fenStr, bool isChess960, Thread* th) {
/*
   A FEN string defines a particular position using only the ASCII character set.

   A FEN string contains six fields separated by a space. The fields are:

   1) Piece placement (from white's perspective). Each rank is described, starting
      with rank 8 and ending with rank 1. Within each rank, the contents of each
      square are described from file A through file H. Following the Standard
      Algebraic Notation (SAN), each piece is identified by a single letter taken
      from the standard English names. White pieces are designated using upper-case
      letters ("PNBRQK") whilst Black uses lowercase ("pnbrqk"). Blank squares are
      noted using digits 1 through 8 (the number of blank squares), and "/"
      separates ranks.

   2) Active color. "w" means white moves next, "b" means black.

   3) Castling availability. If neither side can castle, this is "-". Otherwise,
      this has one or more letters: "K" (White can castle kingside), "Q" (White
      can castle queenside), "k" (Black can castle kingside), and/or "q" (Black
      can castle queenside).

   4) En passant target square (in algebraic notation). If there's no en passant
      target square, this is "-". If a pawn has just made a 2-square move, this
      is the position "behind" the pawn. This is recorded regardless of whether
      there is a pawn in position to make an en passant capture.

   5) Halfmove clock. This is the number of halfmoves since the last pawn advance
      or capture. This is used to determine if a draw can be claimed under the
      fifty-move rule.

   6) Fullmove number. The number of the full move. It starts at 1, and is
      incremented after Black's move.
*/

#ifdef GPSFISH
  clear();
  osl::usi::parse(string("sfen ")+fenStr,osl_state);
  std::istringstream ss(fenStr);
#else
  char col, row, token;
  size_t idx;
  Square sq = SQ_A8;
  std::istringstream ss(fenStr);

  clear();
  ss >> std::noskipws;

  // 1. Piece placement
  while ((ss >> token) && !isspace(token))
  {
      if (isdigit(token))
          sq += Square(token - '0'); // Advance the given number of files

      else if (token == '/')
          sq -= Square(16);

      else if ((idx = PieceToChar.find(token)) != string::npos)
      {
          put_piece(sq, color_of(Piece(idx)), type_of(Piece(idx)));
          ++sq;
      }
  }

  // 2. Active color
  ss >> token;
  sideToMove = (token == 'w' ? WHITE : BLACK);
  ss >> token;

  // 3. Castling availability. Compatible with 3 standards: Normal FEN standard,
  // Shredder-FEN that uses the letters of the columns on which the rooks began
  // the game instead of KQkq and also X-FEN standard that, in case of Chess960,
  // if an inner rook is associated with the castling right, the castling tag is
  // replaced by the file letter of the involved rook, as for the Shredder-FEN.
  while ((ss >> token) && !isspace(token))
  {
      Square rsq;
      Color c = islower(token) ? BLACK : WHITE;

      token = char(toupper(token));

      if (token == 'K')
          for (rsq = relative_square(c, SQ_H1); type_of(piece_on(rsq)) != ROOK; --rsq) {}

      else if (token == 'Q')
          for (rsq = relative_square(c, SQ_A1); type_of(piece_on(rsq)) != ROOK; ++rsq) {}

      else if (token >= 'A' && token <= 'H')
          rsq = make_square(File(token - 'A'), relative_rank(c, RANK_1));

      else
          continue;

      set_castling_right(c, rsq);
  }

  // 4. En passant square. Ignore if no pawn capture is possible
  if (   ((ss >> col) && (col >= 'a' && col <= 'h'))
      && ((ss >> row) && (row == '3' || row == '6')))
  {
      st->epSquare = make_square(File(col - 'a'), Rank(row - '1'));

      if (!(attackers_to(st->epSquare) & pieces(sideToMove, PAWN)))
          st->epSquare = SQ_NONE;
  }
#endif

  // 5-6. Halfmove clock and fullmove number
#ifdef GPSFISH
  ss >> gamePly;
#else
  ss >> std::skipws >> st->rule50 >> gamePly;
#endif

  // Convert from fullmove starting from 1 to ply starting from 0,
  // handle also common incorrect FEN with fullmove = 0.
  gamePly = std::max(2 * (gamePly - 1), 0) + int(sideToMove == BLACK);

#ifdef GPSFISH
  if(eval!=NULL) *eval=eval_t(osl_state,false);
#else
  chess960 = isChess960;
#endif
  thisThread = th;
  set_state(st);

  assert(pos_is_ok());
}

#ifndef GPSFISH

/// Position::set_castling_right() is a helper function used to set castling
/// rights given the corresponding color and the rook starting square.

void Position::set_castling_right(Color c, Square rfrom) {

  Square kfrom = king_square(c);
  CastlingSide cs = kfrom < rfrom ? KING_SIDE : QUEEN_SIDE;
  CastlingRight cr = (c | cs);

  st->castlingRights |= cr;
  castlingRightsMask[kfrom] |= cr;
  castlingRightsMask[rfrom] |= cr;
  castlingRookSquare[cr] = rfrom;

  Square kto = relative_square(c, cs == KING_SIDE ? SQ_G1 : SQ_C1);
  Square rto = relative_square(c, cs == KING_SIDE ? SQ_F1 : SQ_D1);

  for (Square s = std::min(rfrom, rto); s <= std::max(rfrom, rto); ++s)
      if (s != kfrom && s != rfrom)
          castlingPath[cr] |= s;

  for (Square s = std::min(kfrom, kto); s <= std::max(kfrom, kto); ++s)
      if (s != kfrom && s != rfrom)
          castlingPath[cr] |= s;
}

#endif

/// Position::set_state() computes the hash keys of the position, and other
/// data that once computed is updated incrementally as moves are made.
/// The function is only used when a new position is set up, and to verify
/// the correctness of the StateInfo data when running in debug mode.

void Position::set_state(StateInfo* si) const {

#ifdef GPSFISH

  si->key = 0;

  for(int num=0;num<osl::Piece::SIZE;num++){
    osl::Piece p=osl_state.pieceOf(num);
    if(osl_state.usedMask().test(num))
      si->key += Zobrist::psq[playerToIndex(p.owner())][p.ptype()][p.square().index()];
  }

  if (sideToMove == BLACK)
      si->key ^= Zobrist::side;

#else

  si->key = si->pawnKey = si->materialKey = 0;
  si->npMaterial[WHITE] = si->npMaterial[BLACK] = VALUE_ZERO;
  si->psq = SCORE_ZERO;

  si->checkersBB = attackers_to(king_square(sideToMove)) & pieces(~sideToMove);

  for (Bitboard b = pieces(); b; )
  {
      Square s = pop_lsb(&b);
      Piece pc = piece_on(s);
      si->key ^= Zobrist::psq[color_of(pc)][type_of(pc)][s];
      si->psq += psq[color_of(pc)][type_of(pc)][s];
  }

  if (ep_square() != SQ_NONE)
      si->key ^= Zobrist::enpassant[file_of(ep_square())];

  if (sideToMove == BLACK)
      si->key ^= Zobrist::side;

  si->key ^= Zobrist::castling[st->castlingRights];

  for (Bitboard b = pieces(PAWN); b; )
  {
      Square s = pop_lsb(&b);
      si->pawnKey ^= Zobrist::psq[color_of(piece_on(s))][PAWN][s];
  }

  for (Color c = WHITE; c <= BLACK; ++c)
      for (PieceType pt = PAWN; pt <= KING; ++pt)
          for (int cnt = 0; cnt < pieceCount[c][pt]; ++cnt)
              si->materialKey ^= Zobrist::psq[c][pt][cnt];

  for (Color c = WHITE; c <= BLACK; ++c)
      for (PieceType pt = KNIGHT; pt <= QUEEN; ++pt)
          si->npMaterial[c] += pieceCount[c][pt] * PieceValue[MG][pt];
#endif
}


/// Position::fen() returns a FEN representation of the position. In case of
/// Chess960 the Shredder-FEN notation is used. This is mainly a debugging function.

const string Position::fen() const {

  int emptyCnt;
  std::ostringstream ss;

#ifdef GPSFISH
  for (Rank r = RANK_1; r <= RANK_9; ++r)
#else
  for (Rank r = RANK_8; r >= RANK_1; --r)
#endif
  {
#ifdef GPSFISH
      for (File f = FILE_9; f >= FILE_1; --f)
#else
      for (File f = FILE_A; f <= FILE_H; ++f)
#endif
      {
#ifdef GPSFISH
          for (emptyCnt = 0; f >= FILE_1 && empty(make_square(f, r)); --f)
#else
          for (emptyCnt = 0; f <= FILE_H && empty(make_square(f, r)); ++f)
#endif
              ++emptyCnt;

          if (emptyCnt)
              ss << emptyCnt;

#ifdef GPSFISH
          if (f >= FILE_1)
#else
          if (f <= FILE_H)
#endif
              ss << PieceToChar[piece_on(make_square(f, r))];
      }

      if (r > RANK_1)
          ss << '/';
  }

#ifdef GPSFISH
  ss << (side_to_move() == WHITE ? " w " : " b ");
#else
  ss << (sideToMove == WHITE ? " w " : " b ");

  if (can_castle(WHITE_OO))
      ss << (chess960 ? to_char(file_of(castling_rook_square(WHITE |  KING_SIDE)), false) : 'K');

  if (can_castle(WHITE_OOO))
      ss << (chess960 ? to_char(file_of(castling_rook_square(WHITE | QUEEN_SIDE)), false) : 'Q');

  if (can_castle(BLACK_OO))
      ss << (chess960 ? to_char(file_of(castling_rook_square(BLACK |  KING_SIDE)),  true) : 'k');

  if (can_castle(BLACK_OOO))
      ss << (chess960 ? to_char(file_of(castling_rook_square(BLACK | QUEEN_SIDE)),  true) : 'q');

  if (!can_castle(WHITE) && !can_castle(BLACK))
      ss << '-';

  ss << (ep_square() == SQ_NONE ? " - " : " " + to_string(ep_square()) + " ")
     << st->rule50 << " " << 1 + (gamePly - int(sideToMove == BLACK)) / 2;

#endif

  return ss.str();
}


/// Position::pretty() returns an ASCII representation of the position to be
/// printed to the standard output together with the move's san notation.

const string Position::pretty(Move m) const {

<<<<<<< HEAD
  const string dottedLine =            "\n+---+---+---+---+---+---+---+---+";
  const string twoRows =  dottedLine + "\n|   | . |   | . |   | . |   | . |"
                        + dottedLine + "\n| . |   | . |   | . |   | . |   |";

  string brd = twoRows + twoRows + twoRows + twoRows + dottedLine;

#ifndef GPSFISH
  for (Bitboard b = pieces(); b; )
  {
      Square s = pop_lsb(&b);
      brd[513 - 68 * rank_of(s) + 4 * file_of(s)] = PieceToChar[piece_on(s)];
  }
#endif

=======
>>>>>>> 223ebe7b
  std::ostringstream ss;

#ifdef GPSFISH
  if (m.isValid())
#else
  if (m)
#endif
      ss << "\nMove: " << (sideToMove == BLACK ? ".." : "")
         << move_to_san(*const_cast<Position*>(this), m);

<<<<<<< HEAD
#ifdef GPSFISH
  ss << osl_state;
#else

  ss << brd << "\nFen: " << fen() << "\nKey: " << std::hex << std::uppercase
=======
  ss << "\n +---+---+---+---+---+---+---+---+\n";

  for (Rank r = RANK_8; r >= RANK_1; --r)
  {
      for (File f = FILE_A; f <= FILE_H; ++f)
          ss << " | " << PieceToChar[piece_on(make_square(f, r))];

      ss << " |\n +---+---+---+---+---+---+---+---+\n";
  }

  ss << "\nFen: " << fen() << "\nKey: " << std::hex << std::uppercase
>>>>>>> 223ebe7b
     << std::setfill('0') << std::setw(16) << st->key << "\nCheckers: ";

  for (Bitboard b = checkers(); b; )
      ss << to_string(pop_lsb(&b)) << " ";

  ss << "\nLegal moves: ";
  for (MoveList<LEGAL> it(*this); *it; ++it)
      ss << move_to_san(*const_cast<Position*>(this), *it) << " ";

#endif

  return ss.str();
}


#ifndef GPSFISH

/// Position::check_blockers() returns a bitboard of all the pieces with color
/// 'c' that are blocking check on the king with color 'kingColor'. A piece
/// blocks a check if removing that piece from the board would result in a
/// position where the king is in check. A check blocking piece can be either a
/// pinned or a discovered check piece, according if its color 'c' is the same
/// or the opposite of 'kingColor'.

Bitboard Position::check_blockers(Color c, Color kingColor) const {

  Bitboard b, pinners, result = 0;
  Square ksq = king_square(kingColor);

  // Pinners are sliders that give check when a pinned piece is removed
  pinners = (  (pieces(  ROOK, QUEEN) & PseudoAttacks[ROOK  ][ksq])
             | (pieces(BISHOP, QUEEN) & PseudoAttacks[BISHOP][ksq])) & pieces(~kingColor);

  while (pinners)
  {
      b = between_bb(ksq, pop_lsb(&pinners)) & pieces();

      if (!more_than_one(b))
          result |= b & pieces(c);
  }
  return result;
}


/// Position::attackers_to() computes a bitboard of all pieces which attack a
/// given square. Slider attacks use the occ bitboard to indicate occupancy.

Bitboard Position::attackers_to(Square s, Bitboard occ) const {

  return  (attacks_from<PAWN>(s, BLACK) & pieces(WHITE, PAWN))
        | (attacks_from<PAWN>(s, WHITE) & pieces(BLACK, PAWN))
        | (attacks_from<KNIGHT>(s)      & pieces(KNIGHT))
        | (attacks_bb<ROOK>(s, occ)     & pieces(ROOK, QUEEN))
        | (attacks_bb<BISHOP>(s, occ)   & pieces(BISHOP, QUEEN))
        | (attacks_from<KING>(s)        & pieces(KING));
}

#endif

/// Position::legal() tests whether a pseudo-legal move is legal

bool Position::legal(Move m, Bitboard pinned) const {

#ifdef GPSFISH
  return pl_move_is_legal(m);
#else

  assert(is_ok(m));
  assert(pinned == pinned_pieces(sideToMove));

  Color us = sideToMove;
  Square from = from_sq(m);

  assert(color_of(moved_piece(m)) == us);
  assert(piece_on(king_square(us)) == make_piece(us, KING));

  // En passant captures are a tricky special case. Because they are rather
  // uncommon, we do it simply by testing whether the king is attacked after
  // the move is made.
  if (type_of(m) == ENPASSANT)
  {
      Square ksq = king_square(us);
      Square to = to_sq(m);
      Square capsq = to - pawn_push(us);
      Bitboard occ = (pieces() ^ from ^ capsq) | to;

      assert(to == ep_square());
      assert(moved_piece(m) == make_piece(us, PAWN));
      assert(piece_on(capsq) == make_piece(~us, PAWN));
      assert(piece_on(to) == NO_PIECE);

      return   !(attacks_bb<  ROOK>(ksq, occ) & pieces(~us, QUEEN, ROOK))
            && !(attacks_bb<BISHOP>(ksq, occ) & pieces(~us, QUEEN, BISHOP));
  }

  // If the moving piece is a king, check whether the destination
  // square is attacked by the opponent. Castling moves are checked
  // for legality during move generation.
  if (type_of(piece_on(from)) == KING)
      return type_of(m) == CASTLING || !(attackers_to(to_sq(m)) & pieces(~us));

  // A non-king move is legal if and only if it is not pinned or it
  // is moving along the ray towards or away from the king.
  return   !pinned
        || !(pinned & from)
        ||  aligned(from, to_sq(m), king_square(us));
#endif
}

#ifdef GPSFISH
bool Position::pl_move_is_legal(Move m) const {
  if(!osl_state.isAlmostValidMove<false>(m)) return false;
  if(m.isDrop()) return true;
  if(side_to_move()==BLACK)
    return osl::move_classifier::SafeMove<BLACK>::isMember(osl_state,m.ptype(),m.from(),m.to());
  else
    return osl::move_classifier::SafeMove<WHITE>::isMember(osl_state,m.ptype(),m.from(),m.to());
}
#endif



/// Position::pseudo_legal() takes a random move and tests whether the move is
/// pseudo legal. It is used to validate moves from TT that can be corrupted
/// due to SMP concurrent access or hash position key aliasing.

bool Position::pseudo_legal(const Move m) const {

#ifdef GPSFISH
  return m.isNormal() && pl_move_is_legal(m);
#else
  Color us = sideToMove;
  Square from = from_sq(m);
  Square to = to_sq(m);
  Piece pc = moved_piece(m);

  // Use a slower but simpler function for uncommon cases
  if (type_of(m) != NORMAL)
      return MoveList<LEGAL>(*this).contains(m);

  // Is not a promotion, so promotion piece must be empty
  if (promotion_type(m) - 2 != NO_PIECE_TYPE)
      return false;

  // If the 'from' square is not occupied by a piece belonging to the side to
  // move, the move is obviously not legal.
  if (pc == NO_PIECE || color_of(pc) != us)
      return false;

  // The destination square cannot be occupied by a friendly piece
  if (pieces(us) & to)
      return false;

  // Handle the special case of a pawn move
  if (type_of(pc) == PAWN)
  {
      // We have already handled promotion moves, so destination
      // cannot be on the 8th/1st rank.
      if (rank_of(to) == relative_rank(us, RANK_8))
          return false;

      if (   !(attacks_from<PAWN>(from, us) & pieces(~us) & to) // Not a capture

          && !((from + pawn_push(us) == to) && empty(to))       // Not a single push

          && !(   (from + 2 * pawn_push(us) == to)              // Not a double push
               && (rank_of(from) == relative_rank(us, RANK_2))
               && empty(to)
               && empty(to - pawn_push(us))))
          return false;
  }
  else if (!(attacks_from(pc, from) & to))
      return false;

  // Evasions generator already takes care to avoid some kind of illegal moves
  // and legal() relies on this. We therefore have to take care that the same
  // kind of moves are filtered out here.
  if (checkers())
  {
      if (type_of(pc) != KING)
      {
          // Double check? In this case a king move is required
          if (more_than_one(checkers()))
              return false;

          // Our move must be a blocking evasion or a capture of the checking piece
          if (!((between_bb(lsb(checkers()), king_square(us)) | checkers()) & to))
              return false;
      }
      // In case of king moves under check we have to remove king so as to catch
      // invalid moves like b1a1 when opposite queen is on c1.
      else if (attackers_to(to, pieces() ^ from) & pieces(~us))
          return false;
  }

  return true;
#endif
}


/// Position::gives_check() tests whether a pseudo-legal move gives a check

bool Position::gives_check(Move m, const CheckInfo& ci) const {

#ifdef GPSFISH
  if(side_to_move()==BLACK)
    return osl::move_classifier::Check<BLACK>::isMember(osl_state,m.ptype(),m.from(),m.to());
  else 
    return osl::move_classifier::Check<WHITE>::isMember(osl_state,m.ptype(),m.from(),m.to());
#else

  assert(is_ok(m));
  assert(ci.dcCandidates == discovered_check_candidates());
  assert(color_of(moved_piece(m)) == sideToMove);

  Square from = from_sq(m);
  Square to = to_sq(m);
  PieceType pt = type_of(piece_on(from));

  // Is there a direct check?
  if (ci.checkSq[pt] & to)
      return true;

  // Is there a discovered check?
  if (   unlikely(ci.dcCandidates)
      && (ci.dcCandidates & from)
      && !aligned(from, to, ci.ksq))
      return true;

  switch (type_of(m))
  {
  case NORMAL:
      return false;

  case PROMOTION:
      return attacks_bb(Piece(promotion_type(m)), to, pieces() ^ from) & ci.ksq;

  // En passant capture with check? We have already handled the case
  // of direct checks and ordinary discovered check, so the only case we
  // need to handle is the unusual case of a discovered check through
  // the captured pawn.
  case ENPASSANT:
  {
      Square capsq = make_square(file_of(to), rank_of(from));
      Bitboard b = (pieces() ^ from ^ capsq) | to;

      return  (attacks_bb<  ROOK>(ci.ksq, b) & pieces(sideToMove, QUEEN, ROOK))
            | (attacks_bb<BISHOP>(ci.ksq, b) & pieces(sideToMove, QUEEN, BISHOP));
  }
  case CASTLING:
  {
      Square kfrom = from;
      Square rfrom = to; // Castling is encoded as 'King captures the rook'
      Square kto = relative_square(sideToMove, rfrom > kfrom ? SQ_G1 : SQ_C1);
      Square rto = relative_square(sideToMove, rfrom > kfrom ? SQ_F1 : SQ_D1);

      return   (PseudoAttacks[ROOK][rto] & ci.ksq)
            && (attacks_bb<ROOK>(rto, (pieces() ^ kfrom ^ rfrom) | rto | kto) & ci.ksq);
  }
  default:
      assert(false);
      return false;
  }
#endif
}


/// Position::do_move() makes a move, and saves all information necessary
/// to a StateInfo object. The move is assumed to be legal. Pseudo-legal
/// moves should be filtered out before this function is called.

void Position::do_move(Move m, StateInfo& newSt) {

#ifdef GPSFISH
  assert(is_ok());
  assert(!m.isPass());
  nodes++;
  Key key = st->key;
  struct ReducedStateInfo {
    int gamePly, pliesFromNull;
    Key key;
  };
  memcpy(&newSt, st, sizeof(ReducedStateInfo));

  newSt.previous = st;
  st = &newSt;
  //history[st->gamePly++] = key;

  // Update side to move
  key ^= Zobrist::side;

  st->pliesFromNull++;

  prefetch((char*)TT.first_entry(key));

  Color us = side_to_move();
  Color them = ~us;
  Square from = from_sq(m);
  Square to = to_sq(m);

  PieceType pt=m.ptype();
  osl::Ptype capture = m.capturePtype();
  st->capturedType = capture;
  if(capture!=osl::PTYPE_EMPTY){
    key -= Zobrist::psq[them][(int)capture][to.index()];
    key += Zobrist::psq[us][unpromote(capture)][Square::STAND().index()];
  }
  // Update hash key
  if(type_of(m)==PROMOTION)
    key += Zobrist::psq[us][(int)pt][to.index()]-Zobrist::psq[us][(int)unpromote(pt)][from.index()];
  else
    key += Zobrist::psq[us][(int)pt][to.index()]-Zobrist::psq[us][(int)pt][from.index()];

  st->key = key;
  osl_state.makeMove(m);
  if(osl_state.inCheck()) continuous_check[us]++;
  else continuous_check[us]=0;
  assert(is_ok());
#else
  CheckInfo ci(*this);
  do_move(m, newSt, ci, gives_check(m, ci));
#endif
}

#ifndef GPSFISH
void Position::do_move(Move m, StateInfo& newSt, const CheckInfo& ci, bool moveIsCheck) {

  assert(is_ok(m));
  assert(&newSt != st);

  ++nodes;
  Key k = st->key;

  // Copy some fields of the old state to our new StateInfo object except the
  // ones which are going to be recalculated from scratch anyway and then switch
  // our state pointer to point to the new (ready to be updated) state.
  std::memcpy(&newSt, st, StateCopySize64 * sizeof(uint64_t));

  newSt.previous = st;
  st = &newSt;

  // Update side to move
  k ^= Zobrist::side;

  // Increment ply counters. In particular, rule50 will be reset to zero later on
  // in case of a capture or a pawn move.
  ++gamePly;
  ++st->rule50;
  ++st->pliesFromNull;

  Color us = sideToMove;
  Color them = ~us;
  Square from = from_sq(m);
  Square to = to_sq(m);
  Piece pc = piece_on(from);
  PieceType pt = type_of(pc);
  PieceType captured = type_of(m) == ENPASSANT ? PAWN : type_of(piece_on(to));

  assert(color_of(pc) == us);
  assert(piece_on(to) == NO_PIECE || color_of(piece_on(to)) == them || type_of(m) == CASTLING);
  assert(captured != KING);

  if (type_of(m) == CASTLING)
  {
      assert(pc == make_piece(us, KING));

      Square rfrom, rto;
      do_castling<true>(from, to, rfrom, rto);

      captured = NO_PIECE_TYPE;
      st->psq += psq[us][ROOK][rto] - psq[us][ROOK][rfrom];
      k ^= Zobrist::psq[us][ROOK][rfrom] ^ Zobrist::psq[us][ROOK][rto];
  }

  if (captured)
  {
      Square capsq = to;

      // If the captured piece is a pawn, update pawn hash key, otherwise
      // update non-pawn material.
      if (captured == PAWN)
      {
          if (type_of(m) == ENPASSANT)
          {
              capsq += pawn_push(them);

              assert(pt == PAWN);
              assert(to == st->epSquare);
              assert(relative_rank(us, to) == RANK_6);
              assert(piece_on(to) == NO_PIECE);
              assert(piece_on(capsq) == make_piece(them, PAWN));

              board[capsq] = NO_PIECE;
          }

          st->pawnKey ^= Zobrist::psq[them][PAWN][capsq];
      }
      else
          st->npMaterial[them] -= PieceValue[MG][captured];

      // Update board and piece lists
      remove_piece(capsq, them, captured);

      // Update material hash key and prefetch access to materialTable
      k ^= Zobrist::psq[them][captured][capsq];
      st->materialKey ^= Zobrist::psq[them][captured][pieceCount[them][captured]];
      prefetch((char*)thisThread->materialTable[st->materialKey]);

      // Update incremental scores
      st->psq -= psq[them][captured][capsq];

      // Reset rule 50 counter
      st->rule50 = 0;
  }

  // Update hash key
  k ^= Zobrist::psq[us][pt][from] ^ Zobrist::psq[us][pt][to];

  // Reset en passant square
  if (st->epSquare != SQ_NONE)
  {
      k ^= Zobrist::enpassant[file_of(st->epSquare)];
      st->epSquare = SQ_NONE;
  }

  // Update castling rights if needed
  if (st->castlingRights && (castlingRightsMask[from] | castlingRightsMask[to]))
  {
      int cr = castlingRightsMask[from] | castlingRightsMask[to];
      k ^= Zobrist::castling[st->castlingRights & cr];
      st->castlingRights &= ~cr;
  }

  // Prefetch TT access as soon as we know the new hash key
  prefetch((char*)TT.first_entry(k));

  // Move the piece. The tricky Chess960 castling is handled earlier
  if (type_of(m) != CASTLING)
      move_piece(from, to, us, pt);

  // If the moving piece is a pawn do some special extra work
  if (pt == PAWN)
  {
      // Set en-passant square if the moved pawn can be captured
      if (   (int(to) ^ int(from)) == 16
          && (attacks_from<PAWN>(from + pawn_push(us), us) & pieces(them, PAWN)))
      {
          st->epSquare = Square((from + to) / 2);
          k ^= Zobrist::enpassant[file_of(st->epSquare)];
      }

      if (type_of(m) == PROMOTION)
      {
          PieceType promotion = promotion_type(m);

          assert(relative_rank(us, to) == RANK_8);
          assert(promotion >= KNIGHT && promotion <= QUEEN);

          remove_piece(to, us, PAWN);
          put_piece(to, us, promotion);

          // Update hash keys
          k ^= Zobrist::psq[us][PAWN][to] ^ Zobrist::psq[us][promotion][to];
          st->pawnKey ^= Zobrist::psq[us][PAWN][to];
          st->materialKey ^=  Zobrist::psq[us][promotion][pieceCount[us][promotion]-1]
                            ^ Zobrist::psq[us][PAWN][pieceCount[us][PAWN]];

          // Update incremental score
          st->psq += psq[us][promotion][to] - psq[us][PAWN][to];

          // Update material
          st->npMaterial[us] += PieceValue[MG][promotion];
      }

      // Update pawn hash key and prefetch access to pawnsTable
      st->pawnKey ^= Zobrist::psq[us][PAWN][from] ^ Zobrist::psq[us][PAWN][to];
      prefetch((char*)thisThread->pawnsTable[st->pawnKey]);

      // Reset rule 50 draw counter
      st->rule50 = 0;
  }

  // Update incremental scores
  st->psq += psq[us][pt][to] - psq[us][pt][from];

  // Set capture piece
  st->capturedType = captured;

  // Update the key with the final value
  st->key = k;

  // Update checkers bitboard: piece must be already moved due to attacks_from()
  st->checkersBB = 0;

  if (moveIsCheck)
  {
      if (type_of(m) != NORMAL)
          st->checkersBB = attackers_to(king_square(them)) & pieces(us);
      else
      {
          // Direct checks
          if (ci.checkSq[pt] & to)
              st->checkersBB |= to;

          // Discovered checks
          if (unlikely(ci.dcCandidates) && (ci.dcCandidates & from))
          {
              if (pt != ROOK)
                  st->checkersBB |= attacks_from<ROOK>(king_square(them)) & pieces(us, QUEEN, ROOK);

              if (pt != BISHOP)
                  st->checkersBB |= attacks_from<BISHOP>(king_square(them)) & pieces(us, QUEEN, BISHOP);
          }
      }
  }

  sideToMove = ~sideToMove;

  assert(pos_is_ok());
}


/// Position::undo_move() unmakes a move. When it returns, the position should
/// be restored to exactly the same state as before the move was made.

void Position::undo_move(Move m) {

  assert(is_ok(m));

  sideToMove = ~sideToMove;

  Color us = sideToMove;
  Square from = from_sq(m);
  Square to = to_sq(m);
  PieceType pt = type_of(piece_on(to));

  assert(empty(from) || type_of(m) == CASTLING);
  assert(st->capturedType != KING);

  if (type_of(m) == PROMOTION)
  {
      assert(pt == promotion_type(m));
      assert(relative_rank(us, to) == RANK_8);
      assert(promotion_type(m) >= KNIGHT && promotion_type(m) <= QUEEN);

      remove_piece(to, us, promotion_type(m));
      put_piece(to, us, PAWN);
      pt = PAWN;
  }

  if (type_of(m) == CASTLING)
  {
      Square rfrom, rto;
      do_castling<false>(from, to, rfrom, rto);
  }
  else
  {
      move_piece(to, from, us, pt); // Put the piece back at the source square

      if (st->capturedType)
      {
          Square capsq = to;

          if (type_of(m) == ENPASSANT)
          {
              capsq -= pawn_push(us);

              assert(pt == PAWN);
              assert(to == st->previous->epSquare);
              assert(relative_rank(us, to) == RANK_6);
              assert(piece_on(capsq) == NO_PIECE);
          }

          put_piece(capsq, ~us, st->capturedType); // Restore the captured piece
      }
  }

  // Finally point our state pointer back to the previous state
  st = st->previous;
  --gamePly;

  assert(pos_is_ok());
}


/// Position::do_castling() is a helper used to do/undo a castling move. This
/// is a bit tricky, especially in Chess960.
template<bool Do>
void Position::do_castling(Square from, Square& to, Square& rfrom, Square& rto) {

  bool kingSide = to > from;
  rfrom = to; // Castling is encoded as "king captures friendly rook"
  rto = relative_square(sideToMove, kingSide ? SQ_F1 : SQ_D1);
  to  = relative_square(sideToMove, kingSide ? SQ_G1 : SQ_C1);

  // Remove both pieces first since squares could overlap in Chess960
  remove_piece(Do ?  from :  to, sideToMove, KING);
  remove_piece(Do ? rfrom : rto, sideToMove, ROOK);
  board[Do ? from : to] = board[Do ? rfrom : rto] = NO_PIECE; // Since remove_piece doesn't do it for us
  put_piece(Do ?  to :  from, sideToMove, KING);
  put_piece(Do ? rto : rfrom, sideToMove, ROOK);
}


/// Position::do(undo)_null_move() is used to do(undo) a "null move": It flips
/// the side to move without executing any move on the board.

void Position::do_null_move(StateInfo& newSt) {

  assert(!checkers());

  std::memcpy(&newSt, st, sizeof(StateInfo)); // Fully copy here

  newSt.previous = st;
  st = &newSt;

  if (st->epSquare != SQ_NONE)
  {
      st->key ^= Zobrist::enpassant[file_of(st->epSquare)];
      st->epSquare = SQ_NONE;
  }

  st->key ^= Zobrist::side;
  prefetch((char*)TT.first_entry(st->key));

  ++st->rule50;
  st->pliesFromNull = 0;

  sideToMove = ~sideToMove;

  assert(pos_is_ok());
}

void Position::undo_null_move() {

  assert(!checkers());

  st = st->previous;
  sideToMove = ~sideToMove;
}

#endif

/// Position::see() is a static exchange evaluator: It tries to estimate the
/// material gain or loss resulting from a move.

Value Position::see_sign(Move m) const {

  assert(is_ok(m));

  // Early return if SEE cannot be negative because captured piece value
  // is not less then capturing one. Note that king moves always return
  // here because king midgame value is set to 0.
  if (PieceValue[MG][moved_piece(m)] <= PieceValue[MG][piece_on(to_sq(m))])
      return VALUE_KNOWN_WIN;

  return see(m);
}

Value Position::see(Move m) const {

  assert(move_is_ok(m));
#ifdef GPSFISH
  Player p=osl_state.turn();
  return (Value)osl::See::see(osl_state,m,osl_state.pin(p),osl_state.pin(alt(p)));
#else

  Square from, to;
  Bitboard occupied, attackers, stmAttackers;
  Value swapList[32];
  int slIndex = 1;
  PieceType captured;
  Color stm;

  assert(is_ok(m));

  from = from_sq(m);
  to = to_sq(m);
  swapList[0] = PieceValue[MG][piece_on(to)];
  stm = color_of(piece_on(from));
  occupied = pieces() ^ from;

  // Castling moves are implemented as king capturing the rook so cannot be
  // handled correctly. Simply return 0 that is always the correct value
  // unless in the rare case the rook ends up under attack.
  if (type_of(m) == CASTLING)
      return VALUE_ZERO;

  if (type_of(m) == ENPASSANT)
  {
      occupied ^= to - pawn_push(stm); // Remove the captured pawn
      swapList[0] = PieceValue[MG][PAWN];
  }

  // Find all attackers to the destination square, with the moving piece
  // removed, but possibly an X-ray attacker added behind it.
  attackers = attackers_to(to, occupied) & occupied;

  // If the opponent has no attackers we are finished
  stm = ~stm;
  stmAttackers = attackers & pieces(stm);
  if (!stmAttackers)
      return swapList[0];

  // The destination square is defended, which makes things rather more
  // difficult to compute. We proceed by building up a "swap list" containing
  // the material gain or loss at each stop in a sequence of captures to the
  // destination square, where the sides alternately capture, and always
  // capture with the least valuable piece. After each capture, we look for
  // new X-ray attacks from behind the capturing piece.
  captured = type_of(piece_on(from));

  do {
      assert(slIndex < 32);

      // Add the new entry to the swap list
      swapList[slIndex] = -swapList[slIndex - 1] + PieceValue[MG][captured];

      // Locate and remove the next least valuable attacker
      captured = min_attacker<PAWN>(byTypeBB, to, stmAttackers, occupied, attackers);

      // Stop before processing a king capture
      if (captured == KING)
      {
          if (stmAttackers == attackers)
              ++slIndex;

          break;
      }

      stm = ~stm;
      stmAttackers = attackers & pieces(stm);
      ++slIndex;

  } while (stmAttackers);

  // Having built the swap list, we negamax through it to find the best
  // achievable score from the point of view of the side to move.
  while (--slIndex)
      swapList[slIndex - 1] = std::min(-swapList[slIndex], swapList[slIndex - 1]);

  return swapList[0];
#endif
}


/// Position::is_draw() tests whether the position is drawn by material, 50 moves
/// rule or repetition. It does not detect stalemates.

bool Position::is_draw() const {

#ifdef GPSFISH
  int dummy;
  return is_draw(dummy);
#else

  if (   !pieces(PAWN)
      && (non_pawn_material(WHITE) + non_pawn_material(BLACK) <= BishopValueMg))
      return true;

  if (st->rule50 > 99 && (!checkers() || MoveList<LEGAL>(*this).size()))
      return true;

  StateInfo* stp = st;
  for (int i = 2, e = std::min(st->rule50, st->pliesFromNull); i <= e; i += 2)
  {
      stp = stp->previous->previous;

      if (stp->key == st->key)
          return true; // Draw at first repetition
  }

  return false;
#endif
}

#ifdef GPSFISH
bool Position::is_draw(int& ret) const {

    // retire history by 3d8140a54101a50860ba2e3eb0f2d6cce68bfe47
    // should use st->previous
#if 0
  ret=0;
  StateInfo* stp = st->previous->previous;
  for (int i = 4, e = std::min(st->gamePly,st->pliesFromNull); i <= e; i += 2)
  {
      stp = stp->previous->previous;
      if (stp->key == st->key)
      //if (history[st->gamePly - i] == st->key)
      {
          Color us = side_to_move();
          Color them = ~us;
          if(continuous_check[us]*2>=i) {ret= -1; return false;}
          else if(continuous_check[them]*2>=i) {ret= 1; return false;}
          else return true;
      }
  }
#else
  int i = 4, e = st->pliesFromNull, cnt = 0;

  if (i <= e)
  {
      Color us = side_to_move();
      Color them = ~us;
      StateInfo* stp = st->previous->previous;

      do {
          stp = stp->previous->previous;

          if (stp->key == st->key)
          {
              if(continuous_check[us]*2>=i) {ret= -1; return false;}
              else if(continuous_check[them]*2>=i) {ret= 1; return false;}
              else if(++cnt>=4) { ret= 0; return true; }// Draw after first repetition
          }

          i += 2;

      } while (i <= e);
  }

#endif
  return false;
}
#endif



/// Position::flip() flips position with the white and black sides reversed. This
/// is only useful for debugging e.g. for finding evaluation symmetry bugs.

#ifndef GPSFISH

static char toggle_case(char c) {
  return char(islower(c) ? toupper(c) : tolower(c));
}

void Position::flip() {

  string f, token;
  std::stringstream ss(fen());

  for (Rank r = RANK_8; r >= RANK_1; --r) // Piece placement
  {
      std::getline(ss, token, r > RANK_1 ? '/' : ' ');
      f.insert(0, token + (f.empty() ? " " : "/"));
  }

  ss >> token; // Active color
  f += (token == "w" ? "B " : "W "); // Will be lowercased later

  ss >> token; // Castling availability
  f += token + " ";

  std::transform(f.begin(), f.end(), f.begin(), toggle_case);

  ss >> token; // En passant square
  f += (token == "-" ? token : token.replace(1, 1, token[1] == '3' ? "6" : "3"));

  std::getline(ss, token); // Half and full moves
  f += token;

  set(f, is_chess960(), this_thread());

  assert(pos_is_ok());
}
#endif

/// Position::pos_is_ok() performs some consistency checks for the position object.
/// This is meant to be helpful when debugging.

bool Position::pos_is_ok(int* step) const {

#ifndef MINIMAL


  // Which parts of the position should be verified?
  const bool all = false;

#ifndef GPSFISH
  const bool testBitboards       = all || false;
#endif
  const bool testState           = all || false;
#ifndef GPSFISH
  const bool testKingCount       = all || false;
  const bool testKingCapture     = all || false;
  const bool testPieceCounts     = all || false;
  const bool testPieceList       = all || false;
  const bool testCastlingSquares = all || false;
#endif

  if (step)
      *step = 1;

  if (   (sideToMove != WHITE && sideToMove != BLACK)
#ifdef GPSFISH
     )
#else
      || piece_on(king_square(WHITE)) != W_KING
      || piece_on(king_square(BLACK)) != B_KING
      || (   ep_square() != SQ_NONE
          && relative_rank(sideToMove, ep_square()) != RANK_6))
#endif
      return false;

#ifdef GPSFISH

  if(!osl_state.isConsistent())
      return false;

#else

  if (step && ++*step, testBitboards)
  {
      // The intersection of the white and black pieces must be empty
      if (pieces(WHITE) & pieces(BLACK))
          return false;

      // The union of the white and black pieces must be equal to all
      // occupied squares
      if ((pieces(WHITE) | pieces(BLACK)) != pieces())
          return false;

      // Separate piece type bitboards must have empty intersections
      for (PieceType p1 = PAWN; p1 <= KING; ++p1)
          for (PieceType p2 = PAWN; p2 <= KING; ++p2)
              if (p1 != p2 && (pieces(p1) & pieces(p2)))
                  return false;
  }
#endif

  if (step && ++*step, testState)
  {
      StateInfo si;
      set_state(&si);
      if (   st->key != si.key
#ifdef GPSFISH
         )
#else
          || st->pawnKey != si.pawnKey
          || st->materialKey != si.materialKey
          || st->npMaterial[WHITE] != si.npMaterial[WHITE]
          || st->npMaterial[BLACK] != si.npMaterial[BLACK]
          || st->psq != si.psq
          || st->checkersBB != si.checkersBB)
#endif
          return false;
  }

#ifndef GPSFISH
  if (step && ++*step, testKingCount)
      if (   std::count(board, board + SQUARE_NB, W_KING) != 1
          || std::count(board, board + SQUARE_NB, B_KING) != 1)
          return false;

  if (step && ++*step, testKingCapture)
      if (attackers_to(king_square(~sideToMove)) & pieces(sideToMove))
          return false;

  if (step && ++*step, testPieceCounts)
      for (Color c = WHITE; c <= BLACK; ++c)
          for (PieceType pt = PAWN; pt <= KING; ++pt)
              if (pieceCount[c][pt] != popcount<Full>(pieces(c, pt)))
                  return false;

  if (step && ++*step, testPieceList)
      for (Color c = WHITE; c <= BLACK; ++c)
          for (PieceType pt = PAWN; pt <= KING; ++pt)
              for (int i = 0; i < pieceCount[c][pt];  ++i)
                  if (   board[pieceList[c][pt][i]] != make_piece(c, pt)
                      || index[pieceList[c][pt][i]] != i)
                      return false;

  if (step && ++*step, testCastlingSquares)
      for (Color c = WHITE; c <= BLACK; ++c)
          for (CastlingSide s = KING_SIDE; s <= QUEEN_SIDE; s = CastlingSide(s + 1))
          {
              if (!can_castle(c | s))
                  continue;

              if (  (castlingRightsMask[king_square(c)] & (c | s)) != (c | s)
                  || piece_on(castlingRookSquare[c | s]) != make_piece(c, ROOK)
                  || castlingRightsMask[castlingRookSquare[c | s]] != (c | s))
                  return false;
          }
#endif

#endif

  return true;
}

#ifdef GPSFISH
bool Position::eval_is_ok() const {
  if(!pos_is_ok()) return false;
  if(!eval) return true;
  int ret1=eval_t(osl_state,false).value();
  int ret2=eval->value();
  return ret1==ret2;
}
#endif
<|MERGE_RESOLUTION|>--- conflicted
+++ resolved
@@ -631,23 +631,6 @@
 
 const string Position::pretty(Move m) const {
 
-<<<<<<< HEAD
-  const string dottedLine =            "\n+---+---+---+---+---+---+---+---+";
-  const string twoRows =  dottedLine + "\n|   | . |   | . |   | . |   | . |"
-                        + dottedLine + "\n| . |   | . |   | . |   | . |   |";
-
-  string brd = twoRows + twoRows + twoRows + twoRows + dottedLine;
-
-#ifndef GPSFISH
-  for (Bitboard b = pieces(); b; )
-  {
-      Square s = pop_lsb(&b);
-      brd[513 - 68 * rank_of(s) + 4 * file_of(s)] = PieceToChar[piece_on(s)];
-  }
-#endif
-
-=======
->>>>>>> 223ebe7b
   std::ostringstream ss;
 
 #ifdef GPSFISH
@@ -658,13 +641,12 @@
       ss << "\nMove: " << (sideToMove == BLACK ? ".." : "")
          << move_to_san(*const_cast<Position*>(this), m);
 
-<<<<<<< HEAD
-#ifdef GPSFISH
+#ifdef GPSFISH
+
   ss << osl_state;
-#else
-
-  ss << brd << "\nFen: " << fen() << "\nKey: " << std::hex << std::uppercase
-=======
+
+#else
+
   ss << "\n +---+---+---+---+---+---+---+---+\n";
 
   for (Rank r = RANK_8; r >= RANK_1; --r)
@@ -676,7 +658,6 @@
   }
 
   ss << "\nFen: " << fen() << "\nKey: " << std::hex << std::uppercase
->>>>>>> 223ebe7b
      << std::setfill('0') << std::setw(16) << st->key << "\nCheckers: ";
 
   for (Bitboard b = checkers(); b; )
