--- conflicted
+++ resolved
@@ -575,18 +575,8 @@
   for (MoveList<LEGAL> ml(*this); !ml.end(); ++ml)
       ss << move_to_san(*const_cast<Position*>(this), ml.move()) << " ";
 
-<<<<<<< HEAD
-  if (checkers())
-  {
-      ss << "\nCheckers: ";
-      for (Bitboard b = checkers(); b; )
-          ss << square_to_string(pop_lsb(&b)) << " ";
-  }
-
-#endif
-
-=======
->>>>>>> f78b68b7
+#endif
+
   return ss.str();
 }
 
