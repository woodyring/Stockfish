--- conflicted
+++ resolved
@@ -1419,12 +1419,8 @@
 #endif
   st = &startState;
 
-<<<<<<< HEAD
 #ifndef GPSFISH
-  for (int i = 0; i < PIECE_TYPE_NB; i++)
-=======
   for (int i = 0; i < PIECE_TYPE_NB; ++i)
->>>>>>> a7120986
       for (int j = 0; j < 16; j++)
           pieceList[WHITE][i][j] = pieceList[BLACK][i][j] = SQ_NONE;
 #endif
