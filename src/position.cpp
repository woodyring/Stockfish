--- conflicted
+++ resolved
@@ -635,27 +635,7 @@
 }
 
 
-<<<<<<< HEAD
-/// Position::attacks_from() computes a bitboard of all attacks of a given piece
-/// put in a given square. Slider attacks use occ bitboard as occupancy.
-
-Bitboard Position::attacks_from(Piece p, Square s, Bitboard occ) {
-
-  assert(is_ok(s));
-
-  switch (type_of(p))
-  {
-  case BISHOP: return attacks_bb<BISHOP>(s, occ);
-  case ROOK  : return attacks_bb<ROOK>(s, occ);
-  case QUEEN : return attacks_bb<BISHOP>(s, occ) | attacks_bb<ROOK>(s, occ);
-  default    : return StepAttacksBB[p][s];
-  }
-}
-#endif
-
-=======
->>>>>>> 034a2b04
-/// Position::legal() tests whether a pseudo-legal move is legal
+#endif
 
 #ifdef GPSFISH
 bool Position::pl_move_is_legal(Move m) const {
@@ -668,6 +648,7 @@
 }
 #endif
 
+/// Position::legal() tests whether a pseudo-legal move is legal
 bool Position::legal(Move m, Bitboard pinned) const {
 
 #ifdef GPSFISH
