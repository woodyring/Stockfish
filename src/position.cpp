--- conflicted
+++ resolved
@@ -515,37 +515,10 @@
   return result;
 }
 
-<<<<<<< HEAD
-#endif
-
-/// Position:pinned_pieces() returns a bitboard of all pinned (against the
-/// king) pieces for the side to move.
-
-Bitboard Position::pinned_pieces() const {
-
-#ifdef GPSFISH
-  return 0; // XXX, for compile
-#else
-  return hidden_checkers<true>();
-#endif
-}
-
-#ifndef GPSFISH
-
-/// Position:discovered_check_candidates() returns a bitboard containing all
-/// pieces for the side to move which are candidates for giving a discovered
-/// check.
-
-Bitboard Position::discovered_check_candidates() const {
-
-  return hidden_checkers<false>();
-}
-=======
 // Explicit template instantiations
 template Bitboard Position::hidden_checkers<true>() const;
 template Bitboard Position::hidden_checkers<false>() const;
 
->>>>>>> 29be28e1
 
 /// Position::attackers_to() computes a bitboard of all pieces which attacks a
 /// given square. Slider attacks use occ bitboard as occupancy.
