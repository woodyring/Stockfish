--- conflicted
+++ resolved
@@ -650,14 +650,10 @@
 
 bool Position::move_is_legal(const Move m) const {
 
-<<<<<<< HEAD
 #ifdef GPSFISH
   return m.isNormal() && pl_move_is_legal(m);
 #else
-  for (MoveList<MV_LEGAL> ml(*this); !ml.end(); ++ml)
-=======
   for (MoveList<LEGAL> ml(*this); !ml.end(); ++ml)
->>>>>>> dc7fd868
       if (ml.move() == m)
           return true;
 
@@ -905,7 +901,7 @@
     key += zobrist[us][unpromote(capture)][Square::STAND().index()];
   }
   // Update hash key
-  if(is_promotion(m))
+  if(type_of(m)==PROMOTION)
     key += zobrist[us][(int)pt][to.index()]-zobrist[us][(int)unpromote(pt)][from.index()];
   else
     key += zobrist[us][(int)pt][to.index()]-zobrist[us][(int)pt][from.index()];
