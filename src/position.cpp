--- conflicted
+++ resolved
@@ -311,12 +311,22 @@
 void Position::clear() {
 
   std::memset(this, 0, sizeof(Position));
+#ifndef GPSFISH
   startState.epSquare = SQ_NONE;
+#endif
   st = &startState;
 
+#ifndef GPSFISH
   for (int i = 0; i < PIECE_TYPE_NB; ++i)
       for (int j = 0; j < 16; ++j)
           pieceList[WHITE][i][j] = pieceList[BLACK][i][j] = SQ_NONE;
+#endif
+
+#ifdef GPSFISH
+  osl_state=osl::NumEffectState();
+  osl_state.setTurn(BLACK);
+  continuous_check[BLACK]=continuous_check[WHITE]=0;
+#endif
 }
 
 
@@ -442,16 +452,9 @@
   // handle also common incorrect FEN with fullmove = 0.
   gamePly = std::max(2 * (gamePly - 1), 0) + int(sideToMove == BLACK);
 
-<<<<<<< HEAD
-  compute_keys(st);
 #ifdef GPSFISH
   if(eval!=NULL) *eval=eval_t(osl_state,false);
 #else
-  compute_non_pawn_material(st);
-  st->psq = compute_psq_score();
-  st->checkersBB = attackers_to(king_square(sideToMove)) & pieces(~sideToMove);
-=======
->>>>>>> 6f3d7876
   chess960 = isChess960;
 #endif
   thisThread = th;
@@ -497,6 +500,21 @@
 
 void Position::set_state(StateInfo* si) const {
 
+#ifdef GPSFISH
+
+  si->key = 0;
+
+  for(int num=0;num<osl::Piece::SIZE;num++){
+    osl::Piece p=osl_state.pieceOf(num);
+    if(osl_state.usedMask().test(num))
+      si->key += Zobrist::psq[playerToIndex(p.owner())][p.ptype()][p.square().index()];
+  }
+
+  if (sideToMove == BLACK)
+      si->key ^= Zobrist::side;
+
+#else
+
   si->key = si->pawnKey = si->materialKey = 0;
   si->npMaterial[WHITE] = si->npMaterial[BLACK] = VALUE_ZERO;
   si->psq = SCORE_ZERO;
@@ -533,6 +551,7 @@
   for (Color c = WHITE; c <= BLACK; ++c)
       for (PieceType pt = KNIGHT; pt <= QUEEN; ++pt)
           si->npMaterial[c] += pieceCount[c][pt] * PieceValue[MG][pt];
+#endif
 }
 
 
@@ -1394,123 +1413,6 @@
 }
 
 
-<<<<<<< HEAD
-/// Position::clear() erases the position object to a pristine state, with an
-/// empty board, white to move, and no castling rights.
-
-void Position::clear() {
-
-  std::memset(this, 0, sizeof(Position));
-
-#ifndef GPSFISH
-  startState.epSquare = SQ_NONE;
-#endif
-  st = &startState;
-
-#ifndef GPSFISH
-
-  for (int i = 0; i < PIECE_TYPE_NB; ++i)
-      for (int j = 0; j < 16; ++j)
-          pieceList[WHITE][i][j] = pieceList[BLACK][i][j] = SQ_NONE;
-
-#endif
-
-#ifdef GPSFISH
-  osl_state=osl::NumEffectState();
-  osl_state.setTurn(BLACK);
-  continuous_check[BLACK]=continuous_check[WHITE]=0;
-#endif
-}
-
-
-/// Position::compute_keys() computes the hash keys of the position, pawns and
-/// material configuration. The hash keys are usually updated incrementally as
-/// moves are made and unmade. The function is only used when a new position is
-/// set up, and to verify the correctness of the keys when running in debug mode.
-
-void Position::compute_keys(StateInfo* si) const {
-
-#ifdef GPSFISH
-
-  for(int num=0;num<osl::Piece::SIZE;num++){
-    osl::Piece p=osl_state.pieceOf(num);
-    if(osl_state.usedMask().test(num))
-      si->key += Zobrist::psq[playerToIndex(p.owner())][p.ptype()][p.square().index()];
-  }
-
-#else
-
-  si->key = si->pawnKey = si->materialKey = 0;
-
-  for (Bitboard b = pieces(); b; )
-  {
-      Square s = pop_lsb(&b);
-      si->key ^= Zobrist::psq[color_of(piece_on(s))][type_of(piece_on(s))][s];
-  }
-
-  if (ep_square() != SQ_NONE)
-      si->key ^= Zobrist::enpassant[file_of(ep_square())];
-#endif
-
-  if (sideToMove == BLACK)
-      si->key ^= Zobrist::side;
-
-#ifndef GPSFISH
-  si->key ^= Zobrist::castling[st->castlingRights];
-
-  for (Bitboard b = pieces(PAWN); b; )
-  {
-      Square s = pop_lsb(&b);
-      si->pawnKey ^= Zobrist::psq[color_of(piece_on(s))][PAWN][s];
-  }
-
-  for (Color c = WHITE; c <= BLACK; ++c)
-      for (PieceType pt = PAWN; pt <= KING; ++pt)
-          for (int cnt = 0; cnt < pieceCount[c][pt]; ++cnt)
-              si->materialKey ^= Zobrist::psq[c][pt][cnt];
-#endif
-}
-
-
-#ifndef GPSFISH
-/// Position::compute_non_pawn_material() computes the total non-pawn middlegame
-/// material value for each side. Material values are updated incrementally during
-/// the search. This function is only used when initializing a new Position object.
-
-void Position::compute_non_pawn_material(StateInfo* si) const {
-
-  si->npMaterial[WHITE] = si->npMaterial[BLACK] = VALUE_ZERO;
-
-  for (Color c = WHITE; c <= BLACK; ++c)
-      for (PieceType pt = KNIGHT; pt <= QUEEN; ++pt)
-          si->npMaterial[c] += pieceCount[c][pt] * PieceValue[MG][pt];
-}
-#endif
-
-
-/// Position::compute_psq_score() computes the incremental scores for the middlegame
-/// and the endgame. These functions are used to initialize the incremental scores
-/// when a new position is set up, and to verify that the scores are correctly
-/// updated by do_move and undo_move when the program is running in debug mode.
-#ifndef GPSFISH
-Score Position::compute_psq_score() const {
-
-  Score score = SCORE_ZERO;
-
-  for (Bitboard b = pieces(); b; )
-  {
-      Square s = pop_lsb(&b);
-      Piece pc = piece_on(s);
-      score += psq[color_of(pc)][type_of(pc)][s];
-  }
-
-  return score;
-}
-#endif
-
-
-=======
->>>>>>> 6f3d7876
 /// Position::is_draw() tests whether the position is drawn by material, 50 moves
 /// rule or repetition. It does not detect stalemates.
 
@@ -1649,16 +1551,10 @@
   const bool testBitboards       = all || false;
   const bool testKingCount       = all || false;
   const bool testKingCapture     = all || false;
+#endif
   const bool testState           = all || false;
+#ifndef GPSFISH
   const bool testCheckerCount    = all || false;
-<<<<<<< HEAD
-#endif
-  const bool testKeys            = all || false;
-#ifndef GPSFISH
-  const bool testIncrementalEval = all || false;
-  const bool testNonPawnMaterial = all || false;
-=======
->>>>>>> 6f3d7876
   const bool testPieceCounts     = all || false;
   const bool testPieceList       = all || false;
   const bool testCastlingSquares = all || false;
@@ -1674,17 +1570,15 @@
   if ((*step)++, piece_on(king_square(BLACK)) != B_KING)
       return false;
 
-<<<<<<< HEAD
 #endif
 
 #ifdef GPSFISH
   if(!osl_state.isConsistent()) return false;
 #else
-=======
+
   if ((*step)++, ep_square() != SQ_NONE && relative_rank(sideToMove, ep_square()) != RANK_6)
       return false;
 
->>>>>>> 6f3d7876
   if ((*step)++, testKingCount)
       if (   std::count(board, board + SQUARE_NB, W_KING) != 1
           || std::count(board, board + SQUARE_NB, B_KING) != 1)
@@ -1711,42 +1605,26 @@
               if (p1 != p2 && (pieces(p1) & pieces(p2)))
                   return false;
   }
-
-<<<<<<< HEAD
-  if ((*step)++, ep_square() != SQ_NONE && relative_rank(sideToMove, ep_square()) != RANK_6)
-      return false;
-#endif
-
-
-  if ((*step)++, testKeys)
-  {
-      StateInfo si;
-      compute_keys(&si);
-#ifdef GPSFISH
-      if (st->key != si.key )
-#else
-      if (st->key != si.key || st->pawnKey != si.pawnKey || st->materialKey != si.materialKey)
-#endif
-          return false;
-  }
-
-#ifndef GPSFISH
-  if ((*step)++, testNonPawnMaterial)
-=======
+#endif
+
   if ((*step)++, testState)
->>>>>>> 6f3d7876
   {
       StateInfo si;
       set_state(&si);
       if (   st->key != si.key
+#ifdef GPSFISH
+         )
+#else
           || st->pawnKey != si.pawnKey
           || st->materialKey != si.materialKey
           || st->npMaterial[WHITE] != si.npMaterial[WHITE]
           || st->npMaterial[BLACK] != si.npMaterial[BLACK]
           || st->psq != si.psq)
+#endif
           return false;
   }
 
+#ifndef GPSFISH
   if ((*step)++, testCheckerCount && popcount<Full>(st->checkersBB) > 2)
       return false;
 
