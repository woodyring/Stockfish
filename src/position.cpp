--- conflicted
+++ resolved
@@ -2134,22 +2134,6 @@
 #else
   zobSideToMove = rk.rand<Key>();
   zobExclusion  = rk.rand<Key>();
-<<<<<<< HEAD
-#endif
-}
-
-
-/// Position::init_piece_square_tables() initializes the piece square tables.
-/// This is a two-step operation: First, the white halves of the tables are
-/// copied from the MgPST[][] and EgPST[][] arrays. Second, the black halves
-/// of the tables are initialized by mirroring and changing the sign of the
-/// corresponding white scores.
-
-#ifndef GPSFISH
-void Position::init_piece_square_tables() {
-=======
->>>>>>> fc519ca7
-
   for (Square s = SQ_A1; s <= SQ_H8; s++)
       for (Piece p = WP; p <= WK; p++)
           PieceSquareTable[p][s] = make_score(MgPST[p][s], EgPST[p][s]);
@@ -2157,8 +2141,8 @@
   for (Square s = SQ_A1; s <= SQ_H8; s++)
       for (Piece p = BP; p <= BK; p++)
           PieceSquareTable[p][s] = -PieceSquareTable[p-8][flip_square(s)];
-}
-#endif
+#endif
+}
 
 
 /// Position::flip() flips position with the white and black sides reversed. This
