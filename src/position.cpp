--- conflicted
+++ resolved
@@ -594,24 +594,8 @@
 }
 
 
-<<<<<<< HEAD
 #ifndef GPSFISH
-/// Position:hidden_checkers<>() returns a bitboard of all pinned (against the
-/// king) pieces for the given color. Or, when template parameter FindPinned is
-/// false, the function return the pieces of the given color candidate for a
-/// discovery check against the enemy king.
-template<bool FindPinned>
-Bitboard Position::hidden_checkers() const {
-
-  // Pinned pieces protect our king, dicovery checks attack the enemy king
-  Bitboard b, result = 0;
-  Bitboard pinners = pieces(FindPinned ? ~sideToMove : sideToMove);
-  Square ksq = king_square(FindPinned ? sideToMove : ~sideToMove);
-
-  // Pinners are sliders, that give check when candidate pinned is removed
-  pinners &=  (pieces(ROOK, QUEEN) & PseudoAttacks[ROOK][ksq])
-            | (pieces(BISHOP, QUEEN) & PseudoAttacks[BISHOP][ksq]);
-=======
+
 /// Position:hidden_checkers() returns a bitboard of all pinned / discovery check
 /// pieces, according to the call parameters. Pinned pieces protect our king,
 /// discovery check pieces attack the enemy king.
@@ -623,7 +607,6 @@
   // Pinners are sliders that give check when pinned piece is removed
   pinners = (  (pieces(  ROOK, QUEEN) & PseudoAttacks[ROOK  ][ksq])
              | (pieces(BISHOP, QUEEN) & PseudoAttacks[BISHOP][ksq])) & pieces(c);
->>>>>>> 378bcfe7
 
   while (pinners)
   {
