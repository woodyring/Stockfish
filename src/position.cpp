--- conflicted
+++ resolved
@@ -209,18 +209,6 @@
   assert(pos_is_ok());
 }
 
-<<<<<<< HEAD
-Position::Position(const string& fen, bool isChess960, int th) {
-
-#ifdef GPSFISH
-  eval=NULL;
-#endif
-  from_fen(fen, isChess960);
-  threadID = th;
-}
-
-=======
->>>>>>> 673bc552
 
 /// Position::from_fen() initializes the position object with the given FEN
 /// string. This function is not very robust - make sure that input FENs are
@@ -355,11 +343,8 @@
   st->npMaterial[BLACK] = compute_non_pawn_material(BLACK);
   st->checkersBB = attackers_to(king_square(sideToMove)) & pieces(~sideToMove);
   chess960 = isChess960;
-<<<<<<< HEAD
-#endif
-=======
+#endif
   thisThread = th;
->>>>>>> 673bc552
 
   assert(pos_is_ok());
 }
