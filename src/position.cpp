/*
  Stockfish, a UCI chess playing engine derived from Glaurung 2.1
  Copyright (C) 2004-2008 Tord Romstad (Glaurung author)
  Copyright (C) 2008-2012 Marco Costalba, Joona Kiiski, Tord Romstad

  Stockfish is free software: you can redistribute it and/or modify
  it under the terms of the GNU General Public License as published by
  the Free Software Foundation, either version 3 of the License, or
  (at your option) any later version.

  Stockfish is distributed in the hope that it will be useful,
  but WITHOUT ANY WARRANTY; without even the implied warranty of
  MERCHANTABILITY or FITNESS FOR A PARTICULAR PURPOSE.  See the
  GNU General Public License for more details.

  You should have received a copy of the GNU General Public License
  along with this program.  If not, see <http://www.gnu.org/licenses/>.
*/

#include <cassert>
#include <cstring>
#include <iostream>
#include <sstream>
#include <algorithm>

#ifndef GPSFISH
#include "bitcount.h"
#endif
#include "movegen.h"
#include "notation.h"
#include "position.h"
#ifndef GPSFISH
#include "psqtab.h"
#endif
#include "rkiss.h"
#include "thread.h"
#include "tt.h"

#ifdef GPSFISH
#include "osl/eval/ptypeEvalTraits.h"
using osl::eval::PtypeEvalTraits;
#include "osl/state/simpleState.h"
#include "osl/state/numEffectState.h"
#include "osl/move_classifier/check_.h"
#include "osl/record/usi.h"
#include "osl/eval/see.h"
#include "osl/move_classifier/safeMove.h"
#include "evaluate.h"
#endif

using std::string;
using std::cout;
using std::endl;

#ifdef GPSFISH
static const string PieceToChar(".PLNSGBRK  plnsgbrk");
#else
static const string PieceToChar(" PNBRQK  pnbrqk");
#endif

// Material values arrays, indexed by Piece
#ifdef GPSFISH
CACHE_LINE_ALIGNMENT
//Value PieceValue[2][18] = {     // [Mg / Eg][piece / pieceType]
const Value PieceValue[2][osl::PTYPE_SIZE] = {
{
  VALUE_ZERO,VALUE_ZERO,
  Value(PtypeEvalTraits<osl::PPAWN>::val), Value(PtypeEvalTraits<osl::PLANCE>::val), 
  Value(PtypeEvalTraits<osl::PKNIGHT>::val), Value(PtypeEvalTraits<osl::PSILVER>::val), 
  Value(PtypeEvalTraits<osl::PBISHOP>::val), Value(PtypeEvalTraits<osl::PROOK>::val), 
#if 0
  Value(PtypeEvalTraits<osl::GOLD>::val), Value(PtypeEvalTraits<osl::KING>::val), 
#else
  Value(PtypeEvalTraits<osl::KING>::val), Value(PtypeEvalTraits<osl::GOLD>::val), 
#endif
  Value(PtypeEvalTraits<osl::PAWN>::val), Value(PtypeEvalTraits<osl::LANCE>::val), 
  Value(PtypeEvalTraits<osl::KNIGHT>::val), Value(PtypeEvalTraits<osl::SILVER>::val), 
  Value(PtypeEvalTraits<osl::BISHOP>::val), Value(PtypeEvalTraits<osl::ROOK>::val), 
},
{
  VALUE_ZERO,VALUE_ZERO,
  Value(PtypeEvalTraits<osl::PPAWN>::val+PtypeEvalTraits<osl::PAWN>::val), 
  Value(PtypeEvalTraits<osl::PLANCE>::val+PtypeEvalTraits<osl::LANCE>::val), 
  Value(PtypeEvalTraits<osl::PKNIGHT>::val+PtypeEvalTraits<osl::KNIGHT>::val), 
  Value(PtypeEvalTraits<osl::PSILVER>::val+PtypeEvalTraits<osl::SILVER>::val), 
  Value(PtypeEvalTraits<osl::PBISHOP>::val+PtypeEvalTraits<osl::BISHOP>::val), 
  Value(PtypeEvalTraits<osl::PROOK>::val+PtypeEvalTraits<osl::ROOK>::val), 
#if 0
  Value(PtypeEvalTraits<osl::GOLD>::val*2), 
  Value(PtypeEvalTraits<osl::KING>::val*2), 
#else
  Value(PtypeEvalTraits<osl::KING>::val*2), 
  Value(PtypeEvalTraits<osl::GOLD>::val*2), 
#endif
  Value(PtypeEvalTraits<osl::PAWN>::val*2), 
  Value(PtypeEvalTraits<osl::LANCE>::val*2), 
  Value(PtypeEvalTraits<osl::KNIGHT>::val*2), 
  Value(PtypeEvalTraits<osl::SILVER>::val*2), 
  Value(PtypeEvalTraits<osl::BISHOP>::val*2), 
  Value(PtypeEvalTraits<osl::ROOK>::val*2), 
}
};

const Value PromoteValue[osl::PTYPE_SIZE] = {
  VALUE_ZERO,VALUE_ZERO,
  VALUE_ZERO,VALUE_ZERO,
  VALUE_ZERO,VALUE_ZERO,
  VALUE_ZERO,VALUE_ZERO,
  VALUE_ZERO,VALUE_ZERO,
  Value(PtypeEvalTraits<osl::PPAWN>::val)-Value(PtypeEvalTraits<osl::PAWN>::val), 
  Value(PtypeEvalTraits<osl::PLANCE>::val)-Value(PtypeEvalTraits<osl::LANCE>::val), 
  Value(PtypeEvalTraits<osl::PKNIGHT>::val)-Value(PtypeEvalTraits<osl::KNIGHT>::val), 
  Value(PtypeEvalTraits<osl::PSILVER>::val)-Value(PtypeEvalTraits<osl::SILVER>::val), 
  Value(PtypeEvalTraits<osl::PBISHOP>::val)-Value(PtypeEvalTraits<osl::BISHOP>::val), 
  Value(PtypeEvalTraits<osl::PROOK>::val)-Value(PtypeEvalTraits<osl::ROOK>::val), 
};

const Value PieceValueType[osl::PTYPE_SIZE] = {
  VALUE_ZERO,VALUE_ZERO,
  Value(4), Value(8), 
  Value(12), Value(16), 
  Value(24), Value(26), 
  Value(18), Value(26), 
  Value(2), Value(6), 
  Value(10), Value(14), 
  Value(20), Value(22), 
};


#else


CACHE_LINE_ALIGNMENT

Score pieceSquareTable[PIECE_NB][SQUARE_NB];
Value PieceValue[2][18] = { // [Mg / Eg][piece / pieceType]
{ VALUE_ZERO, PawnValueMg, KnightValueMg, BishopValueMg, RookValueMg, QueenValueMg },
{ VALUE_ZERO, PawnValueEg, KnightValueEg, BishopValueEg, RookValueEg, QueenValueEg } };

#endif

namespace Zobrist {

<<<<<<< HEAD
#ifdef GPSFISH
osl::misc::CArray3d<Key,2,osl::PTYPE_SIZE,osl::Square::SIZE> psq;
#else
Key psq[2][8][64]; // [color][pieceType][square / piece count]
Key enpassant[8];  // [file]
Key castle[16];    // [castleRight]
#endif
=======
Key psq[COLOR_NB][PIECE_TYPE_NB][SQUARE_NB];
Key enpassant[FILE_NB];
Key castle[CASTLE_RIGHT_NB];
>>>>>>> e304db9d
Key side;
Key exclusion;

/// init() initializes at startup the various arrays used to compute hash keys
/// and the piece square tables. The latter is a two-step operation: First, the
/// white halves of the tables are copied from PSQT[] tables. Second, the black
/// halves of the tables are initialized by flipping and changing the sign of
/// the white scores.

void init() {

  RKISS rk;

#ifdef GPSFISH
  for (int i = 0; i < 2; i++)
      for (int j = 0; j < osl::PTYPE_SIZE; j++)
          for (int k = 0; k < osl::Square::SIZE; k++)
              psq[i][j][k] = rk.rand<Key>() & ~1;
#else
  for (Color c = WHITE; c <= BLACK; c++)
      for (PieceType pt = PAWN; pt <= KING; pt++)
          for (Square s = SQ_A1; s <= SQ_H8; s++)
              psq[c][pt][s] = rk.rand<Key>();

  for (File f = FILE_A; f <= FILE_H; f++)
      enpassant[f] = rk.rand<Key>();

  for (int cr = CASTLES_NONE; cr <= ALL_CASTLES; cr++)
  {
      Bitboard b = cr;
      while (b)
      {
          Key k = castle[1ULL << pop_lsb(&b)];
          castle[cr] ^= k ? k : rk.rand<Key>();
      }
  }
#endif

#ifdef GPSFISH
  side = 1;
  exclusion  = rk.rand<Key>() & ~1;
#else
  side = rk.rand<Key>();
  exclusion  = rk.rand<Key>();

  for (PieceType pt = PAWN; pt <= KING; pt++)
  {
      PieceValue[Mg][make_piece(BLACK, pt)] = PieceValue[Mg][pt];
      PieceValue[Eg][make_piece(BLACK, pt)] = PieceValue[Eg][pt];

      Score v = make_score(PieceValue[Mg][pt], PieceValue[Eg][pt]);

      for (Square s = SQ_A1; s <= SQ_H8; s++)
      {
          pieceSquareTable[make_piece(WHITE, pt)][ s] =  (v + PSQT[pt][s]);
          pieceSquareTable[make_piece(BLACK, pt)][~s] = -(v + PSQT[pt][s]);
      }
  }
#endif
}

} // namespace Zobrist


#ifndef GPSFISH

namespace {

/// next_attacker() is an helper function used by see() to locate the least
/// valuable attacker for the side to move, remove the attacker we just found
/// from the 'occupied' bitboard and scan for new X-ray attacks behind it.

template<int Pt> FORCE_INLINE
PieceType next_attacker(const Bitboard* bb, const Square& to, const Bitboard& stmAttackers,
                        Bitboard& occupied, Bitboard& attackers) {

  if (stmAttackers & bb[Pt])
  {
      Bitboard b = stmAttackers & bb[Pt];
      occupied ^= b & ~(b - 1);

      if (Pt == PAWN || Pt == BISHOP || Pt == QUEEN)
          attackers |= attacks_bb<BISHOP>(to, occupied) & (bb[BISHOP] | bb[QUEEN]);

      if (Pt == ROOK || Pt == QUEEN)
          attackers |= attacks_bb<ROOK>(to, occupied) & (bb[ROOK] | bb[QUEEN]);

      return (PieceType)Pt;
  }
  return next_attacker<Pt+1>(bb, to, stmAttackers, occupied, attackers);
}

template<> FORCE_INLINE
PieceType next_attacker<KING>(const Bitboard*, const Square&, const Bitboard&, Bitboard&, Bitboard&) {
  return KING; // No need to update bitboards, it is the last cycle
}

} // namespace

#endif


/// CheckInfo c'tor

CheckInfo::CheckInfo(const Position& pos) {

#ifdef GPSFISH
  pinned = pos.pinned_pieces();
#else
  Color them = ~pos.side_to_move();
  ksq = pos.king_square(them);

  pinned = pos.pinned_pieces();
  dcCandidates = pos.discovered_check_candidates();

  checkSq[PAWN]   = pos.attacks_from<PAWN>(ksq, them);
  checkSq[KNIGHT] = pos.attacks_from<KNIGHT>(ksq);
  checkSq[BISHOP] = pos.attacks_from<BISHOP>(ksq);
  checkSq[ROOK]   = pos.attacks_from<ROOK>(ksq);
  checkSq[QUEEN]  = checkSq[BISHOP] | checkSq[ROOK];
  checkSq[KING]   = 0;
#endif
}


/// Position::operator=() creates a copy of 'pos'. We want the new born Position
/// object do not depend on any external data so we detach state pointer from
/// the source one.

Position& Position::operator=(const Position& pos) {

  memcpy(this, &pos, sizeof(Position));
  startState = *st;
  st = &startState;
  nodes = 0;

#ifdef GPSFISH
  eval=NULL;
#endif

  assert(pos_is_ok());

  return *this;
}


/// Position::from_fen() initializes the position object with the given FEN
/// string. This function is not very robust - make sure that input FENs are
/// correct (this is assumed to be the responsibility of the GUI).

void Position::from_fen(const string& fenStr, bool isChess960, Thread* th) {
/*
   A FEN string defines a particular position using only the ASCII character set.

   A FEN string contains six fields separated by a space. The fields are:

   1) Piece placement (from white's perspective). Each rank is described, starting
      with rank 8 and ending with rank 1; within each rank, the contents of each
      square are described from file A through file H. Following the Standard
      Algebraic Notation (SAN), each piece is identified by a single letter taken
      from the standard English names. White pieces are designated using upper-case
      letters ("PNBRQK") while Black take lowercase ("pnbrqk"). Blank squares are
      noted using digits 1 through 8 (the number of blank squares), and "/"
      separates ranks.

   2) Active color. "w" means white moves next, "b" means black.

   3) Castling availability. If neither side can castle, this is "-". Otherwise,
      this has one or more letters: "K" (White can castle kingside), "Q" (White
      can castle queenside), "k" (Black can castle kingside), and/or "q" (Black
      can castle queenside).

   4) En passant target square (in algebraic notation). If there's no en passant
      target square, this is "-". If a pawn has just made a 2-square move, this
      is the position "behind" the pawn. This is recorded regardless of whether
      there is a pawn in position to make an en passant capture.

   5) Halfmove clock. This is the number of halfmoves since the last pawn advance
      or capture. This is used to determine if a draw can be claimed under the
      fifty-move rule.

   6) Fullmove number. The number of the full move. It starts at 1, and is
      incremented after Black's move.
*/

#ifdef GPSFISH
  clear();
  osl::record::usi::parse(string("sfen ")+fenStr,osl_state);
  std::istringstream fen(fenStr);
#else
  char col, row, token;
  size_t p;
  Square sq = SQ_A8;
  std::istringstream fen(fenStr);

  clear();
  fen >> std::noskipws;

  // 1. Piece placement
  while ((fen >> token) && !isspace(token))
  {
      if (isdigit(token))
          sq += Square(token - '0'); // Advance the given number of files

      else if (token == '/')
          sq -= Square(16);

      else if ((p = PieceToChar.find(token)) != string::npos)
      {
          put_piece(Piece(p), sq);
          sq++;
      }
  }

  // 2. Active color
  fen >> token;
  sideToMove = (token == 'w' ? WHITE : BLACK);
  fen >> token;

  // 3. Castling availability. Compatible with 3 standards: Normal FEN standard,
  // Shredder-FEN that uses the letters of the columns on which the rooks began
  // the game instead of KQkq and also X-FEN standard that, in case of Chess960,
  // if an inner rook is associated with the castling right, the castling tag is
  // replaced by the file letter of the involved rook, as for the Shredder-FEN.
  while ((fen >> token) && !isspace(token))
  {
      Square rsq;
      Color c = islower(token) ? BLACK : WHITE;

      token = char(toupper(token));

      if (token == 'K')
          for (rsq = relative_square(c, SQ_H1); type_of(piece_on(rsq)) != ROOK; rsq--) {}

      else if (token == 'Q')
          for (rsq = relative_square(c, SQ_A1); type_of(piece_on(rsq)) != ROOK; rsq++) {}

      else if (token >= 'A' && token <= 'H')
          rsq = File(token - 'A') | relative_rank(c, RANK_1);

      else
          continue;

      set_castle_right(c, rsq);
  }

  // 4. En passant square. Ignore if no pawn capture is possible
  if (   ((fen >> col) && (col >= 'a' && col <= 'h'))
      && ((fen >> row) && (row == '3' || row == '6')))
  {
      st->epSquare = File(col - 'a') | Rank(row - '1');

      if (!(attackers_to(st->epSquare) & pieces(sideToMove, PAWN)))
          st->epSquare = SQ_NONE;
  }
#endif

  // 5-6. Halfmove clock and fullmove number
#ifdef GPSFISH
  fen >> startPosPly;
#else
  fen >> std::skipws >> st->rule50 >> startPosPly;
#endif

  // Convert from fullmove starting from 1 to ply starting from 0,
  // handle also common incorrect FEN with fullmove = 0.
  startPosPly = std::max(2 * (startPosPly - 1), 0) + int(sideToMove == BLACK);

  st->key = compute_key();
#ifdef GPSFISH
  if(eval!=NULL) *eval=eval_t(osl_state,false);
#else
  st->pawnKey = compute_pawn_key();
  st->materialKey = compute_material_key();
  st->psqScore = compute_psq_score();
  st->npMaterial[WHITE] = compute_non_pawn_material(WHITE);
  st->npMaterial[BLACK] = compute_non_pawn_material(BLACK);
  st->checkersBB = attackers_to(king_square(sideToMove)) & pieces(~sideToMove);
  chess960 = isChess960;
#endif
  thisThread = th;

  assert(pos_is_ok());
}

#ifndef GPSFISH

/// Position::set_castle_right() is an helper function used to set castling
/// rights given the corresponding color and the rook starting square.

void Position::set_castle_right(Color c, Square rfrom) {

  Square kfrom = king_square(c);
  CastlingSide cs = kfrom < rfrom ? KING_SIDE : QUEEN_SIDE;
  CastleRight cr = make_castle_right(c, cs);

  st->castleRights |= cr;
  castleRightsMask[kfrom] |= cr;
  castleRightsMask[rfrom] |= cr;
  castleRookSquare[c][cs] = rfrom;

  Square kto = relative_square(c, cs == KING_SIDE ? SQ_G1 : SQ_C1);
  Square rto = relative_square(c, cs == KING_SIDE ? SQ_F1 : SQ_D1);

  for (Square s = std::min(rfrom, rto); s <= std::max(rfrom, rto); s++)
      if (s != kfrom && s != rfrom)
          castlePath[c][cs] |= s;

  for (Square s = std::min(kfrom, kto); s <= std::max(kfrom, kto); s++)
      if (s != kfrom && s != rfrom)
          castlePath[c][cs] |= s;
}

#endif

/// Position::to_fen() returns a FEN representation of the position. In case
/// of Chess960 the Shredder-FEN notation is used. Mainly a debugging function.

const string Position::to_fen() const {

  std::ostringstream fen;
  Square sq;
  int emptyCnt;

#ifdef GPSFISH
  for (Rank rank = RANK_1; rank <= RANK_9; rank++)
#else
  for (Rank rank = RANK_8; rank >= RANK_1; rank--)
#endif
  {
      emptyCnt = 0;

#ifdef GPSFISH
      for (File file = FILE_9; file >= FILE_1; file--)
#else
      for (File file = FILE_A; file <= FILE_H; file++)
#endif
      {
          sq = file | rank;

          if (is_empty(sq))
              emptyCnt++;
          else
          {
              if (emptyCnt > 0)
              {
                  fen << emptyCnt;
                  emptyCnt = 0;
              }
              fen << PieceToChar[piece_on(sq)];
          }
      }

      if (emptyCnt > 0)
          fen << emptyCnt;

      if (rank > RANK_1)
          fen << '/';
  }

#ifdef GPSFISH
  fen << (side_to_move() == WHITE ? " w " : " b ");
#else
  fen << (sideToMove == WHITE ? " w " : " b ");

  if (can_castle(WHITE_OO))
      fen << (chess960 ? char(toupper(file_to_char(file_of(castle_rook_square(WHITE, KING_SIDE))))) : 'K');

  if (can_castle(WHITE_OOO))
      fen << (chess960 ? char(toupper(file_to_char(file_of(castle_rook_square(WHITE, QUEEN_SIDE))))) : 'Q');

  if (can_castle(BLACK_OO))
      fen << (chess960 ? file_to_char(file_of(castle_rook_square(BLACK, KING_SIDE))) : 'k');

  if (can_castle(BLACK_OOO))
      fen << (chess960 ? file_to_char(file_of(castle_rook_square(BLACK, QUEEN_SIDE))) : 'q');

  if (st->castleRights == CASTLES_NONE)
      fen << '-';

  fen << (ep_square() == SQ_NONE ? " - " : " " + square_to_string(ep_square()) + " ")
      << st->rule50 << " " << 1 + (startPosPly - int(sideToMove == BLACK)) / 2;

  fen += (ep_square() == SQ_NONE ? " -" : " " + square_to_string(ep_square()));
#endif

  return fen.str();
}


/// Position::print() prints an ASCII representation of the position to
/// the standard output. If a move is given then also the san is printed.

void Position::print(Move move) const {

  const string dottedLine =            "\n+---+---+---+---+---+---+---+---+";
  const string twoRows =  dottedLine + "\n|   | . |   | . |   | . |   | . |"
                        + dottedLine + "\n| . |   | . |   | . |   | . |   |";

  string brd = twoRows + twoRows + twoRows + twoRows + dottedLine;

  sync_cout;

#ifdef GPSFISH
  if (move.isValid())
#else
  if (move)
#endif
  {
      Position p(*this);
      cout << "\nMove is: " << (sideToMove == BLACK ? ".." : "") << move_to_san(p, move);
  }

#ifdef GPSFISH
  cout << osl_state << endl;
#else

  for (Square sq = SQ_A1; sq <= SQ_H8; sq++)
      if (piece_on(sq) != NO_PIECE)
          brd[513 - 68*rank_of(sq) + 4*file_of(sq)] = PieceToChar[piece_on(sq)];

  cout << brd << "\nFen is: " << to_fen() << "\nKey is: " << st->key << sync_endl;

#endif
}


#ifndef GPSFISH
/// Position:hidden_checkers<>() returns a bitboard of all pinned (against the
/// king) pieces for the given color. Or, when template parameter FindPinned is
/// false, the function return the pieces of the given color candidate for a
/// discovery check against the enemy king.
template<bool FindPinned>
Bitboard Position::hidden_checkers() const {

  // Pinned pieces protect our king, dicovery checks attack the enemy king
  Bitboard b, result = 0;
  Bitboard pinners = pieces(FindPinned ? ~sideToMove : sideToMove);
  Square ksq = king_square(FindPinned ? sideToMove : ~sideToMove);

  // Pinners are sliders, that give check when candidate pinned is removed
  pinners &=  (pieces(ROOK, QUEEN) & PseudoAttacks[ROOK][ksq])
            | (pieces(BISHOP, QUEEN) & PseudoAttacks[BISHOP][ksq]);

  while (pinners)
  {
      b = between_bb(ksq, pop_lsb(&pinners)) & pieces();

      if (b && !more_than_one(b) && (b & pieces(sideToMove)))
          result |= b;
  }
  return result;
}

// Explicit template instantiations
template Bitboard Position::hidden_checkers<true>() const;
template Bitboard Position::hidden_checkers<false>() const;


/// Position::attackers_to() computes a bitboard of all pieces which attack a
/// given square. Slider attacks use occ bitboard as occupancy.

Bitboard Position::attackers_to(Square s, Bitboard occ) const {

  return  (attacks_from<PAWN>(s, BLACK) & pieces(WHITE, PAWN))
        | (attacks_from<PAWN>(s, WHITE) & pieces(BLACK, PAWN))
        | (attacks_from<KNIGHT>(s)      & pieces(KNIGHT))
        | (attacks_bb<ROOK>(s, occ)     & pieces(ROOK, QUEEN))
        | (attacks_bb<BISHOP>(s, occ)   & pieces(BISHOP, QUEEN))
        | (attacks_from<KING>(s)        & pieces(KING));
}


/// Position::attacks_from() computes a bitboard of all attacks of a given piece
/// put in a given square. Slider attacks use occ bitboard as occupancy.

Bitboard Position::attacks_from(Piece p, Square s, Bitboard occ) {

  assert(is_ok(s));

  switch (type_of(p))
  {
  case BISHOP: return attacks_bb<BISHOP>(s, occ);
  case ROOK  : return attacks_bb<ROOK>(s, occ);
  case QUEEN : return attacks_bb<BISHOP>(s, occ) | attacks_bb<ROOK>(s, occ);
  default    : return StepAttacksBB[p][s];
  }
}
#endif

/// Position::move_attacks_square() tests whether a move from the current
/// position attacks a given square.

bool Position::move_attacks_square(Move m, Square s) const {

#ifdef GPSFISH
  return osl_state.hasEffectIf(m.ptypeO(), m.to(), s);
#else

  assert(is_ok(m));
  assert(is_ok(s));

  Bitboard occ, xray;
  Square from = from_sq(m);
  Square to = to_sq(m);
  Piece piece = piece_moved(m);

  assert(!is_empty(from));

  // Update occupancy as if the piece is moving
  occ = pieces() ^ from ^ to;

  // The piece moved in 'to' attacks the square 's' ?
  if (attacks_from(piece, to, occ) & s)
      return true;

  // Scan for possible X-ray attackers behind the moved piece
  xray =  (attacks_bb<  ROOK>(s, occ) & pieces(color_of(piece), QUEEN, ROOK))
        | (attacks_bb<BISHOP>(s, occ) & pieces(color_of(piece), QUEEN, BISHOP));

  // Verify attackers are triggered by our move and not already existing
  return xray && (xray ^ (xray & attacks_from<QUEEN>(s)));
#endif
}




/// Position::pl_move_is_legal() tests whether a pseudo-legal move is legal

#ifdef GPSFISH
bool Position::pl_move_is_legal(Move m) const {
  if(!osl_state.isAlmostValidMove<false>(m)) return false;
  if(m.isDrop()) return true;
  if(side_to_move()==BLACK)
    return osl::move_classifier::SafeMove<BLACK>::isMember(osl_state,m.ptype(),m.from(),m.to());
  else
    return osl::move_classifier::SafeMove<WHITE>::isMember(osl_state,m.ptype(),m.from(),m.to());
}
#endif

bool Position::pl_move_is_legal(Move m, Bitboard pinned) const {

#ifdef GPSFISH
  return pl_move_is_legal(m);
#else

  assert(is_ok(m));
  assert(pinned == pinned_pieces());

  Color us = sideToMove;
  Square from = from_sq(m);

  assert(color_of(piece_moved(m)) == us);
  assert(piece_on(king_square(us)) == make_piece(us, KING));

  // En passant captures are a tricky special case. Because they are rather
  // uncommon, we do it simply by testing whether the king is attacked after
  // the move is made.
  if (type_of(m) == ENPASSANT)
  {
      Color them = ~us;
      Square to = to_sq(m);
      Square capsq = to + pawn_push(them);
      Square ksq = king_square(us);
      Bitboard b = (pieces() ^ from ^ capsq) | to;

      assert(to == ep_square());
      assert(piece_moved(m) == make_piece(us, PAWN));
      assert(piece_on(capsq) == make_piece(them, PAWN));
      assert(piece_on(to) == NO_PIECE);

      return   !(attacks_bb<  ROOK>(ksq, b) & pieces(them, QUEEN, ROOK))
            && !(attacks_bb<BISHOP>(ksq, b) & pieces(them, QUEEN, BISHOP));
  }

  // If the moving piece is a king, check whether the destination
  // square is attacked by the opponent. Castling moves are checked
  // for legality during move generation.
  if (type_of(piece_on(from)) == KING)
      return type_of(m) == CASTLE || !(attackers_to(to_sq(m)) & pieces(~us));

  // A non-king move is legal if and only if it is not pinned or it
  // is moving along the ray towards or away from the king.
  return   !pinned
        || !(pinned & from)
        ||  squares_aligned(from, to_sq(m), king_square(us));
#endif
}


/// Position::move_is_legal() takes a random move and tests whether the move
/// is legal. This version is not very fast and should be used only in non
/// time-critical paths.

bool Position::move_is_legal(const Move m) const {

#ifdef GPSFISH
  return m.isNormal() && pl_move_is_legal(m);
#else
  for (MoveList<LEGAL> ml(*this); !ml.end(); ++ml)
      if (ml.move() == m)
          return true;

  return false;
#endif
}


/// Position::is_pseudo_legal() takes a random move and tests whether the move
/// is pseudo legal. It is used to validate moves from TT that can be corrupted
/// due to SMP concurrent access or hash position key aliasing.

bool Position::is_pseudo_legal(const Move m) const {

#ifdef GPSFISH
  return move_is_legal(m);
#else
  Color us = sideToMove;
  Color them = ~sideToMove;
  Square from = from_sq(m);
  Square to = to_sq(m);
  Piece pc = piece_moved(m);

  // Use a slower but simpler function for uncommon cases
  if (type_of(m) != NORMAL)
      return move_is_legal(m);

  // Is not a promotion, so promotion piece must be empty
  if (promotion_type(m) - 2 != NO_PIECE_TYPE)
      return false;

  // If the from square is not occupied by a piece belonging to the side to
  // move, the move is obviously not legal.
  if (pc == NO_PIECE || color_of(pc) != us)
      return false;

  // The destination square cannot be occupied by a friendly piece
  if (color_of(piece_on(to)) == us)
      return false;

  // Handle the special case of a pawn move
  if (type_of(pc) == PAWN)
  {
      // Move direction must be compatible with pawn color
      int direction = to - from;
      if ((us == WHITE) != (direction > 0))
          return false;

      // We have already handled promotion moves, so destination
      // cannot be on the 8/1th rank.
      if (rank_of(to) == RANK_8 || rank_of(to) == RANK_1)
          return false;

      // Proceed according to the square delta between the origin and
      // destination squares.
      switch (direction)
      {
      case DELTA_NW:
      case DELTA_NE:
      case DELTA_SW:
      case DELTA_SE:
      // Capture. The destination square must be occupied by an enemy
      // piece (en passant captures was handled earlier).
      if (color_of(piece_on(to)) != them)
          return false;

      // From and to files must be one file apart, avoids a7h5
      if (abs(file_of(from) - file_of(to)) != 1)
          return false;
      break;

      case DELTA_N:
      case DELTA_S:
      // Pawn push. The destination square must be empty.
      if (!is_empty(to))
          return false;
      break;

      case DELTA_NN:
      // Double white pawn push. The destination square must be on the fourth
      // rank, and both the destination square and the square between the
      // source and destination squares must be empty.
      if (    rank_of(to) != RANK_4
          || !is_empty(to)
          || !is_empty(from + DELTA_N))
          return false;
      break;

      case DELTA_SS:
      // Double black pawn push. The destination square must be on the fifth
      // rank, and both the destination square and the square between the
      // source and destination squares must be empty.
      if (    rank_of(to) != RANK_5
          || !is_empty(to)
          || !is_empty(from + DELTA_S))
          return false;
      break;

      default:
          return false;
      }
  }
  else if (!(attacks_from(pc, from) & to))
      return false;

  // Evasions generator already takes care to avoid some kind of illegal moves
  // and pl_move_is_legal() relies on this. So we have to take care that the
  // same kind of moves are filtered out here.
  if (in_check())
  {
      if (type_of(pc) != KING)
      {
          Bitboard b = checkers();
          Square checksq = pop_lsb(&b);

          if (b) // double check ? In this case a king move is required
              return false;

          // Our move must be a blocking evasion or a capture of the checking piece
          if (!((between_bb(checksq, king_square(us)) | checkers()) & to))
              return false;
      }
      // In case of king moves under check we have to remove king so to catch
      // as invalid moves like b1a1 when opposite queen is on c1.
      else if (attackers_to(to, pieces() ^ from) & pieces(~us))
          return false;
  }

  return true;
#endif
}


/// Position::move_gives_check() tests whether a pseudo-legal move gives a check

bool Position::move_gives_check(Move m, const CheckInfo& ci) const {

#ifdef GPSFISH
  if(side_to_move()==BLACK)
    return osl::move_classifier::Check<BLACK>::isMember(osl_state,m.ptype(),m.from(),m.to());
  else 
    return osl::move_classifier::Check<WHITE>::isMember(osl_state,m.ptype(),m.from(),m.to());
#else

  assert(is_ok(m));
  assert(ci.dcCandidates == discovered_check_candidates());
  assert(color_of(piece_moved(m)) == sideToMove);

  Square from = from_sq(m);
  Square to = to_sq(m);
  PieceType pt = type_of(piece_on(from));

  // Direct check ?
  if (ci.checkSq[pt] & to)
      return true;

  // Discovery check ?
  if (ci.dcCandidates && (ci.dcCandidates & from))
  {
      // For pawn and king moves we need to verify also direction
      if (   (pt != PAWN && pt != KING)
          || !squares_aligned(from, to, king_square(~sideToMove)))
          return true;
  }

  // Can we skip the ugly special cases ?
  if (type_of(m) == NORMAL)
      return false;

  Color us = sideToMove;
  Square ksq = king_square(~us);

  // Promotion with check ?
  if (type_of(m) == PROMOTION)
      return attacks_from(Piece(promotion_type(m)), to, pieces() ^ from) & ksq;

  // En passant capture with check ? We have already handled the case
  // of direct checks and ordinary discovered check, the only case we
  // need to handle is the unusual case of a discovered check through
  // the captured pawn.
  if (type_of(m) == ENPASSANT)
  {
      Square capsq = file_of(to) | rank_of(from);
      Bitboard b = (pieces() ^ from ^ capsq) | to;

      return  (attacks_bb<  ROOK>(ksq, b) & pieces(us, QUEEN, ROOK))
            | (attacks_bb<BISHOP>(ksq, b) & pieces(us, QUEEN, BISHOP));
  }

  // Castling with check ?
  if (type_of(m) == CASTLE)
  {
      Square kfrom = from;
      Square rfrom = to; // 'King captures the rook' notation
      Square kto = relative_square(us, rfrom > kfrom ? SQ_G1 : SQ_C1);
      Square rto = relative_square(us, rfrom > kfrom ? SQ_F1 : SQ_D1);
      Bitboard b = (pieces() ^ kfrom ^ rfrom) | rto | kto;

      return attacks_bb<ROOK>(rto, b) & ksq;
  }

  return false;
#endif
}


/// Position::do_move() makes a move, and saves all information necessary
/// to a StateInfo object. The move is assumed to be legal. Pseudo-legal
/// moves should be filtered out before this function is called.

void Position::do_move(Move m, StateInfo& newSt) {

#ifdef GPSFISH
  assert(is_ok());
  assert(!m.isPass());
  nodes++;
  Key key = st->key;
  struct ReducedStateInfo {
    int gamePly, pliesFromNull;
    Key key;
  };
  memcpy(&newSt, st, sizeof(ReducedStateInfo));

  newSt.previous = st;
  st = &newSt;
  //history[st->gamePly++] = key;

  // Update side to move
  key ^= Zobrist::side;

  st->pliesFromNull++;

  prefetch((char*)TT.first_entry(key));

  Color us = side_to_move();
  Color them = ~us;
  Square from = from_sq(m);
  Square to = to_sq(m);

  PieceType pt=m.ptype();
  osl::Ptype capture = m.capturePtype();
  st->capturedType = capture;
  if(capture!=osl::PTYPE_EMPTY){
    key -= Zobrist::psq[them][(int)capture][to.index()];
    key += Zobrist::psq[us][unpromote(capture)][Square::STAND().index()];
  }
  // Update hash key
  if(type_of(m)==PROMOTION)
    key += Zobrist::psq[us][(int)pt][to.index()]-Zobrist::psq[us][(int)unpromote(pt)][from.index()];
  else
    key += Zobrist::psq[us][(int)pt][to.index()]-Zobrist::psq[us][(int)pt][from.index()];

  st->key = key;
  osl_state.makeMove(m);
  if(osl_state.inCheck()) continuous_check[us]++;
  else continuous_check[us]=0;
  assert(is_ok());
#else
  CheckInfo ci(*this);
  do_move(m, newSt, ci, move_gives_check(m, ci));
#endif
}

#ifndef GPSFISH
void Position::do_move(Move m, StateInfo& newSt, const CheckInfo& ci, bool moveIsCheck) {

  assert(is_ok(m));
  assert(&newSt != st);

  nodes++;
  Key k = st->key;

  // Copy some fields of old state to our new StateInfo object except the ones
  // which are recalculated from scratch anyway, then switch our state pointer
  // to point to the new, ready to be updated, state.
  memcpy(&newSt, st, sizeof(ReducedStateInfo));

  newSt.previous = st;
  st = &newSt;

  // Update side to move
  k ^= Zobrist::side;

  // Increment the 50 moves rule draw counter. Resetting it to zero in the
  // case of a capture or a pawn move is taken care of later.
  st->rule50++;
  st->pliesFromNull++;

  if (type_of(m) == CASTLE)
  {
      st->key = k;
      do_castle_move<true>(m);
      return;
  }

  Color us = sideToMove;
  Color them = ~us;
  Square from = from_sq(m);
  Square to = to_sq(m);
  Piece piece = piece_on(from);
  PieceType pt = type_of(piece);
  PieceType capture = type_of(m) == ENPASSANT ? PAWN : type_of(piece_on(to));

  assert(color_of(piece) == us);
  assert(color_of(piece_on(to)) != us);
  assert(capture != KING);

  if (capture)
  {
      Square capsq = to;

      // If the captured piece is a pawn, update pawn hash key, otherwise
      // update non-pawn material.
      if (capture == PAWN)
      {
          if (type_of(m) == ENPASSANT)
          {
              capsq += pawn_push(them);

              assert(pt == PAWN);
              assert(to == st->epSquare);
              assert(relative_rank(us, to) == RANK_6);
              assert(piece_on(to) == NO_PIECE);
              assert(piece_on(capsq) == make_piece(them, PAWN));

              board[capsq] = NO_PIECE;
          }

          st->pawnKey ^= Zobrist::psq[them][PAWN][capsq];
      }
      else
          st->npMaterial[them] -= PieceValue[Mg][capture];

      // Remove the captured piece
      byTypeBB[ALL_PIECES] ^= capsq;
      byTypeBB[capture] ^= capsq;
      byColorBB[them] ^= capsq;

      // Update piece list, move the last piece at index[capsq] position and
      // shrink the list.
      //
      // WARNING: This is a not revresible operation. When we will reinsert the
      // captured piece in undo_move() we will put it at the end of the list and
      // not in its original place, it means index[] and pieceList[] are not
      // guaranteed to be invariant to a do_move() + undo_move() sequence.
      Square lastSquare = pieceList[them][capture][--pieceCount[them][capture]];
      index[lastSquare] = index[capsq];
      pieceList[them][capture][index[lastSquare]] = lastSquare;
      pieceList[them][capture][pieceCount[them][capture]] = SQ_NONE;

      // Update hash keys
      k ^= Zobrist::psq[them][capture][capsq];
      st->materialKey ^= Zobrist::psq[them][capture][pieceCount[them][capture]];

      // Update incremental scores
      st->psqScore -= pieceSquareTable[make_piece(them, capture)][capsq];

      // Reset rule 50 counter
      st->rule50 = 0;
  }

  // Update hash key
  k ^= Zobrist::psq[us][pt][from] ^ Zobrist::psq[us][pt][to];

  // Reset en passant square
  if (st->epSquare != SQ_NONE)
  {
      k ^= Zobrist::enpassant[file_of(st->epSquare)];
      st->epSquare = SQ_NONE;
  }

  // Update castle rights if needed
  if (st->castleRights && (castleRightsMask[from] | castleRightsMask[to]))
  {
      int cr = castleRightsMask[from] | castleRightsMask[to];
      k ^= Zobrist::castle[st->castleRights & cr];
      st->castleRights &= ~cr;
  }

  // Prefetch TT access as soon as we know key is updated
  prefetch((char*)TT.first_entry(k));

  // Move the piece
  Bitboard from_to_bb = SquareBB[from] ^ SquareBB[to];
  byTypeBB[ALL_PIECES] ^= from_to_bb;
  byTypeBB[pt] ^= from_to_bb;
  byColorBB[us] ^= from_to_bb;

  board[to] = board[from];
  board[from] = NO_PIECE;

  // Update piece lists, index[from] is not updated and becomes stale. This
  // works as long as index[] is accessed just by known occupied squares.
  index[to] = index[from];
  pieceList[us][pt][index[to]] = to;

  // If the moving piece is a pawn do some special extra work
  if (pt == PAWN)
  {
      // Set en-passant square, only if moved pawn can be captured
      if (   (int(to) ^ int(from)) == 16
          && (attacks_from<PAWN>(from + pawn_push(us), us) & pieces(them, PAWN)))
      {
          st->epSquare = Square((from + to) / 2);
          k ^= Zobrist::enpassant[file_of(st->epSquare)];
      }

      if (type_of(m) == PROMOTION)
      {
          PieceType promotion = promotion_type(m);

          assert(relative_rank(us, to) == RANK_8);
          assert(promotion >= KNIGHT && promotion <= QUEEN);

          // Replace the pawn with the promoted piece
          byTypeBB[PAWN] ^= to;
          byTypeBB[promotion] |= to;
          board[to] = make_piece(us, promotion);

          // Update piece lists, move the last pawn at index[to] position
          // and shrink the list. Add a new promotion piece to the list.
          Square lastSquare = pieceList[us][PAWN][--pieceCount[us][PAWN]];
          index[lastSquare] = index[to];
          pieceList[us][PAWN][index[lastSquare]] = lastSquare;
          pieceList[us][PAWN][pieceCount[us][PAWN]] = SQ_NONE;
          index[to] = pieceCount[us][promotion];
          pieceList[us][promotion][index[to]] = to;

          // Update hash keys
          k ^= Zobrist::psq[us][PAWN][to] ^ Zobrist::psq[us][promotion][to];
          st->pawnKey ^= Zobrist::psq[us][PAWN][to];
          st->materialKey ^=  Zobrist::psq[us][promotion][pieceCount[us][promotion]++]
                            ^ Zobrist::psq[us][PAWN][pieceCount[us][PAWN]];

          // Update incremental score
          st->psqScore +=  pieceSquareTable[make_piece(us, promotion)][to]
                         - pieceSquareTable[make_piece(us, PAWN)][to];

          // Update material
          st->npMaterial[us] += PieceValue[Mg][promotion];
      }

      // Update pawn hash key
      st->pawnKey ^= Zobrist::psq[us][PAWN][from] ^ Zobrist::psq[us][PAWN][to];

      // Reset rule 50 draw counter
      st->rule50 = 0;
  }

  // Prefetch pawn and material hash tables
  prefetch((char*)thisThread->pawnTable.entries[st->pawnKey]);
  prefetch((char*)thisThread->materialTable.entries[st->materialKey]);

  // Update incremental scores
  st->psqScore += psq_delta(piece, from, to);

  // Set capture piece
  st->capturedType = capture;

  // Update the key with the final value
  st->key = k;

  // Update checkers bitboard, piece must be already moved
  st->checkersBB = 0;

  if (moveIsCheck)
  {
      if (type_of(m) != NORMAL)
          st->checkersBB = attackers_to(king_square(them)) & pieces(us);
      else
      {
          // Direct checks
          if (ci.checkSq[pt] & to)
              st->checkersBB |= to;

          // Discovery checks
          if (ci.dcCandidates && (ci.dcCandidates & from))
          {
              if (pt != ROOK)
                  st->checkersBB |= attacks_from<ROOK>(king_square(them)) & pieces(us, QUEEN, ROOK);

              if (pt != BISHOP)
                  st->checkersBB |= attacks_from<BISHOP>(king_square(them)) & pieces(us, QUEEN, BISHOP);
          }
      }
  }

  sideToMove = ~sideToMove;

  assert(pos_is_ok());
}


/// Position::undo_move() unmakes a move. When it returns, the position should
/// be restored to exactly the same state as before the move was made.

void Position::undo_move(Move m) {

  assert(is_ok(m));

  sideToMove = ~sideToMove;

  if (type_of(m) == CASTLE)
  {
      do_castle_move<false>(m);
      return;
  }

  Color us = sideToMove;
  Color them = ~us;
  Square from = from_sq(m);
  Square to = to_sq(m);
  Piece piece = piece_on(to);
  PieceType pt = type_of(piece);
  PieceType capture = st->capturedType;

  assert(is_empty(from));
  assert(color_of(piece) == us);
  assert(capture != KING);

  if (type_of(m) == PROMOTION)
  {
      PieceType promotion = promotion_type(m);

      assert(promotion == pt);
      assert(relative_rank(us, to) == RANK_8);
      assert(promotion >= KNIGHT && promotion <= QUEEN);

      // Replace the promoted piece with the pawn
      byTypeBB[promotion] ^= to;
      byTypeBB[PAWN] |= to;
      board[to] = make_piece(us, PAWN);

      // Update piece lists, move the last promoted piece at index[to] position
      // and shrink the list. Add a new pawn to the list.
      Square lastSquare = pieceList[us][promotion][--pieceCount[us][promotion]];
      index[lastSquare] = index[to];
      pieceList[us][promotion][index[lastSquare]] = lastSquare;
      pieceList[us][promotion][pieceCount[us][promotion]] = SQ_NONE;
      index[to] = pieceCount[us][PAWN]++;
      pieceList[us][PAWN][index[to]] = to;

      pt = PAWN;
  }

  // Put the piece back at the source square
  Bitboard from_to_bb = SquareBB[from] ^ SquareBB[to];
  byTypeBB[ALL_PIECES] ^= from_to_bb;
  byTypeBB[pt] ^= from_to_bb;
  byColorBB[us] ^= from_to_bb;

  board[from] = board[to];
  board[to] = NO_PIECE;

  // Update piece lists, index[to] is not updated and becomes stale. This
  // works as long as index[] is accessed just by known occupied squares.
  index[from] = index[to];
  pieceList[us][pt][index[from]] = from;

  if (capture)
  {
      Square capsq = to;

      if (type_of(m) == ENPASSANT)
      {
          capsq -= pawn_push(us);

          assert(pt == PAWN);
          assert(to == st->previous->epSquare);
          assert(relative_rank(us, to) == RANK_6);
          assert(piece_on(capsq) == NO_PIECE);
      }

      // Restore the captured piece
      byTypeBB[ALL_PIECES] |= capsq;
      byTypeBB[capture] |= capsq;
      byColorBB[them] |= capsq;

      board[capsq] = make_piece(them, capture);

      // Update piece list, add a new captured piece in capsq square
      index[capsq] = pieceCount[them][capture]++;
      pieceList[them][capture][index[capsq]] = capsq;
  }

  // Finally point our state pointer back to the previous state
  st = st->previous;

  assert(pos_is_ok());
}


/// Position::do_castle_move() is a private method used to do/undo a castling
/// move. Note that castling moves are encoded as "king captures friendly rook"
/// moves, for instance white short castling in a non-Chess960 game is encoded
/// as e1h1.
template<bool Do>
void Position::do_castle_move(Move m) {

  assert(is_ok(m));
  assert(type_of(m) == CASTLE);

  Square kto, kfrom, rfrom, rto, kAfter, rAfter;

  Color us = sideToMove;
  Square kBefore = from_sq(m);
  Square rBefore = to_sq(m);

  // Find after-castle squares for king and rook
  if (rBefore > kBefore) // O-O
  {
      kAfter = relative_square(us, SQ_G1);
      rAfter = relative_square(us, SQ_F1);
  }
  else // O-O-O
  {
      kAfter = relative_square(us, SQ_C1);
      rAfter = relative_square(us, SQ_D1);
  }

  kfrom = Do ? kBefore : kAfter;
  rfrom = Do ? rBefore : rAfter;

  kto = Do ? kAfter : kBefore;
  rto = Do ? rAfter : rBefore;

  assert(piece_on(kfrom) == make_piece(us, KING));
  assert(piece_on(rfrom) == make_piece(us, ROOK));

  // Move the pieces, with some care; in chess960 could be kto == rfrom
  Bitboard k_from_to_bb = SquareBB[kfrom] ^ SquareBB[kto];
  Bitboard r_from_to_bb = SquareBB[rfrom] ^ SquareBB[rto];
  byTypeBB[KING] ^= k_from_to_bb;
  byTypeBB[ROOK] ^= r_from_to_bb;
  byTypeBB[ALL_PIECES] ^= k_from_to_bb ^ r_from_to_bb;
  byColorBB[us] ^= k_from_to_bb ^ r_from_to_bb;

  // Update board
  Piece king = make_piece(us, KING);
  Piece rook = make_piece(us, ROOK);
  board[kfrom] = board[rfrom] = NO_PIECE;
  board[kto] = king;
  board[rto] = rook;

  // Update piece lists
  pieceList[us][KING][index[kfrom]] = kto;
  pieceList[us][ROOK][index[rfrom]] = rto;
  int tmp = index[rfrom]; // In Chess960 could be kto == rfrom
  index[kto] = index[kfrom];
  index[rto] = tmp;

  if (Do)
  {
      // Reset capture field
      st->capturedType = NO_PIECE_TYPE;

      // Update incremental scores
      st->psqScore += psq_delta(king, kfrom, kto);
      st->psqScore += psq_delta(rook, rfrom, rto);

      // Update hash key
      st->key ^= Zobrist::psq[us][KING][kfrom] ^ Zobrist::psq[us][KING][kto];
      st->key ^= Zobrist::psq[us][ROOK][rfrom] ^ Zobrist::psq[us][ROOK][rto];

      // Clear en passant square
      if (st->epSquare != SQ_NONE)
      {
          st->key ^= Zobrist::enpassant[file_of(st->epSquare)];
          st->epSquare = SQ_NONE;
      }

      // Update castling rights
      st->key ^= Zobrist::castle[st->castleRights & castleRightsMask[kfrom]];
      st->castleRights &= ~castleRightsMask[kfrom];

      // Update checkers BB
      st->checkersBB = attackers_to(king_square(~us)) & pieces(us);

      sideToMove = ~sideToMove;
  }
  else
      // Undo: point our state pointer back to the previous state
      st = st->previous;

  assert(pos_is_ok());
}


/// Position::do_null_move() is used to do/undo a "null move": It flips the side
/// to move and updates the hash key without executing any move on the board.
template<bool Do>
void Position::do_null_move(StateInfo& backupSt) {

  assert(!in_check());

  // Back up the information necessary to undo the null move to the supplied
  // StateInfo object. Note that differently from normal case here backupSt
  // is actually used as a backup storage not as the new state. This reduces
  // the number of fields to be copied.
  StateInfo* src = Do ? st : &backupSt;
  StateInfo* dst = Do ? &backupSt : st;

  dst->key      = src->key;
  dst->epSquare = src->epSquare;
  dst->psqScore = src->psqScore;
  dst->rule50   = src->rule50;
  dst->pliesFromNull = src->pliesFromNull;

  sideToMove = ~sideToMove;

  if (Do)
  {
      if (st->epSquare != SQ_NONE)
          st->key ^= Zobrist::enpassant[file_of(st->epSquare)];

      st->key ^= Zobrist::side;
      prefetch((char*)TT.first_entry(st->key));

      st->epSquare = SQ_NONE;
      st->rule50++;
      st->pliesFromNull = 0;
  }

  assert(pos_is_ok());
}

// Explicit template instantiations
template void Position::do_null_move<false>(StateInfo& backupSt);
template void Position::do_null_move<true>(StateInfo& backupSt);

#endif

/// Position::see() is a static exchange evaluator: It tries to estimate the
/// material gain or loss resulting from a move. There are three versions of
/// this function: One which takes a destination square as input, one takes a
/// move, and one which takes a 'from' and a 'to' square. The function does
/// not yet understand promotions captures.

int Position::see_sign(Move m) const {

  assert(is_ok(m));

  // Early return if SEE cannot be negative because captured piece value
  // is not less then capturing one. Note that king moves always return
  // here because king midgame value is set to 0.
  if (PieceValue[Mg][piece_on(to_sq(m))] >= PieceValue[Mg][piece_moved(m)])
      return 1;

  return see(m);
}

int Position::see(Move m) const {

  assert(move_is_ok(m));
#ifdef GPSFISH
  Player p=osl_state.turn();
  return osl::See::see(osl_state,m,osl_state.pin(p),osl_state.pin(alt(p)));
#else

  Square from, to;
  Bitboard occupied, attackers, stmAttackers;
  int swapList[32], slIndex = 1;
  PieceType captured;
  Color stm;

  assert(is_ok(m));

  from = from_sq(m);
  to = to_sq(m);
  captured = type_of(piece_on(to));
  occupied = pieces() ^ from;

  // Handle en passant moves
  if (type_of(m) == ENPASSANT)
  {
      Square capQq = to - pawn_push(sideToMove);

      assert(!captured);
      assert(type_of(piece_on(capQq)) == PAWN);

      // Remove the captured pawn
      occupied ^= capQq;
      captured = PAWN;
  }
  else if (type_of(m) == CASTLE)
      // Castle moves are implemented as king capturing the rook so cannot be
      // handled correctly. Simply return 0 that is always the correct value
      // unless the rook is ends up under attack.
      return 0;

  // Find all attackers to the destination square, with the moving piece
  // removed, but possibly an X-ray attacker added behind it.
  attackers = attackers_to(to, occupied);

  // If the opponent has no attackers we are finished
  stm = ~color_of(piece_on(from));
  stmAttackers = attackers & pieces(stm);
  if (!stmAttackers)
      return PieceValue[Mg][captured];

  // The destination square is defended, which makes things rather more
  // difficult to compute. We proceed by building up a "swap list" containing
  // the material gain or loss at each stop in a sequence of captures to the
  // destination square, where the sides alternately capture, and always
  // capture with the least valuable piece. After each capture, we look for
  // new X-ray attacks from behind the capturing piece.
  swapList[0] = PieceValue[Mg][captured];
  captured = type_of(piece_on(from));

  do {
      assert(slIndex < 32);

      // Add the new entry to the swap list
      swapList[slIndex] = -swapList[slIndex - 1] + PieceValue[Mg][captured];
      slIndex++;

      // Locate and remove from 'occupied' the next least valuable attacker
      captured = next_attacker<PAWN>(byTypeBB, to, stmAttackers, occupied, attackers);

      attackers &= occupied; // Remove the just found attacker
      stm = ~stm;
      stmAttackers = attackers & pieces(stm);

      if (captured == KING)
      {
          // Stop before processing a king capture
          if (stmAttackers)
              swapList[slIndex++] = QueenValueMg * 16;

          break;
      }

  } while (stmAttackers);

  // Having built the swap list, we negamax through it to find the best
  // achievable score from the point of view of the side to move.
  while (--slIndex)
      swapList[slIndex-1] = std::min(-swapList[slIndex], swapList[slIndex-1]);

  return swapList[0];
#endif
}


/// Position::clear() erases the position object to a pristine state, with an
/// empty board, white to move, and no castling rights.

void Position::clear() {

  memset(this, 0, sizeof(Position));
#ifndef GPSFISH
  startState.epSquare = SQ_NONE;
#endif
  st = &startState;

#ifndef GPSFISH

  for (int i = 0; i < 8; i++)
      for (int j = 0; j < 16; j++)
          pieceList[0][i][j] = pieceList[1][i][j] = SQ_NONE;

  for (Square sq = SQ_A1; sq <= SQ_H8; sq++)
      board[sq] = NO_PIECE;
  }
#endif

#ifdef GPSFISH
  osl_state=osl::NumEffectState();
  osl_state.setTurn(BLACK);
  continuous_check[BLACK]=continuous_check[WHITE]=0;
#endif
}


/// Position::put_piece() puts a piece on the given square of the board,
/// updating the board array, pieces list, bitboards, and piece counts.

#ifndef GPSFISH
void Position::put_piece(Piece p, Square s) {

  Color c = color_of(p);
  PieceType pt = type_of(p);

  board[s] = p;
  index[s] = pieceCount[c][pt]++;
  pieceList[c][pt][index[s]] = s;

  byTypeBB[ALL_PIECES] |= s;
  byTypeBB[pt] |= s;
  byColorBB[c] |= s;
}
#endif


/// Position::compute_key() computes the hash key of the position. The hash
/// key is usually updated incrementally as moves are made and unmade, the
/// compute_key() function is only used when a new position is set up, and
/// to verify the correctness of the hash key when running in debug mode.

Key Position::compute_key() const {

#ifdef GPSFISH
  Key k = 0;
  for(int num=0;num<osl::Piece::SIZE;num++){
    osl::Piece p=osl_state.pieceOf(num);
    if(osl_state.usedMask().test(num))
      k += Zobrist::psq[playerToIndex(p.owner())][p.ptype()][p.square().index()];
  }

#else

  Key k = Zobrist::castle[st->castleRights];

  for (Bitboard b = pieces(); b; )
  {
      Square s = pop_lsb(&b);
      k ^= Zobrist::psq[color_of(piece_on(s))][type_of(piece_on(s))][s];
  }

  if (ep_square() != SQ_NONE)
      k ^= Zobrist::enpassant[file_of(ep_square())];
#endif

  if (sideToMove == BLACK)
      k ^= Zobrist::side;

  return k;
}


/// Position::compute_pawn_key() computes the hash key of the position. The
/// hash key is usually updated incrementally as moves are made and unmade,
/// the compute_pawn_key() function is only used when a new position is set
/// up, and to verify the correctness of the pawn hash key when running in
/// debug mode.

#ifndef GPSFISH
Key Position::compute_pawn_key() const {

  Key k = 0;

  for (Bitboard b = pieces(PAWN); b; )
  {
      Square s = pop_lsb(&b);
      k ^= Zobrist::psq[color_of(piece_on(s))][PAWN][s];
  }

  return k;
}


/// Position::compute_material_key() computes the hash key of the position.
/// The hash key is usually updated incrementally as moves are made and unmade,
/// the compute_material_key() function is only used when a new position is set
/// up, and to verify the correctness of the material hash key when running in
/// debug mode.

Key Position::compute_material_key() const {

  Key k = 0;

  for (Color c = WHITE; c <= BLACK; c++)
      for (PieceType pt = PAWN; pt <= QUEEN; pt++)
          for (int cnt = 0; cnt < piece_count(c, pt); cnt++)
              k ^= Zobrist::psq[c][pt][cnt];

  return k;
}
#endif


/// Position::compute_psq_score() computes the incremental scores for the middle
/// game and the endgame. These functions are used to initialize the incremental
/// scores when a new position is set up, and to verify that the scores are correctly
/// updated by do_move and undo_move when the program is running in debug mode.
#ifndef GPSFISH
Score Position::compute_psq_score() const {

  Score score = SCORE_ZERO;

  for (Bitboard b = pieces(); b; )
  {
      Square s = pop_lsb(&b);
      score += pieceSquareTable[piece_on(s)][s];
  }

  return score;
}
#endif

/// Position::compute_non_pawn_material() computes the total non-pawn middle
/// game material value for the given side. Material values are updated
/// incrementally during the search, this function is only used while
/// initializing a new Position object.

#ifndef GPSFISH
Value Position::compute_non_pawn_material(Color c) const {

  Value value = VALUE_ZERO;

  for (PieceType pt = KNIGHT; pt <= QUEEN; pt++)
      value += piece_count(c, pt) * PieceValue[Mg][pt];

  return value;
}
#endif


/// Position::is_draw() tests whether the position is drawn by material,
/// repetition, or the 50 moves rule. It does not detect stalemates, this
/// must be done by the search.

#ifdef GPSFISH
bool Position::is_draw(int& ret) const {

    // retire history by 3d8140a54101a50860ba2e3eb0f2d6cce68bfe47
    // should use st->previous
#if 0
  ret=0;
  for (int i = 4, e = Min(st->gamePly,st->pliesFromNull); i <= e; i += 2)
    if (history[st->gamePly - i] == st->key){
      Color us = side_to_move();
      Color them = flip(us);
      if(continuous_check[us]*2>=i) {ret= -1; return false;}
      else if(continuous_check[them]*2>=i) {ret= 1; return false;}
      else return true;
    }
#endif
  return false;
}
#endif

template<bool SkipRepetition>
bool Position::is_draw() const {

#ifndef GPSFISH
  // Draw by material?
  if (   !pieces(PAWN)
      && (non_pawn_material(WHITE) + non_pawn_material(BLACK) <= BishopValueMg))
      return true;

  // Draw by the 50 moves rule?
  if (st->rule50 > 99 && (!in_check() || MoveList<LEGAL>(*this).size()))
      return true;
#endif

  // Draw by repetition?
  if (!SkipRepetition)
  {
#ifdef GPSFISH
      int i = 4, e = st->pliesFromNull;
#else
      int i = 4, e = std::min(st->rule50, st->pliesFromNull);
#endif

      if (i <= e)
      {
          StateInfo* stp = st->previous->previous;

          do {
              stp = stp->previous->previous;

              if (stp->key == st->key)
                  return true;

              i +=2;

          } while (i <= e);
      }
  }

  return false;
}

// Explicit template instantiations
template bool Position::is_draw<false>() const;
template bool Position::is_draw<true>() const;


/// Position::flip() flips position with the white and black sides reversed. This
/// is only useful for debugging especially for finding evaluation symmetry bugs.

#ifndef GPSFISH
void Position::flip() {

  const Position pos(*this);

  clear();

  sideToMove = ~pos.side_to_move();
  thisThread = pos.this_thread();
  nodes = pos.nodes_searched();
  chess960 = pos.is_chess960();
  startPosPly = pos.startpos_ply_counter();

  for (Square s = SQ_A1; s <= SQ_H8; s++)
      if (!pos.is_empty(s))
          put_piece(Piece(pos.piece_on(s) ^ 8), ~s);

  if (pos.can_castle(WHITE_OO))
      set_castle_right(BLACK, ~pos.castle_rook_square(WHITE, KING_SIDE));
  if (pos.can_castle(WHITE_OOO))
      set_castle_right(BLACK, ~pos.castle_rook_square(WHITE, QUEEN_SIDE));
  if (pos.can_castle(BLACK_OO))
      set_castle_right(WHITE, ~pos.castle_rook_square(BLACK, KING_SIDE));
  if (pos.can_castle(BLACK_OOO))
      set_castle_right(WHITE, ~pos.castle_rook_square(BLACK, QUEEN_SIDE));

  if (pos.st->epSquare != SQ_NONE)
      st->epSquare = ~pos.st->epSquare;

  st->checkersBB = attackers_to(king_square(sideToMove)) & pieces(~sideToMove);

  st->key = compute_key();
  st->pawnKey = compute_pawn_key();
  st->materialKey = compute_material_key();
  st->psqScore = compute_psq_score();
  st->npMaterial[WHITE] = compute_non_pawn_material(WHITE);
  st->npMaterial[BLACK] = compute_non_pawn_material(BLACK);

  assert(pos_is_ok());
}
#endif

/// Position::pos_is_ok() performs some consitency checks for the position object.
/// This is meant to be helpful when debugging.

bool Position::pos_is_ok(int* failedStep) const {

#ifndef MINIMAL

  int dummy, *step = failedStep ? failedStep : &dummy;

  // What features of the position should be verified?
  const bool all = false;

#ifndef GPSFISH
  const bool debugBitboards       = all || false;
  const bool debugKingCount       = all || false;
  const bool debugKingCapture     = all || false;
  const bool debugCheckerCount    = all || false;
#endif
  const bool debugKey             = all || false;
#ifndef GPSFISH
  const bool debugMaterialKey     = all || false;
  const bool debugPawnKey         = all || false;
  const bool debugIncrementalEval = all || false;
  const bool debugNonPawnMaterial = all || false;
  const bool debugPieceCounts     = all || false;
  const bool debugPieceList       = all || false;
  const bool debugCastleSquares   = all || false;
#endif

  *step = 1;

  if (sideToMove != WHITE && sideToMove != BLACK)
      return false;

#ifndef GPSFISH
  if ((*step)++, piece_on(king_square(WHITE)) != W_KING)
      return false;

  if ((*step)++, piece_on(king_square(BLACK)) != B_KING)
      return false;

#endif

#ifdef GPSFISH
  if(!osl_state.isConsistent()) return false;
#else
  if ((*step)++, debugKingCount)
  {
      int kingCount[COLOR_NB] = {};

      for (Square s = SQ_A1; s <= SQ_H8; s++)
          if (type_of(piece_on(s)) == KING)
              kingCount[color_of(piece_on(s))]++;

      if (kingCount[0] != 1 || kingCount[1] != 1)
          return false;
  }

  if ((*step)++, debugKingCapture)
      if (attackers_to(king_square(~sideToMove)) & pieces(sideToMove))
          return false;

  if ((*step)++, debugCheckerCount && popcount<Full>(st->checkersBB) > 2)
      return false;

  if ((*step)++, debugBitboards)
  {
      // The intersection of the white and black pieces must be empty
      if (pieces(WHITE) & pieces(BLACK))
          return false;

      // The union of the white and black pieces must be equal to all
      // occupied squares
      if ((pieces(WHITE) | pieces(BLACK)) != pieces())
          return false;

      // Separate piece type bitboards must have empty intersections
      for (PieceType p1 = PAWN; p1 <= KING; p1++)
          for (PieceType p2 = PAWN; p2 <= KING; p2++)
              if (p1 != p2 && (pieces(p1) & pieces(p2)))
                  return false;
  }

  if ((*step)++, ep_square() != SQ_NONE && relative_rank(sideToMove, ep_square()) != RANK_6)
      return false;
#endif

  if ((*step)++, debugKey && st->key != compute_key())
      return false;

#ifndef GPSFISH
  if ((*step)++, debugPawnKey && st->pawnKey != compute_pawn_key())
      return false;

  if ((*step)++, debugMaterialKey && st->materialKey != compute_material_key())
      return false;
#endif

#ifndef GPSFISH
  if ((*step)++, debugIncrementalEval && st->psqScore != compute_psq_score())
      return false;

  if ((*step)++, debugNonPawnMaterial)
  {
      if (   st->npMaterial[WHITE] != compute_non_pawn_material(WHITE)
          || st->npMaterial[BLACK] != compute_non_pawn_material(BLACK))
          return false;
  }

  if ((*step)++, debugPieceCounts)
      for (Color c = WHITE; c <= BLACK; c++)
          for (PieceType pt = PAWN; pt <= KING; pt++)
              if (pieceCount[c][pt] != popcount<Full>(pieces(c, pt)))
                  return false;

  if ((*step)++, debugPieceList)
      for (Color c = WHITE; c <= BLACK; c++)
          for (PieceType pt = PAWN; pt <= KING; pt++)
              for (int i = 0; i < pieceCount[c][pt]; i++)
              {
                  if (piece_on(piece_list(c, pt)[i]) != make_piece(c, pt))
                      return false;

                  if (index[piece_list(c, pt)[i]] != i)
                      return false;
              }

  if ((*step)++, debugCastleSquares)
      for (Color c = WHITE; c <= BLACK; c++)
          for (CastlingSide s = KING_SIDE; s <= QUEEN_SIDE; s = CastlingSide(s + 1))
          {
              CastleRight cr = make_castle_right(c, s);

              if (!can_castle(cr))
                  continue;

              if ((castleRightsMask[king_square(c)] & cr) != cr)
                  return false;

              if (   piece_on(castleRookSquare[c][s]) != make_piece(c, ROOK)
                  || castleRightsMask[castleRookSquare[c][s]] != cr)
                  return false;
          }
#endif

  *step = 0;
#endif

  return true;
}

#ifdef GPSFISH
bool Position::eval_is_ok() const {
  if(!pos_is_ok()) return false;
  if(!eval) return true;
  int ret1=eval_t(osl_state,false).value();
  int ret2=eval->value();
  return ret1==ret2;
}
#endif
<|MERGE_RESOLUTION|>--- conflicted
+++ resolved
@@ -141,19 +141,13 @@
 
 namespace Zobrist {
 
-<<<<<<< HEAD
 #ifdef GPSFISH
 osl::misc::CArray3d<Key,2,osl::PTYPE_SIZE,osl::Square::SIZE> psq;
 #else
-Key psq[2][8][64]; // [color][pieceType][square / piece count]
-Key enpassant[8];  // [file]
-Key castle[16];    // [castleRight]
-#endif
-=======
 Key psq[COLOR_NB][PIECE_TYPE_NB][SQUARE_NB];
 Key enpassant[FILE_NB];
 Key castle[CASTLE_RIGHT_NB];
->>>>>>> e304db9d
+#endif
 Key side;
 Key exclusion;
 
