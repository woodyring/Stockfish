/*
  Stockfish, a UCI chess playing engine derived from Glaurung 2.1
  Copyright (C) 2004-2008 Tord Romstad (Glaurung author)
  Copyright (C) 2008-2012 Marco Costalba, Joona Kiiski, Tord Romstad

  Stockfish is free software: you can redistribute it and/or modify
  it under the terms of the GNU General Public License as published by
  the Free Software Foundation, either version 3 of the License, or
  (at your option) any later version.

  Stockfish is distributed in the hope that it will be useful,
  but WITHOUT ANY WARRANTY; without even the implied warranty of
  MERCHANTABILITY or FITNESS FOR A PARTICULAR PURPOSE.  See the
  GNU General Public License for more details.

  You should have received a copy of the GNU General Public License
  along with this program.  If not, see <http://www.gnu.org/licenses/>.
*/

#include <cassert>
#include <cstring>
#include <iostream>
#include <sstream>
#include <algorithm>

#ifndef GPSFISH
#include "bitcount.h"
#endif
#include "movegen.h"
#include "position.h"
#ifndef GPSFISH
#include "psqtab.h"
#endif
#include "rkiss.h"
#include "thread.h"
#include "tt.h"

#ifdef GPSFISH
#include "osl/eval/ptypeEvalTraits.h"
using osl::eval::PtypeEvalTraits;
#include "osl/state/simpleState.h"
#include "osl/state/numEffectState.h"
#include "osl/move_classifier/check_.h"
#include "osl/record/usi.h"
#include "osl/eval/see.h"
#include "osl/move_classifier/safeMove.h"
#include "evaluate.h"
#endif

using std::string;
using std::cout;
using std::endl;

#ifdef GPSFISH
osl::misc::CArray3d<Key,2,osl::PTYPE_SIZE,osl::Square::SIZE> Position::zobrist;
#else
Key Position::zobrist[2][8][64];
Key Position::zobEp[8];
Key Position::zobCastle[16];
#endif
Key Position::zobSideToMove;
Key Position::zobExclusion;

#ifndef GPSFISH
Score Position::pieceSquareTable[16][64];
#endif

// Material values arrays, indexed by Piece
#ifdef GPSFISH
const Value PieceValueMidgame[osl::PTYPE_SIZE] = {
  VALUE_ZERO,VALUE_ZERO,
  Value(PtypeEvalTraits<osl::PPAWN>::val), Value(PtypeEvalTraits<osl::PLANCE>::val), 
  Value(PtypeEvalTraits<osl::PKNIGHT>::val), Value(PtypeEvalTraits<osl::PSILVER>::val), 
  Value(PtypeEvalTraits<osl::PBISHOP>::val), Value(PtypeEvalTraits<osl::PROOK>::val), 
#if 0
  Value(PtypeEvalTraits<osl::GOLD>::val), Value(PtypeEvalTraits<osl::KING>::val), 
#else
  Value(PtypeEvalTraits<osl::KING>::val), Value(PtypeEvalTraits<osl::GOLD>::val), 
#endif
  Value(PtypeEvalTraits<osl::PAWN>::val), Value(PtypeEvalTraits<osl::LANCE>::val), 
  Value(PtypeEvalTraits<osl::KNIGHT>::val), Value(PtypeEvalTraits<osl::SILVER>::val), 
  Value(PtypeEvalTraits<osl::BISHOP>::val), Value(PtypeEvalTraits<osl::ROOK>::val), 
};

const Value PieceValueEndgame[osl::PTYPE_SIZE] = {
  VALUE_ZERO,VALUE_ZERO,
  Value(PtypeEvalTraits<osl::PPAWN>::val+PtypeEvalTraits<osl::PAWN>::val), 
  Value(PtypeEvalTraits<osl::PLANCE>::val+PtypeEvalTraits<osl::LANCE>::val), 
  Value(PtypeEvalTraits<osl::PKNIGHT>::val+PtypeEvalTraits<osl::KNIGHT>::val), 
  Value(PtypeEvalTraits<osl::PSILVER>::val+PtypeEvalTraits<osl::SILVER>::val), 
  Value(PtypeEvalTraits<osl::PBISHOP>::val+PtypeEvalTraits<osl::BISHOP>::val), 
  Value(PtypeEvalTraits<osl::PROOK>::val+PtypeEvalTraits<osl::ROOK>::val), 
#if 0
  Value(PtypeEvalTraits<osl::GOLD>::val*2), 
  Value(PtypeEvalTraits<osl::KING>::val*2), 
#else
  Value(PtypeEvalTraits<osl::KING>::val*2), 
  Value(PtypeEvalTraits<osl::GOLD>::val*2), 
#endif
  Value(PtypeEvalTraits<osl::PAWN>::val*2), 
  Value(PtypeEvalTraits<osl::LANCE>::val*2), 
  Value(PtypeEvalTraits<osl::KNIGHT>::val*2), 
  Value(PtypeEvalTraits<osl::SILVER>::val*2), 
  Value(PtypeEvalTraits<osl::BISHOP>::val*2), 
  Value(PtypeEvalTraits<osl::ROOK>::val*2), 
};

const Value PromoteValue[osl::PTYPE_SIZE] = {
  VALUE_ZERO,VALUE_ZERO,
  VALUE_ZERO,VALUE_ZERO,
  VALUE_ZERO,VALUE_ZERO,
  VALUE_ZERO,VALUE_ZERO,
  VALUE_ZERO,VALUE_ZERO,
  Value(PtypeEvalTraits<osl::PPAWN>::val)-Value(PtypeEvalTraits<osl::PAWN>::val), 
  Value(PtypeEvalTraits<osl::PLANCE>::val)-Value(PtypeEvalTraits<osl::LANCE>::val), 
  Value(PtypeEvalTraits<osl::PKNIGHT>::val)-Value(PtypeEvalTraits<osl::KNIGHT>::val), 
  Value(PtypeEvalTraits<osl::PSILVER>::val)-Value(PtypeEvalTraits<osl::SILVER>::val), 
  Value(PtypeEvalTraits<osl::PBISHOP>::val)-Value(PtypeEvalTraits<osl::BISHOP>::val), 
  Value(PtypeEvalTraits<osl::PROOK>::val)-Value(PtypeEvalTraits<osl::ROOK>::val), 
};

const Value PieceValueType[osl::PTYPE_SIZE] = {
  VALUE_ZERO,VALUE_ZERO,
  Value(4), Value(8), 
  Value(12), Value(16), 
  Value(24), Value(26), 
  Value(18), Value(26), 
  Value(2), Value(6), 
  Value(10), Value(14), 
  Value(20), Value(22), 
};


#else
const Value PieceValueMidgame[17] = {
  VALUE_ZERO,
  PawnValueMidgame, KnightValueMidgame, BishopValueMidgame,
  RookValueMidgame, QueenValueMidgame,
  VALUE_ZERO, VALUE_ZERO, VALUE_ZERO,
  PawnValueMidgame, KnightValueMidgame, BishopValueMidgame,
  RookValueMidgame, QueenValueMidgame
};

const Value PieceValueEndgame[17] = {
  VALUE_ZERO,
  PawnValueEndgame, KnightValueEndgame, BishopValueEndgame,
  RookValueEndgame, QueenValueEndgame,
  VALUE_ZERO, VALUE_ZERO, VALUE_ZERO,
  PawnValueEndgame, KnightValueEndgame, BishopValueEndgame,
  RookValueEndgame, QueenValueEndgame
};
#endif


namespace {

#ifndef GPSFISH
  // Bonus for having the side to move (modified by Joona Kiiski)
  const Score TempoValue = make_score(48, 22);
#endif

  // To convert a Piece to and from a FEN char
#ifdef GPSFISH
  const string PieceToChar(".PLNSGBRK  plnsgbrk  .");
#else
  const string PieceToChar(" PNBRQK  pnbrqk  .");
#endif
}


/// CheckInfo c'tor

CheckInfo::CheckInfo(const Position& pos) {

#ifdef GPSFISH
  pinned = pos.pinned_pieces();
#else
  Color them = ~pos.side_to_move();
  ksq = pos.king_square(them);

  pinned = pos.pinned_pieces();
  dcCandidates = pos.discovered_check_candidates();

  checkSq[PAWN]   = pos.attacks_from<PAWN>(ksq, them);
  checkSq[KNIGHT] = pos.attacks_from<KNIGHT>(ksq);
  checkSq[BISHOP] = pos.attacks_from<BISHOP>(ksq);
  checkSq[ROOK]   = pos.attacks_from<ROOK>(ksq);
  checkSq[QUEEN]  = checkSq[BISHOP] | checkSq[ROOK];
  checkSq[KING]   = 0;
#endif
}


/// Position c'tors. Here we always create a copy of the original position
/// or the FEN string, we want the new born Position object do not depend
/// on any external data so we detach state pointer from the source one.

void Position::copy(const Position& pos, int th) {

  memcpy(this, &pos, sizeof(Position));
  startState = *st;
  st = &startState;
  threadID = th;
  nodes = 0;
#ifdef GPSFISH
  eval=NULL;
#endif

  assert(pos_is_ok());
}

Position::Position(const string& fen, bool isChess960, int th) {

#ifdef GPSFISH
  eval=NULL;
#endif
  from_fen(fen, isChess960);
  threadID = th;
}


/// Position::from_fen() initializes the position object with the given FEN
/// string. This function is not very robust - make sure that input FENs are
/// correct (this is assumed to be the responsibility of the GUI).

void Position::from_fen(const string& fenStr, bool isChess960) {
/*
   A FEN string defines a particular position using only the ASCII character set.

   A FEN string contains six fields separated by a space. The fields are:

   1) Piece placement (from white's perspective). Each rank is described, starting
      with rank 8 and ending with rank 1; within each rank, the contents of each
      square are described from file A through file H. Following the Standard
      Algebraic Notation (SAN), each piece is identified by a single letter taken
      from the standard English names. White pieces are designated using upper-case
      letters ("PNBRQK") while Black take lowercase ("pnbrqk"). Blank squares are
      noted using digits 1 through 8 (the number of blank squares), and "/"
      separates ranks.

   2) Active color. "w" means white moves next, "b" means black.

   3) Castling availability. If neither side can castle, this is "-". Otherwise,
      this has one or more letters: "K" (White can castle kingside), "Q" (White
      can castle queenside), "k" (Black can castle kingside), and/or "q" (Black
      can castle queenside).

   4) En passant target square (in algebraic notation). If there's no en passant
      target square, this is "-". If a pawn has just made a 2-square move, this
      is the position "behind" the pawn. This is recorded regardless of whether
      there is a pawn in position to make an en passant capture.

   5) Halfmove clock. This is the number of halfmoves since the last pawn advance
      or capture. This is used to determine if a draw can be claimed under the
      fifty-move rule.

   6) Fullmove number. The number of the full move. It starts at 1, and is
      incremented after Black's move.
*/

#ifdef GPSFISH
  clear();
  osl::record::usi::parse(string("sfen ")+fenStr,osl_state);
  std::istringstream fen(fenStr);
#else
  char col, row, token;
  size_t p;
  Square sq = SQ_A8;
  std::istringstream fen(fenStr);

  clear();
  fen >> std::noskipws;

  // 1. Piece placement
  while ((fen >> token) && !isspace(token))
  {
      if (isdigit(token))
          sq += Square(token - '0'); // Advance the given number of files

      else if (token == '/')
          sq = make_square(FILE_A, rank_of(sq) - Rank(2));

      else if ((p = PieceToChar.find(token)) != string::npos)
      {
          put_piece(Piece(p), sq);
          sq++;
      }
  }

  // 2. Active color
  fen >> token;
  sideToMove = (token == 'w' ? WHITE : BLACK);
  fen >> token;

  // 3. Castling availability. Compatible with 3 standards: Normal FEN standard,
  // Shredder-FEN that uses the letters of the columns on which the rooks began
  // the game instead of KQkq and also X-FEN standard that, in case of Chess960,
  // if an inner rook is associated with the castling right, the castling tag is
  // replaced by the file letter of the involved rook, as for the Shredder-FEN.
  while ((fen >> token) && !isspace(token))
  {
      Square rsq;
      Color c = islower(token) ? BLACK : WHITE;

      token = char(toupper(token));

      if (token == 'K')
          for (rsq = relative_square(c, SQ_H1); type_of(piece_on(rsq)) != ROOK; rsq--) {}

      else if (token == 'Q')
          for (rsq = relative_square(c, SQ_A1); type_of(piece_on(rsq)) != ROOK; rsq++) {}

      else if (token >= 'A' && token <= 'H')
          rsq = make_square(File(token - 'A'), relative_rank(c, RANK_1));

      else
          continue;

      set_castle_right(c, rsq);
  }

  // 4. En passant square. Ignore if no pawn capture is possible
  if (   ((fen >> col) && (col >= 'a' && col <= 'h'))
      && ((fen >> row) && (row == '3' || row == '6')))
  {
      st->epSquare = make_square(File(col - 'a'), Rank(row - '1'));

      if (!(attackers_to(st->epSquare) & pieces(PAWN, sideToMove)))
          st->epSquare = SQ_NONE;
  }
#endif

  // 5-6. Halfmove clock and fullmove number
#ifdef GPSFISH
  fen >> startPosPly;
#else
  fen >> std::skipws >> st->rule50 >> startPosPly;
#endif

  // Convert from fullmove starting from 1 to ply starting from 0,
  // handle also common incorrect FEN with fullmove = 0.
  startPosPly = std::max(2 * (startPosPly - 1), 0) + int(sideToMove == BLACK);

  st->key = compute_key();
#ifdef GPSFISH
  if(eval!=NULL) *eval=eval_t(osl_state,false);
#else
  st->pawnKey = compute_pawn_key();
  st->materialKey = compute_material_key();
  st->value = compute_value();
  st->npMaterial[WHITE] = compute_non_pawn_material(WHITE);
  st->npMaterial[BLACK] = compute_non_pawn_material(BLACK);
  st->checkersBB = attackers_to(king_square(sideToMove)) & pieces(~sideToMove);
  chess960 = isChess960;
#endif

  assert(pos_is_ok());
}

#ifndef GPSFISH

/// Position::set_castle_right() is an helper function used to set castling
/// rights given the corresponding color and the rook starting square.

void Position::set_castle_right(Color c, Square rsq) {

  int f = (rsq < king_square(c) ? WHITE_OOO : WHITE_OO) << c;

  st->castleRights |= f;
  castleRightsMask[king_square(c)] |= f;
  castleRightsMask[rsq] |= f;
  castleRookSquare[f] = rsq;
}

#endif

/// Position::to_fen() returns a FEN representation of the position. In case
/// of Chess960 the Shredder-FEN notation is used. Mainly a debugging function.

const string Position::to_fen() const {

  std::ostringstream fen;
  Square sq;
  int emptyCnt;

#ifdef GPSFISH
  for (Rank rank = RANK_1; rank <= RANK_9; rank++)
#else
  for (Rank rank = RANK_8; rank >= RANK_1; rank--)
#endif
  {
      emptyCnt = 0;

#ifdef GPSFISH
      for (File file = FILE_9; file >= FILE_1; file--)
#else
      for (File file = FILE_A; file <= FILE_H; file++)
#endif
      {
          sq = make_square(file, rank);

          if (square_is_empty(sq))
              emptyCnt++;
          else
          {
              if (emptyCnt > 0)
              {
                  fen << emptyCnt;
                  emptyCnt = 0;
              }
              fen << PieceToChar[piece_on(sq)];
          }
      }

      if (emptyCnt > 0)
          fen << emptyCnt;

      if (rank > RANK_1)
          fen << '/';
  }

#ifdef GPSFISH
  fen << (side_to_move() == WHITE ? " w " : " b ");
#else
  fen << (sideToMove == WHITE ? " w " : " b ");

  if (can_castle(WHITE_OO))
      fen << (chess960 ? char(toupper(file_to_char(file_of(castle_rook_square(WHITE_OO))))) : 'K');

  if (can_castle(WHITE_OOO))
      fen << (chess960 ? char(toupper(file_to_char(file_of(castle_rook_square(WHITE_OOO))))) : 'Q');

  if (can_castle(BLACK_OO))
      fen << (chess960 ? file_to_char(file_of(castle_rook_square(BLACK_OO))) : 'k');

  if (can_castle(BLACK_OOO))
      fen << (chess960 ? file_to_char(file_of(castle_rook_square(BLACK_OOO))) : 'q');

  if (st->castleRights == CASTLES_NONE)
      fen << '-';

  fen << (ep_square() == SQ_NONE ? " - " : " " + square_to_string(ep_square()) + " ")
      << st->rule50 << " " << 1 + (startPosPly - int(sideToMove == BLACK)) / 2;

  fen += (ep_square() == SQ_NONE ? " -" : " " + square_to_string(ep_square()));
#endif

  return fen.str();
}


/// Position::print() prints an ASCII representation of the position to
/// the standard output. If a move is given then also the san is printed.

void Position::print(Move move) const {

  const char* dottedLine = "\n+---+---+---+---+---+---+---+---+\n";

#ifdef GPSFISH
  if (move.isValid())
#else
  if (move)
#endif
  {
      Position p(*this, thread());
      cout << "\nMove is: " << (sideToMove == BLACK ? ".." : "") << move_to_san(p, move);
  }
#ifdef GPSFISH
  cout << osl_state << endl;
#else
  for (Rank rank = RANK_8; rank >= RANK_1; rank--)
  {
      cout << dottedLine << '|';
      for (File file = FILE_A; file <= FILE_H; file++)
      {
          Square sq = make_square(file, rank);
          Piece piece = piece_on(sq);
          char c = (color_of(piece) == BLACK ? '=' : ' ');

          if (piece == NO_PIECE && !opposite_colors(sq, SQ_A1))
              piece++; // Index the dot

          cout << c << PieceToChar[piece] << c << '|';
      }
  }
#endif
  cout << dottedLine << "Fen is: " << to_fen() << "\nKey is: " << st->key << endl;
}


#ifndef GPSFISH
/// Position:hidden_checkers<>() returns a bitboard of all pinned (against the
/// king) pieces for the given color. Or, when template parameter FindPinned is
/// false, the function return the pieces of the given color candidate for a
/// discovery check against the enemy king.
template<bool FindPinned>
Bitboard Position::hidden_checkers() const {

  // Pinned pieces protect our king, dicovery checks attack the enemy king
  Bitboard b, result = 0;
  Bitboard pinners = pieces(FindPinned ? ~sideToMove : sideToMove);
  Square ksq = king_square(FindPinned ? sideToMove : ~sideToMove);

  // Pinners are sliders, that give check when candidate pinned is removed
  pinners &=  (pieces(ROOK, QUEEN) & PseudoAttacks[ROOK][ksq])
            | (pieces(BISHOP, QUEEN) & PseudoAttacks[BISHOP][ksq]);

  while (pinners)
  {
      b = squares_between(ksq, pop_1st_bit(&pinners)) & occupied_squares();

      // Only one bit set and is an our piece?
      if (b && !(b & (b - 1)) && (b & pieces(sideToMove)))
          result |= b;
  }
  return result;
}

// Explicit template instantiations
template Bitboard Position::hidden_checkers<true>() const;
template Bitboard Position::hidden_checkers<false>() const;


/// Position::attackers_to() computes a bitboard of all pieces which attack a
/// given square. Slider attacks use occ bitboard as occupancy.

Bitboard Position::attackers_to(Square s, Bitboard occ) const {

  return  (attacks_from<PAWN>(s, BLACK) & pieces(PAWN, WHITE))
        | (attacks_from<PAWN>(s, WHITE) & pieces(PAWN, BLACK))
        | (attacks_from<KNIGHT>(s)      & pieces(KNIGHT))
        | (attacks_bb<ROOK>(s, occ)     & pieces(ROOK, QUEEN))
        | (attacks_bb<BISHOP>(s, occ)   & pieces(BISHOP, QUEEN))
        | (attacks_from<KING>(s)        & pieces(KING));
}


/// Position::attacks_from() computes a bitboard of all attacks of a given piece
/// put in a given square. Slider attacks use occ bitboard as occupancy.

Bitboard Position::attacks_from(Piece p, Square s, Bitboard occ) {

  assert(square_is_ok(s));

  switch (type_of(p))
  {
  case BISHOP: return attacks_bb<BISHOP>(s, occ);
  case ROOK  : return attacks_bb<ROOK>(s, occ);
  case QUEEN : return attacks_bb<BISHOP>(s, occ) | attacks_bb<ROOK>(s, occ);
  default    : return StepAttacksBB[p][s];
  }
}
#endif

/// Position::move_attacks_square() tests whether a move from the current
/// position attacks a given square.

bool Position::move_attacks_square(Move m, Square s) const {

#ifdef GPSFISH
  return osl_state.hasEffectIf(m.ptypeO(), m.to(), s);
#else

  assert(is_ok(m));
  assert(square_is_ok(s));

  Bitboard occ, xray;
  Square from = from_sq(m);
  Square to = to_sq(m);
  Piece piece = piece_moved(m);

  assert(!square_is_empty(from));

  // Update occupancy as if the piece is moving
  occ = occupied_squares();
  occ ^= from;
  occ ^= to;

  // The piece moved in 'to' attacks the square 's' ?
  if (attacks_from(piece, to, occ) & s)
      return true;

  // Scan for possible X-ray attackers behind the moved piece
  xray = (attacks_bb<ROOK>(s, occ)   & pieces(ROOK, QUEEN, color_of(piece)))
        |(attacks_bb<BISHOP>(s, occ) & pieces(BISHOP, QUEEN, color_of(piece)));

  // Verify attackers are triggered by our move and not already existing
  return xray && (xray ^ (xray & attacks_from<QUEEN>(s)));
#endif
}




/// Position::pl_move_is_legal() tests whether a pseudo-legal move is legal

#ifdef GPSFISH
bool Position::pl_move_is_legal(Move m) const {
  if(!osl_state.isAlmostValidMove<false>(m)) return false;
  if(m.isDrop()) return true;
  if(side_to_move()==BLACK)
    return osl::move_classifier::SafeMove<BLACK>::isMember(osl_state,m.ptype(),m.from(),m.to());
  else
    return osl::move_classifier::SafeMove<WHITE>::isMember(osl_state,m.ptype(),m.from(),m.to());
}
#endif

bool Position::pl_move_is_legal(Move m, Bitboard pinned) const {

#ifdef GPSFISH
  return pl_move_is_legal(m);
#else

  assert(is_ok(m));
  assert(pinned == pinned_pieces());

  Color us = sideToMove;
  Square from = from_sq(m);

  assert(color_of(piece_moved(m)) == us);
  assert(piece_on(king_square(us)) == make_piece(us, KING));

  // En passant captures are a tricky special case. Because they are rather
  // uncommon, we do it simply by testing whether the king is attacked after
  // the move is made.
  if (is_enpassant(m))
  {
      Color them = ~us;
      Square to = to_sq(m);
      Square capsq = to + pawn_push(them);
      Square ksq = king_square(us);
      Bitboard b = occupied_squares();

      assert(to == ep_square());
      assert(piece_moved(m) == make_piece(us, PAWN));
      assert(piece_on(capsq) == make_piece(them, PAWN));
      assert(piece_on(to) == NO_PIECE);

      b ^= from;
      b ^= capsq;
      b |= to;

      return   !(attacks_bb<ROOK>(ksq, b) & pieces(ROOK, QUEEN, them))
            && !(attacks_bb<BISHOP>(ksq, b) & pieces(BISHOP, QUEEN, them));
  }

  // If the moving piece is a king, check whether the destination
  // square is attacked by the opponent. Castling moves are checked
  // for legality during move generation.
  if (type_of(piece_on(from)) == KING)
      return is_castle(m) || !(attackers_to(to_sq(m)) & pieces(~us));

  // A non-king move is legal if and only if it is not pinned or it
  // is moving along the ray towards or away from the king.
  return   !pinned
        || !(pinned & from)
        ||  squares_aligned(from, to_sq(m), king_square(us));
#endif
}


/// Position::move_is_legal() takes a random move and tests whether the move
/// is legal. This version is not very fast and should be used only in non
/// time-critical paths.

bool Position::move_is_legal(const Move m) const {

#ifdef GPSFISH
  return m.isNormal() && pl_move_is_legal(m);
#else
  for (MoveList<MV_LEGAL> ml(*this); !ml.end(); ++ml)
      if (ml.move() == m)
          return true;

  return false;
#endif
}


/// Position::is_pseudo_legal() takes a random move and tests whether the move
/// is pseudo legal. It is used to validate moves from TT that can be corrupted
/// due to SMP concurrent access or hash position key aliasing.

bool Position::is_pseudo_legal(const Move m) const {

#ifdef GPSFISH
  return move_is_legal(m);
#else
  Color us = sideToMove;
  Color them = ~sideToMove;
  Square from = from_sq(m);
  Square to = to_sq(m);
  Piece pc = piece_moved(m);

  // Use a slower but simpler function for uncommon cases
  if (is_special(m))
      return move_is_legal(m);

  // Is not a promotion, so promotion piece must be empty
  if (promotion_piece_type(m) - 2 != NO_PIECE_TYPE)
      return false;

  // If the from square is not occupied by a piece belonging to the side to
  // move, the move is obviously not legal.
  if (pc == NO_PIECE || color_of(pc) != us)
      return false;

  // The destination square cannot be occupied by a friendly piece
  if (color_of(piece_on(to)) == us)
      return false;

  // Handle the special case of a pawn move
  if (type_of(pc) == PAWN)
  {
      // Move direction must be compatible with pawn color
      int direction = to - from;
      if ((us == WHITE) != (direction > 0))
          return false;

      // We have already handled promotion moves, so destination
      // cannot be on the 8/1th rank.
      if (rank_of(to) == RANK_8 || rank_of(to) == RANK_1)
          return false;

      // Proceed according to the square delta between the origin and
      // destination squares.
      switch (direction)
      {
      case DELTA_NW:
      case DELTA_NE:
      case DELTA_SW:
      case DELTA_SE:
      // Capture. The destination square must be occupied by an enemy
      // piece (en passant captures was handled earlier).
      if (color_of(piece_on(to)) != them)
          return false;

      // From and to files must be one file apart, avoids a7h5
      if (abs(file_of(from) - file_of(to)) != 1)
          return false;
      break;

      case DELTA_N:
      case DELTA_S:
      // Pawn push. The destination square must be empty.
      if (!square_is_empty(to))
          return false;
      break;

      case DELTA_NN:
      // Double white pawn push. The destination square must be on the fourth
      // rank, and both the destination square and the square between the
      // source and destination squares must be empty.
      if (   rank_of(to) != RANK_4
          || !square_is_empty(to)
          || !square_is_empty(from + DELTA_N))
          return false;
      break;

      case DELTA_SS:
      // Double black pawn push. The destination square must be on the fifth
      // rank, and both the destination square and the square between the
      // source and destination squares must be empty.
      if (   rank_of(to) != RANK_5
          || !square_is_empty(to)
          || !square_is_empty(from + DELTA_S))
          return false;
      break;

      default:
          return false;
      }
  }
  else if (!(attacks_from(pc, from) & to))
      return false;

  // Evasions generator already takes care to avoid some kind of illegal moves
  // and pl_move_is_legal() relies on this. So we have to take care that the
  // same kind of moves are filtered out here.
  if (in_check())
  {
      // In case of king moves under check we have to remove king so to catch
      // as invalid moves like b1a1 when opposite queen is on c1.
      if (type_of(pc) == KING)
      {
          Bitboard b = occupied_squares();
          b ^= from;
          if (attackers_to(to, b) & pieces(~us))
              return false;
      }
      else
      {
          Bitboard target = checkers();
          Square checksq = pop_1st_bit(&target);

          if (target) // double check ? In this case a king move is required
              return false;

          // Our move must be a blocking evasion or a capture of the checking piece
          target = squares_between(checksq, king_square(us)) | checkers();
          if (!(target & to))
              return false;
      }
  }

  return true;
#endif
}


/// Position::move_gives_check() tests whether a pseudo-legal move gives a check

bool Position::move_gives_check(Move m, const CheckInfo& ci) const {

#ifdef GPSFISH
  if(side_to_move()==BLACK)
    return osl::move_classifier::Check<BLACK>::isMember(osl_state,m.ptype(),m.from(),m.to());
  else 
    return osl::move_classifier::Check<WHITE>::isMember(osl_state,m.ptype(),m.from(),m.to());
#else

  assert(is_ok(m));
  assert(ci.dcCandidates == discovered_check_candidates());
  assert(color_of(piece_moved(m)) == sideToMove);

  Square from = from_sq(m);
  Square to = to_sq(m);
  PieceType pt = type_of(piece_on(from));

  // Direct check ?
  if (ci.checkSq[pt] & to)
      return true;

  // Discovery check ?
  if (ci.dcCandidates && (ci.dcCandidates & from))
  {
      // For pawn and king moves we need to verify also direction
      if (  (pt != PAWN && pt != KING)
          || !squares_aligned(from, to, king_square(~sideToMove)))
          return true;
  }

  // Can we skip the ugly special cases ?
  if (!is_special(m))
      return false;

  Color us = sideToMove;
  Bitboard b = occupied_squares();
  Square ksq = king_square(~us);

  // Promotion with check ?
  if (is_promotion(m))
  {
      b ^= from;
      return attacks_from(Piece(promotion_piece_type(m)), to, b) & ksq;
  }

  // En passant capture with check ? We have already handled the case
  // of direct checks and ordinary discovered check, the only case we
  // need to handle is the unusual case of a discovered check through
  // the captured pawn.
  if (is_enpassant(m))
  {
      Square capsq = make_square(file_of(to), rank_of(from));
      b ^= from;
      b ^= capsq;
      b |= to;
      return  (attacks_bb<ROOK>(ksq, b) & pieces(ROOK, QUEEN, us))
            ||(attacks_bb<BISHOP>(ksq, b) & pieces(BISHOP, QUEEN, us));
  }

  // Castling with check ?
  if (is_castle(m))
  {
      Square kfrom, kto, rfrom, rto;
      kfrom = from;
      rfrom = to;

      if (rfrom > kfrom)
      {
          kto = relative_square(us, SQ_G1);
          rto = relative_square(us, SQ_F1);
      } else {
          kto = relative_square(us, SQ_C1);
          rto = relative_square(us, SQ_D1);
      }
      b ^= kfrom;
      b ^= rfrom;
      b |= rto;
      b |= kto;
      return attacks_bb<ROOK>(rto, b) & ksq;
  }

  return false;
#endif
}


/// Position::do_move() makes a move, and saves all information necessary
/// to a StateInfo object. The move is assumed to be legal. Pseudo-legal
/// moves should be filtered out before this function is called.

void Position::do_move(Move m, StateInfo& newSt) {

#ifdef GPSFISH
  assert(is_ok());
  assert(!m.isPass());
  nodes++;
  Key key = st->key;
  struct ReducedStateInfo {
    int gamePly, pliesFromNull;
    Key key;
  };
  memcpy(&newSt, st, sizeof(ReducedStateInfo));

  newSt.previous = st;
  st = &newSt;
  //history[st->gamePly++] = key;

  // Update side to move
  key ^= zobSideToMove;

  st->pliesFromNull++;

  prefetch((char*)TT.first_entry(key));

  Color us = side_to_move();
  Color them = ~us;
  Square from = from_sq(m);
  Square to = to_sq(m);

  PieceType pt=m.ptype();
  osl::Ptype capture = m.capturePtype();
  st->capturedType = capture;
  if(capture!=osl::PTYPE_EMPTY){
    key -= zobrist[them][(int)capture][to.index()];
    key += zobrist[us][unpromote(capture)][Square::STAND().index()];
  }
  // Update hash key
  if(is_promotion(m))
    key += zobrist[us][(int)pt][to.index()]-zobrist[us][(int)unpromote(pt)][from.index()];
  else
    key += zobrist[us][(int)pt][to.index()]-zobrist[us][(int)pt][from.index()];

  st->key = key;
  osl_state.makeMove(m);
  if(osl_state.inCheck()) continuous_check[us]++;
  else continuous_check[us]=0;
  assert(is_ok());
#else
  CheckInfo ci(*this);
  do_move(m, newSt, ci, move_gives_check(m, ci));
#endif
}

#ifndef GPSFISH
void Position::do_move(Move m, StateInfo& newSt, const CheckInfo& ci, bool moveIsCheck) {

  assert(is_ok(m));
  assert(&newSt != st);

  nodes++;
  Key k = st->key;

  // Copy some fields of old state to our new StateInfo object except the ones
  // which are recalculated from scratch anyway, then switch our state pointer
  // to point to the new, ready to be updated, state.
  struct ReducedStateInfo {
    Key pawnKey, materialKey;
    Value npMaterial[2];
    int castleRights, rule50, pliesFromNull;
    Score value;
    Square epSquare;
  };

  memcpy(&newSt, st, sizeof(ReducedStateInfo));

  newSt.previous = st;
  st = &newSt;

  // Update side to move
  k ^= zobSideToMove;

  // Increment the 50 moves rule draw counter. Resetting it to zero in the
  // case of a capture or a pawn move is taken care of later.
  st->rule50++;
  st->pliesFromNull++;

  if (is_castle(m))
  {
      st->key = k;
      do_castle_move<true>(m);
      return;
  }

  Color us = sideToMove;
  Color them = ~us;
  Square from = from_sq(m);
  Square to = to_sq(m);
  Piece piece = piece_on(from);
  PieceType pt = type_of(piece);
  PieceType capture = is_enpassant(m) ? PAWN : type_of(piece_on(to));

  assert(color_of(piece) == us);
  assert(color_of(piece_on(to)) != us);
  assert(capture != KING);

  if (capture)
  {
      Square capsq = to;

      // If the captured piece is a pawn, update pawn hash key, otherwise
      // update non-pawn material.
      if (capture == PAWN)
      {
          if (is_enpassant(m))
          {
              capsq += pawn_push(them);

              assert(pt == PAWN);
              assert(to == st->epSquare);
              assert(relative_rank(us, to) == RANK_6);
              assert(piece_on(to) == NO_PIECE);
              assert(piece_on(capsq) == make_piece(them, PAWN));

              board[capsq] = NO_PIECE;
          }

          st->pawnKey ^= zobrist[them][PAWN][capsq];
      }
      else
          st->npMaterial[them] -= PieceValueMidgame[capture];

      // Remove the captured piece
      byColorBB[them] ^= capsq;
      byTypeBB[capture] ^= capsq;
      occupied ^= capsq;

      // Update piece list, move the last piece at index[capsq] position and
      // shrink the list.
      //
      // WARNING: This is a not revresible operation. When we will reinsert the
      // captured piece in undo_move() we will put it at the end of the list and
      // not in its original place, it means index[] and pieceList[] are not
      // guaranteed to be invariant to a do_move() + undo_move() sequence.
      Square lastSquare = pieceList[them][capture][--pieceCount[them][capture]];
      index[lastSquare] = index[capsq];
      pieceList[them][capture][index[lastSquare]] = lastSquare;
      pieceList[them][capture][pieceCount[them][capture]] = SQ_NONE;

      // Update hash keys
      k ^= zobrist[them][capture][capsq];
      st->materialKey ^= zobrist[them][capture][pieceCount[them][capture]];

      // Update incremental scores
      st->value -= pst(make_piece(them, capture), capsq);

      // Reset rule 50 counter
      st->rule50 = 0;
  }

  // Update hash key
  k ^= zobrist[us][pt][from] ^ zobrist[us][pt][to];

  // Reset en passant square
  if (st->epSquare != SQ_NONE)
  {
      k ^= zobEp[file_of(st->epSquare)];
      st->epSquare = SQ_NONE;
  }

  // Update castle rights if needed
  if (st->castleRights && (castleRightsMask[from] | castleRightsMask[to]))
  {
      int cr = castleRightsMask[from] | castleRightsMask[to];
      k ^= zobCastle[st->castleRights & cr];
      st->castleRights &= ~cr;
  }

  // Prefetch TT access as soon as we know key is updated
  prefetch((char*)TT.first_entry(k));

  // Move the piece
  Bitboard from_to_bb = SquareBB[from] | SquareBB[to];
  byColorBB[us] ^= from_to_bb;
  byTypeBB[pt] ^= from_to_bb;
  occupied ^= from_to_bb;

  board[to] = board[from];
  board[from] = NO_PIECE;

  // Update piece lists, index[from] is not updated and becomes stale. This
  // works as long as index[] is accessed just by known occupied squares.
  index[to] = index[from];
  pieceList[us][pt][index[to]] = to;

  // If the moving piece is a pawn do some special extra work
  if (pt == PAWN)
  {
      // Set en-passant square, only if moved pawn can be captured
      if (   (to ^ from) == 16
          && (attacks_from<PAWN>(from + pawn_push(us), us) & pieces(PAWN, them)))
      {
          st->epSquare = Square((from + to) / 2);
          k ^= zobEp[file_of(st->epSquare)];
      }

      if (is_promotion(m))
      {
          PieceType promotion = promotion_piece_type(m);

          assert(relative_rank(us, to) == RANK_8);
          assert(promotion >= KNIGHT && promotion <= QUEEN);

          // Replace the pawn with the promoted piece
          byTypeBB[PAWN] ^= to;
          byTypeBB[promotion] |= to;
          board[to] = make_piece(us, promotion);

          // Update piece lists, move the last pawn at index[to] position
          // and shrink the list. Add a new promotion piece to the list.
          Square lastSquare = pieceList[us][PAWN][--pieceCount[us][PAWN]];
          index[lastSquare] = index[to];
          pieceList[us][PAWN][index[lastSquare]] = lastSquare;
          pieceList[us][PAWN][pieceCount[us][PAWN]] = SQ_NONE;
          index[to] = pieceCount[us][promotion];
          pieceList[us][promotion][index[to]] = to;

          // Update hash keys
          k ^= zobrist[us][PAWN][to] ^ zobrist[us][promotion][to];
          st->pawnKey ^= zobrist[us][PAWN][to];
          st->materialKey ^=  zobrist[us][promotion][pieceCount[us][promotion]++]
                            ^ zobrist[us][PAWN][pieceCount[us][PAWN]];

          // Update incremental score
          st->value +=  pst(make_piece(us, promotion), to)
                      - pst(make_piece(us, PAWN), to);

          // Update material
          st->npMaterial[us] += PieceValueMidgame[promotion];
      }

      // Update pawn hash key
      st->pawnKey ^= zobrist[us][PAWN][from] ^ zobrist[us][PAWN][to];

      // Reset rule 50 draw counter
      st->rule50 = 0;
  }

  // Prefetch pawn and material hash tables
  Threads[threadID].pawnTable.prefetch(st->pawnKey);
  Threads[threadID].materialTable.prefetch(st->materialKey);

  // Update incremental scores
  st->value += pst_delta(piece, from, to);

  // Set capture piece
  st->capturedType = capture;

  // Update the key with the final value
  st->key = k;

  // Update checkers bitboard, piece must be already moved
  st->checkersBB = 0;

  if (moveIsCheck)
  {
      if (is_special(m))
          st->checkersBB = attackers_to(king_square(them)) & pieces(us);
      else
      {
          // Direct checks
          if (ci.checkSq[pt] & to)
              st->checkersBB |= to;

          // Discovery checks
          if (ci.dcCandidates && (ci.dcCandidates & from))
          {
              if (pt != ROOK)
                  st->checkersBB |= attacks_from<ROOK>(king_square(them)) & pieces(ROOK, QUEEN, us);

              if (pt != BISHOP)
                  st->checkersBB |= attacks_from<BISHOP>(king_square(them)) & pieces(BISHOP, QUEEN, us);
          }
      }
  }

  // Finish
  sideToMove = ~sideToMove;
  st->value += (sideToMove == WHITE ?  TempoValue : -TempoValue);

  assert(pos_is_ok());
}


/// Position::undo_move() unmakes a move. When it returns, the position should
/// be restored to exactly the same state as before the move was made.

void Position::undo_move(Move m) {

  assert(is_ok(m));

  sideToMove = ~sideToMove;

  if (is_castle(m))
  {
      do_castle_move<false>(m);
      return;
  }

  Color us = sideToMove;
  Color them = ~us;
  Square from = from_sq(m);
  Square to = to_sq(m);
  Piece piece = piece_on(to);
  PieceType pt = type_of(piece);
  PieceType capture = st->capturedType;

  assert(square_is_empty(from));
  assert(color_of(piece) == us);
  assert(capture != KING);

  if (is_promotion(m))
  {
      PieceType promotion = promotion_piece_type(m);

      assert(promotion == pt);
      assert(relative_rank(us, to) == RANK_8);
      assert(promotion >= KNIGHT && promotion <= QUEEN);

      // Replace the promoted piece with the pawn
      byTypeBB[promotion] ^= to;
      byTypeBB[PAWN] |= to;
      board[to] = make_piece(us, PAWN);

      // Update piece lists, move the last promoted piece at index[to] position
      // and shrink the list. Add a new pawn to the list.
      Square lastSquare = pieceList[us][promotion][--pieceCount[us][promotion]];
      index[lastSquare] = index[to];
      pieceList[us][promotion][index[lastSquare]] = lastSquare;
      pieceList[us][promotion][pieceCount[us][promotion]] = SQ_NONE;
      index[to] = pieceCount[us][PAWN]++;
      pieceList[us][PAWN][index[to]] = to;

      pt = PAWN;
  }

  // Put the piece back at the source square
  Bitboard from_to_bb = SquareBB[from] | SquareBB[to];
  byColorBB[us] ^= from_to_bb;
  byTypeBB[pt] ^= from_to_bb;
  occupied ^= from_to_bb;

  board[from] = board[to];
  board[to] = NO_PIECE;

  // Update piece lists, index[to] is not updated and becomes stale. This
  // works as long as index[] is accessed just by known occupied squares.
  index[from] = index[to];
  pieceList[us][pt][index[from]] = from;

  if (capture)
  {
      Square capsq = to;

      if (is_enpassant(m))
      {
          capsq -= pawn_push(us);

          assert(pt == PAWN);
          assert(to == st->previous->epSquare);
          assert(relative_rank(us, to) == RANK_6);
          assert(piece_on(capsq) == NO_PIECE);
      }

      // Restore the captured piece
      byColorBB[them] |= capsq;
      byTypeBB[capture] |= capsq;
      occupied |= capsq;

      board[capsq] = make_piece(them, capture);

      // Update piece list, add a new captured piece in capsq square
      index[capsq] = pieceCount[them][capture]++;
      pieceList[them][capture][index[capsq]] = capsq;
  }

  // Finally point our state pointer back to the previous state
  st = st->previous;

  assert(pos_is_ok());
}


/// Position::do_castle_move() is a private method used to do/undo a castling
/// move. Note that castling moves are encoded as "king captures friendly rook"
/// moves, for instance white short castling in a non-Chess960 game is encoded
/// as e1h1.
template<bool Do>
void Position::do_castle_move(Move m) {

  assert(is_ok(m));
  assert(is_castle(m));

  Square kto, kfrom, rfrom, rto, kAfter, rAfter;

  Color us = sideToMove;
  Square kBefore = from_sq(m);
  Square rBefore = to_sq(m);

  // Find after-castle squares for king and rook
  if (rBefore > kBefore) // O-O
  {
      kAfter = relative_square(us, SQ_G1);
      rAfter = relative_square(us, SQ_F1);
  }
  else // O-O-O
  {
      kAfter = relative_square(us, SQ_C1);
      rAfter = relative_square(us, SQ_D1);
  }

  kfrom = Do ? kBefore : kAfter;
  rfrom = Do ? rBefore : rAfter;

  kto = Do ? kAfter : kBefore;
  rto = Do ? rAfter : rBefore;

  assert(piece_on(kfrom) == make_piece(us, KING));
  assert(piece_on(rfrom) == make_piece(us, ROOK));

  // Remove pieces from source squares
  byColorBB[us] ^= kfrom;
  byTypeBB[KING] ^= kfrom;
  occupied ^= kfrom;
  byColorBB[us] ^= rfrom;
  byTypeBB[ROOK] ^= rfrom;
  occupied ^= rfrom;

  // Put pieces on destination squares
  byColorBB[us] |= kto;
  byTypeBB[KING] |= kto;
  occupied |= kto;
  byColorBB[us] |= rto;
  byTypeBB[ROOK] |= rto;
  occupied |= rto;

  // Update board
  Piece king = make_piece(us, KING);
  Piece rook = make_piece(us, ROOK);
  board[kfrom] = board[rfrom] = NO_PIECE;
  board[kto] = king;
  board[rto] = rook;

  // Update piece lists
  pieceList[us][KING][index[kfrom]] = kto;
  pieceList[us][ROOK][index[rfrom]] = rto;
  int tmp = index[rfrom]; // In Chess960 could be kto == rfrom
  index[kto] = index[kfrom];
  index[rto] = tmp;

  if (Do)
  {
      // Reset capture field
      st->capturedType = NO_PIECE_TYPE;

      // Update incremental scores
      st->value += pst_delta(king, kfrom, kto);
      st->value += pst_delta(rook, rfrom, rto);

      // Update hash key
      st->key ^= zobrist[us][KING][kfrom] ^ zobrist[us][KING][kto];
      st->key ^= zobrist[us][ROOK][rfrom] ^ zobrist[us][ROOK][rto];

      // Clear en passant square
      if (st->epSquare != SQ_NONE)
      {
          st->key ^= zobEp[file_of(st->epSquare)];
          st->epSquare = SQ_NONE;
      }

      // Update castling rights
      st->key ^= zobCastle[st->castleRights & castleRightsMask[kfrom]];
      st->castleRights &= ~castleRightsMask[kfrom];

      // Update checkers BB
      st->checkersBB = attackers_to(king_square(~us)) & pieces(us);

      // Finish
      sideToMove = ~sideToMove;
      st->value += (sideToMove == WHITE ?  TempoValue : -TempoValue);
  }
  else
      // Undo: point our state pointer back to the previous state
      st = st->previous;

  assert(pos_is_ok());
}


/// Position::do_null_move() is used to do/undo a "null move": It flips the side
/// to move and updates the hash key without executing any move on the board.
template<bool Do>
void Position::do_null_move(StateInfo& backupSt) {

  assert(!in_check());

  // Back up the information necessary to undo the null move to the supplied
  // StateInfo object. Note that differently from normal case here backupSt
  // is actually used as a backup storage not as the new state. This reduces
  // the number of fields to be copied.
  StateInfo* src = Do ? st : &backupSt;
  StateInfo* dst = Do ? &backupSt : st;

  dst->key      = src->key;
  dst->epSquare = src->epSquare;
  dst->value    = src->value;
  dst->rule50   = src->rule50;
  dst->pliesFromNull = src->pliesFromNull;

  sideToMove = ~sideToMove;

  if (Do)
  {
      if (st->epSquare != SQ_NONE)
          st->key ^= zobEp[file_of(st->epSquare)];

      st->key ^= zobSideToMove;
      prefetch((char*)TT.first_entry(st->key));

      st->epSquare = SQ_NONE;
      st->rule50++;
      st->pliesFromNull = 0;
      st->value += (sideToMove == WHITE) ?  TempoValue : -TempoValue;
  }

  assert(pos_is_ok());
}

// Explicit template instantiations
template void Position::do_null_move<false>(StateInfo& backupSt);
template void Position::do_null_move<true>(StateInfo& backupSt);

#endif

/// Position::see() is a static exchange evaluator: It tries to estimate the
/// material gain or loss resulting from a move. There are three versions of
/// this function: One which takes a destination square as input, one takes a
/// move, and one which takes a 'from' and a 'to' square. The function does
/// not yet understand promotions captures.

int Position::see_sign(Move m) const {

  assert(is_ok(m));

  // Early return if SEE cannot be negative because captured piece value
  // is not less then capturing one. Note that king moves always return
  // here because king midgame value is set to 0.
  if (PieceValueMidgame[piece_on(to_sq(m))] >= PieceValueMidgame[piece_moved(m)])
      return 1;

  return see(m);
}

int Position::see(Move m) const {

  assert(move_is_ok(m));
#ifdef GPSFISH
  Player p=osl_state.turn();
  return osl::See::see(osl_state,m,osl_state.pin(p),osl_state.pin(alt(p)));
#else

  Square from, to;
  Bitboard occ, attackers, stmAttackers, b;
  int swapList[32], slIndex = 1;
  PieceType capturedType, pt;
  Color stm;

  assert(is_ok(m));

  // As castle moves are implemented as capturing the rook, they have
  // SEE == RookValueMidgame most of the times (unless the rook is under
  // attack).
  if (is_castle(m))
      return 0;

  from = from_sq(m);
  to = to_sq(m);
  capturedType = type_of(piece_on(to));
  occ = occupied_squares();

  // Handle en passant moves
  if (is_enpassant(m))
  {
      Square capQq = to - pawn_push(sideToMove);

      assert(!capturedType);
      assert(type_of(piece_on(capQq)) == PAWN);

      // Remove the captured pawn
      occ ^= capQq;
      capturedType = PAWN;
  }

  // Find all attackers to the destination square, with the moving piece
  // removed, but possibly an X-ray attacker added behind it.
  occ ^= from;
  attackers = attackers_to(to, occ);

  // If the opponent has no attackers we are finished
  stm = ~color_of(piece_on(from));
  stmAttackers = attackers & pieces(stm);
  if (!stmAttackers)
      return PieceValueMidgame[capturedType];

  // The destination square is defended, which makes things rather more
  // difficult to compute. We proceed by building up a "swap list" containing
  // the material gain or loss at each stop in a sequence of captures to the
  // destination square, where the sides alternately capture, and always
  // capture with the least valuable piece. After each capture, we look for
  // new X-ray attacks from behind the capturing piece.
  swapList[0] = PieceValueMidgame[capturedType];
  capturedType = type_of(piece_on(from));

  do {
      // Locate the least valuable attacker for the side to move. The loop
      // below looks like it is potentially infinite, but it isn't. We know
      // that the side to move still has at least one attacker left.
      for (pt = PAWN; !(stmAttackers & pieces(pt)); pt++)
          assert(pt < KING);

      // Remove the attacker we just found from the 'occupied' bitboard,
      // and scan for new X-ray attacks behind the attacker.
      b = stmAttackers & pieces(pt);
      occ ^= (b & (~b + 1));
      attackers |=  (attacks_bb<ROOK>(to, occ)   & pieces(ROOK, QUEEN))
                  | (attacks_bb<BISHOP>(to, occ) & pieces(BISHOP, QUEEN));

      attackers &= occ; // Cut out pieces we've already done

      // Add the new entry to the swap list
      assert(slIndex < 32);
      swapList[slIndex] = -swapList[slIndex - 1] + PieceValueMidgame[capturedType];
      slIndex++;

      // Remember the value of the capturing piece, and change the side to
      // move before beginning the next iteration.
      capturedType = pt;
      stm = ~stm;
      stmAttackers = attackers & pieces(stm);

      // Stop before processing a king capture
      if (capturedType == KING && stmAttackers)
      {
          assert(slIndex < 32);
          swapList[slIndex++] = QueenValueMidgame*10;
          break;
      }
  } while (stmAttackers);

  // Having built the swap list, we negamax through it to find the best
  // achievable score from the point of view of the side to move.
  while (--slIndex)
      swapList[slIndex-1] = std::min(-swapList[slIndex], swapList[slIndex-1]);

  return swapList[0];
#endif
}


/// Position::clear() erases the position object to a pristine state, with an
/// empty board, white to move, and no castling rights.

void Position::clear() {

  memset(this, 0, sizeof(Position));
  startState.epSquare = SQ_NONE;
  st = &startState;
<<<<<<< HEAD
  memset(st, 0, sizeof(StateInfo));
#ifndef GPSFISH
  st->epSquare = SQ_NONE;
#endif

#ifndef GPSFISH
  memset(byColorBB,  0, sizeof(Bitboard) * 2);
  memset(byTypeBB,   0, sizeof(Bitboard) * 8);
  memset(pieceCount, 0, sizeof(int) * 2 * 8);
  memset(index,      0, sizeof(int) * 64);
=======
>>>>>>> 6a48325c

  for (int i = 0; i < 8; i++)
      for (int j = 0; j < 16; j++)
          pieceList[0][i][j] = pieceList[1][i][j] = SQ_NONE;

  for (Square sq = SQ_A1; sq <= SQ_H8; sq++)
      board[sq] = NO_PIECE;
<<<<<<< HEAD
      castleRightsMask[sq] = ALL_CASTLES;
  }
#endif

#ifdef GPSFISH
  osl_state=osl::NumEffectState();
  osl_state.setTurn(BLACK);
  continuous_check[BLACK]=continuous_check[WHITE]=0;
#else
  sideToMove = WHITE;
#endif
  nodes = 0;
#ifndef GPSFISH
  occupied = 0;
#endif
=======
>>>>>>> 6a48325c
}


/// Position::put_piece() puts a piece on the given square of the board,
/// updating the board array, pieces list, bitboards, and piece counts.

#ifndef GPSFISH
void Position::put_piece(Piece p, Square s) {

  Color c = color_of(p);
  PieceType pt = type_of(p);

  board[s] = p;
  index[s] = pieceCount[c][pt]++;
  pieceList[c][pt][index[s]] = s;

  byTypeBB[pt] |= s;
  byColorBB[c] |= s;
  occupied |= s;
}
#endif


/// Position::compute_key() computes the hash key of the position. The hash
/// key is usually updated incrementally as moves are made and unmade, the
/// compute_key() function is only used when a new position is set up, and
/// to verify the correctness of the hash key when running in debug mode.

Key Position::compute_key() const {

#ifdef GPSFISH
  Key result = 0;
  for(int num=0;num<osl::Piece::SIZE;num++){
    osl::Piece p=osl_state.pieceOf(num);
    if(osl_state.usedMask().test(num))
      result += zobrist[playerToIndex(p.owner())][p.ptype()][p.square().index()];
  }
#else
  Key result = zobCastle[st->castleRights];

  for (Square s = SQ_A1; s <= SQ_H8; s++)
      if (!square_is_empty(s))
          result ^= zobrist[color_of(piece_on(s))][type_of(piece_on(s))][s];

  if (ep_square() != SQ_NONE)
      result ^= zobEp[file_of(ep_square())];
#endif

  if (sideToMove == BLACK)
      result ^= zobSideToMove;

  return result;
}


/// Position::compute_pawn_key() computes the hash key of the position. The
/// hash key is usually updated incrementally as moves are made and unmade,
/// the compute_pawn_key() function is only used when a new position is set
/// up, and to verify the correctness of the pawn hash key when running in
/// debug mode.

#ifndef GPSFISH
Key Position::compute_pawn_key() const {

  Bitboard b;
  Key result = 0;

  for (Color c = WHITE; c <= BLACK; c++)
  {
      b = pieces(PAWN, c);
      while (b)
          result ^= zobrist[c][PAWN][pop_1st_bit(&b)];
  }
  return result;
}


/// Position::compute_material_key() computes the hash key of the position.
/// The hash key is usually updated incrementally as moves are made and unmade,
/// the compute_material_key() function is only used when a new position is set
/// up, and to verify the correctness of the material hash key when running in
/// debug mode.

Key Position::compute_material_key() const {

  Key result = 0;

  for (Color c = WHITE; c <= BLACK; c++)
      for (PieceType pt = PAWN; pt <= QUEEN; pt++)
          for (int i = 0; i < piece_count(c, pt); i++)
              result ^= zobrist[c][pt][i];

  return result;
}
#endif


/// Position::compute_value() compute the incremental scores for the middle
/// game and the endgame. These functions are used to initialize the incremental
/// scores when a new position is set up, and to verify that the scores are correctly
/// updated by do_move and undo_move when the program is running in debug mode.
#ifndef GPSFISH
Score Position::compute_value() const {

  Bitboard b;
  Score result = SCORE_ZERO;

  for (Color c = WHITE; c <= BLACK; c++)
      for (PieceType pt = PAWN; pt <= KING; pt++)
      {
          b = pieces(pt, c);
          while (b)
              result += pst(make_piece(c, pt), pop_1st_bit(&b));
      }

  result += (sideToMove == WHITE ? TempoValue / 2 : -TempoValue / 2);
  return result;
}
#endif

/// Position::compute_non_pawn_material() computes the total non-pawn middle
/// game material value for the given side. Material values are updated
/// incrementally during the search, this function is only used while
/// initializing a new Position object.

#ifndef GPSFISH
Value Position::compute_non_pawn_material(Color c) const {

  Value result = VALUE_ZERO;

  for (PieceType pt = KNIGHT; pt <= QUEEN; pt++)
      result += piece_count(c, pt) * PieceValueMidgame[pt];

  return result;
}
#endif


/// Position::is_draw() tests whether the position is drawn by material,
/// repetition, or the 50 moves rule. It does not detect stalemates, this
/// must be done by the search.

#ifdef GPSFISH
bool Position::is_draw(int& ret) const {

    // retire history by 3d8140a54101a50860ba2e3eb0f2d6cce68bfe47
    // should use st->previous
#if 0
  ret=0;
  for (int i = 4, e = Min(st->gamePly,st->pliesFromNull); i <= e; i += 2)
    if (history[st->gamePly - i] == st->key){
      Color us = side_to_move();
      Color them = flip(us);
      if(continuous_check[us]*2>=i) {ret= -1; return false;}
      else if(continuous_check[them]*2>=i) {ret= 1; return false;}
      else return true;
    }
#endif
  return false;
}
#endif

template<bool SkipRepetition>
bool Position::is_draw() const {

#ifndef GPSFISH
  // Draw by material?
  if (   !pieces(PAWN)
      && (non_pawn_material(WHITE) + non_pawn_material(BLACK) <= BishopValueMidgame))
      return true;

  // Draw by the 50 moves rule?
  if (st->rule50 > 99 && (!in_check() || MoveList<MV_LEGAL>(*this).size()))
      return true;
#endif

  // Draw by repetition?
  if (!SkipRepetition)
  {
#ifdef GPSFISH
      int i = 4, e = st->pliesFromNull;
#else
      int i = 4, e = std::min(st->rule50, st->pliesFromNull);
#endif

      if (i <= e)
      {
          StateInfo* stp = st->previous->previous;

          do {
              stp = stp->previous->previous;

              if (stp->key == st->key)
                  return true;

              i +=2;

          } while (i <= e);
      }
  }

  return false;
}

// Explicit template instantiations
template bool Position::is_draw<false>() const;
template bool Position::is_draw<true>() const;


/// Position::init() is a static member function which initializes at startup
/// the various arrays used to compute hash keys and the piece square tables.
/// The latter is a two-step operation: First, the white halves of the tables
/// are copied from PSQT[] tables. Second, the black halves of the tables are
/// initialized by flipping and changing the sign of the white scores.

void Position::init() {

  RKISS rk;

#ifdef GPSFISH
  for (int i = 0; i < 2; i++)
      for (int j = 0; j < osl::PTYPE_SIZE; j++)
          for (int k = 0; k < osl::Square::SIZE; k++)
              zobrist[i][j][k] = rk.rand<Key>() & ~1;
#else
  for (Color c = WHITE; c <= BLACK; c++)
      for (PieceType pt = PAWN; pt <= KING; pt++)
          for (Square s = SQ_A1; s <= SQ_H8; s++)
              zobrist[c][pt][s] = rk.rand<Key>();

  for (File f = FILE_A; f <= FILE_H; f++)
      zobEp[f] = rk.rand<Key>();

  for (int cr = CASTLES_NONE; cr <= ALL_CASTLES; cr++)
  {
      Bitboard b = cr;
      while (b)
      {
          Key k = zobCastle[1 << pop_1st_bit(&b)];
          zobCastle[cr] ^= k ? k : rk.rand<Key>();
      }
  }
#endif

#ifdef GPSFISH
  zobSideToMove = 1;
  zobExclusion  = rk.rand<Key>() & ~1;
#else
  zobSideToMove = rk.rand<Key>();
  zobExclusion  = rk.rand<Key>();

  for (Piece p = W_PAWN; p <= W_KING; p++)
  {
      Score ps = make_score(PieceValueMidgame[p], PieceValueEndgame[p]);

      for (Square s = SQ_A1; s <= SQ_H8; s++)
      {
          pieceSquareTable[p][s] = ps + PSQT[p][s];
          pieceSquareTable[p+8][~s] = -pieceSquareTable[p][s];
      }
  }
#endif
}


/// Position::flip_me() flips position with the white and black sides reversed. This
/// is only useful for debugging especially for finding evaluation symmetry bugs.

#ifndef GPSFISH
void Position::flip_me() {

  // Make a copy of current position before to start changing
  const Position pos(*this, threadID);

  clear();
  threadID = pos.thread();

  // Board
  for (Square s = SQ_A1; s <= SQ_H8; s++)
      if (!pos.square_is_empty(s))
          put_piece(Piece(pos.piece_on(s) ^ 8), ~s);

  // Side to move
  sideToMove = ~pos.side_to_move();

  // Castling rights
  if (pos.can_castle(WHITE_OO))
      set_castle_right(BLACK, ~pos.castle_rook_square(WHITE_OO));
  if (pos.can_castle(WHITE_OOO))
      set_castle_right(BLACK, ~pos.castle_rook_square(WHITE_OOO));
  if (pos.can_castle(BLACK_OO))
      set_castle_right(WHITE, ~pos.castle_rook_square(BLACK_OO));
  if (pos.can_castle(BLACK_OOO))
      set_castle_right(WHITE, ~pos.castle_rook_square(BLACK_OOO));

  // En passant square
  if (pos.st->epSquare != SQ_NONE)
      st->epSquare = ~pos.st->epSquare;

  // Checkers
  st->checkersBB = attackers_to(king_square(sideToMove)) & pieces(~sideToMove);

  // Hash keys
  st->key = compute_key();
  st->pawnKey = compute_pawn_key();
  st->materialKey = compute_material_key();

  // Incremental scores
  st->value = compute_value();

  // Material
  st->npMaterial[WHITE] = compute_non_pawn_material(WHITE);
  st->npMaterial[BLACK] = compute_non_pawn_material(BLACK);

  assert(pos_is_ok());
}
#endif

/// Position::pos_is_ok() performs some consitency checks for the position object.
/// This is meant to be helpful when debugging.

bool Position::pos_is_ok(int* failedStep) const {

#ifndef MINIMAL
  // What features of the position should be verified?
  const bool debugAll = false;
#ifndef GPSFISH

  const bool debugBitboards       = debugAll || false;
  const bool debugKingCount       = debugAll || false;
  const bool debugKingCapture     = debugAll || false;
  const bool debugCheckerCount    = debugAll || false;
#endif
  const bool debugKey             = debugAll || false;
#ifndef GPSFISH
  const bool debugMaterialKey     = debugAll || false;
  const bool debugPawnKey         = debugAll || false;
  const bool debugIncrementalEval = debugAll || false;
  const bool debugNonPawnMaterial = debugAll || false;
  const bool debugPieceCounts     = debugAll || false;
  const bool debugPieceList       = debugAll || false;
  const bool debugCastleSquares   = debugAll || false;
#endif

  if (failedStep) *failedStep = 1;

  // Side to move OK?
  if (sideToMove != WHITE && sideToMove != BLACK)
      return false;

#ifndef GPSFISH
  // Are the king squares in the position correct?
  if (failedStep) (*failedStep)++;
  if (piece_on(king_square(WHITE)) != W_KING)
      return false;

  if (failedStep) (*failedStep)++;
  if (piece_on(king_square(BLACK)) != B_KING)
      return false;

#endif

#ifdef GPSFISH
  if(!osl_state.isConsistent()) return false;
#else
  // Do both sides have exactly one king?
  if (failedStep) (*failedStep)++;
  if (debugKingCount)
  {
      int kingCount[2] = {0, 0};
      for (Square s = SQ_A1; s <= SQ_H8; s++)
          if (type_of(piece_on(s)) == KING)
              kingCount[color_of(piece_on(s))]++;

      if (kingCount[0] != 1 || kingCount[1] != 1)
          return false;
  }

  // Can the side to move capture the opponent's king?
  if (failedStep) (*failedStep)++;
  if (debugKingCapture)
  {
      Color us = sideToMove;
      Color them = ~us;
      Square ksq = king_square(them);
      if (attackers_to(ksq) & pieces(us))
          return false;
  }

  // Is there more than 2 checkers?
  if (failedStep) (*failedStep)++;
  if (debugCheckerCount && popcount<Full>(st->checkersBB) > 2)
      return false;

  // Bitboards OK?
  if (failedStep) (*failedStep)++;
  if (debugBitboards)
  {
      // The intersection of the white and black pieces must be empty
      if (!(pieces(WHITE) & pieces(BLACK)))
          return false;

      // The union of the white and black pieces must be equal to all
      // occupied squares
      if ((pieces(WHITE) | pieces(BLACK)) != occupied_squares())
          return false;

      // Separate piece type bitboards must have empty intersections
      for (PieceType p1 = PAWN; p1 <= KING; p1++)
          for (PieceType p2 = PAWN; p2 <= KING; p2++)
              if (p1 != p2 && (pieces(p1) & pieces(p2)))
                  return false;
  }

  // En passant square OK?
  if (failedStep) (*failedStep)++;
  if (ep_square() != SQ_NONE)
  {
      // The en passant square must be on rank 6, from the point of view of the
      // side to move.
      if (relative_rank(sideToMove, ep_square()) != RANK_6)
          return false;
  }
#endif

  // Hash key OK?
  if (failedStep) (*failedStep)++;
  if (debugKey && st->key != compute_key())
      return false;

#ifndef GPSFISH
  // Pawn hash key OK?
  if (failedStep) (*failedStep)++;
  if (debugPawnKey && st->pawnKey != compute_pawn_key())
      return false;

  // Material hash key OK?
  if (failedStep) (*failedStep)++;
  if (debugMaterialKey && st->materialKey != compute_material_key())
      return false;
#endif

  // Incremental eval OK?
  if (failedStep) (*failedStep)++;
#ifndef GPSFISH
  if (debugIncrementalEval && st->value != compute_value())
      return false;

  // Non-pawn material OK?
  if (failedStep) (*failedStep)++;
  if (debugNonPawnMaterial)
  {
      if (st->npMaterial[WHITE] != compute_non_pawn_material(WHITE))
          return false;

      if (st->npMaterial[BLACK] != compute_non_pawn_material(BLACK))
          return false;
  }

  // Piece counts OK?
  if (failedStep) (*failedStep)++;
  if (debugPieceCounts)
      for (Color c = WHITE; c <= BLACK; c++)
          for (PieceType pt = PAWN; pt <= KING; pt++)
              if (pieceCount[c][pt] != popcount<Full>(pieces(pt, c)))
                  return false;

  if (failedStep) (*failedStep)++;
  if (debugPieceList)
      for (Color c = WHITE; c <= BLACK; c++)
          for (PieceType pt = PAWN; pt <= KING; pt++)
              for (int i = 0; i < pieceCount[c][pt]; i++)
              {
                  if (piece_on(piece_list(c, pt)[i]) != make_piece(c, pt))
                      return false;

                  if (index[piece_list(c, pt)[i]] != i)
                      return false;
              }

  if (failedStep) (*failedStep)++;
  if (debugCastleSquares)
      for (CastleRight f = WHITE_OO; f <= BLACK_OOO; f = CastleRight(f << 1))
      {
          if (!can_castle(f))
              continue;

          Piece rook = (f & (WHITE_OO | WHITE_OOO) ? W_ROOK : B_ROOK);

          if (   piece_on(castleRookSquare[f]) != rook
              || castleRightsMask[castleRookSquare[f]] != f)
              return false;
      }
  }
#endif

  if (failedStep) *failedStep = 0;
#endif
  return true;
}
#ifdef GPSFISH
bool Position::eval_is_ok() const {
  if(!pos_is_ok()) return false;
  if(!eval) return true;
  int ret1=eval_t(osl_state,false).value();
  int ret2=eval->value();
  return ret1==ret2;
}
#endif<|MERGE_RESOLUTION|>--- conflicted
+++ resolved
@@ -1574,21 +1574,12 @@
 void Position::clear() {
 
   memset(this, 0, sizeof(Position));
+#ifndef GPSFISH
   startState.epSquare = SQ_NONE;
+#endif
   st = &startState;
-<<<<<<< HEAD
-  memset(st, 0, sizeof(StateInfo));
+
 #ifndef GPSFISH
-  st->epSquare = SQ_NONE;
-#endif
-
-#ifndef GPSFISH
-  memset(byColorBB,  0, sizeof(Bitboard) * 2);
-  memset(byTypeBB,   0, sizeof(Bitboard) * 8);
-  memset(pieceCount, 0, sizeof(int) * 2 * 8);
-  memset(index,      0, sizeof(int) * 64);
-=======
->>>>>>> 6a48325c
 
   for (int i = 0; i < 8; i++)
       for (int j = 0; j < 16; j++)
@@ -1596,8 +1587,6 @@
 
   for (Square sq = SQ_A1; sq <= SQ_H8; sq++)
       board[sq] = NO_PIECE;
-<<<<<<< HEAD
-      castleRightsMask[sq] = ALL_CASTLES;
   }
 #endif
 
@@ -1605,15 +1594,7 @@
   osl_state=osl::NumEffectState();
   osl_state.setTurn(BLACK);
   continuous_check[BLACK]=continuous_check[WHITE]=0;
-#else
-  sideToMove = WHITE;
-#endif
-  nodes = 0;
-#ifndef GPSFISH
-  occupied = 0;
-#endif
-=======
->>>>>>> 6a48325c
+#endif
 }
 
 
