--- conflicted
+++ resolved
@@ -610,15 +610,11 @@
 
 bool Position::move_attacks_square(Move m, Square s) const {
 
-<<<<<<< HEAD
 #ifdef GPSFISH
   return osl_state.hasEffectIf(m.ptypeO(), m.to(), s);
 #else
 
-  assert(move_is_ok(m));
-=======
   assert(is_ok(m));
->>>>>>> 31414903
   assert(square_is_ok(s));
 
   Bitboard occ, xray;
@@ -660,14 +656,11 @@
 
 bool Position::pl_move_is_legal(Move m, Bitboard pinned) const {
 
-<<<<<<< HEAD
 #ifdef GPSFISH
   return pl_move_is_legal(m);
 #else
-  assert(move_is_ok(m));
-=======
+
   assert(is_ok(m));
->>>>>>> 31414903
   assert(pinned == pinned_pieces());
 
   Color us = side_to_move();
@@ -865,17 +858,14 @@
 
 bool Position::move_gives_check(Move m, const CheckInfo& ci) const {
 
-<<<<<<< HEAD
 #ifdef GPSFISH
   if(side_to_move()==BLACK)
     return osl::move_classifier::Check<BLACK>::isMember(osl_state,m.ptype(),m.from(),m.to());
   else 
     return osl::move_classifier::Check<WHITE>::isMember(osl_state,m.ptype(),m.from(),m.to());
 #else
-  assert(move_is_ok(m));
-=======
+
   assert(is_ok(m));
->>>>>>> 31414903
   assert(ci.dcCandidates == discovered_check_candidates());
   assert(color_of(piece_on(move_from(m))) == side_to_move());
 
@@ -1006,7 +996,7 @@
     key += zobrist[us][unpromote(capture)][Square::STAND().index()];
   }
   // Update hash key
-  if(move_is_promotion(m))
+  if(is_promotion(m))
     key += zobrist[us][(int)pt][to.index()]-zobrist[us][(int)unpromote(pt)][from.index()];
   else
     key += zobrist[us][(int)pt][to.index()]-zobrist[us][(int)pt][from.index()];
