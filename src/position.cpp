--- conflicted
+++ resolved
@@ -1609,11 +1609,7 @@
   for (int i = 0; i < 8; i++)
       for (int j = 0; j < 16; j++)
           pieceList[0][i][j] = pieceList[1][i][j] = SQ_NONE;
-<<<<<<< HEAD
-
-  for (Square sq = SQ_A1; sq <= SQ_H8; sq++)
-      board[sq] = NO_PIECE;
-  }
+
 #endif
 
 #ifdef GPSFISH
@@ -1621,8 +1617,6 @@
   osl_state.setTurn(BLACK);
   continuous_check[BLACK]=continuous_check[WHITE]=0;
 #endif
-=======
->>>>>>> dbbbd388
 }
 
 
