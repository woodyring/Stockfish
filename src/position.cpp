/*
  Stockfish, a UCI chess playing engine derived from Glaurung 2.1
  Copyright (C) 2004-2008 Tord Romstad (Glaurung author)
  Copyright (C) 2008-2010 Marco Costalba, Joona Kiiski, Tord Romstad

  Stockfish is free software: you can redistribute it and/or modify
  it under the terms of the GNU General Public License as published by
  the Free Software Foundation, either version 3 of the License, or
  (at your option) any later version.

  Stockfish is distributed in the hope that it will be useful,
  but WITHOUT ANY WARRANTY; without even the implied warranty of
  MERCHANTABILITY or FITNESS FOR A PARTICULAR PURPOSE.  See the
  GNU General Public License for more details.

  You should have received a copy of the GNU General Public License
  along with this program.  If not, see <http://www.gnu.org/licenses/>.
*/

#include <cassert>
#include <cstring>
#include <fstream>
#include <iostream>
#include <sstream>

#ifndef GPSFISH
#include "bitcount.h"
#endif
#include "movegen.h"
#include "position.h"
#ifndef GPSFISH
#include "psqtab.h"
#endif
#include "rkiss.h"
#include "thread.h"
#include "tt.h"
#include "ucioption.h"
#ifdef GPSFISH
#include "osl/eval/ptypeEvalTraits.h"
using osl::eval::PtypeEvalTraits;
#include "osl/state/simpleState.h"
#include "osl/state/numEffectState.h"
#include "osl/move_classifier/check_.h"
#include "osl/record/usi.h"
#include "osl/eval/see.h"
#include "osl/move_classifier/safeMove.h"
#include "evaluate.h"
#endif
using std::string;
using std::cout;
using std::endl;

#ifdef GPSFISH
osl::misc::CArray3d<Key,2,osl::PTYPE_SIZE,osl::Square::SIZE> Position::zobrist;
#else
Key Position::zobrist[2][8][64];
Key Position::zobEp[64];
Key Position::zobCastle[16];
#endif
Key Position::zobSideToMove;
Key Position::zobExclusion;

#ifndef GPSFISH
Score Position::pieceSquareTable[16][64];
#endif

// Material values arrays, indexed by Piece
#ifdef GPSFISH
const Value PieceValueMidgame[osl::PTYPE_SIZE] = {
  VALUE_ZERO,VALUE_ZERO,
  Value(PtypeEvalTraits<osl::PPAWN>::val), Value(PtypeEvalTraits<osl::PLANCE>::val), 
  Value(PtypeEvalTraits<osl::PKNIGHT>::val), Value(PtypeEvalTraits<osl::PSILVER>::val), 
  Value(PtypeEvalTraits<osl::PBISHOP>::val), Value(PtypeEvalTraits<osl::PROOK>::val), 
#if 0
  Value(PtypeEvalTraits<osl::GOLD>::val), Value(PtypeEvalTraits<osl::KING>::val), 
#else
  Value(PtypeEvalTraits<osl::KING>::val), Value(PtypeEvalTraits<osl::GOLD>::val), 
#endif
  Value(PtypeEvalTraits<osl::PAWN>::val), Value(PtypeEvalTraits<osl::LANCE>::val), 
  Value(PtypeEvalTraits<osl::KNIGHT>::val), Value(PtypeEvalTraits<osl::SILVER>::val), 
  Value(PtypeEvalTraits<osl::BISHOP>::val), Value(PtypeEvalTraits<osl::ROOK>::val), 
};

const Value PieceValueEndgame[osl::PTYPE_SIZE] = {
  VALUE_ZERO,VALUE_ZERO,
  Value(PtypeEvalTraits<osl::PPAWN>::val+PtypeEvalTraits<osl::PAWN>::val), 
  Value(PtypeEvalTraits<osl::PLANCE>::val+PtypeEvalTraits<osl::LANCE>::val), 
  Value(PtypeEvalTraits<osl::PKNIGHT>::val+PtypeEvalTraits<osl::KNIGHT>::val), 
  Value(PtypeEvalTraits<osl::PSILVER>::val+PtypeEvalTraits<osl::SILVER>::val), 
  Value(PtypeEvalTraits<osl::PBISHOP>::val+PtypeEvalTraits<osl::BISHOP>::val), 
  Value(PtypeEvalTraits<osl::PROOK>::val+PtypeEvalTraits<osl::ROOK>::val), 
#if 0
  Value(PtypeEvalTraits<osl::GOLD>::val*2), 
  Value(PtypeEvalTraits<osl::KING>::val*2), 
#else
  Value(PtypeEvalTraits<osl::KING>::val*2), 
  Value(PtypeEvalTraits<osl::GOLD>::val*2), 
#endif
  Value(PtypeEvalTraits<osl::PAWN>::val*2), 
  Value(PtypeEvalTraits<osl::LANCE>::val*2), 
  Value(PtypeEvalTraits<osl::KNIGHT>::val*2), 
  Value(PtypeEvalTraits<osl::SILVER>::val*2), 
  Value(PtypeEvalTraits<osl::BISHOP>::val*2), 
  Value(PtypeEvalTraits<osl::ROOK>::val*2), 
};

const Value PromoteValue[osl::PTYPE_SIZE] = {
  VALUE_ZERO,VALUE_ZERO,
  VALUE_ZERO,VALUE_ZERO,
  VALUE_ZERO,VALUE_ZERO,
  VALUE_ZERO,VALUE_ZERO,
  VALUE_ZERO,VALUE_ZERO,
  Value(PtypeEvalTraits<osl::PPAWN>::val)-Value(PtypeEvalTraits<osl::PAWN>::val), 
  Value(PtypeEvalTraits<osl::PLANCE>::val)-Value(PtypeEvalTraits<osl::LANCE>::val), 
  Value(PtypeEvalTraits<osl::PKNIGHT>::val)-Value(PtypeEvalTraits<osl::KNIGHT>::val), 
  Value(PtypeEvalTraits<osl::PSILVER>::val)-Value(PtypeEvalTraits<osl::SILVER>::val), 
  Value(PtypeEvalTraits<osl::PBISHOP>::val)-Value(PtypeEvalTraits<osl::BISHOP>::val), 
  Value(PtypeEvalTraits<osl::PROOK>::val)-Value(PtypeEvalTraits<osl::ROOK>::val), 
};

const Value PieceValueType[osl::PTYPE_SIZE] = {
  VALUE_ZERO,VALUE_ZERO,
  Value(4), Value(8), 
  Value(12), Value(16), 
  Value(24), Value(26), 
  Value(18), Value(26), 
  Value(2), Value(6), 
  Value(10), Value(14), 
  Value(20), Value(22), 
};


#else
const Value PieceValueMidgame[17] = {
  VALUE_ZERO,
  PawnValueMidgame, KnightValueMidgame, BishopValueMidgame,
  RookValueMidgame, QueenValueMidgame,
  VALUE_ZERO, VALUE_ZERO, VALUE_ZERO,
  PawnValueMidgame, KnightValueMidgame, BishopValueMidgame,
  RookValueMidgame, QueenValueMidgame
};

const Value PieceValueEndgame[17] = {
  VALUE_ZERO,
  PawnValueEndgame, KnightValueEndgame, BishopValueEndgame,
  RookValueEndgame, QueenValueEndgame,
  VALUE_ZERO, VALUE_ZERO, VALUE_ZERO,
  PawnValueEndgame, KnightValueEndgame, BishopValueEndgame,
  RookValueEndgame, QueenValueEndgame
};
#endif


namespace {

#ifndef GPSFISH
  // Bonus for having the side to move (modified by Joona Kiiski)
  const Score TempoValue = make_score(48, 22);
#endif

  // To convert a Piece to and from a FEN char
#ifdef GPSFISH
  const string PieceToChar(".PLNSGBRK  plnsgbrk  ");
#else
  const string PieceToChar(".PNBRQK  pnbrqk  ");
#endif
}


/// CheckInfo c'tor

CheckInfo::CheckInfo(const Position& pos) {

#ifdef GPSFISH
  pinned = pos.pinned_pieces(pos.side_to_move());
#else
  Color us = pos.side_to_move();
  Color them = opposite_color(us);
  Square ksq = pos.king_square(them);

  dcCandidates = pos.discovered_check_candidates(us);
  pinned = pos.pinned_pieces(us);

  checkSq[PAWN]   = pos.attacks_from<PAWN>(ksq, them);
  checkSq[KNIGHT] = pos.attacks_from<KNIGHT>(ksq);
  checkSq[BISHOP] = pos.attacks_from<BISHOP>(ksq);
  checkSq[ROOK]   = pos.attacks_from<ROOK>(ksq);
  checkSq[QUEEN]  = checkSq[BISHOP] | checkSq[ROOK];
  checkSq[KING]   = EmptyBoardBB;
#endif
}


/// Position c'tors. Here we always create a copy of the original position
/// or the FEN string, we want the new born Position object do not depend
/// on any external data so we detach state pointer from the source one.

Position::Position(const Position& pos, int th) {

  memcpy(this, &pos, sizeof(Position));
  detach(); // Always detach() in copy c'tor to avoid surprises
  threadID = th;
  nodes = 0;
#ifdef GPSFISH
  eval=NULL;
#endif
}

Position::Position(const string& fen, bool isChess960, int th) {

#ifdef GPSFISH
  eval=NULL;
#endif
  from_fen(fen, isChess960);
  threadID = th;
}


/// Position::detach() copies the content of the current state and castling
/// masks inside the position itself. This is needed when the st pointee could
/// become stale, as example because the caller is about to going out of scope.

void Position::detach() {

  startState = *st;
  st = &startState;
  st->previous = NULL; // As a safe guard
}


/// Position::from_fen() initializes the position object with the given FEN
/// string. This function is not very robust - make sure that input FENs are
/// correct (this is assumed to be the responsibility of the GUI).

void Position::from_fen(const string& fenStr, bool isChess960) {
/*
   A FEN string defines a particular position using only the ASCII character set.

   A FEN string contains six fields. The separator between fields is a space. The fields are:

   1) Piece placement (from white's perspective). Each rank is described, starting with rank 8 and ending
      with rank 1; within each rank, the contents of each square are described from file A through file H.
      Following the Standard Algebraic Notation (SAN), each piece is identified by a single letter taken
      from the standard English names. White pieces are designated using upper-case letters ("PNBRQK")
      while Black take lowercase ("pnbrqk"). Blank squares are noted using digits 1 through 8 (the number
      of blank squares), and "/" separate ranks.

   2) Active color. "w" means white moves next, "b" means black.

   3) Castling availability. If neither side can castle, this is "-". Otherwise, this has one or more
      letters: "K" (White can castle kingside), "Q" (White can castle queenside), "k" (Black can castle
      kingside), and/or "q" (Black can castle queenside).

   4) En passant target square in algebraic notation. If there's no en passant target square, this is "-".
      If a pawn has just made a 2-square move, this is the position "behind" the pawn. This is recorded
      regardless of whether there is a pawn in position to make an en passant capture.

   5) Halfmove clock: This is the number of halfmoves since the last pawn advance or capture. This is used
      to determine if a draw can be claimed under the fifty-move rule.

   6) Fullmove number: The number of the full move. It starts at 1, and is incremented after Black's move.
*/

#ifdef GPSFISH
  clear();
  osl::record::usi::parse(string("sfen ")+fen,osl_state);
  std::istringstream ss(fen);
#else
  char col, row, token;
  size_t p;
  Square sq = SQ_A8;
  std::istringstream fen(fenStr);

  clear();
  fen >> std::noskipws;

  // 1. Piece placement
  while ((fen >> token) && !isspace(token))
  {
      if (token == '/')
          sq -= Square(16); // Jump back of 2 rows

      else if (isdigit(token))
          sq += Square(token - '0'); // Skip the given number of files

      else if ((p = PieceToChar.find(token)) != string::npos)
      {
          put_piece(Piece(p), sq);
          sq++;
      }
  }

  // 2. Active color
  fen >> token;
  sideToMove = (token == 'w' ? WHITE : BLACK);
  fen >> token;

  // 3. Castling availability
  while ((fen >> token) && !isspace(token))
      set_castling_rights(token);

  // 4. En passant square. Ignore if no pawn capture is possible
  if (   ((fen >> col) && (col >= 'a' && col <= 'h'))
      && ((fen >> row) && (row == '3' || row == '6')))
  {
      st->epSquare = make_square(File(col - 'a'), Rank(row - '1'));
      Color them = opposite_color(sideToMove);

      if (!(attacks_from<PAWN>(st->epSquare, them) & pieces(PAWN, sideToMove)))
          st->epSquare = SQ_NONE;
  }
#endif

  // 5-6. Halfmove clock and fullmove number
<<<<<<< HEAD
#ifdef GPSFISH
  ss >> fullMoves;
#else
  ss >> std::skipws >> st->rule50 >> fullMoves;
#endif
=======
  fen >> std::skipws >> st->rule50 >> fullMoves;
>>>>>>> c081a81d

#ifndef GPSFISH
  // Various initialisations
  chess960 = isChess960;
  st->checkersBB = attackers_to(king_square(sideToMove)) & pieces(opposite_color(sideToMove));
#endif

  st->key = compute_key();
#ifdef GPSFISH
  if(eval!=NULL) *eval=eval_t(osl_state,false);
#else
  st->pawnKey = compute_pawn_key();
  st->materialKey = compute_material_key();
  st->value = compute_value();
  st->npMaterial[WHITE] = compute_non_pawn_material(WHITE);
  st->npMaterial[BLACK] = compute_non_pawn_material(BLACK);
#endif
}

#ifndef GPSFISH

/// Position::set_castle() is an helper function used to set
/// correct castling related flags.

void Position::set_castle(int f, Square ksq, Square rsq) {

  st->castleRights |= f;
  castleRightsMask[ksq] ^= f;
  castleRightsMask[rsq] ^= f;
  castleRookSquare[f] = rsq;
}


/// Position::set_castling_rights() sets castling parameters castling avaiability.
/// This function is compatible with 3 standards: Normal FEN standard, Shredder-FEN
/// that uses the letters of the columns on which the rooks began the game instead
/// of KQkq and also X-FEN standard that, in case of Chess960, if an inner Rook is
/// associated with the castling right, the traditional castling tag will be replaced
/// by the file letter of the involved rook as for the Shredder-FEN.

void Position::set_castling_rights(char token) {

    Color c = islower(token) ? BLACK : WHITE;

    Square sqA = relative_square(c, SQ_A1);
    Square sqH = relative_square(c, SQ_H1);
    Square rsq, ksq = king_square(c);

    token = char(toupper(token));

    if (token == 'K')
        for (rsq = sqH; piece_on(rsq) != make_piece(c, ROOK); rsq--) {}

    else if (token == 'Q')
        for (rsq = sqA; piece_on(rsq) != make_piece(c, ROOK); rsq++) {}

    else if (token >= 'A' && token <= 'H')
        rsq = make_square(File(token - 'A'), relative_rank(c, RANK_1));

    else return;

    if (square_file(rsq) < square_file(ksq))
        set_castle(WHITE_OOO << c, ksq, rsq);
    else
        set_castle(WHITE_OO << c, ksq, rsq);
}
#endif

/// Position::to_fen() returns a FEN representation of the position. In case
/// of Chess960 the Shredder-FEN notation is used. Mainly a debugging function.

const string Position::to_fen() const {

  std::ostringstream fen;
  Square sq;
  int emptyCnt;

<<<<<<< HEAD
#ifdef GPSFISH
  for (Rank rank = RANK_1; rank <= RANK_9; rank++, fen += '/')
#else
  for (Rank rank = RANK_8; rank >= RANK_1; rank--, fen += '/')
#endif
=======
  for (Rank rank = RANK_8; rank >= RANK_1; rank--)
>>>>>>> c081a81d
  {
      emptyCnt = 0;

#ifdef GPSFISH
      for (File file = FILE_9; file >= FILE_1; file--)
#else
      for (File file = FILE_A; file <= FILE_H; file++)
#endif
      {
          sq = make_square(file, rank);

          if (!square_is_empty(sq))
          {
              if (emptyCnt)
              {
                  fen << emptyCnt;
                  emptyCnt = 0;
              }
              fen << PieceToChar[piece_on(sq)];
          }
          else
              emptyCnt++;
      }

      if (emptyCnt)
          fen << emptyCnt;

      if (rank > RANK_1)
          fen << '/';
  }

<<<<<<< HEAD
#ifdef GPSFISH
  fen += (side_to_move() == WHITE ? " w " : " b ");
#else
  fen += (sideToMove == WHITE ? " w " : " b ");
#endif
=======
  fen << (sideToMove == WHITE ? " w " : " b ");
>>>>>>> c081a81d

#ifndef GPSFISH
  if (st->castleRights != CASTLES_NONE)
  {
      if (can_castle(WHITE_OO))
          fen << (chess960 ? char(toupper(file_to_char(square_file(castle_rook_square(WHITE_OO))))) : 'K');

      if (can_castle(WHITE_OOO))
          fen << (chess960 ? char(toupper(file_to_char(square_file(castle_rook_square(WHITE_OOO))))) : 'Q');

      if (can_castle(BLACK_OO))
          fen << (chess960 ? file_to_char(square_file(castle_rook_square(BLACK_OO))) : 'k');

      if (can_castle(BLACK_OOO))
          fen << (chess960 ? file_to_char(square_file(castle_rook_square(BLACK_OOO))) : 'q');
  } else
      fen << '-';

  fen << (ep_square() == SQ_NONE ? " -" : " " + square_to_string(ep_square()))
      << " " << st->rule50 << " " << fullMoves;

<<<<<<< HEAD
  fen += (ep_square() == SQ_NONE ? " -" : " " + square_to_string(ep_square()));
#endif
  return fen;
=======
  return fen.str();
>>>>>>> c081a81d
}


/// Position::print() prints an ASCII representation of the position to
/// the standard output. If a move is given then also the san is printed.

void Position::print(Move move) const {

  const char* dottedLine = "\n+---+---+---+---+---+---+---+---+\n";

#ifdef GPSFISH
  if (move.isValid())
#else
  if (move)
#endif
  {
      Position p(*this, thread());
      string dd = (sideToMove == BLACK ? ".." : "");
      cout << "\nMove is: " << dd << move_to_san(p, move);
  }
#ifdef GPSFISH
  cout << osl_state << endl;
#else
  for (Rank rank = RANK_8; rank >= RANK_1; rank--)
  {
      cout << dottedLine << '|';
      for (File file = FILE_A; file <= FILE_H; file++)
      {
          Square sq = make_square(file, rank);
          Piece piece = piece_on(sq);

          if (piece == PIECE_NONE && square_color(sq) == DARK)
              piece = PIECE_NONE_DARK_SQ;

          char c = (piece_color(piece_on(sq)) == BLACK ? '=' : ' ');
          cout << c << PieceToChar[piece] << c << '|';
      }
  }
#endif
  cout << dottedLine << "Fen is: " << to_fen() << "\nKey is: " << st->key << endl;
}


#ifndef GPSFISH
/// Position:hidden_checkers<>() returns a bitboard of all pinned (against the
/// king) pieces for the given color and for the given pinner type. Or, when
/// template parameter FindPinned is false, the pieces of the given color
/// candidate for a discovery check against the enemy king.
/// Bitboard checkersBB must be already updated when looking for pinners.

template<bool FindPinned>
Bitboard Position::hidden_checkers(Color c) const {

  Bitboard result = EmptyBoardBB;
  Bitboard pinners = pieces(FindPinned ? opposite_color(c) : c);

  // Pinned pieces protect our king, dicovery checks attack
  // the enemy king.
  Square ksq = king_square(FindPinned ? c : opposite_color(c));

  // Pinners are sliders, not checkers, that give check when candidate pinned is removed
  pinners &= (pieces(ROOK, QUEEN) & RookPseudoAttacks[ksq]) | (pieces(BISHOP, QUEEN) & BishopPseudoAttacks[ksq]);

  if (FindPinned && pinners)
      pinners &= ~st->checkersBB;

  while (pinners)
  {
      Square s = pop_1st_bit(&pinners);
      Bitboard b = squares_between(s, ksq) & occupied_squares();

      assert(b);

      if (  !(b & (b - 1)) // Only one bit set?
          && (b & pieces(c))) // Is an our piece?
          result |= b;
  }
  return result;
}

#endif

/// Position:pinned_pieces() returns a bitboard of all pinned (against the
/// king) pieces for the given color. Note that checkersBB bitboard must
/// be already updated.

Bitboard Position::pinned_pieces(Color c) const {

#ifdef GPSFISH
  return 0; // XXX, for compile
#else
  return hidden_checkers<true>(c);
#endif
}

#ifndef GPSFISH

/// Position:discovered_check_candidates() returns a bitboard containing all
/// pieces for the given side which are candidates for giving a discovered
/// check. Contrary to pinned_pieces() here there is no need of checkersBB
/// to be already updated.

Bitboard Position::discovered_check_candidates(Color c) const {

  return hidden_checkers<false>(c);
}

/// Position::attackers_to() computes a bitboard containing all pieces which
/// attacks a given square.

Bitboard Position::attackers_to(Square s) const {

  return  (attacks_from<PAWN>(s, BLACK) & pieces(PAWN, WHITE))
        | (attacks_from<PAWN>(s, WHITE) & pieces(PAWN, BLACK))
        | (attacks_from<KNIGHT>(s)      & pieces(KNIGHT))
        | (attacks_from<ROOK>(s)        & pieces(ROOK, QUEEN))
        | (attacks_from<BISHOP>(s)      & pieces(BISHOP, QUEEN))
        | (attacks_from<KING>(s)        & pieces(KING));
}

Bitboard Position::attackers_to(Square s, Bitboard occ) const {

  return  (attacks_from<PAWN>(s, BLACK) & pieces(PAWN, WHITE))
        | (attacks_from<PAWN>(s, WHITE) & pieces(PAWN, BLACK))
        | (attacks_from<KNIGHT>(s)      & pieces(KNIGHT))
        | (rook_attacks_bb(s, occ)      & pieces(ROOK, QUEEN))
        | (bishop_attacks_bb(s, occ)    & pieces(BISHOP, QUEEN))
        | (attacks_from<KING>(s)        & pieces(KING));
}

/// Position::attacks_from() computes a bitboard of all attacks
/// of a given piece put in a given square.

Bitboard Position::attacks_from(Piece p, Square s) const {

  assert(square_is_ok(s));

  switch (p)
  {
  case WB: case BB: return attacks_from<BISHOP>(s);
  case WR: case BR: return attacks_from<ROOK>(s);
  case WQ: case BQ: return attacks_from<QUEEN>(s);
  default: return StepAttacksBB[p][s];
  }
}

Bitboard Position::attacks_from(Piece p, Square s, Bitboard occ) {

  assert(square_is_ok(s));

  switch (p)
  {
  case WB: case BB: return bishop_attacks_bb(s, occ);
  case WR: case BR: return rook_attacks_bb(s, occ);
  case WQ: case BQ: return bishop_attacks_bb(s, occ) | rook_attacks_bb(s, occ);
  default: return StepAttacksBB[p][s];
  }
}


/// Position::move_attacks_square() tests whether a move from the current
/// position attacks a given square.

bool Position::move_attacks_square(Move m, Square s) const {

  assert(move_is_ok(m));
  assert(square_is_ok(s));

  Bitboard occ, xray;
  Square f = move_from(m), t = move_to(m);

  assert(!square_is_empty(f));

  if (bit_is_set(attacks_from(piece_on(f), t), s))
      return true;

  // Move the piece and scan for X-ray attacks behind it
  occ = occupied_squares();
  do_move_bb(&occ, make_move_bb(f, t));
  xray = ( (rook_attacks_bb(s, occ)   & pieces(ROOK, QUEEN))
          |(bishop_attacks_bb(s, occ) & pieces(BISHOP, QUEEN)))
         & pieces(piece_color(piece_on(f)));

  // If we have attacks we need to verify that are caused by our move
  // and are not already existent ones.
  return xray && (xray ^ (xray & attacks_from<QUEEN>(s)));
}
#endif




/// Position::pl_move_is_legal() tests whether a pseudo-legal move is legal

#ifdef GPSFISH
bool Position::pl_move_is_legal(Move m) const {
  if(!osl_state.isAlmostValidMove<false>(m)) return false;
  if(m.isDrop()) return true;
  if(side_to_move()==BLACK)
    return osl::move_classifier::SafeMove<BLACK>::isMember(osl_state,m.ptype(),m.from(),m.to());
  else
    return osl::move_classifier::SafeMove<WHITE>::isMember(osl_state,m.ptype(),m.from(),m.to());
}
#endif

bool Position::pl_move_is_legal(Move m, Bitboard pinned) const {

#ifdef GPSFISH
  return pl_move_is_legal(m);
#else
  assert(is_ok());
  assert(move_is_ok(m));
  assert(pinned == pinned_pieces(side_to_move()));

  Color us = side_to_move();
  Square from = move_from(m);

  assert(piece_color(piece_on(from)) == us);
  assert(piece_on(king_square(us)) == make_piece(us, KING));

  // En passant captures are a tricky special case. Because they are
  // rather uncommon, we do it simply by testing whether the king is attacked
  // after the move is made
  if (move_is_ep(m))
  {
      Color them = opposite_color(us);
      Square to = move_to(m);
      Square capsq = make_square(square_file(to), square_rank(from));
      Square ksq = king_square(us);
      Bitboard b = occupied_squares();

      assert(to == ep_square());
      assert(piece_on(from) == make_piece(us, PAWN));
      assert(piece_on(capsq) == make_piece(them, PAWN));
      assert(piece_on(to) == PIECE_NONE);

      clear_bit(&b, from);
      clear_bit(&b, capsq);
      set_bit(&b, to);

      return   !(rook_attacks_bb(ksq, b) & pieces(ROOK, QUEEN, them))
            && !(bishop_attacks_bb(ksq, b) & pieces(BISHOP, QUEEN, them));
  }

  // If the moving piece is a king, check whether the destination
  // square is attacked by the opponent. Castling moves are checked
  // for legality during move generation.
  if (piece_type(piece_on(from)) == KING)
      return move_is_castle(m) || !(attackers_to(move_to(m)) & pieces(opposite_color(us)));

  // A non-king move is legal if and only if it is not pinned or it
  // is moving along the ray towards or away from the king.
  return   !pinned
        || !bit_is_set(pinned, from)
        ||  squares_aligned(from, move_to(m), king_square(us));
#endif
}


/// Position::move_is_legal() takes a move and tests whether the move
/// is legal. This version is not very fast and should be used only
/// in non time-critical paths.

bool Position::move_is_legal(const Move m) const {

#ifdef GPSFISH
  return m.isNormal() && pl_move_is_legal(m);
#else
  for (MoveList<MV_LEGAL> ml(*this); !ml.end(); ++ml)
      if (ml.move() == m)
          return true;

  return false;
#endif
}


/// Fast version of Position::move_is_pl() that takes a move and a bitboard
/// of pinned pieces as input, and tests whether the move is pseudo legal.

bool Position::move_is_pl(const Move m) const {

#ifdef GPSFISH
  return move_is_legal(m);
#else
  assert(is_ok());

  Color us = sideToMove;
  Color them = opposite_color(sideToMove);
  Square from = move_from(m);
  Square to = move_to(m);
  Piece pc = piece_on(from);

  // Use a slower but simpler function for uncommon cases
  if (move_is_special(m))
      return move_is_legal(m);

  // Is not a promotion, so promotion piece must be empty
  if (promotion_piece_type(m) - 2 != PIECE_TYPE_NONE)
      return false;

  // If the from square is not occupied by a piece belonging to the side to
  // move, the move is obviously not legal.
  if (pc == PIECE_NONE || piece_color(pc) != us)
      return false;

  // The destination square cannot be occupied by a friendly piece
  if (piece_color(piece_on(to)) == us)
      return false;

  // Handle the special case of a pawn move
  if (piece_type(pc) == PAWN)
  {
      // Move direction must be compatible with pawn color
      int direction = to - from;
      if ((us == WHITE) != (direction > 0))
          return false;

      // We have already handled promotion moves, so destination
      // cannot be on the 8/1th rank.
      if (square_rank(to) == RANK_8 || square_rank(to) == RANK_1)
          return false;

      // Proceed according to the square delta between the origin and
      // destination squares.
      switch (direction)
      {
      case DELTA_NW:
      case DELTA_NE:
      case DELTA_SW:
      case DELTA_SE:
      // Capture. The destination square must be occupied by an enemy
      // piece (en passant captures was handled earlier).
      if (piece_color(piece_on(to)) != them)
          return false;

      // From and to files must be one file apart, avoids a7h5
      if (abs(square_file(from) - square_file(to)) != 1)
          return false;
      break;

      case DELTA_N:
      case DELTA_S:
      // Pawn push. The destination square must be empty.
      if (!square_is_empty(to))
          return false;
      break;

      case DELTA_NN:
      // Double white pawn push. The destination square must be on the fourth
      // rank, and both the destination square and the square between the
      // source and destination squares must be empty.
      if (   square_rank(to) != RANK_4
          || !square_is_empty(to)
          || !square_is_empty(from + DELTA_N))
          return false;
      break;

      case DELTA_SS:
      // Double black pawn push. The destination square must be on the fifth
      // rank, and both the destination square and the square between the
      // source and destination squares must be empty.
      if (   square_rank(to) != RANK_5
          || !square_is_empty(to)
          || !square_is_empty(from + DELTA_S))
          return false;
      break;

      default:
          return false;
      }
  }
  else if (!bit_is_set(attacks_from(pc, from), to))
      return false;

  if (in_check())
  {
      // In case of king moves under check we have to remove king so to catch
      // as invalid moves like b1a1 when opposite queen is on c1.
      if (piece_type(piece_on(from)) == KING)
      {
          Bitboard b = occupied_squares();
          clear_bit(&b, from);
          if (attackers_to(move_to(m), b) & pieces(opposite_color(us)))
              return false;
      }
      else
      {
          Bitboard target = checkers();
          Square checksq = pop_1st_bit(&target);

          if (target) // double check ? In this case a king move is required
              return false;

          // Our move must be a blocking evasion or a capture of the checking piece
          target = squares_between(checksq, king_square(us)) | checkers();
          if (!bit_is_set(target, move_to(m)))
              return false;
      }
  }

  return true;
#endif
}


/// Position::move_gives_check() tests whether a pseudo-legal move is a check

bool Position::move_gives_check(Move m, const CheckInfo& ci) const {

#ifdef GPSFISH
  if(side_to_move()==BLACK)
    return osl::move_classifier::Check<BLACK>::isMember(osl_state,m.ptype(),m.from(),m.to());
  else 
    return osl::move_classifier::Check<WHITE>::isMember(osl_state,m.ptype(),m.from(),m.to());
#else
  assert(is_ok());
  assert(move_is_ok(m));
  assert(ci.dcCandidates == discovered_check_candidates(side_to_move()));
  assert(piece_color(piece_on(move_from(m))) == side_to_move());

  Square from = move_from(m);
  Square to = move_to(m);
  PieceType pt = piece_type(piece_on(from));

  // Direct check ?
  if (bit_is_set(ci.checkSq[pt], to))
      return true;

  // Discovery check ?
  if (ci.dcCandidates && bit_is_set(ci.dcCandidates, from))
  {
      // For pawn and king moves we need to verify also direction
      if (  (pt != PAWN && pt != KING)
          || !squares_aligned(from, to, king_square(opposite_color(side_to_move()))))
          return true;
  }

  // Can we skip the ugly special cases ?
  if (!move_is_special(m))
      return false;

  Color us = side_to_move();
  Bitboard b = occupied_squares();
  Square ksq = king_square(opposite_color(us));

  // Promotion with check ?
  if (move_is_promotion(m))
  {
      clear_bit(&b, from);

      switch (promotion_piece_type(m))
      {
      case KNIGHT:
          return bit_is_set(attacks_from<KNIGHT>(to), ksq);
      case BISHOP:
          return bit_is_set(bishop_attacks_bb(to, b), ksq);
      case ROOK:
          return bit_is_set(rook_attacks_bb(to, b), ksq);
      case QUEEN:
          return bit_is_set(queen_attacks_bb(to, b), ksq);
      default:
          assert(false);
      }
  }

  // En passant capture with check ? We have already handled the case
  // of direct checks and ordinary discovered check, the only case we
  // need to handle is the unusual case of a discovered check through
  // the captured pawn.
  if (move_is_ep(m))
  {
      Square capsq = make_square(square_file(to), square_rank(from));
      clear_bit(&b, from);
      clear_bit(&b, capsq);
      set_bit(&b, to);
      return  (rook_attacks_bb(ksq, b) & pieces(ROOK, QUEEN, us))
            ||(bishop_attacks_bb(ksq, b) & pieces(BISHOP, QUEEN, us));
  }

  // Castling with check ?
  if (move_is_castle(m))
  {
      Square kfrom, kto, rfrom, rto;
      kfrom = from;
      rfrom = to;

      if (rfrom > kfrom)
      {
          kto = relative_square(us, SQ_G1);
          rto = relative_square(us, SQ_F1);
      } else {
          kto = relative_square(us, SQ_C1);
          rto = relative_square(us, SQ_D1);
      }
      clear_bit(&b, kfrom);
      clear_bit(&b, rfrom);
      set_bit(&b, rto);
      set_bit(&b, kto);
      return bit_is_set(rook_attacks_bb(rto, b), ksq);
  }

  return false;
#endif
}

/// Position::do_setup_move() makes a permanent move on the board. It should
/// be used when setting up a position on board. You can't undo the move.

void Position::do_setup_move(Move m) {

  StateInfo newSt;

  // Update the number of full moves after black's move
#ifdef GPSFISH
  if (side_to_move() == BLACK)
#else
  if (sideToMove == BLACK)
#endif
      fullMoves++;

  do_move(m, newSt);
  if(eval)
    *eval=eval_t(osl_state,false);

  // Reset "game ply" in case we made a non-reversible move.
  // "game ply" is used for repetition detection.
#ifdef GPSFISH
  if(st->gamePly>16){
    for(int i=0;i<16;i++){
      history[i]=history[i+st->gamePly-16];
    }
    st->gamePly=16;
  }
#else
  if (st->rule50 == 0)
      st->gamePly = 0;
#endif

  // Our StateInfo newSt is about going out of scope so copy
  // its content before it disappears.
  detach();
}


/// Position::do_move() makes a move, and saves all information necessary
/// to a StateInfo object. The move is assumed to be legal. Pseudo-legal
/// moves should be filtered out before this function is called.

void Position::do_move(Move m, StateInfo& newSt) {

#ifdef GPSFISH
  assert(is_ok());
  assert(!m.isPass());
  nodes++;
  Key key = st->key;
  struct ReducedStateInfo {
    int gamePly, pliesFromNull;
    Key key;
  };
  memcpy(&newSt, st, sizeof(ReducedStateInfo));

  newSt.previous = st;
  st = &newSt;
  history[st->gamePly++] = key;

  // Update side to move
  key ^= zobSideToMove;

  st->pliesFromNull++;

  prefetch((char*)TT.first_entry(key));

  Color us = side_to_move();
  Color them = opposite_color(us);
  Square from = move_from(m);
  Square to = move_to(m);

  PieceType pt=m.ptype();
  osl::Ptype capture = m.capturePtype();
  st->capturedType = capture;
  if(capture!=osl::PTYPE_EMPTY){
    key -= zobrist[them][(int)capture][to.index()];
    key += zobrist[us][unpromote(capture)][Square::STAND().index()];
  }
  // Update hash key
  if(move_is_promotion(m))
    key += zobrist[us][(int)pt][to.index()]-zobrist[us][(int)unpromote(pt)][from.index()];
  else
    key += zobrist[us][(int)pt][to.index()]-zobrist[us][(int)pt][from.index()];

  st->key = key;
  osl_state.makeMove(m);
  if(osl_state.inCheck()) continuous_check[us]++;
  else continuous_check[us]=0;
  assert(is_ok());
#else
  CheckInfo ci(*this);
  do_move(m, newSt, ci, move_gives_check(m, ci));
#endif
}

#ifndef GPSFISH
void Position::do_move(Move m, StateInfo& newSt, const CheckInfo& ci, bool moveIsCheck) {

  assert(is_ok());
  assert(move_is_ok(m));
  assert(&newSt != st);

  nodes++;
  Key key = st->key;

  // Copy some fields of old state to our new StateInfo object except the
  // ones which are recalculated from scratch anyway, then switch our state
  // pointer to point to the new, ready to be updated, state.
  struct ReducedStateInfo {
    Key pawnKey, materialKey;
    int castleRights, rule50, gamePly, pliesFromNull;
    Square epSquare;
    Score value;
    Value npMaterial[2];
  };

  memcpy(&newSt, st, sizeof(ReducedStateInfo));

  newSt.previous = st;
  st = &newSt;

  // Save the current key to the history[] array, in order to be able to
  // detect repetition draws.
  history[st->gamePly++] = key;

  // Update side to move
  key ^= zobSideToMove;

  // Increment the 50 moves rule draw counter. Resetting it to zero in the
  // case of non-reversible moves is taken care of later.
  st->rule50++;
  st->pliesFromNull++;

  if (move_is_castle(m))
  {
      st->key = key;
      do_castle_move(m);
      return;
  }

  Color us = side_to_move();
  Color them = opposite_color(us);
  Square from = move_from(m);
  Square to = move_to(m);
  bool ep = move_is_ep(m);
  bool pm = move_is_promotion(m);

  Piece piece = piece_on(from);
  PieceType pt = piece_type(piece);
  PieceType capture = ep ? PAWN : piece_type(piece_on(to));

  assert(piece_color(piece_on(from)) == us);
  assert(piece_color(piece_on(to)) == them || square_is_empty(to));
  assert(!(ep || pm) || piece == make_piece(us, PAWN));
  assert(!pm || relative_rank(us, to) == RANK_8);

  if (capture)
      do_capture_move(key, capture, them, to, ep);

  // Update hash key
  key ^= zobrist[us][pt][from] ^ zobrist[us][pt][to];

  // Reset en passant square
  if (st->epSquare != SQ_NONE)
  {
      key ^= zobEp[st->epSquare];
      st->epSquare = SQ_NONE;
  }

  // Update castle rights if needed
  if (    st->castleRights != CASTLES_NONE
      && (castleRightsMask[from] & castleRightsMask[to]) != ALL_CASTLES)
  {
      key ^= zobCastle[st->castleRights];
      st->castleRights &= castleRightsMask[from] & castleRightsMask[to];
      key ^= zobCastle[st->castleRights];
  }

  // Prefetch TT access as soon as we know key is updated
  prefetch((char*)TT.first_entry(key));

  // Move the piece
  Bitboard move_bb = make_move_bb(from, to);
  do_move_bb(&byColorBB[us], move_bb);
  do_move_bb(&byTypeBB[pt], move_bb);
  do_move_bb(&byTypeBB[0], move_bb); // HACK: byTypeBB[0] == occupied squares

  board[to] = board[from];
  board[from] = PIECE_NONE;

  // Update piece lists, note that index[from] is not updated and
  // becomes stale. This works as long as index[] is accessed just
  // by known occupied squares.
  index[to] = index[from];
  pieceList[us][pt][index[to]] = to;

  // If the moving piece was a pawn do some special extra work
  if (pt == PAWN)
  {
      // Reset rule 50 draw counter
      st->rule50 = 0;

      // Update pawn hash key and prefetch in L1/L2 cache
      st->pawnKey ^= zobrist[us][PAWN][from] ^ zobrist[us][PAWN][to];

      // Set en passant square, only if moved pawn can be captured
      if ((to ^ from) == 16)
      {
          if (attacks_from<PAWN>(from + (us == WHITE ? DELTA_N : DELTA_S), us) & pieces(PAWN, them))
          {
              st->epSquare = Square((int(from) + int(to)) / 2);
              key ^= zobEp[st->epSquare];
          }
      }

      if (pm) // promotion ?
      {
          PieceType promotion = promotion_piece_type(m);

          assert(promotion >= KNIGHT && promotion <= QUEEN);

          // Insert promoted piece instead of pawn
          clear_bit(&byTypeBB[PAWN], to);
          set_bit(&byTypeBB[promotion], to);
          board[to] = make_piece(us, promotion);

          // Update piece counts
          pieceCount[us][promotion]++;
          pieceCount[us][PAWN]--;

          // Update material key
          st->materialKey ^= zobrist[us][PAWN][pieceCount[us][PAWN]];
          st->materialKey ^= zobrist[us][promotion][pieceCount[us][promotion]-1];

          // Update piece lists, move the last pawn at index[to] position
          // and shrink the list. Add a new promotion piece to the list.
          Square lastPawnSquare = pieceList[us][PAWN][pieceCount[us][PAWN]];
          index[lastPawnSquare] = index[to];
          pieceList[us][PAWN][index[lastPawnSquare]] = lastPawnSquare;
          pieceList[us][PAWN][pieceCount[us][PAWN]] = SQ_NONE;
          index[to] = pieceCount[us][promotion] - 1;
          pieceList[us][promotion][index[to]] = to;

          // Partially revert hash keys update
          key ^= zobrist[us][PAWN][to] ^ zobrist[us][promotion][to];
          st->pawnKey ^= zobrist[us][PAWN][to];

          // Partially revert and update incremental scores
          st->value -= pst(make_piece(us, PAWN), to);
          st->value += pst(make_piece(us, promotion), to);

          // Update material
          st->npMaterial[us] += PieceValueMidgame[promotion];
      }
  }

  // Prefetch pawn and material hash tables
  Threads[threadID].pawnTable.prefetch(st->pawnKey);
  Threads[threadID].materialTable.prefetch(st->materialKey);

  // Update incremental scores
  st->value += pst_delta(piece, from, to);

  // Set capture piece
  st->capturedType = capture;

  // Update the key with the final value
  st->key = key;

  // Update checkers bitboard, piece must be already moved
  st->checkersBB = EmptyBoardBB;

  if (moveIsCheck)
  {
      if (ep | pm)
          st->checkersBB = attackers_to(king_square(them)) & pieces(us);
      else
      {
          // Direct checks
          if (bit_is_set(ci.checkSq[pt], to))
              st->checkersBB = SetMaskBB[to];

          // Discovery checks
          if (ci.dcCandidates && bit_is_set(ci.dcCandidates, from))
          {
              if (pt != ROOK)
                  st->checkersBB |= (attacks_from<ROOK>(king_square(them)) & pieces(ROOK, QUEEN, us));

              if (pt != BISHOP)
                  st->checkersBB |= (attacks_from<BISHOP>(king_square(them)) & pieces(BISHOP, QUEEN, us));
          }
      }
  }

  // Finish
  sideToMove = opposite_color(sideToMove);
  st->value += (sideToMove == WHITE ?  TempoValue : -TempoValue);

  assert(is_ok());
}


/// Position::do_capture_move() is a private method used to update captured
/// piece info. It is called from the main Position::do_move function.

void Position::do_capture_move(Key& key, PieceType capture, Color them, Square to, bool ep) {

    assert(capture != KING);

    Square capsq = to;

    // If the captured piece was a pawn, update pawn hash key,
    // otherwise update non-pawn material.
    if (capture == PAWN)
    {
        if (ep) // en passant ?
        {
            capsq = (them == BLACK)? (to - DELTA_N) : (to - DELTA_S);

            assert(to == st->epSquare);
            assert(relative_rank(opposite_color(them), to) == RANK_6);
            assert(piece_on(to) == PIECE_NONE);
            assert(piece_on(capsq) == make_piece(them, PAWN));

            board[capsq] = PIECE_NONE;
        }
        st->pawnKey ^= zobrist[them][PAWN][capsq];
    }
    else
        st->npMaterial[them] -= PieceValueMidgame[capture];

    // Remove captured piece
    clear_bit(&byColorBB[them], capsq);
    clear_bit(&byTypeBB[capture], capsq);
    clear_bit(&byTypeBB[0], capsq);

    // Update hash key
    key ^= zobrist[them][capture][capsq];

    // Update incremental scores
    st->value -= pst(make_piece(them, capture), capsq);

    // Update piece count
    pieceCount[them][capture]--;

    // Update material hash key
    st->materialKey ^= zobrist[them][capture][pieceCount[them][capture]];

    // Update piece list, move the last piece at index[capsq] position
    //
    // WARNING: This is a not perfectly revresible operation. When we
    // will reinsert the captured piece in undo_move() we will put it
    // at the end of the list and not in its original place, it means
    // index[] and pieceList[] are not guaranteed to be invariant to a
    // do_move() + undo_move() sequence.
    Square lastPieceSquare = pieceList[them][capture][pieceCount[them][capture]];
    index[lastPieceSquare] = index[capsq];
    pieceList[them][capture][index[lastPieceSquare]] = lastPieceSquare;
    pieceList[them][capture][pieceCount[them][capture]] = SQ_NONE;

    // Reset rule 50 counter
    st->rule50 = 0;
}


/// Position::do_castle_move() is a private method used to make a castling
/// move. It is called from the main Position::do_move function. Note that
/// castling moves are encoded as "king captures friendly rook" moves, for
/// instance white short castling in a non-Chess960 game is encoded as e1h1.

void Position::do_castle_move(Move m) {

  assert(move_is_ok(m));
  assert(move_is_castle(m));

  Color us = side_to_move();
  Color them = opposite_color(us);

  // Find source squares for king and rook
  Square kfrom = move_from(m);
  Square rfrom = move_to(m);
  Square kto, rto;

  assert(piece_on(kfrom) == make_piece(us, KING));
  assert(piece_on(rfrom) == make_piece(us, ROOK));

  // Find destination squares for king and rook
  if (rfrom > kfrom) // O-O
  {
      kto = relative_square(us, SQ_G1);
      rto = relative_square(us, SQ_F1);
  }
  else // O-O-O
  {
      kto = relative_square(us, SQ_C1);
      rto = relative_square(us, SQ_D1);
  }

  // Remove pieces from source squares
  clear_bit(&byColorBB[us], kfrom);
  clear_bit(&byTypeBB[KING], kfrom);
  clear_bit(&byTypeBB[0], kfrom);
  clear_bit(&byColorBB[us], rfrom);
  clear_bit(&byTypeBB[ROOK], rfrom);
  clear_bit(&byTypeBB[0], rfrom);

  // Put pieces on destination squares
  set_bit(&byColorBB[us], kto);
  set_bit(&byTypeBB[KING], kto);
  set_bit(&byTypeBB[0], kto);
  set_bit(&byColorBB[us], rto);
  set_bit(&byTypeBB[ROOK], rto);
  set_bit(&byTypeBB[0], rto);

  // Update board
  Piece king = make_piece(us, KING);
  Piece rook = make_piece(us, ROOK);
  board[kfrom] = board[rfrom] = PIECE_NONE;
  board[kto] = king;
  board[rto] = rook;

  // Update piece lists
  pieceList[us][KING][index[kfrom]] = kto;
  pieceList[us][ROOK][index[rfrom]] = rto;
  int tmp = index[rfrom]; // In Chess960 could be kto == rfrom
  index[kto] = index[kfrom];
  index[rto] = tmp;

  // Reset capture field
  st->capturedType = PIECE_TYPE_NONE;

  // Update incremental scores
  st->value += pst_delta(king, kfrom, kto);
  st->value += pst_delta(rook, rfrom, rto);

  // Update hash key
  st->key ^= zobrist[us][KING][kfrom] ^ zobrist[us][KING][kto];
  st->key ^= zobrist[us][ROOK][rfrom] ^ zobrist[us][ROOK][rto];

  // Clear en passant square
  if (st->epSquare != SQ_NONE)
  {
      st->key ^= zobEp[st->epSquare];
      st->epSquare = SQ_NONE;
  }

  // Update castling rights
  st->key ^= zobCastle[st->castleRights];
  st->castleRights &= castleRightsMask[kfrom];
  st->key ^= zobCastle[st->castleRights];

  // Reset rule 50 counter
  st->rule50 = 0;

  // Update checkers BB
  st->checkersBB = attackers_to(king_square(them)) & pieces(us);

  // Finish
  sideToMove = opposite_color(sideToMove);
  st->value += (sideToMove == WHITE ?  TempoValue : -TempoValue);

  assert(is_ok());
}


/// Position::undo_move() unmakes a move. When it returns, the position should
/// be restored to exactly the same state as before the move was made.

void Position::undo_move(Move m) {

  assert(is_ok());
  assert(move_is_ok(m));

  sideToMove = opposite_color(sideToMove);

  if (move_is_castle(m))
  {
      undo_castle_move(m);
      return;
  }

  Color us = side_to_move();
  Color them = opposite_color(us);
  Square from = move_from(m);
  Square to = move_to(m);
  bool ep = move_is_ep(m);
  bool pm = move_is_promotion(m);

  PieceType pt = piece_type(piece_on(to));

  assert(square_is_empty(from));
  assert(piece_color(piece_on(to)) == us);
  assert(!pm || relative_rank(us, to) == RANK_8);
  assert(!ep || to == st->previous->epSquare);
  assert(!ep || relative_rank(us, to) == RANK_6);
  assert(!ep || piece_on(to) == make_piece(us, PAWN));

  if (pm) // promotion ?
  {
      PieceType promotion = promotion_piece_type(m);
      pt = PAWN;

      assert(promotion >= KNIGHT && promotion <= QUEEN);
      assert(piece_on(to) == make_piece(us, promotion));

      // Replace promoted piece with a pawn
      clear_bit(&byTypeBB[promotion], to);
      set_bit(&byTypeBB[PAWN], to);

      // Update piece counts
      pieceCount[us][promotion]--;
      pieceCount[us][PAWN]++;

      // Update piece list replacing promotion piece with a pawn
      Square lastPromotionSquare = pieceList[us][promotion][pieceCount[us][promotion]];
      index[lastPromotionSquare] = index[to];
      pieceList[us][promotion][index[lastPromotionSquare]] = lastPromotionSquare;
      pieceList[us][promotion][pieceCount[us][promotion]] = SQ_NONE;
      index[to] = pieceCount[us][PAWN] - 1;
      pieceList[us][PAWN][index[to]] = to;
  }

  // Put the piece back at the source square
  Bitboard move_bb = make_move_bb(to, from);
  do_move_bb(&byColorBB[us], move_bb);
  do_move_bb(&byTypeBB[pt], move_bb);
  do_move_bb(&byTypeBB[0], move_bb); // HACK: byTypeBB[0] == occupied squares

  board[from] = make_piece(us, pt);
  board[to] = PIECE_NONE;

  // Update piece list
  index[from] = index[to];
  pieceList[us][pt][index[from]] = from;

  if (st->capturedType)
  {
      Square capsq = to;

      if (ep)
          capsq = (us == WHITE)? (to - DELTA_N) : (to - DELTA_S);

      assert(st->capturedType != KING);
      assert(!ep || square_is_empty(capsq));

      // Restore the captured piece
      set_bit(&byColorBB[them], capsq);
      set_bit(&byTypeBB[st->capturedType], capsq);
      set_bit(&byTypeBB[0], capsq);

      board[capsq] = make_piece(them, st->capturedType);

      // Update piece count
      pieceCount[them][st->capturedType]++;

      // Update piece list, add a new captured piece in capsq square
      index[capsq] = pieceCount[them][st->capturedType] - 1;
      pieceList[them][st->capturedType][index[capsq]] = capsq;
  }

  // Finally point our state pointer back to the previous state
  st = st->previous;

  assert(is_ok());
}


/// Position::undo_castle_move() is a private method used to unmake a castling
/// move. It is called from the main Position::undo_move function. Note that
/// castling moves are encoded as "king captures friendly rook" moves, for
/// instance white short castling in a non-Chess960 game is encoded as e1h1.

void Position::undo_castle_move(Move m) {

  assert(move_is_ok(m));
  assert(move_is_castle(m));

  // When we have arrived here, some work has already been done by
  // Position::undo_move. In particular, the side to move has been switched,
  // so the code below is correct.
  Color us = side_to_move();

  // Find source squares for king and rook
  Square kfrom = move_from(m);
  Square rfrom = move_to(m);
  Square kto, rto;

  // Find destination squares for king and rook
  if (rfrom > kfrom) // O-O
  {
      kto = relative_square(us, SQ_G1);
      rto = relative_square(us, SQ_F1);
  }
  else // O-O-O
  {
      kto = relative_square(us, SQ_C1);
      rto = relative_square(us, SQ_D1);
  }

  assert(piece_on(kto) == make_piece(us, KING));
  assert(piece_on(rto) == make_piece(us, ROOK));

  // Remove pieces from destination squares
  clear_bit(&byColorBB[us], kto);
  clear_bit(&byTypeBB[KING], kto);
  clear_bit(&byTypeBB[0], kto);
  clear_bit(&byColorBB[us], rto);
  clear_bit(&byTypeBB[ROOK], rto);
  clear_bit(&byTypeBB[0], rto);

  // Put pieces on source squares
  set_bit(&byColorBB[us], kfrom);
  set_bit(&byTypeBB[KING], kfrom);
  set_bit(&byTypeBB[0], kfrom);
  set_bit(&byColorBB[us], rfrom);
  set_bit(&byTypeBB[ROOK], rfrom);
  set_bit(&byTypeBB[0], rfrom);

  // Update board
  Piece king = make_piece(us, KING);
  Piece rook = make_piece(us, ROOK);
  board[kto] = board[rto] = PIECE_NONE;
  board[kfrom] = king;
  board[rfrom] = rook;

  // Update piece lists
  pieceList[us][KING][index[kto]] = kfrom;
  pieceList[us][ROOK][index[rto]] = rfrom;
  int tmp = index[rto];  // In Chess960 could be rto == kfrom
  index[kfrom] = index[kto];
  index[rfrom] = tmp;

  // Finally point our state pointer back to the previous state
  st = st->previous;

  assert(is_ok());
}


/// Position::do_null_move makes() a "null move": It switches the side to move
/// and updates the hash key without executing any move on the board.

void Position::do_null_move(StateInfo& backupSt) {

  assert(is_ok());
  assert(!in_check());

  // Back up the information necessary to undo the null move to the supplied
  // StateInfo object.
  // Note that differently from normal case here backupSt is actually used as
  // a backup storage not as a new state to be used.
  backupSt.key      = st->key;
  backupSt.epSquare = st->epSquare;
  backupSt.value    = st->value;
  backupSt.previous = st->previous;
  backupSt.pliesFromNull = st->pliesFromNull;
  st->previous = &backupSt;

  // Save the current key to the history[] array, in order to be able to
  // detect repetition draws.
  history[st->gamePly++] = st->key;

  // Update the necessary information
  if (st->epSquare != SQ_NONE)
      st->key ^= zobEp[st->epSquare];

  st->key ^= zobSideToMove;
  prefetch((char*)TT.first_entry(st->key));

  sideToMove = opposite_color(sideToMove);
  st->epSquare = SQ_NONE;
  st->rule50++;
  st->pliesFromNull = 0;
  st->value += (sideToMove == WHITE) ?  TempoValue : -TempoValue;
}


/// Position::undo_null_move() unmakes a "null move".

void Position::undo_null_move() {

  assert(is_ok());
  assert(!in_check());

  // Restore information from the our backup StateInfo object
  StateInfo* backupSt = st->previous;
  st->key      = backupSt->key;
  st->epSquare = backupSt->epSquare;
  st->value    = backupSt->value;
  st->previous = backupSt->previous;
  st->pliesFromNull = backupSt->pliesFromNull;

  // Update the necessary information
  sideToMove = opposite_color(sideToMove);
  st->rule50--;
  st->gamePly--;
}
#endif

/// Position::see() is a static exchange evaluator: It tries to estimate the
/// material gain or loss resulting from a move. There are three versions of
/// this function: One which takes a destination square as input, one takes a
/// move, and one which takes a 'from' and a 'to' square. The function does
/// not yet understand promotions captures.

int Position::see_sign(Move m) const {

  assert(move_is_ok(m));

  Square from = move_from(m);
  Square to = move_to(m);

  // Early return if SEE cannot be negative because captured piece value
  // is not less then capturing one. Note that king moves always return
  // here because king midgame value is set to 0.
  if (piece_value_midgame(piece_on(to)) >= piece_value_midgame(piece_on(from)))
      return 1;

  return see(m);
}

int Position::see(Move m) const {

  assert(move_is_ok(m));
#ifdef GPSFISH
  Player p=osl_state.turn();
  return osl::See::see(osl_state,m,osl_state.pin(p),osl_state.pin(alt(p)));
#else

  Square from, to;
  Bitboard occupied, attackers, stmAttackers, b;
  int swapList[32], slIndex = 1;
  PieceType capturedType, pt;
  Color stm;

  assert(move_is_ok(m));

  // As castle moves are implemented as capturing the rook, they have
  // SEE == RookValueMidgame most of the times (unless the rook is under
  // attack).
  if (move_is_castle(m))
      return 0;

  from = move_from(m);
  to = move_to(m);
  capturedType = piece_type(piece_on(to));
  occupied = occupied_squares();

  // Handle en passant moves
  if (st->epSquare == to && piece_type(piece_on(from)) == PAWN)
  {
      Square capQq = (side_to_move() == WHITE ? to - DELTA_N : to - DELTA_S);

      assert(capturedType == PIECE_TYPE_NONE);
      assert(piece_type(piece_on(capQq)) == PAWN);

      // Remove the captured pawn
      clear_bit(&occupied, capQq);
      capturedType = PAWN;
  }

  // Find all attackers to the destination square, with the moving piece
  // removed, but possibly an X-ray attacker added behind it.
  clear_bit(&occupied, from);
  attackers = attackers_to(to, occupied);

  // If the opponent has no attackers we are finished
  stm = opposite_color(piece_color(piece_on(from)));
  stmAttackers = attackers & pieces(stm);
  if (!stmAttackers)
      return PieceValueMidgame[capturedType];

  // The destination square is defended, which makes things rather more
  // difficult to compute. We proceed by building up a "swap list" containing
  // the material gain or loss at each stop in a sequence of captures to the
  // destination square, where the sides alternately capture, and always
  // capture with the least valuable piece. After each capture, we look for
  // new X-ray attacks from behind the capturing piece.
  swapList[0] = PieceValueMidgame[capturedType];
  capturedType = piece_type(piece_on(from));

  do {
      // Locate the least valuable attacker for the side to move. The loop
      // below looks like it is potentially infinite, but it isn't. We know
      // that the side to move still has at least one attacker left.
      for (pt = PAWN; !(stmAttackers & pieces(pt)); pt++)
          assert(pt < KING);

      // Remove the attacker we just found from the 'occupied' bitboard,
      // and scan for new X-ray attacks behind the attacker.
      b = stmAttackers & pieces(pt);
      occupied ^= (b & (~b + 1));
      attackers |=  (rook_attacks_bb(to, occupied)   & pieces(ROOK, QUEEN))
                  | (bishop_attacks_bb(to, occupied) & pieces(BISHOP, QUEEN));

      attackers &= occupied; // Cut out pieces we've already done

      // Add the new entry to the swap list
      assert(slIndex < 32);
      swapList[slIndex] = -swapList[slIndex - 1] + PieceValueMidgame[capturedType];
      slIndex++;

      // Remember the value of the capturing piece, and change the side to
      // move before beginning the next iteration.
      capturedType = pt;
      stm = opposite_color(stm);
      stmAttackers = attackers & pieces(stm);

      // Stop before processing a king capture
      if (capturedType == KING && stmAttackers)
      {
          assert(slIndex < 32);
          swapList[slIndex++] = QueenValueMidgame*10;
          break;
      }
  } while (stmAttackers);

  // Having built the swap list, we negamax through it to find the best
  // achievable score from the point of view of the side to move.
  while (--slIndex)
      swapList[slIndex-1] = Min(-swapList[slIndex], swapList[slIndex-1]);

  return swapList[0];
#endif
}


/// Position::clear() erases the position object to a pristine state, with an
/// empty board, white to move, and no castling rights.

void Position::clear() {

  st = &startState;
  memset(st, 0, sizeof(StateInfo));
#ifndef GPSFISH
  st->epSquare = SQ_NONE;
#endif

#ifndef GPSFISH
  memset(byColorBB,  0, sizeof(Bitboard) * 2);
  memset(byTypeBB,   0, sizeof(Bitboard) * 8);
  memset(pieceCount, 0, sizeof(int) * 2 * 8);
  memset(index,      0, sizeof(int) * 64);

  for (int i = 0; i < 8; i++)
      for (int j = 0; j < 16; j++)
          pieceList[0][i][j] = pieceList[1][i][j] = SQ_NONE;

  for (Square sq = SQ_A1; sq <= SQ_H8; sq++)
  {
      board[sq] = PIECE_NONE;
      castleRightsMask[sq] = ALL_CASTLES;
  }
#endif

#ifdef GPSFISH
  osl_state=osl::NumEffectState();
  osl_state.setTurn(BLACK);
  continuous_check[BLACK]=continuous_check[WHITE]=0;
#else
  sideToMove = WHITE;
#endif
  fullMoves = 1;
  nodes = 0;
}


/// Position::put_piece() puts a piece on the given square of the board,
/// updating the board array, pieces list, bitboards, and piece counts.

#ifndef GPSFISH
void Position::put_piece(Piece p, Square s) {

  Color c = piece_color(p);
  PieceType pt = piece_type(p);

  board[s] = p;
  index[s] = pieceCount[c][pt]++;
  pieceList[c][pt][index[s]] = s;

  set_bit(&byTypeBB[pt], s);
  set_bit(&byColorBB[c], s);
  set_bit(&byTypeBB[0], s); // HACK: byTypeBB[0] contains all occupied squares.
}
#endif


/// Position::compute_key() computes the hash key of the position. The hash
/// key is usually updated incrementally as moves are made and unmade, the
/// compute_key() function is only used when a new position is set up, and
/// to verify the correctness of the hash key when running in debug mode.

Key Position::compute_key() const {

#ifdef GPSFISH
  Key result = 0;
  for(int num=0;num<osl::Piece::SIZE;num++){
    osl::Piece p=osl_state.pieceOf(num);
    if(osl_state.usedMask().test(num))
      result += zobrist[playerToIndex(p.owner())][p.ptype()][p.square().index()];
  }
#else
  Key result = zobCastle[st->castleRights];

  for (Square s = SQ_A1; s <= SQ_H8; s++)
      if (!square_is_empty(s))
          result ^= zobrist[piece_color(piece_on(s))][piece_type(piece_on(s))][s];

  if (ep_square() != SQ_NONE)
      result ^= zobEp[ep_square()];
#endif

  if (side_to_move() == BLACK)
      result ^= zobSideToMove;

  return result;
}


/// Position::compute_pawn_key() computes the hash key of the position. The
/// hash key is usually updated incrementally as moves are made and unmade,
/// the compute_pawn_key() function is only used when a new position is set
/// up, and to verify the correctness of the pawn hash key when running in
/// debug mode.

#ifndef GPSFISH
Key Position::compute_pawn_key() const {

  Bitboard b;
  Key result = 0;

  for (Color c = WHITE; c <= BLACK; c++)
  {
      b = pieces(PAWN, c);
      while (b)
          result ^= zobrist[c][PAWN][pop_1st_bit(&b)];
  }
  return result;
}


/// Position::compute_material_key() computes the hash key of the position.
/// The hash key is usually updated incrementally as moves are made and unmade,
/// the compute_material_key() function is only used when a new position is set
/// up, and to verify the correctness of the material hash key when running in
/// debug mode.

Key Position::compute_material_key() const {

  Key result = 0;

  for (Color c = WHITE; c <= BLACK; c++)
      for (PieceType pt = PAWN; pt <= QUEEN; pt++)
          for (int i = 0, cnt = piece_count(c, pt); i < cnt; i++)
              result ^= zobrist[c][pt][i];

  return result;
}
#endif


/// Position::compute_value() compute the incremental scores for the middle
/// game and the endgame. These functions are used to initialize the incremental
/// scores when a new position is set up, and to verify that the scores are correctly
/// updated by do_move and undo_move when the program is running in debug mode.
#ifndef GPSFISH
Score Position::compute_value() const {

  Bitboard b;
  Score result = SCORE_ZERO;

  for (Color c = WHITE; c <= BLACK; c++)
      for (PieceType pt = PAWN; pt <= KING; pt++)
      {
          b = pieces(pt, c);
          while (b)
              result += pst(make_piece(c, pt), pop_1st_bit(&b));
      }

  result += (side_to_move() == WHITE ? TempoValue / 2 : -TempoValue / 2);
  return result;
}
#endif

/// Position::compute_non_pawn_material() computes the total non-pawn middle
/// game material value for the given side. Material values are updated
/// incrementally during the search, this function is only used while
/// initializing a new Position object.

#ifndef GPSFISH
Value Position::compute_non_pawn_material(Color c) const {

  Value result = VALUE_ZERO;

  for (PieceType pt = KNIGHT; pt <= QUEEN; pt++)
      result += piece_count(c, pt) * PieceValueMidgame[pt];

  return result;
}
#endif


/// Position::is_draw() tests whether the position is drawn by material,
/// repetition, or the 50 moves rule. It does not detect stalemates, this
/// must be done by the search.

#ifdef GPSFISH
bool Position::is_draw(int& ret) const {

  ret=0;
  for (int i = 4, e = Min(st->gamePly,st->pliesFromNull); i <= e; i += 2)
    if (history[st->gamePly - i] == st->key){
      Color us = side_to_move();
      Color them = opposite_color(us);
      if(continuous_check[us]*2>=i) {ret= -1; return false;}
      else if(continuous_check[them]*2>=i) {ret= 1; return false;}
      else return true;
    }
  return false;
}
#else
template<bool SkipRepetition>
bool Position::is_draw() const {

  // Draw by material?
  if (   !pieces(PAWN)
      && (non_pawn_material(WHITE) + non_pawn_material(BLACK) <= BishopValueMidgame))
      return true;

  // Draw by the 50 moves rule?
  if (st->rule50 > 99 && !is_mate())
      return true;

  // Draw by repetition?
  if (!SkipRepetition)
      for (int i = 4, e = Min(Min(st->gamePly, st->rule50), st->pliesFromNull); i <= e; i += 2)
          if (history[st->gamePly - i] == st->key)
              return true;

  return false;
}

// Explicit template instantiations
template bool Position::is_draw<false>() const;
template bool Position::is_draw<true>() const;

#endif



/// Position::is_mate() returns true or false depending on whether the
/// side to move is checkmated.

bool Position::is_mate() const {

  return in_check() && !MoveList<MV_LEGAL>(*this).size();
}


/// Position::init() is a static member function which initializes at
/// startup the various arrays used to compute hash keys and the piece
/// square tables. The latter is a two-step operation: First, the white
/// halves of the tables are copied from the MgPST[][] and EgPST[][] arrays.
/// Second, the black halves of the tables are initialized by mirroring
/// and changing the sign of the corresponding white scores.

void Position::init() {

  RKISS rk;

#ifdef GPSFISH
  for (int i = 0; i < 2; i++)
      for (int j = 0; j < osl::PTYPE_SIZE; j++)
          for (int k = 0; k < osl::Square::SIZE; k++)
              zobrist[i][j][k] = rk.rand<Key>() & ~1;
#else
  for (Color c = WHITE; c <= BLACK; c++)
      for (PieceType pt = PAWN; pt <= KING; pt++)
          for (Square s = SQ_A1; s <= SQ_H8; s++)
              zobrist[c][pt][s] = rk.rand<Key>();

  for (Square s = SQ_A1; s <= SQ_H8; s++)
      zobEp[s] = rk.rand<Key>();

  for (int i = 0; i < 16; i++)
      zobCastle[i] = rk.rand<Key>();
#endif

#ifdef GPSFISH
  zobSideToMove = 1;
  zobExclusion  = rk.rand<Key>() & ~1;
#else
  zobSideToMove = rk.rand<Key>();
  zobExclusion  = rk.rand<Key>();
  for (Square s = SQ_A1; s <= SQ_H8; s++)
      for (Piece p = WP; p <= WK; p++)
          pieceSquareTable[p][s] = make_score(MgPST[p][s], EgPST[p][s]);

  for (Square s = SQ_A1; s <= SQ_H8; s++)
      for (Piece p = BP; p <= BK; p++)
          pieceSquareTable[p][s] = -pieceSquareTable[p-8][flip_square(s)];
#endif
}


/// Position::flip() flips position with the white and black sides reversed. This
/// is only useful for debugging especially for finding evaluation symmetry bugs.

#ifndef GPSFISH
void Position::flip() {

  assert(is_ok());

  // Make a copy of current position before to start changing
  const Position pos(*this, threadID);

  clear();
  threadID = pos.thread();

  // Board
  for (Square s = SQ_A1; s <= SQ_H8; s++)
      if (!pos.square_is_empty(s))
          put_piece(Piece(pos.piece_on(s) ^ 8), flip_square(s));

  // Side to move
  sideToMove = opposite_color(pos.side_to_move());

  // Castling rights
  if (pos.can_castle(WHITE_OO))
      set_castle(BLACK_OO,  king_square(BLACK), flip_square(pos.castle_rook_square(WHITE_OO)));
  if (pos.can_castle(WHITE_OOO))
      set_castle(BLACK_OOO, king_square(BLACK), flip_square(pos.castle_rook_square(WHITE_OOO)));
  if (pos.can_castle(BLACK_OO))
      set_castle(WHITE_OO,  king_square(WHITE), flip_square(pos.castle_rook_square(BLACK_OO)));
  if (pos.can_castle(BLACK_OOO))
      set_castle(WHITE_OOO, king_square(WHITE), flip_square(pos.castle_rook_square(BLACK_OOO)));

  // En passant square
  if (pos.st->epSquare != SQ_NONE)
      st->epSquare = flip_square(pos.st->epSquare);

  // Checkers
  st->checkersBB = attackers_to(king_square(sideToMove)) & pieces(opposite_color(sideToMove));

  // Hash keys
  st->key = compute_key();
  st->pawnKey = compute_pawn_key();
  st->materialKey = compute_material_key();

  // Incremental scores
  st->value = compute_value();

  // Material
  st->npMaterial[WHITE] = compute_non_pawn_material(WHITE);
  st->npMaterial[BLACK] = compute_non_pawn_material(BLACK);

  assert(is_ok());
}
#endif

/// Position::is_ok() performs some consitency checks for the position object.
/// This is meant to be helpful when debugging.

bool Position::is_ok(int* failedStep) const {

#ifndef MINIMAL
  // What features of the position should be verified?
  const bool debugAll = false;
#ifndef GPSFISH

  const bool debugBitboards       = debugAll || false;
  const bool debugKingCount       = debugAll || false;
  const bool debugKingCapture     = debugAll || false;
  const bool debugCheckerCount    = debugAll || false;
#endif
  const bool debugKey             = debugAll || false;
#ifndef GPSFISH
  const bool debugMaterialKey     = debugAll || false;
  const bool debugPawnKey         = debugAll || false;
  const bool debugIncrementalEval = debugAll || false;
  const bool debugNonPawnMaterial = debugAll || false;
  const bool debugPieceCounts     = debugAll || false;
  const bool debugPieceList       = debugAll || false;
  const bool debugCastleSquares   = debugAll || false;
#endif

  if (failedStep) *failedStep = 1;

  // Side to move OK?
  if (side_to_move() != WHITE && side_to_move() != BLACK)
      return false;

#ifndef GPSFISH
  // Are the king squares in the position correct?
  if (failedStep) (*failedStep)++;
  if (piece_on(king_square(WHITE)) != WK)
      return false;

  if (failedStep) (*failedStep)++;
  if (piece_on(king_square(BLACK)) != BK)
      return false;

#endif

#ifdef GPSFISH
  if(!osl_state.isConsistent()) return false;
#else
  // Do both sides have exactly one king?
  if (failedStep) (*failedStep)++;
  if (debugKingCount)
  {
      int kingCount[2] = {0, 0};
      for (Square s = SQ_A1; s <= SQ_H8; s++)
          if (piece_type(piece_on(s)) == KING)
              kingCount[piece_color(piece_on(s))]++;

      if (kingCount[0] != 1 || kingCount[1] != 1)
          return false;
  }

  // Can the side to move capture the opponent's king?
  if (failedStep) (*failedStep)++;
  if (debugKingCapture)
  {
      Color us = side_to_move();
      Color them = opposite_color(us);
      Square ksq = king_square(them);
      if (attackers_to(ksq) & pieces(us))
          return false;
  }

  // Is there more than 2 checkers?
  if (failedStep) (*failedStep)++;
  if (debugCheckerCount && count_1s<CNT32>(st->checkersBB) > 2)
      return false;

  // Bitboards OK?
  if (failedStep) (*failedStep)++;
  if (debugBitboards)
  {
      // The intersection of the white and black pieces must be empty
      if ((pieces(WHITE) & pieces(BLACK)) != EmptyBoardBB)
          return false;

      // The union of the white and black pieces must be equal to all
      // occupied squares
      if ((pieces(WHITE) | pieces(BLACK)) != occupied_squares())
          return false;

      // Separate piece type bitboards must have empty intersections
      for (PieceType p1 = PAWN; p1 <= KING; p1++)
          for (PieceType p2 = PAWN; p2 <= KING; p2++)
              if (p1 != p2 && (pieces(p1) & pieces(p2)))
                  return false;
  }

  // En passant square OK?
  if (failedStep) (*failedStep)++;
  if (ep_square() != SQ_NONE)
  {
      // The en passant square must be on rank 6, from the point of view of the
      // side to move.
      if (relative_rank(side_to_move(), ep_square()) != RANK_6)
          return false;
  }
#endif

  // Hash key OK?
  if (failedStep) (*failedStep)++;
  if (debugKey && st->key != compute_key())
      return false;

#ifndef GPSFISH
  // Pawn hash key OK?
  if (failedStep) (*failedStep)++;
  if (debugPawnKey && st->pawnKey != compute_pawn_key())
      return false;

  // Material hash key OK?
  if (failedStep) (*failedStep)++;
  if (debugMaterialKey && st->materialKey != compute_material_key())
      return false;
#endif

  // Incremental eval OK?
  if (failedStep) (*failedStep)++;
#ifndef GPSFISH
  if (debugIncrementalEval && st->value != compute_value())
      return false;

  // Non-pawn material OK?
  if (failedStep) (*failedStep)++;
  if (debugNonPawnMaterial)
  {
      if (st->npMaterial[WHITE] != compute_non_pawn_material(WHITE))
          return false;

      if (st->npMaterial[BLACK] != compute_non_pawn_material(BLACK))
          return false;
  }

  // Piece counts OK?
  if (failedStep) (*failedStep)++;
  if (debugPieceCounts)
      for (Color c = WHITE; c <= BLACK; c++)
          for (PieceType pt = PAWN; pt <= KING; pt++)
              if (pieceCount[c][pt] != count_1s<CNT32>(pieces(pt, c)))
                  return false;

  if (failedStep) (*failedStep)++;
  if (debugPieceList)
      for (Color c = WHITE; c <= BLACK; c++)
          for (PieceType pt = PAWN; pt <= KING; pt++)
              for (int i = 0; i < pieceCount[c][pt]; i++)
              {
                  if (piece_on(piece_list(c, pt)[i]) != make_piece(c, pt))
                      return false;

                  if (index[piece_list(c, pt)[i]] != i)
                      return false;
              }

  if (failedStep) (*failedStep)++;
  if (debugCastleSquares)
      for (CastleRight f = WHITE_OO; f <= BLACK_OOO; f = CastleRight(f << 1))
      {
          if (!can_castle(f))
              continue;

          Piece rook = (f & (WHITE_OO | WHITE_OOO) ? WR : BR);

          if (   castleRightsMask[castleRookSquare[f]] != (ALL_CASTLES ^ f)
              || piece_on(castleRookSquare[f]) != rook)
              return false;
      }
  }
#endif

  if (failedStep) *failedStep = 0;
#endif
  return true;
}
#ifdef GPSFISH
bool Position::eval_is_ok() const {
  if(!is_ok()) return false;
  if(!eval) return true;
  int ret1=eval_t(osl_state,false).value();
  int ret2=eval->value();
  return ret1==ret2;
}
#endif<|MERGE_RESOLUTION|>--- conflicted
+++ resolved
@@ -263,8 +263,8 @@
 
 #ifdef GPSFISH
   clear();
-  osl::record::usi::parse(string("sfen ")+fen,osl_state);
-  std::istringstream ss(fen);
+  osl::record::usi::parse(string("sfen ")+fenStr,osl_state);
+  std::istringstream fen(fenStr);
 #else
   char col, row, token;
   size_t p;
@@ -312,15 +312,11 @@
 #endif
 
   // 5-6. Halfmove clock and fullmove number
-<<<<<<< HEAD
-#ifdef GPSFISH
-  ss >> fullMoves;
-#else
-  ss >> std::skipws >> st->rule50 >> fullMoves;
-#endif
-=======
+#ifdef GPSFISH
+  fen >> fullMoves;
+#else
   fen >> std::skipws >> st->rule50 >> fullMoves;
->>>>>>> c081a81d
+#endif
 
 #ifndef GPSFISH
   // Various initialisations
@@ -398,15 +394,11 @@
   Square sq;
   int emptyCnt;
 
-<<<<<<< HEAD
-#ifdef GPSFISH
-  for (Rank rank = RANK_1; rank <= RANK_9; rank++, fen += '/')
-#else
-  for (Rank rank = RANK_8; rank >= RANK_1; rank--, fen += '/')
-#endif
-=======
+#ifdef GPSFISH
+  for (Rank rank = RANK_1; rank <= RANK_9; rank++)
+#else
   for (Rank rank = RANK_8; rank >= RANK_1; rank--)
->>>>>>> c081a81d
+#endif
   {
       emptyCnt = 0;
 
@@ -438,15 +430,11 @@
           fen << '/';
   }
 
-<<<<<<< HEAD
-#ifdef GPSFISH
-  fen += (side_to_move() == WHITE ? " w " : " b ");
-#else
-  fen += (sideToMove == WHITE ? " w " : " b ");
-#endif
-=======
+#ifdef GPSFISH
+  fen << (side_to_move() == WHITE ? " w " : " b ");
+#else
   fen << (sideToMove == WHITE ? " w " : " b ");
->>>>>>> c081a81d
+#endif
 
 #ifndef GPSFISH
   if (st->castleRights != CASTLES_NONE)
@@ -468,13 +456,10 @@
   fen << (ep_square() == SQ_NONE ? " -" : " " + square_to_string(ep_square()))
       << " " << st->rule50 << " " << fullMoves;
 
-<<<<<<< HEAD
   fen += (ep_square() == SQ_NONE ? " -" : " " + square_to_string(ep_square()));
 #endif
-  return fen;
-=======
+
   return fen.str();
->>>>>>> c081a81d
 }
 
 
