--- conflicted
+++ resolved
@@ -1516,11 +1516,7 @@
 /// game and the endgame. These functions are used to initialize the incremental
 /// scores when a new position is set up, and to verify that the scores are correctly
 /// updated by do_move and undo_move when the program is running in debug mode.
-<<<<<<< HEAD
 #ifndef GPSFISH
-=======
-
->>>>>>> 490f67a3
 Score Position::compute_psq_score() const {
 
   Score score = SCORE_ZERO;
@@ -1554,10 +1550,42 @@
 #endif
 
 
-<<<<<<< HEAD
-/// Position::is_draw() tests whether the position is drawn by material,
-/// repetition, or the 50 moves rule. It does not detect stalemates, this
-/// must be done by the search.
+/// Position::is_draw() tests whether the position is drawn by repetition
+/// or the 50 moves rule. It does not detect stalemates, this must be done
+/// by the search.
+
+bool Position::is_draw() const {
+
+#ifdef GPSFISH
+  int dummy;
+  return is_draw(dummy);
+#else
+
+  // Draw by the 50 moves rule?
+  if (st->rule50 > 99 && (!checkers() || MoveList<LEGAL>(*this).size()))
+      return true;
+
+  // Draw by repetition?
+  int i = 4, e = std::min(st->rule50, st->pliesFromNull);
+
+  if (i <= e)
+  {
+      StateInfo* stp = st->previous->previous;
+
+      do {
+          stp = stp->previous->previous;
+
+          if (stp->key == st->key)
+              return true;
+
+          i += 2;
+
+      } while (i <= e);
+  }
+
+  return false;
+#endif
+}
 
 #ifdef GPSFISH
 bool Position::is_draw(int& ret) const {
@@ -1585,51 +1613,6 @@
 }
 #endif
 
-bool Position::is_draw() const {
-
-#ifdef GPSFISH
-  int dummy;
-  return is_draw(dummy);
-#else
-
-  // Draw by material?
-  if (   !pieces(PAWN)
-      && (non_pawn_material(WHITE) + non_pawn_material(BLACK) <= BishopValueMg))
-      return true;
-=======
-/// Position::is_draw() tests whether the position is drawn by repetition
-/// or the 50 moves rule. It does not detect stalemates, this must be done
-/// by the search.
-
-bool Position::is_draw() const {
->>>>>>> 490f67a3
-
-  // Draw by the 50 moves rule?
-  if (st->rule50 > 99 && (!checkers() || MoveList<LEGAL>(*this).size()))
-      return true;
-
-  // Draw by repetition?
-  int i = 4, e = std::min(st->rule50, st->pliesFromNull);
-
-  if (i <= e)
-  {
-      StateInfo* stp = st->previous->previous;
-
-      do {
-          stp = stp->previous->previous;
-
-          if (stp->key == st->key)
-              return true;
-
-          i += 2;
-
-      } while (i <= e);
-  }
-
-  return false;
-#endif
-}
-
 
 /// Position::flip() flips position with the white and black sides reversed. This
 /// is only useful for debugging especially for finding evaluation symmetry bugs.
