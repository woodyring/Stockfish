--- conflicted
+++ resolved
@@ -427,17 +427,11 @@
   // handle also common incorrect FEN with fullmove = 0.
   gamePly = std::max(2 * (gamePly - 1), 0) + int(sideToMove == BLACK);
 
-<<<<<<< HEAD
-  st->key = compute_key();
+  compute_keys(st);
 #ifdef GPSFISH
   if(eval!=NULL) *eval=eval_t(osl_state,false);
 #else
-  st->pawnKey = compute_pawn_key();
-  st->materialKey = compute_material_key();
-=======
-  compute_keys(st);
   compute_non_pawn_material(st);
->>>>>>> 1e032ece
   st->psq = compute_psq_score();
   st->checkersBB = attackers_to(king_square(sideToMove)) & pieces(~sideToMove);
   chess960 = isChess960;
@@ -639,8 +633,58 @@
         | (attacks_from<KING>(s)        & pieces(KING));
 }
 
-
-#endif
+#endif
+
+/// Position::legal() tests whether a pseudo-legal move is legal
+
+bool Position::legal(Move m, Bitboard pinned) const {
+
+#ifdef GPSFISH
+  return pl_move_is_legal(m);
+#else
+
+  assert(is_ok(m));
+  assert(pinned == pinned_pieces(sideToMove));
+
+  Color us = sideToMove;
+  Square from = from_sq(m);
+
+  assert(color_of(moved_piece(m)) == us);
+  assert(piece_on(king_square(us)) == make_piece(us, KING));
+
+  // En passant captures are a tricky special case. Because they are rather
+  // uncommon, we do it simply by testing whether the king is attacked after
+  // the move is made.
+  if (type_of(m) == ENPASSANT)
+  {
+      Color them = ~us;
+      Square to = to_sq(m);
+      Square capsq = to + pawn_push(them);
+      Square ksq = king_square(us);
+      Bitboard b = (pieces() ^ from ^ capsq) | to;
+
+      assert(to == ep_square());
+      assert(moved_piece(m) == make_piece(us, PAWN));
+      assert(piece_on(capsq) == make_piece(them, PAWN));
+      assert(piece_on(to) == NO_PIECE);
+
+      return   !(attacks_bb<  ROOK>(ksq, b) & pieces(them, QUEEN, ROOK))
+            && !(attacks_bb<BISHOP>(ksq, b) & pieces(them, QUEEN, BISHOP));
+  }
+
+  // If the moving piece is a king, check whether the destination
+  // square is attacked by the opponent. Castling moves are checked
+  // for legality during move generation.
+  if (type_of(piece_on(from)) == KING)
+      return type_of(m) == CASTLING || !(attackers_to(to_sq(m)) & pieces(~us));
+
+  // A non-king move is legal if and only if it is not pinned or it
+  // is moving along the ray towards or away from the king.
+  return   !pinned
+        || !(pinned & from)
+        ||  aligned(from, to_sq(m), king_square(us));
+#endif
+}
 
 #ifdef GPSFISH
 bool Position::pl_move_is_legal(Move m) const {
@@ -653,55 +697,6 @@
 }
 #endif
 
-/// Position::legal() tests whether a pseudo-legal move is legal
-bool Position::legal(Move m, Bitboard pinned) const {
-
-#ifdef GPSFISH
-  return pl_move_is_legal(m);
-#else
-
-  assert(is_ok(m));
-  assert(pinned == pinned_pieces(sideToMove));
-
-  Color us = sideToMove;
-  Square from = from_sq(m);
-
-  assert(color_of(moved_piece(m)) == us);
-  assert(piece_on(king_square(us)) == make_piece(us, KING));
-
-  // En passant captures are a tricky special case. Because they are rather
-  // uncommon, we do it simply by testing whether the king is attacked after
-  // the move is made.
-  if (type_of(m) == ENPASSANT)
-  {
-      Color them = ~us;
-      Square to = to_sq(m);
-      Square capsq = to + pawn_push(them);
-      Square ksq = king_square(us);
-      Bitboard b = (pieces() ^ from ^ capsq) | to;
-
-      assert(to == ep_square());
-      assert(moved_piece(m) == make_piece(us, PAWN));
-      assert(piece_on(capsq) == make_piece(them, PAWN));
-      assert(piece_on(to) == NO_PIECE);
-
-      return   !(attacks_bb<  ROOK>(ksq, b) & pieces(them, QUEEN, ROOK))
-            && !(attacks_bb<BISHOP>(ksq, b) & pieces(them, QUEEN, BISHOP));
-  }
-
-  // If the moving piece is a king, check whether the destination
-  // square is attacked by the opponent. Castling moves are checked
-  // for legality during move generation.
-  if (type_of(piece_on(from)) == KING)
-      return type_of(m) == CASTLING || !(attackers_to(to_sq(m)) & pieces(~us));
-
-  // A non-king move is legal if and only if it is not pinned or it
-  // is moving along the ray towards or away from the king.
-  return   !pinned
-        || !(pinned & from)
-        ||  aligned(from, to_sq(m), king_square(us));
-#endif
-}
 
 
 /// Position::pseudo_legal() takes a random move and tests whether the move is
@@ -1369,21 +1364,17 @@
 
 void Position::compute_keys(StateInfo* si) const {
 
-<<<<<<< HEAD
-#ifdef GPSFISH
-  Key k = 0;
+#ifdef GPSFISH
+
   for(int num=0;num<osl::Piece::SIZE;num++){
     osl::Piece p=osl_state.pieceOf(num);
     if(osl_state.usedMask().test(num))
-      k += Zobrist::psq[playerToIndex(p.owner())][p.ptype()][p.square().index()];
-  }
-
-#else
-
-  Key k = Zobrist::castling[st->castlingRights];
-=======
+      si->key += Zobrist::psq[playerToIndex(p.owner())][p.ptype()][p.square().index()];
+  }
+
+#else
+
   si->key = si->pawnKey = si->materialKey = 0;
->>>>>>> 1e032ece
 
   for (Bitboard b = pieces(); b; )
   {
@@ -1392,34 +1383,14 @@
   }
 
   if (ep_square() != SQ_NONE)
-<<<<<<< HEAD
-      k ^= Zobrist::enpassant[file_of(ep_square())];
-#endif
-=======
       si->key ^= Zobrist::enpassant[file_of(ep_square())];
->>>>>>> 1e032ece
+#endif
 
   if (sideToMove == BLACK)
       si->key ^= Zobrist::side;
 
-<<<<<<< HEAD
-  return k;
-}
-
-
-/// Position::compute_pawn_key() computes the hash key of the position. The
-/// hash key is usually updated incrementally as moves are made and unmade.
-/// The compute_pawn_key() function is only used when a new position is set
-/// up, and to verify the correctness of the pawn hash key when running in
-/// debug mode.
-
 #ifndef GPSFISH
-Key Position::compute_pawn_key() const {
-
-  Key k = 0;
-=======
   si->key ^= Zobrist::castling[st->castlingRights];
->>>>>>> 1e032ece
 
   for (Bitboard b = pieces(PAWN); b; )
   {
@@ -1431,9 +1402,11 @@
       for (PieceType pt = PAWN; pt <= KING; ++pt)
           for (int cnt = 0; cnt < pieceCount[c][pt]; ++cnt)
               si->materialKey ^= Zobrist::psq[c][pt][cnt];
-}
-
-
+#endif
+}
+
+
+#ifndef GPSFISH
 /// Position::compute_non_pawn_material() computes the total non-pawn middlegame
 /// material value for each side. Material values are updated incrementally during
 /// the search. This function is only used when initializing a new Position object.
@@ -1469,27 +1442,7 @@
 }
 #endif
 
-<<<<<<< HEAD
-/// Position::compute_non_pawn_material() computes the total non-pawn middlegame
-/// material value for the given side. Material values are updated incrementally
-/// during the search. This function is only used when initializing a new Position
-/// object.
-
-#ifndef GPSFISH
-Value Position::compute_non_pawn_material(Color c) const {
-
-  Value value = VALUE_ZERO;
-
-  for (PieceType pt = KNIGHT; pt <= QUEEN; ++pt)
-      value += pieceCount[c][pt] * PieceValue[MG][pt];
-
-  return value;
-}
-#endif
-
-
-=======
->>>>>>> 1e032ece
+
 /// Position::is_draw() tests whether the position is drawn by material, 50 moves
 /// rule or repetition. It does not detect stalemates.
 
@@ -1624,35 +1577,20 @@
   // What features of the position should be verified?
   const bool all = false;
 
-<<<<<<< HEAD
 #ifndef GPSFISH
-  const bool debugBitboards       = all || false;
-  const bool debugKingCount       = all || false;
-  const bool debugKingCapture     = all || false;
-  const bool debugCheckerCount    = all || false;
-#endif
-  const bool debugKey             = all || false;
-#ifndef GPSFISH
-  const bool debugMaterialKey     = all || false;
-  const bool debugPawnKey         = all || false;
-  const bool debugIncrementalEval = all || false;
-  const bool debugNonPawnMaterial = all || false;
-  const bool debugPieceCounts     = all || false;
-  const bool debugPieceList       = all || false;
-  const bool debugCastlingSquares = all || false;
-#endif
-=======
   const bool testBitboards       = all || false;
   const bool testKingCount       = all || false;
   const bool testKingCapture     = all || false;
   const bool testCheckerCount    = all || false;
+#endif
   const bool testKeys            = all || false;
+#ifndef GPSFISH
   const bool testIncrementalEval = all || false;
   const bool testNonPawnMaterial = all || false;
   const bool testPieceCounts     = all || false;
   const bool testPieceList       = all || false;
   const bool testCastlingSquares = all || false;
->>>>>>> 1e032ece
+#endif
 
   if (*step = 1, sideToMove != WHITE && sideToMove != BLACK)
       return false;
@@ -1664,16 +1602,12 @@
   if ((*step)++, piece_on(king_square(BLACK)) != B_KING)
       return false;
 
-<<<<<<< HEAD
 #endif
 
 #ifdef GPSFISH
   if(!osl_state.isConsistent()) return false;
 #else
-  if ((*step)++, debugKingCount)
-=======
   if ((*step)++, testKingCount)
->>>>>>> 1e032ece
       if (   std::count(board, board + SQUARE_NB, W_KING) != 1
           || std::count(board, board + SQUARE_NB, B_KING) != 1)
           return false;
@@ -1707,29 +1641,20 @@
       return false;
 #endif
 
-<<<<<<< HEAD
-  if ((*step)++, debugKey && st->key != compute_key())
-      return false;
-
-#ifndef GPSFISH
-  if ((*step)++, debugPawnKey && st->pawnKey != compute_pawn_key())
-      return false;
-
-  if ((*step)++, debugMaterialKey && st->materialKey != compute_material_key())
-      return false;
-#endif
-
-#ifndef GPSFISH
-  if ((*step)++, debugIncrementalEval && st->psq != compute_psq_score())
-=======
+
   if ((*step)++, testKeys)
   {
       StateInfo si;
       compute_keys(&si);
+#ifdef GPSFISH
+      if (st->key != si.key )
+#else
       if (st->key != si.key || st->pawnKey != si.pawnKey || st->materialKey != si.materialKey)
+#endif
           return false;
   }
 
+#ifndef GPSFISH
   if ((*step)++, testNonPawnMaterial)
   {
       StateInfo si;
@@ -1740,7 +1665,6 @@
   }
 
   if ((*step)++, testIncrementalEval && st->psq != compute_psq_score())
->>>>>>> 1e032ece
       return false;
 
   if ((*step)++, testPieceCounts)
