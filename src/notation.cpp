/*
  Stockfish, a UCI chess playing engine derived from Glaurung 2.1
  Copyright (C) 2004-2008 Tord Romstad (Glaurung author)
  Copyright (C) 2008-2013 Marco Costalba, Joona Kiiski, Tord Romstad

  Stockfish is free software: you can redistribute it and/or modify
  it under the terms of the GNU General Public License as published by
  the Free Software Foundation, either version 3 of the License, or
  (at your option) any later version.

  Stockfish is distributed in the hope that it will be useful,
  but WITHOUT ANY WARRANTY; without even the implied warranty of
  MERCHANTABILITY or FITNESS FOR A PARTICULAR PURPOSE.  See the
  GNU General Public License for more details.

  You should have received a copy of the GNU General Public License
  along with this program.  If not, see <http://www.gnu.org/licenses/>.
*/

#include <cassert>
#include <iomanip>
#include <sstream>
#include <stack>

#include "movegen.h"
#include "notation.h"
#include "position.h"
#ifdef GPSFISH
#include "osl/record/usi.h"
#include "osl/record/csa.h"
#endif

using namespace std;

#ifdef GPSFISH
bool using_tcp_connection = false;
#endif

#ifndef GPSFISH
static const char* PieceToChar[COLOR_NB] = { " PNBRQK", " pnbrqk" };
#endif


/// score_to_uci() converts a value to a string suitable for use with the UCI
/// protocol specifications:
///
/// cp <x>     The score from the engine's point of view in centipawns.
/// mate <y>   Mate in y moves, not plies. If the engine is getting mated
///            use negative values for y.

string score_to_uci(Value v, Value alpha, Value beta) {

  stringstream s;

#ifdef GPSFISH
  if (abs(v) < VALUE_MATE_IN_MAX_PLY)
      s << "cp " << int(v) * 100 / 200;
  else
      s << "mate " << int(v);
#else
  if (abs(v) < VALUE_MATE_IN_MAX_PLY)
      s << "cp " << v * 100 / int(PawnValueMg);
  else
      s << "mate " << (v > 0 ? VALUE_MATE - v + 1 : -VALUE_MATE - v) / 2;

  s << (v >= beta ? " lowerbound" : v <= alpha ? " upperbound" : "");
#endif

  return s.str();
}


/// move_to_uci() converts a move to a string in coordinate notation
/// (g1f3, a7a8q, etc.). The only special case is castling moves, where we print
/// in the e1g1 notation in normal chess mode, and in e1h1 notation in chess960
/// mode. Internally castle moves are always coded as "king captures rook".

const string move_to_uci(Move m, bool chess960) {

#ifdef GPSFISH
  return osl::record::usi::show(m);
#else
  Square from = from_sq(m);
  Square to = to_sq(m);

  if (m == MOVE_NONE)
      return "(none)";

  if (m == MOVE_NULL)
      return "0000";

  if (type_of(m) == CASTLE && !chess960)
      to = (to > from ? FILE_G : FILE_C) | rank_of(from);

  string move = square_to_string(from) + square_to_string(to);

  if (type_of(m) == PROMOTION)
      move += PieceToChar[BLACK][promotion_type(m)]; // Lower case

  return move;
#endif
}


/// move_from_uci() takes a position and a string representing a move in
/// simple coordinate notation and returns an equivalent legal Move if any.

Move move_from_uci(const Position& pos, string& str) {

  if (str.length() == 5) // Junior could send promotion piece in uppercase
      str[4] = char(tolower(str[4]));

<<<<<<< HEAD
#ifdef GPSFISH
  return osl::record::usi::strToMove(str,pos.osl_state);
#else
  for (MoveList<LEGAL> it(pos); !it.end(); ++it)
=======
  for (MoveList<LEGAL> it(pos); *it; ++it)
>>>>>>> d3608c4e
      if (str == move_to_uci(*it, pos.is_chess960()))
          return *it;

  return MOVE_NONE;
#endif
}


/// move_to_san() takes a position and a legal Move as input and returns its
/// short algebraic notation representation.

#ifdef GPSFISH
const string move_to_san(Position&, Move m) {
  return osl::record::csa::show(m);
}
#else
const string move_to_san(Position& pos, Move m) {

  if (m == MOVE_NONE)
      return "(none)";

  if (m == MOVE_NULL)
      return "(null)";

  assert(MoveList<LEGAL>(pos).contains(m));

  Bitboard others, b;
  string san;
  Color us = pos.side_to_move();
  Square from = from_sq(m);
  Square to = to_sq(m);
  Piece pc = pos.piece_on(from);
  PieceType pt = type_of(pc);

  if (type_of(m) == CASTLE)
      san = to > from ? "O-O" : "O-O-O";
  else
  {
      if (pt != PAWN)
      {
          san = PieceToChar[WHITE][pt]; // Upper case

          // Disambiguation if we have more then one piece of type 'pt' that can
          // reach 'to' with a legal move.
          others = b = (pos.attacks_from(pc, to) & pos.pieces(us, pt)) ^ from;

          while (b)
          {
              Move move = make_move(pop_lsb(&b), to);
              if (!pos.pl_move_is_legal(move, pos.pinned_pieces()))
                  others ^= from_sq(move);
          }

          if (others)
          {
              if (!(others & file_bb(from)))
                  san += file_to_char(file_of(from));

              else if (!(others & rank_bb(from)))
                  san += rank_to_char(rank_of(from));

              else
                  san += square_to_string(from);
          }
      }
      else if (pos.is_capture(m))
          san = file_to_char(file_of(from));

      if (pos.is_capture(m))
          san += 'x';

      san += square_to_string(to);

      if (type_of(m) == PROMOTION)
          san += string("=") + PieceToChar[WHITE][promotion_type(m)];
  }

  if (pos.move_gives_check(m, CheckInfo(pos)))
  {
      StateInfo st;
      pos.do_move(m, st);
      san += MoveList<LEGAL>(pos).size() ? "+" : "#";
      pos.undo_move(m);
  }

  return san;
}
#endif

/// pretty_pv() formats human-readable search information, typically to be
/// appended to the search log file. It uses the two helpers below to pretty
/// format time and score respectively.

static string time_to_string(int64_t msecs) {

  const int MSecMinute = 1000 * 60;
  const int MSecHour   = 1000 * 60 * 60;

  int64_t hours   =   msecs / MSecHour;
  int64_t minutes =  (msecs % MSecHour) / MSecMinute;
  int64_t seconds = ((msecs % MSecHour) % MSecMinute) / 1000;

  stringstream s;

  if (hours)
      s << hours << ':';

  s << setfill('0') << setw(2) << minutes << ':' << setw(2) << seconds;

  return s.str();
}

static string score_to_string(Value v) {

  stringstream s;

  if (v >= VALUE_MATE_IN_MAX_PLY)
      s << "#" << (VALUE_MATE - v + 1) / 2;

  else if (v <= VALUE_MATED_IN_MAX_PLY)
      s << "-#" << (VALUE_MATE + v) / 2;

  else
      s << setprecision(2) << fixed << showpos << float(v) / PawnValueMg;

  return s.str();
}

string pretty_pv(Position& pos, int depth, Value value, int64_t msecs, Move pv[]) {

  const int64_t K = 1000;
  const int64_t M = 1000000;

  std::stack<StateInfo> st;
  Move* m = pv;
  string san, padding;
  size_t length;
  stringstream s;

  s << setw(2) << depth
    << setw(8) << score_to_string(value)
    << setw(8) << time_to_string(msecs);

  if (pos.nodes_searched() < M)
      s << setw(8) << pos.nodes_searched() / 1 << "  ";

  else if (pos.nodes_searched() < K * M)
      s << setw(7) << pos.nodes_searched() / K << "K  ";

  else
      s << setw(7) << pos.nodes_searched() / M << "M  ";

  padding = string(s.str().length(), ' ');
  length = padding.length();

  while (*m != MOVE_NONE)
  {
      san = move_to_san(pos, *m);

      if (length + san.length() > 80)
      {
          s << "\n" + padding;
          length = padding.length();
      }

      s << san << ' ';
      length += san.length() + 1;

      st.push(StateInfo());
      pos.do_move(*m++, st.top());
  }

#ifndef GPSFISH
  while (m != pv)
      pos.undo_move(*--m);
#endif

  return s.str();
}<|MERGE_RESOLUTION|>--- conflicted
+++ resolved
@@ -110,14 +110,10 @@
   if (str.length() == 5) // Junior could send promotion piece in uppercase
       str[4] = char(tolower(str[4]));
 
-<<<<<<< HEAD
 #ifdef GPSFISH
   return osl::record::usi::strToMove(str,pos.osl_state);
 #else
-  for (MoveList<LEGAL> it(pos); !it.end(); ++it)
-=======
   for (MoveList<LEGAL> it(pos); *it; ++it)
->>>>>>> d3608c4e
       if (str == move_to_uci(*it, pos.is_chess960()))
           return *it;
 
