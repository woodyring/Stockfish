--- conflicted
+++ resolved
@@ -29,13 +29,13 @@
 
 using std::string;
 
-<<<<<<< HEAD
 #ifdef GPSFISH
 bool using_tcp_connection = false;
 #endif
-=======
+
+#ifdef GPSFISH
 static const char* PieceToChar = " PNBRQK pnbrqk";
->>>>>>> 628808a1
+#endif
 
 /// move_to_uci() converts a move to a string in coordinate notation
 /// (g1f3, a7a8q, etc.). The only special case is castling moves, where we print
