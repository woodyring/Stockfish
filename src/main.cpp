--- conflicted
+++ resolved
@@ -22,13 +22,9 @@
 
 #ifndef GPSFISH
 #include "bitboard.h"
-<<<<<<< HEAD
 #endif
 
-#include "ucioption.h"
-=======
 #include "evaluate.h"
->>>>>>> d8e56cbe
 #include "position.h"
 #include "search.h"
 #include "thread.h"
@@ -115,7 +111,9 @@
 #endif
   Search::init();
   Threads.init();
+#ifndef GPSFISH
   eval_init();
+#endif
   TT.set_size(Options["Hash"]);
 
   cout << engine_info() << endl;
