--- conflicted
+++ resolved
@@ -31,7 +31,6 @@
 #include "tt.h"
 #include "ucioption.h"
 
-<<<<<<< HEAD
 #ifdef GPSFISH
 #include <cstdlib>
 #ifndef _WIN32
@@ -44,9 +43,6 @@
 #include "tt.h"
 
 
-void uci_loop(const std::string&);
-=======
->>>>>>> 2c1ba2ab
 void kpk_bitbase_init();
 
 #if defined(GPSFISH) && !defined(_WIN32)
@@ -92,7 +88,6 @@
 
   std::cout << engine_info() << std::endl;
 
-<<<<<<< HEAD
 #if defined(GPSFISH) && !defined(_WIN32)
   setup_network(argc,argv);
 #endif
@@ -106,12 +101,9 @@
 #  endif
 #endif
 
-  UCIOptions::init(Options);
+  UCI::init(Options);
 
 #ifndef GPSFISH
-=======
-  UCI::init(Options);
->>>>>>> 2c1ba2ab
   Bitboards::init();
 #endif
   Position::init();
