--- conflicted
+++ resolved
@@ -67,15 +67,11 @@
 
 #ifndef GPSFISH
   Bitboards::init();
-<<<<<<< HEAD
 #endif
 
-  Zobrist::init();
+  Position::init();
 
 #ifndef GPSFISH
-=======
-  Position::init();
->>>>>>> a6e0f62a
   Bitbases::init_kpk();
 #endif
 
