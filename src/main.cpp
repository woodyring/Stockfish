/*
  Stockfish, a UCI chess playing engine derived from Glaurung 2.1
  Copyright (C) 2004-2008 Tord Romstad (Glaurung author)
  Copyright (C) 2008-2012 Marco Costalba, Joona Kiiski, Tord Romstad

  Stockfish is free software: you can redistribute it and/or modify
  it under the terms of the GNU General Public License as published by
  the Free Software Foundation, either version 3 of the License, or
  (at your option) any later version.

  Stockfish is distributed in the hope that it will be useful,
  but WITHOUT ANY WARRANTY; without even the implied warranty of
  MERCHANTABILITY or FITNESS FOR A PARTICULAR PURPOSE.  See the
  GNU General Public License for more details.

  You should have received a copy of the GNU General Public License
  along with this program.  If not, see <http://www.gnu.org/licenses/>.
*/

#include <iostream>
#include <string>

#ifndef GPSFISH
#include "bitboard.h"
#endif

#include "evaluate.h"
#include "position.h"
#include "search.h"
#include "thread.h"
#include "ucioption.h"

#ifdef GPSFISH
#include <cstdlib>
#ifndef _WIN32
#include <netdb.h>
#endif
#include <cstring>
#endif

#include "misc.h"
#include "tt.h"


using namespace std;

extern void uci_loop();
extern void benchmark(int argc, char* argv[]);
extern void kpk_bitbase_init();

#if defined(GPSFISH) && !defined(_WIN32)
int setup_network(int *pargc, char* argv[]) {
  int argc = *pargv;
  if(argc==2 && !strncmp(argv[1],"tcp:",4)){
    std::string s(&argv[1][4]);
    std::string::iterator it=find(s.begin(),s.end(),':');
    if(it==s.end()){
      cerr << "tcp:hostname:port" << endl;
      exit(1);
    }
    std::string hostname(s.begin(),it),portstr(it+1,s.end());
    int portnum=atoi(portstr.c_str());
    int sock_fd=socket(AF_INET,SOCK_STREAM,0);
    if(sock_fd<0){
      cerr << "failed make socket" << endl;
      exit(1);
    }
    struct sockaddr_in sa;
    sa.sin_family=AF_INET;
    sa.sin_port=htons(portnum);
    struct hostent *host;
    host = gethostbyname(hostname.c_str());
    if (host == 0 ) {
      cerr << "Failed gethostbyname" << endl;
    }
    memcpy(&(sa.sin_addr.s_addr),host->h_addr,host->h_length);
    if(connect(sock_fd,(const sockaddr*)&sa,sizeof(sa))<0){
      cerr << "failed connect" << endl;
      exit(1);
    }
    dup2(sock_fd,0);
    dup2(sock_fd,1);
    argc--;
    using_tcp_connection = true;
  }    
  *pargv = argc;
}
#endif

int main(int argc, char* argv[]) {

#if defined(GPSFISH) && !defined(_WIN32)
  setup_network(argc,argv);
#endif

  // Startup initializations
#ifdef GPSFISH
  if (const char *env = getenv("GPSFISH_HOME"))
    osl::OslConfig::home(env);
#  ifdef GPSFISH_HOME
  osl::OslConfig::home(GPSFISH_HOME);
#  endif
#endif

#ifndef GPSFISH
  bitboards_init();
#endif
  Position::init();
#ifndef GPSFISH
  kpk_bitbase_init();
#endif
  Search::init();
  Threads.init();
<<<<<<< HEAD
#ifndef GPSFISH
  eval_init();
#endif
=======
  Eval::init();
>>>>>>> 4220f191
  TT.set_size(Options["Hash"]);

  cout << engine_info() << endl;

  if (argc == 1)
      uci_loop();

  else if (string(argv[1]) == "bench")
      benchmark(argc, argv);

  else
      cerr << "\nUsage: stockfish bench [hash size = 128] [threads = 1] "
           << "[limit = 12] [fen positions file = default] "
           << "[limited by depth, time, nodes or perft = depth]" << endl;

  Threads.exit();
}<|MERGE_RESOLUTION|>--- conflicted
+++ resolved
@@ -111,13 +111,9 @@
 #endif
   Search::init();
   Threads.init();
-<<<<<<< HEAD
 #ifndef GPSFISH
-  eval_init();
+  Eval::init();
 #endif
-=======
-  Eval::init();
->>>>>>> 4220f191
   TT.set_size(Options["Hash"]);
 
   cout << engine_info() << endl;
