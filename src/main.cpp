/*
  Stockfish, a UCI chess playing engine derived from Glaurung 2.1
  Copyright (C) 2004-2008 Tord Romstad (Glaurung author)
  Copyright (C) 2008-2012 Marco Costalba, Joona Kiiski, Tord Romstad

  Stockfish is free software: you can redistribute it and/or modify
  it under the terms of the GNU General Public License as published by
  the Free Software Foundation, either version 3 of the License, or
  (at your option) any later version.

  Stockfish is distributed in the hope that it will be useful,
  but WITHOUT ANY WARRANTY; without even the implied warranty of
  MERCHANTABILITY or FITNESS FOR A PARTICULAR PURPOSE.  See the
  GNU General Public License for more details.

  You should have received a copy of the GNU General Public License
  along with this program.  If not, see <http://www.gnu.org/licenses/>.
*/

#include <iostream>
#include <string>

#ifndef GPSFISH
#include "bitboard.h"
#endif

#include "evaluate.h"
#include "position.h"
#include "search.h"
#include "thread.h"
#include "tt.h"
#include "ucioption.h"

#ifdef GPSFISH
#include <cstdlib>
#ifndef _WIN32
#include <netdb.h>
#endif
#include <cstring>
#endif

#include "misc.h"
#include "tt.h"

#ifdef GPSFISH
#include "network_gps.h"
#endif

int main(int argc, char* argv[]) {

  std::cout << engine_info() << std::endl;

#if defined(GPSFISH) && !defined(_WIN32)
  setup_network(argc,argv);
#endif

  // Startup initializations
#ifdef GPSFISH
  if (const char *env = getenv("GPSFISH_HOME"))
    osl::OslConfig::home(env);
#  ifdef GPSFISH_HOME
  osl::OslConfig::home(GPSFISH_HOME);
#  endif
#endif

  UCI::init(Options);

#ifndef GPSFISH
  Bitboards::init();
#endif

  Zobrist::init();

#ifndef GPSFISH
  Bitbases::init_kpk();
#endif

  Search::init();
<<<<<<< HEAD
  Threads.init();

#ifndef GPSFISH
  Eval::init();
#endif

=======
  Eval::init();
  Threads.init();
>>>>>>> 8dcb4bc3
  TT.set_size(Options["Hash"]);

  std::string args;

  for (int i = 1; i < argc; i++)
      args += std::string(argv[i]) + " ";

  UCI::loop(args);

  Threads.exit();
}<|MERGE_RESOLUTION|>--- conflicted
+++ resolved
@@ -76,17 +76,12 @@
 #endif
 
   Search::init();
-<<<<<<< HEAD
-  Threads.init();
 
 #ifndef GPSFISH
   Eval::init();
 #endif
 
-=======
-  Eval::init();
   Threads.init();
->>>>>>> 8dcb4bc3
   TT.set_size(Options["Hash"]);
 
   std::string args;
