/*
  Stockfish, a UCI chess playing engine derived from Glaurung 2.1
  Copyright (C) 2004-2008 Tord Romstad (Glaurung author)
  Copyright (C) 2008-2012 Marco Costalba, Joona Kiiski, Tord Romstad

  Stockfish is free software: you can redistribute it and/or modify
  it under the terms of the GNU General Public License as published by
  the Free Software Foundation, either version 3 of the License, or
  (at your option) any later version.

  Stockfish is distributed in the hope that it will be useful,
  but WITHOUT ANY WARRANTY; without even the implied warranty of
  MERCHANTABILITY or FITNESS FOR A PARTICULAR PURPOSE.  See the
  GNU General Public License for more details.

  You should have received a copy of the GNU General Public License
  along with this program.  If not, see <http://www.gnu.org/licenses/>.
*/

#include <iostream>
#include <string>

#ifndef GPSFISH
#include "bitboard.h"
<<<<<<< HEAD
#endif

=======
#include "ucioption.h"
>>>>>>> 2ef5b406
#include "position.h"
#include "search.h"
#include "thread.h"

#ifdef GPSFISH
#include <cstdlib>
#ifndef _WIN32
#include <netdb.h>
#endif
#include <cstring>
#endif

#include "misc.h"


using namespace std;

extern void uci_loop();
extern void benchmark(int argc, char* argv[]);
extern void kpk_bitbase_init();

#if defined(GPSFISH) && !defined(_WIN32)
int setup_network(int *pargc, char* argv[]) {
  int argc = *pargv;
  if(argc==2 && !strncmp(argv[1],"tcp:",4)){
    std::string s(&argv[1][4]);
    std::string::iterator it=find(s.begin(),s.end(),':');
    if(it==s.end()){
      cerr << "tcp:hostname:port" << endl;
      exit(1);
    }
    std::string hostname(s.begin(),it),portstr(it+1,s.end());
    int portnum=atoi(portstr.c_str());
    int sock_fd=socket(AF_INET,SOCK_STREAM,0);
    if(sock_fd<0){
      cerr << "failed make socket" << endl;
      exit(1);
    }
    struct sockaddr_in sa;
    sa.sin_family=AF_INET;
    sa.sin_port=htons(portnum);
    struct hostent *host;
    host = gethostbyname(hostname.c_str());
    if (host == 0 ) {
      cerr << "Failed gethostbyname" << endl;
    }
    memcpy(&(sa.sin_addr.s_addr),host->h_addr,host->h_length);
    if(connect(sock_fd,(const sockaddr*)&sa,sizeof(sa))<0){
      cerr << "failed connect" << endl;
      exit(1);
    }
    dup2(sock_fd,0);
    dup2(sock_fd,1);
    argc--;
    using_tcp_connection = true;
  }    
  *pargv = argc;
}
#endif

int main(int argc, char* argv[]) {

#if defined(GPSFISH) && !defined(_WIN32)
  setup_network(argc,argv);
#endif

  // Startup initializations
#ifdef GPSFISH
  if (const char *env = getenv("GPSFISH_HOME"))
    osl::OslConfig::home(env);
#  ifdef GPSFISH_HOME
  osl::OslConfig::home(GPSFISH_HOME);
#  endif
#endif

#ifndef GPSFISH
  bitboards_init();
#endif
  Position::init();
#ifndef GPSFISH
  kpk_bitbase_init();
#endif
  Search::init();
  Threads.init();
  TT.set_size(Options["Hash"]);

  cout << engine_info() << endl;

  if (argc == 1)
      uci_loop();

  else if (string(argv[1]) == "bench")
      benchmark(argc, argv);

  else
      cerr << "\nUsage: stockfish bench [hash size = 128] [threads = 1] "
           << "[limit = 12] [fen positions file = default] "
           << "[limited by depth, time, nodes or perft = depth]" << endl;

  Threads.exit();
}<|MERGE_RESOLUTION|>--- conflicted
+++ resolved
@@ -22,12 +22,9 @@
 
 #ifndef GPSFISH
 #include "bitboard.h"
-<<<<<<< HEAD
 #endif
 
-=======
 #include "ucioption.h"
->>>>>>> 2ef5b406
 #include "position.h"
 #include "search.h"
 #include "thread.h"
@@ -41,6 +38,7 @@
 #endif
 
 #include "misc.h"
+#include "tt.h"
 
 
 using namespace std;
