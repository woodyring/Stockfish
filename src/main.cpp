/*
  Stockfish, a UCI chess playing engine derived from Glaurung 2.1
  Copyright (C) 2004-2008 Tord Romstad (Glaurung author)
  Copyright (C) 2008-2010 Marco Costalba, Joona Kiiski, Tord Romstad

  Stockfish is free software: you can redistribute it and/or modify
  it under the terms of the GNU General Public License as published by
  the Free Software Foundation, either version 3 of the License, or
  (at your option) any later version.

  Stockfish is distributed in the hope that it will be useful,
  but WITHOUT ANY WARRANTY; without even the implied warranty of
  MERCHANTABILITY or FITNESS FOR A PARTICULAR PURPOSE.  See the
  GNU General Public License for more details.

  You should have received a copy of the GNU General Public License
  along with this program.  If not, see <http://www.gnu.org/licenses/>.
*/

// To profile with callgrind uncomment following line
//#define USE_CALLGRIND

#include <cstdio>
#include <iostream>
#include <string>

#ifndef GPSFISH
#include "bitboard.h"
#include "evaluate.h"
#include "osl/oslConfig.h"
#endif
#include "position.h"
#include "thread.h"
#include "search.h"
#include "ucioption.h"
#ifdef GPSFISH
#include <cstdlib>
#ifndef _WIN32
#include <netdb.h>
#endif
#include <cstring>
#endif

#ifdef USE_CALLGRIND
#include <valgrind/callgrind.h>
#endif

using namespace std;

extern bool execute_uci_command(const string& cmd);
extern void benchmark(int argc, char* argv[]);
extern void kpk_bitbase_init();

#if defined(GPSFISH) && !defined(_WIN32)
int setup_network(int *pargc, char* argv[]) {
  int argc = *pargv;
  if(argc==2 && !strncmp(argv[1],"tcp:",4)){
    std::string s(&argv[1][4]);
    std::string::iterator it=find(s.begin(),s.end(),':');
    if(it==s.end()){
      cerr << "tcp:hostname:port" << endl;
      exit(1);
    }
    std::string hostname(s.begin(),it),portstr(it+1,s.end());
    int portnum=atoi(portstr.c_str());
    int sock_fd=socket(AF_INET,SOCK_STREAM,0);
    if(sock_fd<0){
      cerr << "failed make socket" << endl;
      exit(1);
    }
    struct sockaddr_in sa;
    sa.sin_family=AF_INET;
    sa.sin_port=htons(portnum);
    struct hostent *host;
    host = gethostbyname(hostname.c_str());
    if (host == 0 ) {
      cerr << "Failed gethostbyname" << endl;
    }
    memcpy(&(sa.sin_addr.s_addr),host->h_addr,host->h_length);
    if(connect(sock_fd,(const sockaddr*)&sa,sizeof(sa))<0){
      cerr << "failed connect" << endl;
      exit(1);
    }
    dup2(sock_fd,0);
    dup2(sock_fd,1);
    argc--;
    using_tcp_connection = true;
  }    
  *pargv = argc;
}
#endif

int main(int argc, char* argv[]) {

  // Disable IO buffering for C and C++ standard libraries
  setvbuf(stdin, NULL, _IONBF, 0);
  setvbuf(stdout, NULL, _IONBF, 0);
  cout.rdbuf()->pubsetbuf(NULL, 0);
  cin.rdbuf()->pubsetbuf(NULL, 0);

#if defined(GPSFISH) && !defined(_WIN32)
  setup_network(argc,argv);
#endif

  // Startup initializations
#ifdef GPSFISH
  if (const char *env = getenv("GPSFISH_HOME"))
    osl::OslConfig::home(env);
#  ifdef GPSFISH_HOME
  osl::OslConfig::home(GPSFISH_HOME);
#  endif
#endif
#ifndef GPSFISH
  init_bitboards();
#endif
  Position::init();
<<<<<<< HEAD
#ifndef GPSFISH
  init_kpk_bitbase();
#endif
=======
  kpk_bitbase_init();
>>>>>>> 15683034
  init_search();
  Threads.init();

#ifdef USE_CALLGRIND
  CALLGRIND_START_INSTRUMENTATION;
#endif

  if (argc < 2)
  {
      // Print copyright notice
      cout << engine_name() << " by " << engine_authors() << endl;

      if (CpuHasPOPCNT)
          cout << "Good! CPU has hardware POPCNT." << endl;

      // Wait for a command from the user, and passes this command to
      // execute_uci_command() and also intercepts EOF from stdin to
      // ensure that we exit gracefully if the GUI dies unexpectedly.
      string cmd;
      while (getline(cin, cmd) && execute_uci_command(cmd)) {}
  }
  else if (string(argv[1]) == "bench" && argc < 8)
      benchmark(argc, argv);
  else
      cout << "Usage: stockfish bench [hash size = 128] [threads = 1] "
           << "[limit = 12] [fen positions file = default] "
           << "[limited by depth, time, nodes or perft = depth]" << endl;

  Threads.exit();
  return 0;
}<|MERGE_RESOLUTION|>--- conflicted
+++ resolved
@@ -114,13 +114,9 @@
   init_bitboards();
 #endif
   Position::init();
-<<<<<<< HEAD
 #ifndef GPSFISH
-  init_kpk_bitbase();
+  kpk_bitbase_init();
 #endif
-=======
-  kpk_bitbase_init();
->>>>>>> 15683034
   init_search();
   Threads.init();
 
