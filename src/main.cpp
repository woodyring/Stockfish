/*
  Stockfish, a UCI chess playing engine derived from Glaurung 2.1
  Copyright (C) 2004-2008 Tord Romstad (Glaurung author)
  Copyright (C) 2008-2013 Marco Costalba, Joona Kiiski, Tord Romstad

  Stockfish is free software: you can redistribute it and/or modify
  it under the terms of the GNU General Public License as published by
  the Free Software Foundation, either version 3 of the License, or
  (at your option) any later version.

  Stockfish is distributed in the hope that it will be useful,
  but WITHOUT ANY WARRANTY; without even the implied warranty of
  MERCHANTABILITY or FITNESS FOR A PARTICULAR PURPOSE.  See the
  GNU General Public License for more details.

  You should have received a copy of the GNU General Public License
  along with this program.  If not, see <http://www.gnu.org/licenses/>.
*/

#include <iostream>
#include <string>

#ifndef GPSFISH
#include "bitboard.h"
#endif

#include "evaluate.h"
#include "position.h"
#include "search.h"
#include "thread.h"
#include "tt.h"
#include "ucioption.h"

#ifdef GPSFISH
#include <cstdlib>
#ifndef _WIN32
#include <netdb.h>
#endif
#include <cstring>
#endif

#include "misc.h"
#include "tt.h"

#ifdef GPSFISH
#include "network_gps.h"
#endif

int main(int argc, char* argv[]) {

  std::cout << engine_info() << std::endl;

#if defined(GPSFISH) && !defined(_WIN32)
  setup_network(argc,argv);
#endif

  // Startup initializations
#ifdef GPSFISH
  if (const char *env = getenv("GPSFISH_HOME"))
    osl::OslConfig::home(env);
#  ifdef GPSFISH_HOME
  osl::OslConfig::home(GPSFISH_HOME);
#  endif
#endif

  UCI::init(Options);

#ifndef GPSFISH
  Bitboards::init();
#endif

  Position::init();

#ifndef GPSFISH
  Bitbases::init_kpk();
#endif

  Search::init();
<<<<<<< HEAD

#ifndef GPSFISH
=======
  Pawns::init();
>>>>>>> e8f9447b
  Eval::init();
#endif

  Threads.init();
  TT.set_size(Options["Hash"]);

  std::string args;

  for (int i = 1; i < argc; ++i)
      args += std::string(argv[i]) + " ";

  UCI::loop(args);

  Threads.exit();
}<|MERGE_RESOLUTION|>--- conflicted
+++ resolved
@@ -76,12 +76,9 @@
 #endif
 
   Search::init();
-<<<<<<< HEAD
 
 #ifndef GPSFISH
-=======
   Pawns::init();
->>>>>>> e8f9447b
   Eval::init();
 #endif
 
