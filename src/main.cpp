--- conflicted
+++ resolved
@@ -91,7 +91,6 @@
 
   std::cout << engine_info() << std::endl;
 
-<<<<<<< HEAD
 #if defined(GPSFISH) && !defined(_WIN32)
   setup_network(argc,argv);
 #endif
@@ -106,11 +105,8 @@
 #endif
 
 #ifndef GPSFISH
-  bitboards_init();
+  Bitboards::init();
 #endif
-=======
-  Bitboards::init();
->>>>>>> 9bbd27a8
   Position::init();
 #ifndef GPSFISH
   kpk_bitbase_init();
