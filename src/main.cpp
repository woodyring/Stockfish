--- conflicted
+++ resolved
@@ -22,11 +22,8 @@
 
 #ifndef GPSFISH
 #include "bitboard.h"
-<<<<<<< HEAD
 #endif
-#include "misc.h"
-=======
->>>>>>> 2a21543c
+
 #include "position.h"
 #include "search.h"
 #include "thread.h"
@@ -38,6 +35,8 @@
 #endif
 #include <cstring>
 #endif
+
+#include "misc.h"
 
 
 using namespace std;
