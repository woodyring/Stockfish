--- conflicted
+++ resolved
@@ -85,10 +85,6 @@
 
 int main(int argc, char* argv[]) {
 
-<<<<<<< HEAD
-  // Disable output buffering: printf() does not work correctly otherwise
-  setvbuf(stdout, NULL, _IONBF, 0);
-
 #if defined(GPSFISH) && !defined(_WIN32)
   setup_network(argc,argv);
 #endif
@@ -103,8 +99,6 @@
 #endif
 
 #ifndef GPSFISH
-=======
->>>>>>> b5f6c224
   bitboards_init();
 #endif
   Position::init();
