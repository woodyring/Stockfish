--- conflicted
+++ resolved
@@ -67,20 +67,21 @@
 
 #ifndef GPSFISH
   Bitboards::init();
-<<<<<<< HEAD
 #endif
-  Position::init();
+
+  Zobrist::init();
+
 #ifndef GPSFISH
-=======
-  Zobrist::init();
->>>>>>> 7c8b7222
   Bitbases::init_kpk();
 #endif
+
   Search::init();
   Threads.init();
+
 #ifndef GPSFISH
   Eval::init();
 #endif
+
   TT.set_size(Options["Hash"]);
 
   std::string args;
