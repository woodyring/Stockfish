--- conflicted
+++ resolved
@@ -31,7 +31,6 @@
 #include "tt.h"
 #include "ucioption.h"
 
-<<<<<<< HEAD
 #ifdef GPSFISH
 #include <cstdlib>
 #ifndef _WIN32
@@ -43,50 +42,10 @@
 #include "misc.h"
 #include "tt.h"
 
-
-void kpk_bitbase_init();
-
-#if defined(GPSFISH) && !defined(_WIN32)
-int setup_network(int *pargc, char* argv[]) {
-  int argc = *pargv;
-  if(argc==2 && !strncmp(argv[1],"tcp:",4)){
-    std::string s(&argv[1][4]);
-    std::string::iterator it=find(s.begin(),s.end(),':');
-    if(it==s.end()){
-      cerr << "tcp:hostname:port" << endl;
-      exit(1);
-    }
-    std::string hostname(s.begin(),it),portstr(it+1,s.end());
-    int portnum=atoi(portstr.c_str());
-    int sock_fd=socket(AF_INET,SOCK_STREAM,0);
-    if(sock_fd<0){
-      cerr << "failed make socket" << endl;
-      exit(1);
-    }
-    struct sockaddr_in sa;
-    sa.sin_family=AF_INET;
-    sa.sin_port=htons(portnum);
-    struct hostent *host;
-    host = gethostbyname(hostname.c_str());
-    if (host == 0 ) {
-      cerr << "Failed gethostbyname" << endl;
-    }
-    memcpy(&(sa.sin_addr.s_addr),host->h_addr,host->h_length);
-    if(connect(sock_fd,(const sockaddr*)&sa,sizeof(sa))<0){
-      cerr << "failed connect" << endl;
-      exit(1);
-    }
-    dup2(sock_fd,0);
-    dup2(sock_fd,1);
-    argc--;
-    using_tcp_connection = true;
-  }    
-  *pargv = argc;
-}
+#ifdef GPSFISH
+#include "network_gps.h"
 #endif
 
-=======
->>>>>>> 7c1f8dbd
 int main(int argc, char* argv[]) {
 
   std::cout << engine_info() << std::endl;
@@ -110,13 +69,9 @@
   Bitboards::init();
 #endif
   Position::init();
-<<<<<<< HEAD
 #ifndef GPSFISH
-  kpk_bitbase_init();
+  Bitbases::init_kpk();
 #endif
-=======
-  Bitbases::init_kpk();
->>>>>>> 7c1f8dbd
   Search::init();
   Threads.init();
 #ifndef GPSFISH
