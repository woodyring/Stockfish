/*
  Stockfish, a UCI chess playing engine derived from Glaurung 2.1
  Copyright (C) 2004-2008 Tord Romstad (Glaurung author)
  Copyright (C) 2008-2010 Marco Costalba, Joona Kiiski, Tord Romstad

  Stockfish is free software: you can redistribute it and/or modify
  it under the terms of the GNU General Public License as published by
  the Free Software Foundation, either version 3 of the License, or
  (at your option) any later version.

  Stockfish is distributed in the hope that it will be useful,
  but WITHOUT ANY WARRANTY; without even the implied warranty of
  MERCHANTABILITY or FITNESS FOR A PARTICULAR PURPOSE.  See the
  GNU General Public License for more details.

  You should have received a copy of the GNU General Public License
  along with this program.  If not, see <http://www.gnu.org/licenses/>.
*/

#include <iostream>
#include <string>

#ifndef GPSFISH
#include "bitboard.h"
<<<<<<< HEAD
#include "evaluate.h"
#include "osl/oslConfig.h"
#endif
=======
#include "misc.h"
>>>>>>> 0a6532a3
#include "position.h"
#include "search.h"
<<<<<<< HEAD
#include "ucioption.h"
#ifdef GPSFISH
#include <cstdlib>
#ifndef _WIN32
#include <netdb.h>
#endif
#include <cstring>
#endif
#include "misc.h"
=======
#include "thread.h"
>>>>>>> 0a6532a3

using namespace std;

extern void uci_loop();
extern void benchmark(int argc, char* argv[]);
extern void kpk_bitbase_init();

#if defined(GPSFISH) && !defined(_WIN32)
int setup_network(int *pargc, char* argv[]) {
  int argc = *pargv;
  if(argc==2 && !strncmp(argv[1],"tcp:",4)){
    std::string s(&argv[1][4]);
    std::string::iterator it=find(s.begin(),s.end(),':');
    if(it==s.end()){
      cerr << "tcp:hostname:port" << endl;
      exit(1);
    }
    std::string hostname(s.begin(),it),portstr(it+1,s.end());
    int portnum=atoi(portstr.c_str());
    int sock_fd=socket(AF_INET,SOCK_STREAM,0);
    if(sock_fd<0){
      cerr << "failed make socket" << endl;
      exit(1);
    }
    struct sockaddr_in sa;
    sa.sin_family=AF_INET;
    sa.sin_port=htons(portnum);
    struct hostent *host;
    host = gethostbyname(hostname.c_str());
    if (host == 0 ) {
      cerr << "Failed gethostbyname" << endl;
    }
    memcpy(&(sa.sin_addr.s_addr),host->h_addr,host->h_length);
    if(connect(sock_fd,(const sockaddr*)&sa,sizeof(sa))<0){
      cerr << "failed connect" << endl;
      exit(1);
    }
    dup2(sock_fd,0);
    dup2(sock_fd,1);
    argc--;
    using_tcp_connection = true;
  }    
  *pargv = argc;
}
#endif

int main(int argc, char* argv[]) {

#if defined(GPSFISH) && !defined(_WIN32)
  setup_network(argc,argv);
#endif

  // Startup initializations
#ifdef GPSFISH
  if (const char *env = getenv("GPSFISH_HOME"))
    osl::OslConfig::home(env);
#  ifdef GPSFISH_HOME
  osl::OslConfig::home(GPSFISH_HOME);
#  endif
#endif

#ifndef GPSFISH
  bitboards_init();
#endif
  Position::init();
#ifndef GPSFISH
  kpk_bitbase_init();
#endif
  Search::init();
  Threads.init();

  if (argc < 2)
  {
      cout << engine_name() << " by " << engine_authors() << endl;
      uci_loop();
  }
  else if (string(argv[1]) == "bench")
      benchmark(argc, argv);

  else
      cout << "Usage: stockfish bench [hash size = 128] [threads = 1] "
           << "[limit = 12] [fen positions file = default] "
           << "[limited by depth, time, nodes or perft = depth]" << endl;

  Threads.exit();
  return 0;
}<|MERGE_RESOLUTION|>--- conflicted
+++ resolved
@@ -22,17 +22,12 @@
 
 #ifndef GPSFISH
 #include "bitboard.h"
-<<<<<<< HEAD
-#include "evaluate.h"
-#include "osl/oslConfig.h"
 #endif
-=======
 #include "misc.h"
->>>>>>> 0a6532a3
 #include "position.h"
 #include "search.h"
-<<<<<<< HEAD
-#include "ucioption.h"
+#include "thread.h"
+
 #ifdef GPSFISH
 #include <cstdlib>
 #ifndef _WIN32
@@ -40,10 +35,7 @@
 #endif
 #include <cstring>
 #endif
-#include "misc.h"
-=======
-#include "thread.h"
->>>>>>> 0a6532a3
+
 
 using namespace std;
 
