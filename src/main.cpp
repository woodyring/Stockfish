--- conflicted
+++ resolved
@@ -116,12 +116,8 @@
   Position::init();
 #ifndef GPSFISH
   kpk_bitbase_init();
-<<<<<<< HEAD
 #endif
-  init_search();
-=======
   Search::init();
->>>>>>> c4517c01
   Threads.init();
 
 #ifdef USE_CALLGRIND
