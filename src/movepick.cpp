/*
  Stockfish, a UCI chess playing engine derived from Glaurung 2.1
  Copyright (C) 2004-2008 Tord Romstad (Glaurung author)
  Copyright (C) 2008-2014 Marco Costalba, Joona Kiiski, Tord Romstad

  Stockfish is free software: you can redistribute it and/or modify
  it under the terms of the GNU General Public License as published by
  the Free Software Foundation, either version 3 of the License, or
  (at your option) any later version.


  Stockfish is distributed in the hope that it will be useful,
  but WITHOUT ANY WARRANTY; without even the implied warranty of
  MERCHANTABILITY or FITNESS FOR A PARTICULAR PURPOSE.  See the
  GNU General Public License for more details.

  You should have received a copy of the GNU General Public License
  along with this program.  If not, see <http://www.gnu.org/licenses/>.
*/

#include <cassert>

#include "movepick.h"
#include "thread.h"

namespace {

  enum Stages {
    MAIN_SEARCH, CAPTURES_S1, KILLERS_S1, QUIETS_1_S1, QUIETS_2_S1, BAD_CAPTURES_S1,
    EVASION,     EVASIONS_S2,
    QSEARCH_0,   CAPTURES_S3, QUIET_CHECKS_S3,
    QSEARCH_1,   CAPTURES_S4,
    PROBCUT,     CAPTURES_S5,
    RECAPTURE,   CAPTURES_S6,
    STOP
  };

  // Our insertion sort, which is guaranteed (and also needed) to be stable
  void insertion_sort(ExtMove* begin, ExtMove* end)
  {
    ExtMove tmp, *p, *q;

    for (p = begin + 1; p < end; ++p)
    {
        tmp = *p;
        for (q = p; q != begin && *(q-1) < tmp; --q)
            *q = *(q-1);
        *q = tmp;
    }
  }

  // Unary predicate used by std::partition to split positive values from remaining
  // ones so as to sort the two sets separately, with the second sort delayed.
  inline bool has_positive_value(const ExtMove& ms) { return ms.value > 0; }

  // Picks the best move in the range (begin, end) and moves it to the front.
  // It's faster than sorting all the moves in advance when there are few
  // moves e.g. possible captures.
  inline ExtMove* pick_best(ExtMove* begin, ExtMove* end)
  {
      std::swap(*begin, *std::max_element(begin, end));
      return begin;
  }
}


/// Constructors of the MovePicker class. As arguments we pass information
/// to help it to return the (presumably) good moves first, to decide which
/// moves to return (in the quiescence search, for instance, we only want to
/// search captures, promotions and some checks) and how important good move
/// ordering is at the current node.

MovePicker::MovePicker(const Position& p, Move ttm, Depth d, const HistoryStats& h,
                       Move* cm, Move* fm, Search::Stack* s) : pos(p), history(h), depth(d) {

  assert(d > DEPTH_ZERO);

  cur = end = moves;
  endBadCaptures = moves + MAX_MOVES - 1;
  countermoves = cm;
  followupmoves = fm;
  ss = s;

  if (p.checkers())
      stage = EVASION;

  else
      stage = MAIN_SEARCH;

  ttMove = (ttm && pos.pseudo_legal(ttm) ? ttm : MOVE_NONE);
  end += (ttMove != MOVE_NONE);
}

MovePicker::MovePicker(const Position& p, Move ttm, Depth d, const HistoryStats& h,
                       Square sq) : pos(p), history(h), cur(moves), end(moves) {

  assert(d <= DEPTH_ZERO);

  if (p.checkers())
      stage = EVASION;

  else if (d > DEPTH_QS_NO_CHECKS)
      stage = QSEARCH_0;

  else if (d > DEPTH_QS_RECAPTURES)
  {
      stage = QSEARCH_1;

      // Skip TT move if is not a capture or a promotion. This avoids qsearch
      // tree explosion due to a possible perpetual check or similar rare cases
      // when TT table is full.
      if (ttm && !pos.capture_or_promotion(ttm))
          ttm = MOVE_NONE;
  }
  else
  {
      stage = RECAPTURE;
      recaptureSquare = sq;
      ttm = MOVE_NONE;
  }

  ttMove = (ttm && pos.pseudo_legal(ttm) ? ttm : MOVE_NONE);
  end += (ttMove != MOVE_NONE);
}

MovePicker::MovePicker(const Position& p, Move ttm, const HistoryStats& h, PieceType pt)
                       : pos(p), history(h), cur(moves), end(moves) {

  assert(!pos.checkers());

  stage = PROBCUT;

  // In ProbCut we generate only captures that are better than the parent's
  // captured piece.
  captureThreshold = PieceValue[MG][pt];
  ttMove = (ttm && pos.pseudo_legal(ttm) ? ttm : MOVE_NONE);

  if (ttMove && (!pos.capture(ttMove) || pos.see(ttMove) <= captureThreshold))
      ttMove = MOVE_NONE;

  end += (ttMove != MOVE_NONE);
}


/// score() assign a numerical value to each move in a move list. The moves with
/// highest values will be picked first.
template<>
void MovePicker::score<CAPTURES>() {
  // Winning and equal captures in the main search are ordered by MVV/LVA.
  // Suprisingly, this appears to perform slightly better than SEE based
  // move ordering. The reason is probably that in a position with a winning
  // capture, capturing a more valuable (but sufficiently defended) piece
  // first usually doesn't hurt. The opponent will have to recapture, and
  // the hanging piece will still be hanging (except in the unusual cases
  // where it is possible to recapture with the hanging piece). Exchanging
  // big pieces before capturing a hanging piece probably helps to reduce
  // the subtree size.
  // In main search we want to push captures with negative SEE values to the
  // badCaptures[] array, but instead of doing it now we delay until the move
  // has been picked up in pick_move_from_list(). This way we save some SEE
  // calls in case we get a cutoff.
  Move m;

  for (ExtMove* it = moves; it != end; ++it)
  {
      m = it->move;
      it->value =  PieceValue[MG][pos.piece_on(to_sq(m))]
                 - Value(type_of(pos.moved_piece(m)));

      if (type_of(m) == PROMOTION)
#ifdef GPSFISH
          it->value += (Value)1; // XXX , calc correct value ?
#else
          it->value += PieceValue[MG][promotion_type(m)] - PieceValue[MG][PAWN];

      else if (type_of(m) == ENPASSANT)
          it->value += PieceValue[MG][PAWN];
#endif
  }
}

template<>
void MovePicker::score<QUIETS>() {

  Move m;

  for (ExtMove* it = moves; it != end; ++it)
  {
      m = it->move;
#ifdef GPSFISH
      it->value = history[m.ptypeO()][to_sq(m).index()]; // XXX
#else
      it->value = history[pos.moved_piece(m)][to_sq(m)];
#endif
  }
}

template<>
void MovePicker::score<EVASIONS>() {
  // Try good captures ordered by MVV/LVA, then non-captures if destination square
  // is not under attack, ordered by history value, then bad-captures and quiet
  // moves with a negative SEE. This last group is ordered by the SEE value.
  Move m;
  Value see;

  for (ExtMove* it = moves; it != end; ++it)
  {
      m = it->move;
      if ((see = pos.see_sign(m)) < VALUE_ZERO)
          it->value = see - HistoryStats::Max; // At the bottom

      else if (pos.capture(m))
          it->value =  PieceValue[MG][pos.piece_on(to_sq(m))]
<<<<<<< HEAD
#ifdef GPSFISH
                     - type_value_of_piece_on(pos.moved_piece(m)) + HistoryStats::Max; // XXX : why
#else
                     - type_of(pos.moved_piece(m)) + HistoryStats::Max;
#endif
=======
                     - Value(type_of(pos.moved_piece(m))) + HistoryStats::Max;
>>>>>>> 1efc19ad
      else
#ifdef GPSFISH
          it->value = history[m.ptypeO()][to_sq(m).index()]; // XXX
#else
          it->value = history[pos.moved_piece(m)][to_sq(m)];
#endif
  }
}


/// generate_next_stage() generates, scores and sorts the next bunch of moves,
/// when there are no more moves to try for the current stage.

void MovePicker::generate_next_stage() {

  cur = moves;

  switch (++stage) {

  case CAPTURES_S1: case CAPTURES_S3: case CAPTURES_S4: case CAPTURES_S5: case CAPTURES_S6:
      end = generate<CAPTURES>(pos, moves);
      score<CAPTURES>();
      return;

  case KILLERS_S1:
      cur = killers;
      end = cur + 2;

      killers[0].move = ss->killers[0];
      killers[1].move = ss->killers[1];
      killers[2].move = killers[3].move = MOVE_NONE;
      killers[4].move = killers[5].move = MOVE_NONE;

      // Please note that following code is racy and could yield to rare (less
      // than 1 out of a million) duplicated entries in SMP case. This is harmless.

      // Be sure countermoves are different from killers
      for (int i = 0; i < 2; ++i)
          if (   countermoves[i] != (cur+0)->move
              && countermoves[i] != (cur+1)->move)
              (end++)->move = countermoves[i];

      // Be sure followupmoves are different from killers and countermoves
      for (int i = 0; i < 2; ++i)
          if (   followupmoves[i] != (cur+0)->move
              && followupmoves[i] != (cur+1)->move
              && followupmoves[i] != (cur+2)->move
              && followupmoves[i] != (cur+3)->move)
              (end++)->move = followupmoves[i];
      return;

  case QUIETS_1_S1:
      endQuiets = end = generate<QUIETS>(pos, moves);
      score<QUIETS>();
      end = std::partition(cur, end, has_positive_value);
      insertion_sort(cur, end);
      return;

  case QUIETS_2_S1:
      cur = end;
      end = endQuiets;
      if (depth >= 3 * ONE_PLY)
          insertion_sort(cur, end);
      return;

  case BAD_CAPTURES_S1:
      // Just pick them in reverse order to get MVV/LVA ordering
      cur = moves + MAX_MOVES - 1;
      end = endBadCaptures;
      return;

  case EVASIONS_S2:
      end = generate<EVASIONS>(pos, moves);
      if (end > moves + 1)
          score<EVASIONS>();
      return;

  case QUIET_CHECKS_S3:
      end = generate<QUIET_CHECKS>(pos, moves);
      return;

  case EVASION: case QSEARCH_0: case QSEARCH_1: case PROBCUT: case RECAPTURE:
      stage = STOP;
  case STOP:
      end = cur + 1; // Avoid another next_phase() call
      return;

  default:
      assert(false);
  }
}


/// next_move() is the most important method of the MovePicker class. It returns
/// a new pseudo legal move every time it is called, until there are no more moves
/// left. It picks the move with the biggest value from a list of generated moves
/// taking care not to return the ttMove if it has already been searched.
template<>
Move MovePicker::next_move<false>() {

  Move move;

  while (true)
  {
      while (cur == end)
          generate_next_stage();

      switch (stage) {

      case MAIN_SEARCH: case EVASION: case QSEARCH_0: case QSEARCH_1: case PROBCUT:
          ++cur;
          return ttMove;

      case CAPTURES_S1:
          move = pick_best(cur++, end)->move;
          if (move != ttMove)
          {
              if (pos.see_sign(move) >= VALUE_ZERO)
                  return move;

              // Losing capture, move it to the tail of the array
              (endBadCaptures--)->move = move;
          }
          break;

      case KILLERS_S1:
          move = (cur++)->move;
          if (    move != MOVE_NONE
              &&  pos.pseudo_legal(move)
              &&  move != ttMove
              && !pos.capture(move))
              return move;
          break;

      case QUIETS_1_S1: case QUIETS_2_S1:
          move = (cur++)->move;
          if (   move != ttMove
              && move != killers[0].move
              && move != killers[1].move
              && move != killers[2].move
              && move != killers[3].move
              && move != killers[4].move
              && move != killers[5].move)
              return move;
          break;

      case BAD_CAPTURES_S1:
          return (cur--)->move;

      case EVASIONS_S2: case CAPTURES_S3: case CAPTURES_S4:
          move = pick_best(cur++, end)->move;
          if (move != ttMove)
              return move;
          break;

      case CAPTURES_S5:
           move = pick_best(cur++, end)->move;
           if (move != ttMove && pos.see(move) > captureThreshold)
               return move;
           break;

      case CAPTURES_S6:
          move = pick_best(cur++, end)->move;
          if (to_sq(move) == recaptureSquare)
              return move;
          break;

      case QUIET_CHECKS_S3:
          move = (cur++)->move;
          if (move != ttMove)
              return move;
          break;

      case STOP:
          return MOVE_NONE;

      default:
          assert(false);
      }
  }
}


/// Version of next_move() to use at split point nodes where the move is grabbed
/// from the split point's shared MovePicker object. This function is not thread
/// safe so must be lock protected by the caller.
template<>
Move MovePicker::next_move<true>() { return ss->splitPoint->movePicker->next_move<false>(); }<|MERGE_RESOLUTION|>--- conflicted
+++ resolved
@@ -211,15 +211,11 @@
 
       else if (pos.capture(m))
           it->value =  PieceValue[MG][pos.piece_on(to_sq(m))]
-<<<<<<< HEAD
 #ifdef GPSFISH
-                     - type_value_of_piece_on(pos.moved_piece(m)) + HistoryStats::Max; // XXX : why
+                     - Value(type_value_of_piece_on(pos.moved_piece(m))) + HistoryStats::Max; // XXX : why
 #else
-                     - type_of(pos.moved_piece(m)) + HistoryStats::Max;
+                     - Value(type_of(pos.moved_piece(m))) + HistoryStats::Max;
 #endif
-=======
-                     - Value(type_of(pos.moved_piece(m))) + HistoryStats::Max;
->>>>>>> 1efc19ad
       else
 #ifdef GPSFISH
           it->value = history[m.ptypeO()][to_sq(m).index()]; // XXX
