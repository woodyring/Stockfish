/*
  Stockfish, a UCI chess playing engine derived from Glaurung 2.1
  Copyright (C) 2004-2008 Tord Romstad (Glaurung author)
  Copyright (C) 2008-2014 Marco Costalba, Joona Kiiski, Tord Romstad

  Stockfish is free software: you can redistribute it and/or modify
  it under the terms of the GNU General Public License as published by
  the Free Software Foundation, either version 3 of the License, or
  (at your option) any later version.


  Stockfish is distributed in the hope that it will be useful,
  but WITHOUT ANY WARRANTY; without even the implied warranty of
  MERCHANTABILITY or FITNESS FOR A PARTICULAR PURPOSE.  See the
  GNU General Public License for more details.

  You should have received a copy of the GNU General Public License
  along with this program.  If not, see <http://www.gnu.org/licenses/>.
*/

#include <cassert>

#include "movepick.h"
#include "thread.h"

namespace {

  enum Stages {
    MAIN_SEARCH, CAPTURES_S1, KILLERS_S1, QUIETS_1_S1, QUIETS_2_S1, BAD_CAPTURES_S1,
    EVASION,     EVASIONS_S2,
    QSEARCH_0,   CAPTURES_S3, QUIET_CHECKS_S3,
    QSEARCH_1,   CAPTURES_S4,
    PROBCUT,     CAPTURES_S5,
    RECAPTURE,   CAPTURES_S6,
    STOP
  };

  // Our insertion sort, which is guaranteed (and also needed) to be stable
  void insertion_sort(ExtMove* begin, ExtMove* end)
  {
    ExtMove tmp, *p, *q;

    for (p = begin + 1; p < end; ++p)
    {
        tmp = *p;
        for (q = p; q != begin && *(q-1) < tmp; --q)
            *q = *(q-1);
        *q = tmp;
    }
  }

  // Unary predicate used by std::partition to split positive values from remaining
  // ones so as to sort the two sets separately, with the second sort delayed.
  inline bool has_positive_value(const ExtMove& ms) { return ms.value > 0; }

  // Picks the best move in the range (begin, end) and moves it to the front.
  // It's faster than sorting all the moves in advance when there are few
  // moves e.g. possible captures.
  inline ExtMove* pick_best(ExtMove* begin, ExtMove* end)
  {
      std::swap(*begin, *std::max_element(begin, end));
      return begin;
  }
}


/// Constructors of the MovePicker class. As arguments we pass information
/// to help it to return the (presumably) good moves first, to decide which
/// moves to return (in the quiescence search, for instance, we only want to
/// search captures, promotions and some checks) and how important good move
/// ordering is at the current node.

MovePicker::MovePicker(const Position& p, Move ttm, Depth d, const HistoryStats& h,
                       Move* cm, Move* fm, Search::Stack* s) : pos(p), history(h), depth(d) {

  assert(d > DEPTH_ZERO);

  cur = end = moves;
  endBadCaptures = moves + MAX_MOVES - 1;
  countermoves = cm;
  followupmoves = fm;
  ss = s;

  if (pos.checkers())
      stage = EVASION;

  else
      stage = MAIN_SEARCH;

  ttMove = (ttm && pos.pseudo_legal(ttm) ? ttm : MOVE_NONE);
  end += (ttMove != MOVE_NONE);
}

MovePicker::MovePicker(const Position& p, Move ttm, Depth d, const HistoryStats& h,
                       Square s) : pos(p), history(h), cur(moves), end(moves) {

  assert(d <= DEPTH_ZERO);

  if (pos.checkers())
      stage = EVASION;

  else if (d > DEPTH_QS_NO_CHECKS)
      stage = QSEARCH_0;

  else if (d > DEPTH_QS_RECAPTURES)
  {
      stage = QSEARCH_1;

      // Skip TT move if is not a capture or a promotion. This avoids qsearch
      // tree explosion due to a possible perpetual check or similar rare cases
      // when TT table is full.
      if (ttm && !pos.capture_or_promotion(ttm))
          ttm = MOVE_NONE;
  }
  else
  {
      stage = RECAPTURE;
      recaptureSquare = s;
      ttm = MOVE_NONE;
  }

  ttMove = (ttm && pos.pseudo_legal(ttm) ? ttm : MOVE_NONE);
  end += (ttMove != MOVE_NONE);
}

MovePicker::MovePicker(const Position& p, Move ttm, const HistoryStats& h, PieceType pt)
                       : pos(p), history(h), cur(moves), end(moves) {

  assert(!pos.checkers());

  stage = PROBCUT;

  // In ProbCut we generate only captures that are better than the parent's
  // captured piece.
  captureThreshold = PieceValue[MG][pt];
  ttMove = (ttm && pos.pseudo_legal(ttm) ? ttm : MOVE_NONE);

  if (ttMove && (!pos.capture(ttMove) || pos.see(ttMove) <= captureThreshold))
      ttMove = MOVE_NONE;

  end += (ttMove != MOVE_NONE);
}


/// score() assign a numerical value to each move in a move list. The moves with
/// highest values will be picked first.
template<>
void MovePicker::score<CAPTURES>() {
  // Winning and equal captures in the main search are ordered by MVV/LVA.
  // Suprisingly, this appears to perform slightly better than SEE based
  // move ordering. The reason is probably that in a position with a winning
  // capture, capturing a more valuable (but sufficiently defended) piece
  // first usually doesn't hurt. The opponent will have to recapture, and
  // the hanging piece will still be hanging (except in the unusual cases
  // where it is possible to recapture with the hanging piece). Exchanging
  // big pieces before capturing a hanging piece probably helps to reduce
  // the subtree size.
  // In main search we want to push captures with negative SEE values to the
  // badCaptures[] array, but instead of doing it now we delay until the move
  // has been picked up in pick_move_from_list(). This way we save some SEE
  // calls in case we get a cutoff.
  Move m;

  for (ExtMove* it = moves; it != end; ++it)
  {
      m = it->move;
      it->value =  PieceValue[MG][pos.piece_on(to_sq(m))]
                 - Value(type_of(pos.moved_piece(m)));

<<<<<<< HEAD
      if (type_of(m) == PROMOTION)
#ifdef GPSFISH
          it->value += (Value)1; // XXX , calc correct value ?
#else
          it->value += PieceValue[MG][promotion_type(m)] - PieceValue[MG][PAWN];

      else if (type_of(m) == ENPASSANT)
          it->value += PieceValue[MG][PAWN];
#endif
=======
      if (type_of(m) == ENPASSANT)
          it->value += PieceValue[MG][PAWN];

      else if (type_of(m) == PROMOTION)
          it->value += PieceValue[MG][promotion_type(m)] - PieceValue[MG][PAWN];
>>>>>>> f70cef3b
  }
}

template<>
void MovePicker::score<QUIETS>() {

  Move m;

  for (ExtMove* it = moves; it != end; ++it)
  {
      m = it->move;
#ifdef GPSFISH
      it->value = history[m.ptypeO()][to_sq(m).index()]; // XXX
#else
      it->value = history[pos.moved_piece(m)][to_sq(m)];
#endif
  }
}

template<>
void MovePicker::score<EVASIONS>() {
  // Try good captures ordered by MVV/LVA, then non-captures if destination square
  // is not under attack, ordered by history value, then bad-captures and quiet
  // moves with a negative SEE. This last group is ordered by the SEE value.
  Move m;
  Value see;

  for (ExtMove* it = moves; it != end; ++it)
  {
      m = it->move;
      if ((see = pos.see_sign(m)) < VALUE_ZERO)
          it->value = see - HistoryStats::Max; // At the bottom

      else if (pos.capture(m))
          it->value =  PieceValue[MG][pos.piece_on(to_sq(m))]
#ifdef GPSFISH
                     - Value(type_value_of_piece_on(pos.moved_piece(m))) + HistoryStats::Max; // XXX : why
#else
                     - Value(type_of(pos.moved_piece(m))) + HistoryStats::Max;
#endif
      else
#ifdef GPSFISH
          it->value = history[m.ptypeO()][to_sq(m).index()]; // XXX
#else
          it->value = history[pos.moved_piece(m)][to_sq(m)];
#endif
  }
}


/// generate_next_stage() generates, scores and sorts the next bunch of moves,
/// when there are no more moves to try for the current stage.

void MovePicker::generate_next_stage() {

  cur = moves;

  switch (++stage) {

  case CAPTURES_S1: case CAPTURES_S3: case CAPTURES_S4: case CAPTURES_S5: case CAPTURES_S6:
      end = generate<CAPTURES>(pos, moves);
      score<CAPTURES>();
      return;

  case KILLERS_S1:
      cur = killers;
      end = cur + 2;

      killers[0].move = ss->killers[0];
      killers[1].move = ss->killers[1];
      killers[2].move = killers[3].move = MOVE_NONE;
      killers[4].move = killers[5].move = MOVE_NONE;

      // Please note that following code is racy and could yield to rare (less
      // than 1 out of a million) duplicated entries in SMP case. This is harmless.

      // Be sure countermoves are different from killers
      for (int i = 0; i < 2; ++i)
          if (   countermoves[i] != (cur+0)->move
              && countermoves[i] != (cur+1)->move)
              (end++)->move = countermoves[i];

      // Be sure followupmoves are different from killers and countermoves
      for (int i = 0; i < 2; ++i)
          if (   followupmoves[i] != (cur+0)->move
              && followupmoves[i] != (cur+1)->move
              && followupmoves[i] != (cur+2)->move
              && followupmoves[i] != (cur+3)->move)
              (end++)->move = followupmoves[i];
      return;

  case QUIETS_1_S1:
      endQuiets = end = generate<QUIETS>(pos, moves);
      score<QUIETS>();
      end = std::partition(cur, end, has_positive_value);
      insertion_sort(cur, end);
      return;

  case QUIETS_2_S1:
      cur = end;
      end = endQuiets;
      if (depth >= 3 * ONE_PLY)
          insertion_sort(cur, end);
      return;

  case BAD_CAPTURES_S1:
      // Just pick them in reverse order to get MVV/LVA ordering
      cur = moves + MAX_MOVES - 1;
      end = endBadCaptures;
      return;

  case EVASIONS_S2:
      end = generate<EVASIONS>(pos, moves);
      if (end > moves + 1)
          score<EVASIONS>();
      return;

  case QUIET_CHECKS_S3:
      end = generate<QUIET_CHECKS>(pos, moves);
      return;

  case EVASION: case QSEARCH_0: case QSEARCH_1: case PROBCUT: case RECAPTURE:
      stage = STOP;
  case STOP:
      end = cur + 1; // Avoid another next_phase() call
      return;

  default:
      assert(false);
  }
}


/// next_move() is the most important method of the MovePicker class. It returns
/// a new pseudo legal move every time it is called, until there are no more moves
/// left. It picks the move with the biggest value from a list of generated moves
/// taking care not to return the ttMove if it has already been searched.
template<>
Move MovePicker::next_move<false>() {

  Move move;

  while (true)
  {
      while (cur == end)
          generate_next_stage();

      switch (stage) {

      case MAIN_SEARCH: case EVASION: case QSEARCH_0: case QSEARCH_1: case PROBCUT:
          ++cur;
          return ttMove;

      case CAPTURES_S1:
          move = pick_best(cur++, end)->move;
          if (move != ttMove)
          {
              if (pos.see_sign(move) >= VALUE_ZERO)
                  return move;

              // Losing capture, move it to the tail of the array
              (endBadCaptures--)->move = move;
          }
          break;

      case KILLERS_S1:
          move = (cur++)->move;
          if (    move != MOVE_NONE
              &&  pos.pseudo_legal(move)
              &&  move != ttMove
              && !pos.capture(move))
              return move;
          break;

      case QUIETS_1_S1: case QUIETS_2_S1:
          move = (cur++)->move;
          if (   move != ttMove
              && move != killers[0].move
              && move != killers[1].move
              && move != killers[2].move
              && move != killers[3].move
              && move != killers[4].move
              && move != killers[5].move)
              return move;
          break;

      case BAD_CAPTURES_S1:
          return (cur--)->move;

      case EVASIONS_S2: case CAPTURES_S3: case CAPTURES_S4:
          move = pick_best(cur++, end)->move;
          if (move != ttMove)
              return move;
          break;

      case CAPTURES_S5:
           move = pick_best(cur++, end)->move;
           if (move != ttMove && pos.see(move) > captureThreshold)
               return move;
           break;

      case CAPTURES_S6:
          move = pick_best(cur++, end)->move;
          if (to_sq(move) == recaptureSquare)
              return move;
          break;

      case QUIET_CHECKS_S3:
          move = (cur++)->move;
          if (move != ttMove)
              return move;
          break;

      case STOP:
          return MOVE_NONE;

      default:
          assert(false);
      }
  }
}


/// Version of next_move() to use at split point nodes where the move is grabbed
/// from the split point's shared MovePicker object. This function is not thread
/// safe so must be lock protected by the caller.
template<>
Move MovePicker::next_move<true>() { return ss->splitPoint->movePicker->next_move<false>(); }<|MERGE_RESOLUTION|>--- conflicted
+++ resolved
@@ -167,23 +167,16 @@
       it->value =  PieceValue[MG][pos.piece_on(to_sq(m))]
                  - Value(type_of(pos.moved_piece(m)));
 
-<<<<<<< HEAD
+#ifdef GPSFISH
       if (type_of(m) == PROMOTION)
-#ifdef GPSFISH
           it->value += (Value)1; // XXX , calc correct value ?
 #else
-          it->value += PieceValue[MG][promotion_type(m)] - PieceValue[MG][PAWN];
-
-      else if (type_of(m) == ENPASSANT)
-          it->value += PieceValue[MG][PAWN];
-#endif
-=======
       if (type_of(m) == ENPASSANT)
           it->value += PieceValue[MG][PAWN];
 
       else if (type_of(m) == PROMOTION)
           it->value += PieceValue[MG][promotion_type(m)] - PieceValue[MG][PAWN];
->>>>>>> f70cef3b
+#endif
   }
 }
 
