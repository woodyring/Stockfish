--- conflicted
+++ resolved
@@ -169,15 +169,11 @@
                  - type_of(pos.piece_moved(m));
 
       if (type_of(m) == PROMOTION)
-<<<<<<< HEAD
 #ifdef GPSFISH
           it->score ++; // XXX , calc correct value ?
 #else
-          it->score += PieceValue[Mg][promotion_type(m)];
+          it->score += PieceValue[MG][promotion_type(m)];
 #endif
-=======
-          it->score += PieceValue[MG][promotion_type(m)];
->>>>>>> e40b06a0
   }
 }
 
@@ -212,14 +208,10 @@
       if ((seeScore = pos.see_sign(m)) < 0)
           it->score = seeScore - History::MaxValue; // Be sure we are at the bottom
       else if (pos.is_capture(m))
-<<<<<<< HEAD
-          it->score =  PieceValue[Mg][pos.piece_on(to_sq(m))]
+          it->score =  PieceValue[MG][pos.piece_on(to_sq(m))]
 #ifdef GPSFISH
                      - type_value_of_piece_on(pos.piece_moved(m)) + History::MaxValue; // XXX : why
 #else
-=======
-          it->score =  PieceValue[MG][pos.piece_on(to_sq(m))]
->>>>>>> e40b06a0
                      - type_of(pos.piece_moved(m)) + History::MaxValue;
 #endif
       else
