/*
  Stockfish, a UCI chess playing engine derived from Glaurung 2.1
  Copyright (C) 2004-2008 Tord Romstad (Glaurung author)
  Copyright (C) 2008-2010 Marco Costalba, Joona Kiiski, Tord Romstad

  Stockfish is free software: you can redistribute it and/or modify
  it under the terms of the GNU General Public License as published by
  the Free Software Foundation, either version 3 of the License, or
  (at your option) any later version.


  Stockfish is distributed in the hope that it will be useful,
  but WITHOUT ANY WARRANTY; without even the implied warranty of
  MERCHANTABILITY or FITNESS FOR A PARTICULAR PURPOSE.  See the
  GNU General Public License for more details.

  You should have received a copy of the GNU General Public License
  along with this program.  If not, see <http://www.gnu.org/licenses/>.
*/

#include <cassert>

#include "movegen.h"
#include "movepick.h"
#include "search.h"
#include "types.h"

namespace {

  enum MovegenPhase {
    PH_TT_MOVE,       // Transposition table move
    PH_GOOD_CAPTURES, // Queen promotions and captures with SEE values >= captureThreshold (captureThreshold <= 0)
    PH_GOOD_PROBCUT,  // Queen promotions and captures with SEE values > captureThreshold (captureThreshold >= 0)
    PH_KILLERS,       // Killer moves from the current ply
    PH_NONCAPTURES_1, // Non-captures and underpromotions with positive score
    PH_NONCAPTURES_2, // Non-captures and underpromotions with non-positive score
    PH_BAD_CAPTURES,  // Queen promotions and captures with SEE values < captureThreshold (captureThreshold <= 0)
    PH_EVASIONS,      // Check evasions
    PH_QCAPTURES,     // Captures in quiescence search
    PH_QRECAPTURES,   // Recaptures in quiescence search
    PH_QCHECKS,       // Non-capture checks in quiescence search
    PH_STOP
  };

  CACHE_LINE_ALIGNMENT
  const uint8_t MainSearchTable[] = { PH_TT_MOVE, PH_GOOD_CAPTURES, PH_KILLERS, PH_NONCAPTURES_1, PH_NONCAPTURES_2, PH_BAD_CAPTURES, PH_STOP };
  const uint8_t EvasionTable[] = { PH_TT_MOVE, PH_EVASIONS, PH_STOP };
  const uint8_t QsearchWithChecksTable[] = { PH_TT_MOVE, PH_QCAPTURES, PH_QCHECKS, PH_STOP };
  const uint8_t QsearchWithoutChecksTable[] = { PH_TT_MOVE, PH_QCAPTURES, PH_STOP };
  const uint8_t QsearchRecapturesTable[] = { PH_TT_MOVE, PH_QRECAPTURES, PH_STOP };
  const uint8_t ProbCutTable[] = { PH_TT_MOVE, PH_GOOD_PROBCUT, PH_STOP };
}

/// Constructors for the MovePicker class. As arguments we pass information
/// to help it to return the presumably good moves first, to decide which
/// moves to return (in the quiescence search, for instance, we only want to
/// search captures, promotions and some checks) and about how important good
/// move ordering is at the current node.

MovePicker::MovePicker(const Position& p, Move ttm, Depth d, const History& h,
                       SearchStack* ss, Value beta) : pos(p), H(h), depth(d) {
  captureThreshold = 0;
  badCaptures = moves + MAX_MOVES;

  assert(d > DEPTH_ZERO);

  if (p.in_check())
  {
      killers[0].move = killers[1].move = MOVE_NONE;
      phasePtr = EvasionTable;
  }
  else
  {
      killers[0].move = ss->killers[0];
      killers[1].move = ss->killers[1];

      // Consider sligtly negative captures as good if at low
      // depth and far from beta.
      if (ss && ss->eval < beta - PawnValueMidgame && d < 3 * ONE_PLY)
          captureThreshold = -PawnValueMidgame;

      phasePtr = MainSearchTable;
  }

  ttMove = (ttm && pos.move_is_pl(ttm) ? ttm : MOVE_NONE);
  phasePtr += int(ttMove == MOVE_NONE) - 1;
  go_next_phase();
}

MovePicker::MovePicker(const Position& p, Move ttm, Depth d, const History& h, Square recaptureSq)
                      : pos(p), H(h) {

  assert(d <= DEPTH_ZERO);

  if (p.in_check())
      phasePtr = EvasionTable;
  else if (d >= DEPTH_QS_CHECKS)
      phasePtr = QsearchWithChecksTable;
  else if (d >= DEPTH_QS_RECAPTURES)
  {
      phasePtr = QsearchWithoutChecksTable;

      // Skip TT move if is not a capture or a promotion, this avoids
      // qsearch tree explosion due to a possible perpetual check or
      // similar rare cases when TT table is full.
      if (ttm != MOVE_NONE && !pos.move_is_capture_or_promotion(ttm))
          ttm = MOVE_NONE;
  }
  else
  {
      phasePtr = QsearchRecapturesTable;
      recaptureSquare = recaptureSq;
      ttm = MOVE_NONE;
  }

  ttMove = (ttm && pos.move_is_pl(ttm) ? ttm : MOVE_NONE);
  phasePtr += int(ttMove == MOVE_NONE) - 1;
  go_next_phase();
}

MovePicker::MovePicker(const Position& p, Move ttm, const History& h, PieceType parentCapture)
                       : pos(p), H(h) {

  assert (!pos.in_check());

  // In ProbCut we consider only captures better than parent's move
  captureThreshold = piece_value_midgame(Piece(parentCapture));
  phasePtr = ProbCutTable;

  if (   ttm != MOVE_NONE
      && (!pos.move_is_capture(ttm) ||  pos.see(ttm) <= captureThreshold))
      ttm = MOVE_NONE;

  ttMove = (ttm && pos.move_is_pl(ttm) ? ttm : MOVE_NONE);
  phasePtr += int(ttMove == MOVE_NONE) - 1;
  go_next_phase();
}


/// MovePicker::go_next_phase() generates, scores and sorts the next bunch
/// of moves when there are no more moves to try for the current phase.

void MovePicker::go_next_phase() {

  curMove = moves;
  phase = *(++phasePtr);
  switch (phase) {

  case PH_TT_MOVE:
      lastMove = curMove + 1;
      return;

  case PH_GOOD_CAPTURES:
  case PH_GOOD_PROBCUT:
      lastMove = generate<MV_CAPTURE>(pos, moves);
      score_captures();
      return;

  case PH_KILLERS:
      curMove = killers;
      lastMove = curMove + 2;
      return;

  case PH_NONCAPTURES_1:
      lastNonCapture = lastMove = generate<MV_NON_CAPTURE>(pos, moves);
      score_noncaptures();
      sort_moves(moves, lastNonCapture, &lastMove);
      return;

  case PH_NONCAPTURES_2:
      curMove = lastMove;
      lastMove = lastNonCapture;
      if (depth >= 3 * ONE_PLY)
          insertion_sort<MoveStack>(curMove, lastMove);
      return;

  case PH_BAD_CAPTURES:
      // Bad captures SEE value is already calculated so just pick
      // them in order to get SEE move ordering.
      curMove = badCaptures;
      lastMove = moves + MAX_MOVES;
      return;

  case PH_EVASIONS:
      assert(pos.in_check());
      lastMove = generate<MV_EVASION>(pos, moves);
      score_evasions();
      return;

  case PH_QCAPTURES:
      lastMove = generate<MV_CAPTURE>(pos, moves);
      score_captures();
      return;

  case PH_QRECAPTURES:
      lastMove = generate<MV_CAPTURE>(pos, moves);
      return;

  case PH_QCHECKS:
      lastMove = generate<MV_NON_CAPTURE_CHECK>(pos, moves);
      return;

  case PH_STOP:
      lastMove = curMove + 1; // Avoid another go_next_phase() call
      return;

  default:
      assert(false);
      return;
  }
}


/// MovePicker::score_captures(), MovePicker::score_noncaptures() and
/// MovePicker::score_evasions() assign a numerical move ordering score
/// to each move in a move list.  The moves with highest scores will be
/// picked first by get_next_move().

void MovePicker::score_captures() {
  // Winning and equal captures in the main search are ordered by MVV/LVA.
  // Suprisingly, this appears to perform slightly better than SEE based
  // move ordering. The reason is probably that in a position with a winning
  // capture, capturing a more valuable (but sufficiently defended) piece
  // first usually doesn't hurt. The opponent will have to recapture, and
  // the hanging piece will still be hanging (except in the unusual cases
  // where it is possible to recapture with the hanging piece). Exchanging
  // big pieces before capturing a hanging piece probably helps to reduce
  // the subtree size.
  // In main search we want to push captures with negative SEE values to
  // badCaptures[] array, but instead of doing it now we delay till when
  // the move has been picked up in pick_move_from_list(), this way we save
  // some SEE calls in case we get a cutoff (idea from Pablo Vazquez).
  Move m;

  // Use MVV/LVA ordering
  for (MoveStack* cur = moves; cur != lastMove; cur++)
  {
      m = cur->move;
      cur->score =  piece_value_midgame(pos.piece_on(move_to(m)))
                  - piece_type(pos.piece_on(move_from(m)));

      if (move_is_promotion(m))
#ifdef GPSFISH
          cur->score ++; // XXX , calc correct value ?
#else
          cur->score += QueenValueMidgame;
#endif
  }
}

void MovePicker::score_noncaptures() {

  Move m;
  Square from;

  for (MoveStack* cur = moves; cur != lastMove; cur++)
  {
      m = cur->move;
#ifdef GPSFISH
      cur->score = H.value(m.ptypeO(), move_to(m));
#else
      from = move_from(m);
      cur->score = H.value(pos.piece_on(from), move_to(m));
#endif
  }
}

void MovePicker::score_evasions() {
  // Try good captures ordered by MVV/LVA, then non-captures if
  // destination square is not under attack, ordered by history
  // value, and at the end bad-captures and non-captures with a
  // negative SEE. This last group is ordered by the SEE score.
  Move m;
  int seeScore;

  // Skip if we don't have at least two moves to order
  if (lastMove < moves + 2)
      return;

  for (MoveStack* cur = moves; cur != lastMove; cur++)
  {
      m = cur->move;
      if ((seeScore = pos.see_sign(m)) < 0)
          cur->score = seeScore - History::MaxValue; // Be sure we are at the bottom
      else if (pos.move_is_capture(m))
          cur->score =  piece_value_midgame(pos.piece_on(move_to(m)))
<<<<<<< HEAD
#ifdef GPSFISH
                      - type_value_of_piece_on(pos.piece_on(move_from(m))) + History::MaxValue;
#else
                      - type_of_piece(pos.piece_on(move_from(m))) + History::MaxValue;
#endif
=======
                      - piece_type(pos.piece_on(move_from(m))) + History::MaxValue;
>>>>>>> ae2f5f25
      else
#ifdef GPSFISH
          cur->score = H.value(m.ptypeO(), move_to(m));
#else
          cur->score = H.value(pos.piece_on(move_from(m)), move_to(m));
#endif
  }
}

/// MovePicker::get_next_move() is the most important method of the MovePicker
/// class. It returns a new pseudo legal move every time it is called, until there
/// are no more moves left. It picks the move with the biggest score from a list
/// of generated moves taking care not to return the tt move if has already been
/// searched previously. Note that this function is not thread safe so should be
/// lock protected by caller when accessed through a shared MovePicker object.

Move MovePicker::get_next_move() {

  Move move;

  while (true)
  {
      while (curMove == lastMove)
          go_next_phase();

      switch (phase) {

      case PH_TT_MOVE:
          curMove++;
          return ttMove;
          break;

      case PH_GOOD_CAPTURES:
          move = pick_best(curMove++, lastMove).move;
          if (move != ttMove)
          {
              assert(captureThreshold <= 0); // Otherwise we must use see instead of see_sign

              // Check for a non negative SEE now
              int seeValue = pos.see_sign(move);
              if (seeValue >= captureThreshold)
                  return move;

              // Losing capture, move it to the tail of the array, note
              // that move has now been already checked for pseudo legality.
              (--badCaptures)->move = move;
              badCaptures->score = seeValue;
          }
          break;

     case PH_GOOD_PROBCUT:
          move = pick_best(curMove++, lastMove).move;
          if (   move != ttMove
              && pos.see(move) > captureThreshold)
              return move;
          break;

      case PH_KILLERS:
          move = (curMove++)->move;
          if (   move != MOVE_NONE
              && pos.move_is_pl(move)
              && move != ttMove
              && !pos.move_is_capture(move))
              return move;
          break;

      case PH_NONCAPTURES_1:
      case PH_NONCAPTURES_2:
          move = (curMove++)->move;
          if (   move != ttMove
              && move != killers[0].move
              && move != killers[1].move)
              return move;
          break;

      case PH_BAD_CAPTURES:
          move = pick_best(curMove++, lastMove).move;
          return move;

      case PH_EVASIONS:
      case PH_QCAPTURES:
          move = pick_best(curMove++, lastMove).move;
          if (move != ttMove)
              return move;
          break;

      case PH_QRECAPTURES:
          move = (curMove++)->move;
          if (move_to(move) == recaptureSquare)
              return move;
          break;

      case PH_QCHECKS:
          move = (curMove++)->move;
          if (move != ttMove)
              return move;
          break;

      case PH_STOP:
          return MOVE_NONE;

      default:
          assert(false);
          break;
      }
  }
}<|MERGE_RESOLUTION|>--- conflicted
+++ resolved
@@ -284,16 +284,11 @@
           cur->score = seeScore - History::MaxValue; // Be sure we are at the bottom
       else if (pos.move_is_capture(m))
           cur->score =  piece_value_midgame(pos.piece_on(move_to(m)))
-<<<<<<< HEAD
-#ifdef GPSFISH
-                      - type_value_of_piece_on(pos.piece_on(move_from(m))) + History::MaxValue;
+#if 0 //def GPSFISH
+                      - type_value_of_piece_on(pos.piece_on(move_from(m))) + History::MaxValue; // XXX : why
 #else
-                      - type_of_piece(pos.piece_on(move_from(m))) + History::MaxValue;
+                      - piece_type(pos.piece_on(move_from(m))) + History::MaxValue;
 #endif
-=======
-                      - piece_type(pos.piece_on(move_from(m))) + History::MaxValue;
->>>>>>> ae2f5f25
-      else
 #ifdef GPSFISH
           cur->score = H.value(m.ptypeO(), move_to(m));
 #else
