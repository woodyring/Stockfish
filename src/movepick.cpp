/*
  Stockfish, a UCI chess playing engine derived from Glaurung 2.1
  Copyright (C) 2004-2008 Tord Romstad (Glaurung author)
  Copyright (C) 2008-2010 Marco Costalba, Joona Kiiski, Tord Romstad

  Stockfish is free software: you can redistribute it and/or modify
  it under the terms of the GNU General Public License as published by
  the Free Software Foundation, either version 3 of the License, or
  (at your option) any later version.


  Stockfish is distributed in the hope that it will be useful,
  but WITHOUT ANY WARRANTY; without even the implied warranty of
  MERCHANTABILITY or FITNESS FOR A PARTICULAR PURPOSE.  See the
  GNU General Public License for more details.

  You should have received a copy of the GNU General Public License
  along with this program.  If not, see <http://www.gnu.org/licenses/>.
*/

#include <algorithm>
#include <cassert>

#include "movegen.h"
#include "movepick.h"
#include "search.h"
#include "types.h"

namespace {

  enum MovegenPhase {
    PH_TT_MOVE,       // Transposition table move
    PH_GOOD_CAPTURES, // Queen promotions and captures with SEE values >= captureThreshold (captureThreshold <= 0)
    PH_GOOD_PROBCUT,  // Queen promotions and captures with SEE values > captureThreshold (captureThreshold >= 0)
    PH_KILLERS,       // Killer moves from the current ply
    PH_NONCAPTURES_1, // Non-captures and underpromotions with positive score
    PH_NONCAPTURES_2, // Non-captures and underpromotions with non-positive score
    PH_BAD_CAPTURES,  // Queen promotions and captures with SEE values < captureThreshold (captureThreshold <= 0)
    PH_EVASIONS,      // Check evasions
    PH_QCAPTURES,     // Captures in quiescence search
    PH_QRECAPTURES,   // Recaptures in quiescence search
    PH_QCHECKS,       // Non-capture checks in quiescence search
    PH_STOP
  };

  CACHE_LINE_ALIGNMENT
  const uint8_t MainSearchTable[] = { PH_TT_MOVE, PH_GOOD_CAPTURES, PH_KILLERS, PH_NONCAPTURES_1, PH_NONCAPTURES_2, PH_BAD_CAPTURES, PH_STOP };
  const uint8_t EvasionTable[] = { PH_TT_MOVE, PH_EVASIONS, PH_STOP };
  const uint8_t QsearchWithChecksTable[] = { PH_TT_MOVE, PH_QCAPTURES, PH_QCHECKS, PH_STOP };
  const uint8_t QsearchWithoutChecksTable[] = { PH_TT_MOVE, PH_QCAPTURES, PH_STOP };
  const uint8_t QsearchRecapturesTable[] = { PH_TT_MOVE, PH_QRECAPTURES, PH_STOP };
  const uint8_t ProbCutTable[] = { PH_TT_MOVE, PH_GOOD_PROBCUT, PH_STOP };

  // Unary predicate used by std::partition to split positive scores from remaining
  // ones so to sort separately the two sets, and with the second sort delayed.
  inline bool has_positive_score(const MoveStack& move) { return move.score > 0; }

  // Picks and pushes to the front the best move in range [firstMove, lastMove),
  // it is faster than sorting all the moves in advance when moves are few, as
  // normally are the possible captures.
  inline MoveStack* pick_best(MoveStack* firstMove, MoveStack* lastMove)
  {
      std::swap(*firstMove, *std::max_element(firstMove, lastMove));
      return firstMove;
  }
}

/// Constructors for the MovePicker class. As arguments we pass information
/// to help it to return the presumably good moves first, to decide which
/// moves to return (in the quiescence search, for instance, we only want to
/// search captures, promotions and some checks) and about how important good
/// move ordering is at the current node.

MovePicker::MovePicker(const Position& p, Move ttm, Depth d, const History& h,
                       SearchStack* ss, Value beta) : pos(p), H(h), depth(d) {
  captureThreshold = 0;
  badCaptures = moves + MAX_MOVES;

  assert(d > DEPTH_ZERO);

  if (p.in_check())
  {
      killers[0].move = killers[1].move = MOVE_NONE;
      phasePtr = EvasionTable;
  }
  else
  {
      killers[0].move = ss->killers[0];
      killers[1].move = ss->killers[1];

      // Consider sligtly negative captures as good if at low
      // depth and far from beta.
      if (ss && ss->eval < beta - PawnValueMidgame && d < 3 * ONE_PLY)
          captureThreshold = -PawnValueMidgame;

      phasePtr = MainSearchTable;
  }

  ttMove = (ttm && pos.move_is_pl(ttm) ? ttm : MOVE_NONE);
  phasePtr += int(ttMove == MOVE_NONE) - 1;
  go_next_phase();
}

MovePicker::MovePicker(const Position& p, Move ttm, Depth d, const History& h, Square recaptureSq)
                      : pos(p), H(h) {

  assert(d <= DEPTH_ZERO);

  if (p.in_check())
      phasePtr = EvasionTable;
  else if (d >= DEPTH_QS_CHECKS)
      phasePtr = QsearchWithChecksTable;
  else if (d >= DEPTH_QS_RECAPTURES)
  {
      phasePtr = QsearchWithoutChecksTable;

      // Skip TT move if is not a capture or a promotion, this avoids
      // qsearch tree explosion due to a possible perpetual check or
      // similar rare cases when TT table is full.
      if (ttm != MOVE_NONE && !pos.move_is_capture_or_promotion(ttm))
          ttm = MOVE_NONE;
  }
  else
  {
      phasePtr = QsearchRecapturesTable;
      recaptureSquare = recaptureSq;
      ttm = MOVE_NONE;
  }

  ttMove = (ttm && pos.move_is_pl(ttm) ? ttm : MOVE_NONE);
  phasePtr += int(ttMove == MOVE_NONE) - 1;
  go_next_phase();
}

MovePicker::MovePicker(const Position& p, Move ttm, const History& h, PieceType parentCapture)
                       : pos(p), H(h) {

  assert (!pos.in_check());

  // In ProbCut we consider only captures better than parent's move
  captureThreshold = piece_value_midgame(Piece(parentCapture));
  phasePtr = ProbCutTable;

  if (   ttm != MOVE_NONE
      && (!pos.move_is_capture(ttm) ||  pos.see(ttm) <= captureThreshold))
      ttm = MOVE_NONE;

  ttMove = (ttm && pos.move_is_pl(ttm) ? ttm : MOVE_NONE);
  phasePtr += int(ttMove == MOVE_NONE) - 1;
  go_next_phase();
}


/// MovePicker::go_next_phase() generates, scores and sorts the next bunch
/// of moves when there are no more moves to try for the current phase.

void MovePicker::go_next_phase() {

  curMove = moves;
  phase = *(++phasePtr);
  switch (phase) {

  case PH_TT_MOVE:
      lastMove = curMove + 1;
      return;

  case PH_GOOD_CAPTURES:
  case PH_GOOD_PROBCUT:
      lastMove = generate<MV_CAPTURE>(pos, moves);
      score_captures();
      return;

  case PH_KILLERS:
      curMove = killers;
      lastMove = curMove + 2;
      return;

  case PH_NONCAPTURES_1:
      lastNonCapture = lastMove = generate<MV_NON_CAPTURE>(pos, moves);
      score_noncaptures();
      lastMove = std::partition(curMove, lastMove, has_positive_score);
      sort<MoveStack>(curMove, lastMove);
      return;

  case PH_NONCAPTURES_2:
      curMove = lastMove;
      lastMove = lastNonCapture;
      if (depth >= 3 * ONE_PLY)
          sort<MoveStack>(curMove, lastMove);
      return;

  case PH_BAD_CAPTURES:
      // Bad captures SEE value is already calculated so just pick
      // them in order to get SEE move ordering.
      curMove = badCaptures;
      lastMove = moves + MAX_MOVES;
      return;

  case PH_EVASIONS:
      assert(pos.in_check());
      lastMove = generate<MV_EVASION>(pos, moves);
      score_evasions();
      return;

  case PH_QCAPTURES:
      lastMove = generate<MV_CAPTURE>(pos, moves);
      score_captures();
      return;

  case PH_QRECAPTURES:
      lastMove = generate<MV_CAPTURE>(pos, moves);
      return;

  case PH_QCHECKS:
      lastMove = generate<MV_NON_CAPTURE_CHECK>(pos, moves);
      return;

  case PH_STOP:
      lastMove = curMove + 1; // Avoid another go_next_phase() call
      return;

  default:
      assert(false);
      return;
  }
}


/// MovePicker::score_captures(), MovePicker::score_noncaptures() and
/// MovePicker::score_evasions() assign a numerical move ordering score
/// to each move in a move list.  The moves with highest scores will be
/// picked first by get_next_move().

void MovePicker::score_captures() {
  // Winning and equal captures in the main search are ordered by MVV/LVA.
  // Suprisingly, this appears to perform slightly better than SEE based
  // move ordering. The reason is probably that in a position with a winning
  // capture, capturing a more valuable (but sufficiently defended) piece
  // first usually doesn't hurt. The opponent will have to recapture, and
  // the hanging piece will still be hanging (except in the unusual cases
  // where it is possible to recapture with the hanging piece). Exchanging
  // big pieces before capturing a hanging piece probably helps to reduce
  // the subtree size.
  // In main search we want to push captures with negative SEE values to
  // badCaptures[] array, but instead of doing it now we delay till when
  // the move has been picked up in pick_move_from_list(), this way we save
  // some SEE calls in case we get a cutoff (idea from Pablo Vazquez).
  Move m;

  // Use MVV/LVA ordering
  for (MoveStack* cur = moves; cur != lastMove; cur++)
  {
      m = cur->move;
      cur->score =  piece_value_midgame(pos.piece_on(move_to(m)))
                  - type_of(pos.piece_on(move_from(m)));

      if (move_is_promotion(m))
#ifdef GPSFISH
          cur->score ++; // XXX , calc correct value ?
#else
          cur->score += piece_value_midgame(Piece(promotion_piece_type(m)));
#endif
  }
}

void MovePicker::score_noncaptures() {

  Move m;
  Square from;

  for (MoveStack* cur = moves; cur != lastMove; cur++)
  {
      m = cur->move;
#ifdef GPSFISH
      cur->score = H.value(m.ptypeO(), move_to(m));
#else
      from = move_from(m);
      cur->score = H.value(pos.piece_on(from), move_to(m));
#endif
  }
}

void MovePicker::score_evasions() {
  // Try good captures ordered by MVV/LVA, then non-captures if
  // destination square is not under attack, ordered by history
  // value, and at the end bad-captures and non-captures with a
  // negative SEE. This last group is ordered by the SEE score.
  Move m;
  int seeScore;

  // Skip if we don't have at least two moves to order
  if (lastMove < moves + 2)
      return;

  for (MoveStack* cur = moves; cur != lastMove; cur++)
  {
      m = cur->move;
      if ((seeScore = pos.see_sign(m)) < 0)
          cur->score = seeScore - History::MaxValue; // Be sure we are at the bottom
      else if (pos.move_is_capture(m))
          cur->score =  piece_value_midgame(pos.piece_on(move_to(m)))
<<<<<<< HEAD
#if 0 //def GPSFISH
                      - type_value_of_piece_on(pos.piece_on(move_from(m))) + History::MaxValue; // XXX : why
#else
                      - piece_type(pos.piece_on(move_from(m))) + History::MaxValue;
#endif
#ifdef GPSFISH
          cur->score = H.value(m.ptypeO(), move_to(m));
#else
=======
                      - type_of(pos.piece_on(move_from(m))) + History::MaxValue;
      else
>>>>>>> c2c18542
          cur->score = H.value(pos.piece_on(move_from(m)), move_to(m));
#endif
  }
}

/// MovePicker::get_next_move() is the most important method of the MovePicker
/// class. It returns a new pseudo legal move every time it is called, until there
/// are no more moves left. It picks the move with the biggest score from a list
/// of generated moves taking care not to return the tt move if has already been
/// searched previously. Note that this function is not thread safe so should be
/// lock protected by caller when accessed through a shared MovePicker object.

Move MovePicker::get_next_move() {

  Move move;

  while (true)
  {
      while (curMove == lastMove)
          go_next_phase();

      switch (phase) {

      case PH_TT_MOVE:
          curMove++;
          return ttMove;
          break;

      case PH_GOOD_CAPTURES:
          move = pick_best(curMove++, lastMove)->move;
          if (move != ttMove)
          {
              assert(captureThreshold <= 0); // Otherwise we must use see instead of see_sign

              // Check for a non negative SEE now
              int seeValue = pos.see_sign(move);
              if (seeValue >= captureThreshold)
                  return move;

              // Losing capture, move it to the tail of the array
              (--badCaptures)->move = move;
              badCaptures->score = seeValue;
          }
          break;

     case PH_GOOD_PROBCUT:
          move = pick_best(curMove++, lastMove)->move;
          if (   move != ttMove
              && pos.see(move) > captureThreshold)
              return move;
          break;

      case PH_KILLERS:
          move = (curMove++)->move;
          if (   move != MOVE_NONE
              && pos.move_is_pl(move)
              && move != ttMove
              && !pos.move_is_capture(move))
              return move;
          break;

      case PH_NONCAPTURES_1:
      case PH_NONCAPTURES_2:
          move = (curMove++)->move;
          if (   move != ttMove
              && move != killers[0].move
              && move != killers[1].move)
              return move;
          break;

      case PH_BAD_CAPTURES:
          move = pick_best(curMove++, lastMove)->move;
          return move;

      case PH_EVASIONS:
      case PH_QCAPTURES:
          move = pick_best(curMove++, lastMove)->move;
          if (move != ttMove)
              return move;
          break;

      case PH_QRECAPTURES:
          move = (curMove++)->move;
          if (move_to(move) == recaptureSquare)
              return move;
          break;

      case PH_QCHECKS:
          move = (curMove++)->move;
          if (move != ttMove)
              return move;
          break;

      case PH_STOP:
          return MOVE_NONE;

      default:
          assert(false);
          break;
      }
  }
}<|MERGE_RESOLUTION|>--- conflicted
+++ resolved
@@ -299,19 +299,15 @@
           cur->score = seeScore - History::MaxValue; // Be sure we are at the bottom
       else if (pos.move_is_capture(m))
           cur->score =  piece_value_midgame(pos.piece_on(move_to(m)))
-<<<<<<< HEAD
 #if 0 //def GPSFISH
                       - type_value_of_piece_on(pos.piece_on(move_from(m))) + History::MaxValue; // XXX : why
 #else
-                      - piece_type(pos.piece_on(move_from(m))) + History::MaxValue;
+                      - type_of(pos.piece_on(move_from(m))) + History::MaxValue;
 #endif
+      else
 #ifdef GPSFISH
           cur->score = H.value(m.ptypeO(), move_to(m));
 #else
-=======
-                      - type_of(pos.piece_on(move_from(m))) + History::MaxValue;
-      else
->>>>>>> c2c18542
           cur->score = H.value(pos.piece_on(move_from(m)), move_to(m));
 #endif
   }
