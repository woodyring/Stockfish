/*
  Stockfish, a UCI chess playing engine derived from Glaurung 2.1
  Copyright (C) 2004-2008 Tord Romstad (Glaurung author)
  Copyright (C) 2008-2010 Marco Costalba, Joona Kiiski, Tord Romstad

  Stockfish is free software: you can redistribute it and/or modify
  it under the terms of the GNU General Public License as published by
  the Free Software Foundation, either version 3 of the License, or
  (at your option) any later version.


  Stockfish is distributed in the hope that it will be useful,
  but WITHOUT ANY WARRANTY; without even the implied warranty of
  MERCHANTABILITY or FITNESS FOR A PARTICULAR PURPOSE.  See the
  GNU General Public License for more details.

  You should have received a copy of the GNU General Public License
  along with this program.  If not, see <http://www.gnu.org/licenses/>.
*/

#include <algorithm>
#include <cassert>

#include "movegen.h"
#include "movepick.h"
#include "search.h"
#include "types.h"

namespace {

  enum MovegenPhase {
    PH_TT_MOVE,       // Transposition table move
    PH_GOOD_CAPTURES, // Queen promotions and captures with SEE values >= captureThreshold (captureThreshold <= 0)
    PH_GOOD_PROBCUT,  // Queen promotions and captures with SEE values > captureThreshold (captureThreshold >= 0)
    PH_KILLERS,       // Killer moves from the current ply
    PH_NONCAPTURES_1, // Non-captures and underpromotions with positive score
    PH_NONCAPTURES_2, // Non-captures and underpromotions with non-positive score
    PH_BAD_CAPTURES,  // Queen promotions and captures with SEE values < captureThreshold (captureThreshold <= 0)
    PH_EVASIONS,      // Check evasions
    PH_QCAPTURES,     // Captures in quiescence search
    PH_QRECAPTURES,   // Recaptures in quiescence search
    PH_QCHECKS,       // Non-capture checks in quiescence search
    PH_STOP
  };

  CACHE_LINE_ALIGNMENT
  const uint8_t MainSearchTable[] = { PH_TT_MOVE, PH_GOOD_CAPTURES, PH_KILLERS, PH_NONCAPTURES_1, PH_NONCAPTURES_2, PH_BAD_CAPTURES, PH_STOP };
  const uint8_t EvasionTable[] = { PH_TT_MOVE, PH_EVASIONS, PH_STOP };
  const uint8_t QsearchWithChecksTable[] = { PH_TT_MOVE, PH_QCAPTURES, PH_QCHECKS, PH_STOP };
  const uint8_t QsearchWithoutChecksTable[] = { PH_TT_MOVE, PH_QCAPTURES, PH_STOP };
  const uint8_t QsearchRecapturesTable[] = { PH_TT_MOVE, PH_QRECAPTURES, PH_STOP };
  const uint8_t ProbCutTable[] = { PH_TT_MOVE, PH_GOOD_PROBCUT, PH_STOP };

  // Unary predicate used by std::partition to split positive scores from remaining
  // ones so to sort separately the two sets, and with the second sort delayed.
  inline bool has_positive_score(const MoveStack& move) { return move.score > 0; }

  // Picks and pushes to the front the best move in range [firstMove, lastMove),
  // it is faster than sorting all the moves in advance when moves are few, as
  // normally are the possible captures.
  inline MoveStack* pick_best(MoveStack* firstMove, MoveStack* lastMove)
  {
      std::swap(*firstMove, *std::max_element(firstMove, lastMove));
      return firstMove;
  }
}

/// Constructors for the MovePicker class. As arguments we pass information
/// to help it to return the presumably good moves first, to decide which
/// moves to return (in the quiescence search, for instance, we only want to
/// search captures, promotions and some checks) and about how important good
/// move ordering is at the current node.

MovePicker::MovePicker(const Position& p, Move ttm, Depth d, const History& h,
                       SearchStack* ss, Value beta) : pos(p), H(h), depth(d) {
  captureThreshold = 0;
  badCaptures = moves + MAX_MOVES;

  assert(d > DEPTH_ZERO);

  if (p.in_check())
  {
      killers[0].move = killers[1].move = MOVE_NONE;
      phasePtr = EvasionTable;
  }
  else
  {
      killers[0].move = ss->killers[0];
      killers[1].move = ss->killers[1];

      // Consider sligtly negative captures as good if at low
      // depth and far from beta.
      if (ss && ss->eval < beta - PawnValueMidgame && d < 3 * ONE_PLY)
          captureThreshold = -PawnValueMidgame;

      phasePtr = MainSearchTable;
  }

  ttMove = (ttm && pos.move_is_pl(ttm) ? ttm : MOVE_NONE);
  phasePtr += int(ttMove == MOVE_NONE) - 1;
  go_next_phase();
}

MovePicker::MovePicker(const Position& p, Move ttm, Depth d, const History& h, Square recaptureSq)
                      : pos(p), H(h) {

  assert(d <= DEPTH_ZERO);

  if (p.in_check())
      phasePtr = EvasionTable;
  else if (d >= DEPTH_QS_CHECKS)
      phasePtr = QsearchWithChecksTable;
  else if (d >= DEPTH_QS_RECAPTURES)
  {
      phasePtr = QsearchWithoutChecksTable;

      // Skip TT move if is not a capture or a promotion, this avoids
      // qsearch tree explosion due to a possible perpetual check or
      // similar rare cases when TT table is full.
      if (ttm != MOVE_NONE && !pos.move_is_capture_or_promotion(ttm))
          ttm = MOVE_NONE;
  }
  else
  {
      phasePtr = QsearchRecapturesTable;
      recaptureSquare = recaptureSq;
      ttm = MOVE_NONE;
  }

  ttMove = (ttm && pos.move_is_pl(ttm) ? ttm : MOVE_NONE);
  phasePtr += int(ttMove == MOVE_NONE) - 1;
  go_next_phase();
}

MovePicker::MovePicker(const Position& p, Move ttm, const History& h, PieceType parentCapture)
                       : pos(p), H(h) {

  assert (!pos.in_check());

  // In ProbCut we consider only captures better than parent's move
  captureThreshold = piece_value_midgame(Piece(parentCapture));
  phasePtr = ProbCutTable;

  if (   ttm != MOVE_NONE
      && (!pos.move_is_capture(ttm) ||  pos.see(ttm) <= captureThreshold))
      ttm = MOVE_NONE;

  ttMove = (ttm && pos.move_is_pl(ttm) ? ttm : MOVE_NONE);
  phasePtr += int(ttMove == MOVE_NONE) - 1;
  go_next_phase();
}


/// MovePicker::go_next_phase() generates, scores and sorts the next bunch
/// of moves when there are no more moves to try for the current phase.

void MovePicker::go_next_phase() {

  curMove = moves;
  phase = *(++phasePtr);
  switch (phase) {

  case PH_TT_MOVE:
      lastMove = curMove + 1;
      return;

  case PH_GOOD_CAPTURES:
  case PH_GOOD_PROBCUT:
      lastMove = generate<MV_CAPTURE>(pos, moves);
      score_captures();
      return;

  case PH_KILLERS:
      curMove = killers;
      lastMove = curMove + 2;
      return;

  case PH_NONCAPTURES_1:
      lastNonCapture = lastMove = generate<MV_NON_CAPTURE>(pos, moves);
      score_noncaptures();
      lastMove = std::partition(curMove, lastMove, has_positive_score);
      sort<MoveStack>(curMove, lastMove);
      return;

  case PH_NONCAPTURES_2:
      curMove = lastMove;
      lastMove = lastNonCapture;
      if (depth >= 3 * ONE_PLY)
          sort<MoveStack>(curMove, lastMove);
      return;

  case PH_BAD_CAPTURES:
      // Bad captures SEE value is already calculated so just pick
      // them in order to get SEE move ordering.
      curMove = badCaptures;
      lastMove = moves + MAX_MOVES;
      return;

  case PH_EVASIONS:
      assert(pos.in_check());
      lastMove = generate<MV_EVASION>(pos, moves);
      score_evasions();
      return;

  case PH_QCAPTURES:
      lastMove = generate<MV_CAPTURE>(pos, moves);
      score_captures();
      return;

  case PH_QRECAPTURES:
      lastMove = generate<MV_CAPTURE>(pos, moves);
      return;

  case PH_QCHECKS:
      lastMove = generate<MV_NON_CAPTURE_CHECK>(pos, moves);
      return;

  case PH_STOP:
      lastMove = curMove + 1; // Avoid another go_next_phase() call
      return;

  default:
      assert(false);
      return;
  }
}


/// MovePicker::score_captures(), MovePicker::score_noncaptures() and
/// MovePicker::score_evasions() assign a numerical move ordering score
/// to each move in a move list.  The moves with highest scores will be
/// picked first by get_next_move().

void MovePicker::score_captures() {
  // Winning and equal captures in the main search are ordered by MVV/LVA.
  // Suprisingly, this appears to perform slightly better than SEE based
  // move ordering. The reason is probably that in a position with a winning
  // capture, capturing a more valuable (but sufficiently defended) piece
  // first usually doesn't hurt. The opponent will have to recapture, and
  // the hanging piece will still be hanging (except in the unusual cases
  // where it is possible to recapture with the hanging piece). Exchanging
  // big pieces before capturing a hanging piece probably helps to reduce
  // the subtree size.
  // In main search we want to push captures with negative SEE values to
  // badCaptures[] array, but instead of doing it now we delay till when
  // the move has been picked up in pick_move_from_list(), this way we save
  // some SEE calls in case we get a cutoff (idea from Pablo Vazquez).
  Move m;

  // Use MVV/LVA ordering
  for (MoveStack* cur = moves; cur != lastMove; cur++)
  {
      m = cur->move;
      cur->score =  piece_value_midgame(pos.piece_on(move_to(m)))
                  - piece_type(pos.piece_on(move_from(m)));

      if (move_is_promotion(m))
<<<<<<< HEAD
#ifdef GPSFISH
          cur->score ++; // XXX , calc correct value ?
#else
          cur->score += QueenValueMidgame;
#endif
=======
          cur->score += piece_value_midgame(Piece(promotion_piece_type(m)));
>>>>>>> 10b24af9
  }
}

void MovePicker::score_noncaptures() {

  Move m;
  Square from;

  for (MoveStack* cur = moves; cur != lastMove; cur++)
  {
      m = cur->move;
#ifdef GPSFISH
      cur->score = H.value(m.ptypeO(), move_to(m));
#else
      from = move_from(m);
      cur->score = H.value(pos.piece_on(from), move_to(m));
#endif
  }
}

void MovePicker::score_evasions() {
  // Try good captures ordered by MVV/LVA, then non-captures if
  // destination square is not under attack, ordered by history
  // value, and at the end bad-captures and non-captures with a
  // negative SEE. This last group is ordered by the SEE score.
  Move m;
  int seeScore;

  // Skip if we don't have at least two moves to order
  if (lastMove < moves + 2)
      return;

  for (MoveStack* cur = moves; cur != lastMove; cur++)
  {
      m = cur->move;
      if ((seeScore = pos.see_sign(m)) < 0)
          cur->score = seeScore - History::MaxValue; // Be sure we are at the bottom
      else if (pos.move_is_capture(m))
          cur->score =  piece_value_midgame(pos.piece_on(move_to(m)))
#if 0 //def GPSFISH
                      - type_value_of_piece_on(pos.piece_on(move_from(m))) + History::MaxValue; // XXX : why
#else
                      - piece_type(pos.piece_on(move_from(m))) + History::MaxValue;
#endif
#ifdef GPSFISH
          cur->score = H.value(m.ptypeO(), move_to(m));
#else
          cur->score = H.value(pos.piece_on(move_from(m)), move_to(m));
#endif
  }
}

/// MovePicker::get_next_move() is the most important method of the MovePicker
/// class. It returns a new pseudo legal move every time it is called, until there
/// are no more moves left. It picks the move with the biggest score from a list
/// of generated moves taking care not to return the tt move if has already been
/// searched previously. Note that this function is not thread safe so should be
/// lock protected by caller when accessed through a shared MovePicker object.

Move MovePicker::get_next_move() {

  Move move;

  while (true)
  {
      while (curMove == lastMove)
          go_next_phase();

      switch (phase) {

      case PH_TT_MOVE:
          curMove++;
          return ttMove;
          break;

      case PH_GOOD_CAPTURES:
          move = pick_best(curMove++, lastMove)->move;
          if (move != ttMove)
          {
              assert(captureThreshold <= 0); // Otherwise we must use see instead of see_sign

              // Check for a non negative SEE now
              int seeValue = pos.see_sign(move);
              if (seeValue >= captureThreshold)
                  return move;

              // Losing capture, move it to the tail of the array
              (--badCaptures)->move = move;
              badCaptures->score = seeValue;
          }
          break;

     case PH_GOOD_PROBCUT:
          move = pick_best(curMove++, lastMove)->move;
          if (   move != ttMove
              && pos.see(move) > captureThreshold)
              return move;
          break;

      case PH_KILLERS:
          move = (curMove++)->move;
          if (   move != MOVE_NONE
              && pos.move_is_pl(move)
              && move != ttMove
              && !pos.move_is_capture(move))
              return move;
          break;

      case PH_NONCAPTURES_1:
      case PH_NONCAPTURES_2:
          move = (curMove++)->move;
          if (   move != ttMove
              && move != killers[0].move
              && move != killers[1].move)
              return move;
          break;

      case PH_BAD_CAPTURES:
          move = pick_best(curMove++, lastMove)->move;
          return move;

      case PH_EVASIONS:
      case PH_QCAPTURES:
          move = pick_best(curMove++, lastMove)->move;
          if (move != ttMove)
              return move;
          break;

      case PH_QRECAPTURES:
          move = (curMove++)->move;
          if (move_to(move) == recaptureSquare)
              return move;
          break;

      case PH_QCHECKS:
          move = (curMove++)->move;
          if (move != ttMove)
              return move;
          break;

      case PH_STOP:
          return MOVE_NONE;

      default:
          assert(false);
          break;
      }
  }
}<|MERGE_RESOLUTION|>--- conflicted
+++ resolved
@@ -255,15 +255,11 @@
                   - piece_type(pos.piece_on(move_from(m)));
 
       if (move_is_promotion(m))
-<<<<<<< HEAD
 #ifdef GPSFISH
           cur->score ++; // XXX , calc correct value ?
 #else
-          cur->score += QueenValueMidgame;
+          cur->score += piece_value_midgame(Piece(promotion_piece_type(m)));
 #endif
-=======
-          cur->score += piece_value_midgame(Piece(promotion_piece_type(m)));
->>>>>>> 10b24af9
   }
 }
 
