/*
  Stockfish, a UCI chess playing engine derived from Glaurung 2.1
  Copyright (C) 2004-2008 Tord Romstad (Glaurung author)
  Copyright (C) 2008-2010 Marco Costalba, Joona Kiiski, Tord Romstad

  Stockfish is free software: you can redistribute it and/or modify
  it under the terms of the GNU General Public License as published by
  the Free Software Foundation, either version 3 of the License, or
  (at your option) any later version.


  Stockfish is distributed in the hope that it will be useful,
  but WITHOUT ANY WARRANTY; without even the implied warranty of
  MERCHANTABILITY or FITNESS FOR A PARTICULAR PURPOSE.  See the
  GNU General Public License for more details.

  You should have received a copy of the GNU General Public License
  along with this program.  If not, see <http://www.gnu.org/licenses/>.
*/

#include <cassert>

#include "movegen.h"
#include "movepick.h"
#include "search.h"
#include "types.h"

namespace {

  enum MovegenPhase {
    PH_TT_MOVE,       // Transposition table move
    PH_GOOD_CAPTURES, // Queen promotions and captures with SEE values >= captureThreshold (captureThreshold <= 0)
    PH_GOOD_PROBCUT,  // Queen promotions and captures with SEE values > captureThreshold (captureThreshold >= 0)
    PH_KILLERS,       // Killer moves from the current ply
    PH_NONCAPTURES_1, // Non-captures and underpromotions with positive score
    PH_NONCAPTURES_2, // Non-captures and underpromotions with non-positive score
    PH_BAD_CAPTURES,  // Queen promotions and captures with SEE values < captureThreshold (captureThreshold <= 0)
    PH_EVASIONS,      // Check evasions
    PH_QCAPTURES,     // Captures in quiescence search
    PH_QRECAPTURES,   // Recaptures in quiescence search
    PH_QCHECKS,       // Non-capture checks in quiescence search
    PH_STOP
  };

  CACHE_LINE_ALIGNMENT
  const uint8_t MainSearchTable[] = { PH_TT_MOVE, PH_GOOD_CAPTURES, PH_KILLERS, PH_NONCAPTURES_1, PH_NONCAPTURES_2, PH_BAD_CAPTURES, PH_STOP };
  const uint8_t EvasionTable[] = { PH_TT_MOVE, PH_EVASIONS, PH_STOP };
  const uint8_t QsearchWithChecksTable[] = { PH_TT_MOVE, PH_QCAPTURES, PH_QCHECKS, PH_STOP };
  const uint8_t QsearchWithoutChecksTable[] = { PH_TT_MOVE, PH_QCAPTURES, PH_STOP };
  const uint8_t QsearchRecapturesTable[] = { PH_TT_MOVE, PH_QRECAPTURES, PH_STOP };
  const uint8_t ProbCutTable[] = { PH_TT_MOVE, PH_GOOD_PROBCUT, PH_STOP };
}

/// Constructors for the MovePicker class. As arguments we pass information
/// to help it to return the presumably good moves first, to decide which
/// moves to return (in the quiescence search, for instance, we only want to
/// search captures, promotions and some checks) and about how important good
/// move ordering is at the current node.

MovePicker::MovePicker(const Position& p, Move ttm, Depth d, const History& h,
                       SearchStack* ss, Value beta) : pos(p), H(h), depth(d) {
  captureThreshold = 0;
  badCaptures = moves + MAX_MOVES;

  assert(d > DEPTH_ZERO);

  if (p.in_check())
  {
      killers[0].move = killers[1].move = MOVE_NONE;
      phasePtr = EvasionTable;
  }
  else
  {
      killers[0].move = ss->killers[0];
      killers[1].move = ss->killers[1];

      // Consider sligtly negative captures as good if at low
      // depth and far from beta.
      if (ss && ss->eval < beta - PawnValueMidgame && d < 3 * ONE_PLY)
          captureThreshold = -PawnValueMidgame;

      phasePtr = MainSearchTable;
  }

  ttMove = (ttm && pos.move_is_pl(ttm) ? ttm : MOVE_NONE);
  phasePtr += int(ttMove == MOVE_NONE) - 1;
  go_next_phase();
}

MovePicker::MovePicker(const Position& p, Move ttm, Depth d, const History& h, Square recaptureSq)
                      : pos(p), H(h) {

  assert(d <= DEPTH_ZERO);

  if (p.in_check())
      phasePtr = EvasionTable;
  else if (d >= DEPTH_QS_CHECKS)
      phasePtr = QsearchWithChecksTable;
  else if (d >= DEPTH_QS_RECAPTURES)
  {
      phasePtr = QsearchWithoutChecksTable;

      // Skip TT move if is not a capture or a promotion, this avoids
      // qsearch tree explosion due to a possible perpetual check or
      // similar rare cases when TT table is full.
      if (ttm != MOVE_NONE && !pos.move_is_capture_or_promotion(ttm))
          ttm = MOVE_NONE;
  }
  else
  {
      phasePtr = QsearchRecapturesTable;
      recaptureSquare = recaptureSq;
      ttm = MOVE_NONE;
  }

  ttMove = (ttm && pos.move_is_pl(ttm) ? ttm : MOVE_NONE);
  phasePtr += int(ttMove == MOVE_NONE) - 1;
  go_next_phase();
}

MovePicker::MovePicker(const Position& p, Move ttm, const History& h, PieceType parentCapture)
                       : pos(p), H(h) {

  assert (!pos.in_check());

  // In ProbCut we consider only captures better than parent's move
  captureThreshold = piece_value_midgame(Piece(parentCapture));
  phasePtr = ProbCutTable;

  if (   ttm != MOVE_NONE
      && (!pos.move_is_capture(ttm) ||  pos.see(ttm) <= captureThreshold))
      ttm = MOVE_NONE;

  ttMove = (ttm && pos.move_is_pl(ttm) ? ttm : MOVE_NONE);
  phasePtr += int(ttMove == MOVE_NONE) - 1;
  go_next_phase();
}


/// MovePicker::go_next_phase() generates, scores and sorts the next bunch
/// of moves when there are no more moves to try for the current phase.

void MovePicker::go_next_phase() {

  curMove = moves;
  phase = *(++phasePtr);
  switch (phase) {

  case PH_TT_MOVE:
      lastMove = curMove + 1;
      return;

  case PH_GOOD_CAPTURES:
  case PH_GOOD_PROBCUT:
      lastMove = generate<MV_CAPTURE>(pos, moves);
      score_captures();
      return;

  case PH_KILLERS:
      curMove = killers;
      lastMove = curMove + 2;
      return;

  case PH_NONCAPTURES_1:
      lastNonCapture = lastMove = generate<MV_NON_CAPTURE>(pos, moves);
      score_noncaptures();
      sort_moves(moves, lastNonCapture, &lastMove);
      return;

  case PH_NONCAPTURES_2:
      curMove = lastMove;
      lastMove = lastNonCapture;
      if (depth >= 3 * ONE_PLY)
          insertion_sort<MoveStack>(curMove, lastMove);
      return;

  case PH_BAD_CAPTURES:
      // Bad captures SEE value is already calculated so just pick
      // them in order to get SEE move ordering.
      curMove = badCaptures;
      lastMove = moves + MAX_MOVES;
      return;

  case PH_EVASIONS:
      assert(pos.in_check());
      lastMove = generate<MV_EVASION>(pos, moves);
      score_evasions();
      return;

  case PH_QCAPTURES:
      lastMove = generate<MV_CAPTURE>(pos, moves);
      score_captures();
      return;

  case PH_QRECAPTURES:
      lastMove = generate<MV_CAPTURE>(pos, moves);
      return;

  case PH_QCHECKS:
      lastMove = generate<MV_NON_CAPTURE_CHECK>(pos, moves);
      return;

  case PH_STOP:
      lastMove = curMove + 1; // Avoid another go_next_phase() call
      return;

  default:
      assert(false);
      return;
  }
}


/// MovePicker::score_captures(), MovePicker::score_noncaptures() and
/// MovePicker::score_evasions() assign a numerical move ordering score
/// to each move in a move list.  The moves with highest scores will be
/// picked first by get_next_move().

void MovePicker::score_captures() {
  // Winning and equal captures in the main search are ordered by MVV/LVA.
  // Suprisingly, this appears to perform slightly better than SEE based
  // move ordering. The reason is probably that in a position with a winning
  // capture, capturing a more valuable (but sufficiently defended) piece
  // first usually doesn't hurt. The opponent will have to recapture, and
  // the hanging piece will still be hanging (except in the unusual cases
  // where it is possible to recapture with the hanging piece). Exchanging
  // big pieces before capturing a hanging piece probably helps to reduce
  // the subtree size.
  // In main search we want to push captures with negative SEE values to
  // badCaptures[] array, but instead of doing it now we delay till when
  // the move has been picked up in pick_move_from_list(), this way we save
  // some SEE calls in case we get a cutoff (idea from Pablo Vazquez).
  Move m;

  // Use MVV/LVA ordering
  for (MoveStack* cur = moves; cur != lastMove; cur++)
  {
      m = cur->move;
      cur->score =  piece_value_midgame(pos.piece_on(move_to(m)))
                  - pos.type_of_piece_on(move_from(m));
      if (move_is_promotion(m))
#ifdef GPSFISH
          cur->score ++;
#else
          cur->score += QueenValueMidgame;
#endif
  }
}

void MovePicker::score_noncaptures() {

  Move m;
  Square from;

  for (MoveStack* cur = moves; cur != lastMove; cur++)
  {
      m = cur->move;
#ifdef GPSFISH
      cur->score = H.value(m.ptypeO(), move_to(m));
#else
      from = move_from(m);
      cur->score = H.value(pos.piece_on(from), move_to(m));
#endif
  }
}

void MovePicker::score_evasions() {
  // Try good captures ordered by MVV/LVA, then non-captures if
  // destination square is not under attack, ordered by history
  // value, and at the end bad-captures and non-captures with a
  // negative SEE. This last group is ordered by the SEE score.
  Move m;
  int seeScore;

  // Skip if we don't have at least two moves to order
  if (lastMove < moves + 2)
      return;

  for (MoveStack* cur = moves; cur != lastMove; cur++)
  {
      m = cur->move;
      if ((seeScore = pos.see_sign(m)) < 0)
          cur->score = seeScore - History::MaxValue; // Be sure we are at the bottom
      else if (pos.move_is_capture(m))
<<<<<<< HEAD
#ifdef GPSFISH
          cur->score =  pos.midgame_value_of_piece_on(move_to(m))
                      - pos.type_value_of_piece_on(move_from(m)) + History::MaxValue;
#else
          cur->score =  pos.midgame_value_of_piece_on(move_to(m))
=======
          cur->score =  piece_value_midgame(pos.piece_on(move_to(m)))
>>>>>>> 351ef5c8
                      - pos.type_of_piece_on(move_from(m)) + History::MaxValue;
#endif
      else
#ifdef GPSFISH
	cur->score = H.value(m.ptypeO(), move_to(m));
#else
          cur->score = H.value(pos.piece_on(move_from(m)), move_to(m));
#endif
  }
}

/// MovePicker::get_next_move() is the most important method of the MovePicker
/// class. It returns a new pseudo legal move every time it is called, until there
/// are no more moves left. It picks the move with the biggest score from a list
/// of generated moves taking care not to return the tt move if has already been
/// searched previously. Note that this function is not thread safe so should be
/// lock protected by caller when accessed through a shared MovePicker object.

Move MovePicker::get_next_move() {

  Move move;

  while (true)
  {
      while (curMove == lastMove)
          go_next_phase();

      switch (phase) {

      case PH_TT_MOVE:
          curMove++;
          return ttMove;
          break;

      case PH_GOOD_CAPTURES:
          move = pick_best(curMove++, lastMove).move;
          if (move != ttMove)
          {
              assert(captureThreshold <= 0); // Otherwise we must use see instead of see_sign

              // Check for a non negative SEE now
              int seeValue = pos.see_sign(move);
              if (seeValue >= captureThreshold)
                  return move;

              // Losing capture, move it to the tail of the array, note
              // that move has now been already checked for pseudo legality.
              (--badCaptures)->move = move;
              badCaptures->score = seeValue;
          }
          break;

     case PH_GOOD_PROBCUT:
          move = pick_best(curMove++, lastMove).move;
          if (   move != ttMove
              && pos.see(move) > captureThreshold)
              return move;
          break;

      case PH_KILLERS:
          move = (curMove++)->move;
          if (   move != MOVE_NONE
              && pos.move_is_pl(move)
              && move != ttMove
              && !pos.move_is_capture(move))
              return move;
          break;

      case PH_NONCAPTURES_1:
      case PH_NONCAPTURES_2:
          move = (curMove++)->move;
          if (   move != ttMove
              && move != killers[0].move
              && move != killers[1].move)
              return move;
          break;

      case PH_BAD_CAPTURES:
          move = pick_best(curMove++, lastMove).move;
          return move;

      case PH_EVASIONS:
      case PH_QCAPTURES:
          move = pick_best(curMove++, lastMove).move;
          if (move != ttMove)
              return move;
          break;

      case PH_QRECAPTURES:
          move = (curMove++)->move;
          if (move_to(move) == recaptureSquare)
              return move;
          break;

      case PH_QCHECKS:
          move = (curMove++)->move;
          if (move != ttMove)
              return move;
          break;

      case PH_STOP:
          return MOVE_NONE;

      default:
          assert(false);
          break;
      }
  }
}<|MERGE_RESOLUTION|>--- conflicted
+++ resolved
@@ -240,7 +240,7 @@
                   - pos.type_of_piece_on(move_from(m));
       if (move_is_promotion(m))
 #ifdef GPSFISH
-          cur->score ++;
+          cur->score ++; // XXX , calc correct value ?
 #else
           cur->score += QueenValueMidgame;
 #endif
@@ -282,20 +282,16 @@
       if ((seeScore = pos.see_sign(m)) < 0)
           cur->score = seeScore - History::MaxValue; // Be sure we are at the bottom
       else if (pos.move_is_capture(m))
-<<<<<<< HEAD
 #ifdef GPSFISH
-          cur->score =  pos.midgame_value_of_piece_on(move_to(m))
-                      - pos.type_value_of_piece_on(move_from(m)) + History::MaxValue;
+          cur->score =  piece_value_midgame(pos.piece_on(move_to(m)))
+                      - type_value_of_piece_on(pos.piece_on(move_from(m))) + History::MaxValue;
 #else
-          cur->score =  pos.midgame_value_of_piece_on(move_to(m))
-=======
           cur->score =  piece_value_midgame(pos.piece_on(move_to(m)))
->>>>>>> 351ef5c8
                       - pos.type_of_piece_on(move_from(m)) + History::MaxValue;
 #endif
       else
 #ifdef GPSFISH
-	cur->score = H.value(m.ptypeO(), move_to(m));
+          cur->score = H.value(m.ptypeO(), move_to(m));
 #else
           cur->score = H.value(pos.piece_on(move_from(m)), move_to(m));
 #endif
