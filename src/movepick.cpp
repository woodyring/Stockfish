--- conflicted
+++ resolved
@@ -64,13 +64,6 @@
 
   assert(d > DEPTH_ZERO);
 
-<<<<<<< HEAD
-#ifndef GPSFISH
-  pinned = p.pinned_pieces(pos.side_to_move());
-#endif
-
-=======
->>>>>>> 4b232f5d
   if (p.in_check())
   {
       ttMoves[1].move = killers[0].move = killers[1].move = MOVE_NONE;
@@ -103,13 +96,6 @@
 
   assert(d <= DEPTH_ZERO);
 
-<<<<<<< HEAD
-#ifndef GPSFISH
-  pinned = p.pinned_pieces(pos.side_to_move());
-#endif
-
-=======
->>>>>>> 4b232f5d
   if (p.in_check())
       phasePtr = EvasionTable;
   else if (d >= DEPTH_QS_CHECKS)
