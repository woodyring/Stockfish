--- conflicted
+++ resolved
@@ -255,15 +255,11 @@
                   - type_of(pos.piece_on(move_from(m)));
 
       if (is_promotion(m))
-<<<<<<< HEAD
 #ifdef GPSFISH
           cur->score ++; // XXX , calc correct value ?
 #else
-          cur->score += piece_value_midgame(Piece(promotion_piece_type(m)));
+          cur->score += PieceValueMidgame[Piece(promotion_piece_type(m))];
 #endif
-=======
-          cur->score += PieceValueMidgame[Piece(promotion_piece_type(m))];
->>>>>>> f2e78d9f
   }
 }
 
@@ -302,14 +298,9 @@
       if ((seeScore = pos.see_sign(m)) < 0)
           cur->score = seeScore - History::MaxValue; // Be sure we are at the bottom
       else if (pos.is_capture(m))
-<<<<<<< HEAD
-          cur->score =  piece_value_midgame(pos.piece_on(move_to(m)))
 #if 0 //def GPSFISH
                       - type_value_of_piece_on(pos.piece_on(move_from(m))) + History::MaxValue; // XXX : why
 #else
-=======
-          cur->score =  PieceValueMidgame[pos.piece_on(move_to(m))]
->>>>>>> f2e78d9f
                       - type_of(pos.piece_on(move_from(m))) + History::MaxValue;
 #endif
       else
