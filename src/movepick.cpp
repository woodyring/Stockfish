/*
  Stockfish, a UCI chess playing engine derived from Glaurung 2.1
  Copyright (C) 2004-2008 Tord Romstad (Glaurung author)
  Copyright (C) 2008-2012 Marco Costalba, Joona Kiiski, Tord Romstad

  Stockfish is free software: you can redistribute it and/or modify
  it under the terms of the GNU General Public License as published by
  the Free Software Foundation, either version 3 of the License, or
  (at your option) any later version.


  Stockfish is distributed in the hope that it will be useful,
  but WITHOUT ANY WARRANTY; without even the implied warranty of
  MERCHANTABILITY or FITNESS FOR A PARTICULAR PURPOSE.  See the
  GNU General Public License for more details.

  You should have received a copy of the GNU General Public License
  along with this program.  If not, see <http://www.gnu.org/licenses/>.
*/

#include <cassert>

#include "movegen.h"
#include "movepick.h"
#include "thread.h"

namespace {

  enum Sequencer {
    MAIN_SEARCH, CAPTURES_S1, KILLERS_S1, QUIETS_1_S1, QUIETS_2_S1, BAD_CAPTURES_S1,
    EVASION,     EVASIONS_S2,
    QSEARCH_0,   CAPTURES_S3, QUIET_CHECKS_S3,
    QSEARCH_1,   CAPTURES_S4,
    PROBCUT,     CAPTURES_S5,
    RECAPTURE,   CAPTURES_S6,
    STOP
  };

  // Unary predicate used by std::partition to split positive scores from remaining
  // ones so to sort separately the two sets, and with the second sort delayed.
  inline bool has_positive_score(const MoveStack& ms) { return ms.score > 0; }

  // Picks and moves to the front the best move in the range [begin, end),
  // it is faster than sorting all the moves in advance when moves are few, as
  // normally are the possible captures.
  inline MoveStack* pick_best(MoveStack* begin, MoveStack* end)
  {
      std::swap(*begin, *std::max_element(begin, end));
      return begin;
  }
}


/// Constructors of the MovePicker class. As arguments we pass information
/// to help it to return the presumably good moves first, to decide which
/// moves to return (in the quiescence search, for instance, we only want to
/// search captures, promotions and some checks) and about how important good
/// move ordering is at the current node.

MovePicker::MovePicker(const Position& p, Move ttm, Depth d, const History& h,
                       Search::Stack* s, Value beta) : pos(p), Hist(h), depth(d) {

  assert(d > DEPTH_ZERO);

  captureThreshold = 0;
  cur = end = moves;
  endBadCaptures = moves + MAX_MOVES - 1;
  ss = s;

  if (p.checkers())
      phase = EVASION;

  else
  {
      phase = MAIN_SEARCH;

      killers[0].move = ss->killers[0];
      killers[1].move = ss->killers[1];

      // Consider sligtly negative captures as good if at low depth and far from beta
      if (ss && ss->staticEval < beta - PawnValueMg && d < 3 * ONE_PLY)
          captureThreshold = -PawnValueMg;

      // Consider negative captures as good if still enough to reach beta
      else if (ss && ss->staticEval > beta)
          captureThreshold = beta - ss->staticEval;
  }

  ttMove = (ttm && pos.is_pseudo_legal(ttm) ? ttm : MOVE_NONE);
  end += (ttMove != MOVE_NONE);
}

MovePicker::MovePicker(const Position& p, Move ttm, Depth d, const History& h,
                       Square sq) : pos(p), Hist(h), cur(moves), end(moves) {

  assert(d <= DEPTH_ZERO);

  if (p.checkers())
      phase = EVASION;

  else if (d > DEPTH_QS_NO_CHECKS)
      phase = QSEARCH_0;

  else if (d > DEPTH_QS_RECAPTURES)
  {
      phase = QSEARCH_1;

      // Skip TT move if is not a capture or a promotion, this avoids qsearch
      // tree explosion due to a possible perpetual check or similar rare cases
      // when TT table is full.
      if (ttm && !pos.is_capture_or_promotion(ttm))
          ttm = MOVE_NONE;
  }
  else
  {
      phase = RECAPTURE;
      recaptureSquare = sq;
      ttm = MOVE_NONE;
  }

  ttMove = (ttm && pos.is_pseudo_legal(ttm) ? ttm : MOVE_NONE);
  end += (ttMove != MOVE_NONE);
}

MovePicker::MovePicker(const Position& p, Move ttm, const History& h, PieceType pt)
                       : pos(p), Hist(h), cur(moves), end(moves) {

  assert(!pos.checkers());

  phase = PROBCUT;

  // In ProbCut we generate only captures better than parent's captured piece
  captureThreshold = PieceValue[MG][pt];
  ttMove = (ttm && pos.is_pseudo_legal(ttm) ? ttm : MOVE_NONE);

  if (ttMove && (!pos.is_capture(ttMove) ||  pos.see(ttMove) <= captureThreshold))
      ttMove = MOVE_NONE;

  end += (ttMove != MOVE_NONE);
}


/// MovePicker::score_captures(), MovePicker::score_noncaptures() and
/// MovePicker::score_evasions() assign a numerical move ordering score
/// to each move in a move list.  The moves with highest scores will be
/// picked first by next_move().

void MovePicker::score_captures() {
  // Winning and equal captures in the main search are ordered by MVV/LVA.
  // Suprisingly, this appears to perform slightly better than SEE based
  // move ordering. The reason is probably that in a position with a winning
  // capture, capturing a more valuable (but sufficiently defended) piece
  // first usually doesn't hurt. The opponent will have to recapture, and
  // the hanging piece will still be hanging (except in the unusual cases
  // where it is possible to recapture with the hanging piece). Exchanging
  // big pieces before capturing a hanging piece probably helps to reduce
  // the subtree size.
  // In main search we want to push captures with negative SEE values to
  // badCaptures[] array, but instead of doing it now we delay till when
  // the move has been picked up in pick_move_from_list(), this way we save
  // some SEE calls in case we get a cutoff (idea from Pablo Vazquez).
  Move m;

  for (MoveStack* it = moves; it != end; ++it)
  {
      m = it->move;
      it->score =  PieceValue[MG][pos.piece_on(to_sq(m))]
                 - type_of(pos.piece_moved(m));

      if (type_of(m) == PROMOTION)
<<<<<<< HEAD
#ifdef GPSFISH
          it->score ++; // XXX , calc correct value ?
#else
          it->score += PieceValue[MG][promotion_type(m)];
#endif
=======
          it->score += PieceValue[MG][promotion_type(m)] - PieceValue[MG][PAWN];

      else if (type_of(m) == ENPASSANT)
          it->score += PieceValue[MG][PAWN];
>>>>>>> 5f58db8c
  }
}

void MovePicker::score_noncaptures() {

  Move m;

  for (MoveStack* it = moves; it != end; ++it)
  {
      m = it->move;
#ifdef GPSFISH
      it->score = Hist[m.ptypeO()][to_sq(m).index()]; // XXX
#else
      it->score = Hist[pos.piece_moved(m)][to_sq(m)];
#endif
  }
}

void MovePicker::score_evasions() {
  // Try good captures ordered by MVV/LVA, then non-captures if destination square
  // is not under attack, ordered by history value, then bad-captures and quiet
  // moves with a negative SEE. This last group is ordered by the SEE score.
  Move m;
  int seeScore;

  if (end < moves + 2)
      return;

  for (MoveStack* it = moves; it != end; ++it)
  {
      m = it->move;
      if ((seeScore = pos.see_sign(m)) < 0)
          it->score = seeScore - History::Max; // Be sure we are at the bottom
      else if (pos.is_capture(m))
          it->score =  PieceValue[MG][pos.piece_on(to_sq(m))]
#ifdef GPSFISH
                     - type_value_of_piece_on(pos.piece_moved(m)) + History::Max; // XXX : why
#else
                     - type_of(pos.piece_moved(m)) + History::Max;
#endif
      else
#ifdef GPSFISH
          it->score = Hist[m.ptypeO()][to_sq(m).index()]; // XXX
#else
          it->score = Hist[pos.piece_moved(m)][to_sq(m)];
#endif
  }
}


/// MovePicker::generate_next() generates, scores and sorts the next bunch of moves,
/// when there are no more moves to try for the current phase.

void MovePicker::generate_next() {

  cur = moves;

  switch (++phase) {

  case CAPTURES_S1: case CAPTURES_S3: case CAPTURES_S4: case CAPTURES_S5: case CAPTURES_S6:
      end = generate<CAPTURES>(pos, moves);
      score_captures();
      return;

  case KILLERS_S1:
      cur = killers;
      end = cur + 2;
      return;

  case QUIETS_1_S1:
      endQuiets = end = generate<QUIETS>(pos, moves);
      score_noncaptures();
      end = std::partition(cur, end, has_positive_score);
      sort<MoveStack>(cur, end);
      return;

  case QUIETS_2_S1:
      cur = end;
      end = endQuiets;
      if (depth >= 3 * ONE_PLY)
          sort<MoveStack>(cur, end);
      return;

  case BAD_CAPTURES_S1:
      // Just pick them in reverse order to get MVV/LVA ordering
      cur = moves + MAX_MOVES - 1;
      end = endBadCaptures;
      return;

  case EVASIONS_S2:
      end = generate<EVASIONS>(pos, moves);
      score_evasions();
      return;

  case QUIET_CHECKS_S3:
      end = generate<QUIET_CHECKS>(pos, moves);
      return;

  case EVASION: case QSEARCH_0: case QSEARCH_1: case PROBCUT: case RECAPTURE:
      phase = STOP;
  case STOP:
      end = cur + 1; // Avoid another next_phase() call
      return;

  default:
      assert(false);
  }
}


/// MovePicker::next_move() is the most important method of the MovePicker class.
/// It returns a new pseudo legal move every time it is called, until there
/// are no more moves left. It picks the move with the biggest score from a list
/// of generated moves taking care not to return the tt move if has already been
/// searched previously.
template<>
Move MovePicker::next_move<false>() {

  Move move;

  while (true)
  {
      while (cur == end)
          generate_next();

      switch (phase) {

      case MAIN_SEARCH: case EVASION: case QSEARCH_0: case QSEARCH_1: case PROBCUT:
          cur++;
          return ttMove;

      case CAPTURES_S1:
          move = pick_best(cur++, end)->move;
          if (move != ttMove)
          {
              assert(captureThreshold <= 0); // Otherwise we cannot use see_sign()

              if (pos.see_sign(move) >= captureThreshold)
                  return move;

              // Losing capture, move it to the tail of the array
              (endBadCaptures--)->move = move;
          }
          break;

      case KILLERS_S1:
          move = (cur++)->move;
          if (    move != MOVE_NONE
              &&  pos.is_pseudo_legal(move)
              &&  move != ttMove
              && !pos.is_capture(move))
              return move;
          break;

      case QUIETS_1_S1: case QUIETS_2_S1:
          move = (cur++)->move;
          if (   move != ttMove
              && move != killers[0].move
              && move != killers[1].move)
              return move;
          break;

      case BAD_CAPTURES_S1:
          return (cur--)->move;

      case EVASIONS_S2: case CAPTURES_S3: case CAPTURES_S4:
          move = pick_best(cur++, end)->move;
          if (move != ttMove)
              return move;
          break;

      case CAPTURES_S5:
           move = pick_best(cur++, end)->move;
           if (move != ttMove && pos.see(move) > captureThreshold)
               return move;
           break;

      case CAPTURES_S6:
          move = pick_best(cur++, end)->move;
          if (to_sq(move) == recaptureSquare)
              return move;
          break;

      case QUIET_CHECKS_S3:
          move = (cur++)->move;
          if (move != ttMove)
              return move;
          break;

      case STOP:
          return MOVE_NONE;

      default:
          assert(false);
      }
  }
}


/// Version of next_move() to use at split point nodes where the move is grabbed
/// from the split point's shared MovePicker object. This function is not thread
/// safe so should be lock protected by the caller.
template<>
Move MovePicker::next_move<true>() { return ss->sp->mp->next_move<false>(); }<|MERGE_RESOLUTION|>--- conflicted
+++ resolved
@@ -168,18 +168,13 @@
                  - type_of(pos.piece_moved(m));
 
       if (type_of(m) == PROMOTION)
-<<<<<<< HEAD
 #ifdef GPSFISH
           it->score ++; // XXX , calc correct value ?
 #else
-          it->score += PieceValue[MG][promotion_type(m)];
-#endif
-=======
           it->score += PieceValue[MG][promotion_type(m)] - PieceValue[MG][PAWN];
-
       else if (type_of(m) == ENPASSANT)
           it->score += PieceValue[MG][PAWN];
->>>>>>> 5f58db8c
+#endif
   }
 }
 
