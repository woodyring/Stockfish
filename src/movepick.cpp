--- conflicted
+++ resolved
@@ -237,12 +237,8 @@
   {
       m = cur->move;
       cur->score =  piece_value_midgame(pos.piece_on(move_to(m)))
-<<<<<<< HEAD
-                  - pos.type_of_piece_on(move_from(m));
-=======
                   - type_of_piece(pos.piece_on(move_from(m)));
 
->>>>>>> a9782b94
       if (move_is_promotion(m))
 #ifdef GPSFISH
           cur->score ++; // XXX , calc correct value ?
@@ -287,17 +283,12 @@
       if ((seeScore = pos.see_sign(m)) < 0)
           cur->score = seeScore - History::MaxValue; // Be sure we are at the bottom
       else if (pos.move_is_capture(m))
+          cur->score =  piece_value_midgame(pos.piece_on(move_to(m)))
 #ifdef GPSFISH
-          cur->score =  piece_value_midgame(pos.piece_on(move_to(m)))
                       - type_value_of_piece_on(pos.piece_on(move_from(m))) + History::MaxValue;
 #else
-          cur->score =  piece_value_midgame(pos.piece_on(move_to(m)))
-<<<<<<< HEAD
-                      - pos.type_of_piece_on(move_from(m)) + History::MaxValue;
+                      - type_of_piece(pos.piece_on(move_from(m))) + History::MaxValue;
 #endif
-=======
-                      - type_of_piece(pos.piece_on(move_from(m))) + History::MaxValue;
->>>>>>> a9782b94
       else
 #ifdef GPSFISH
           cur->score = H.value(m.ptypeO(), move_to(m));
