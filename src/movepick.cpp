/*
  Stockfish, a UCI chess playing engine derived from Glaurung 2.1
  Copyright (C) 2004-2008 Tord Romstad (Glaurung author)
  Copyright (C) 2008-2012 Marco Costalba, Joona Kiiski, Tord Romstad

  Stockfish is free software: you can redistribute it and/or modify
  it under the terms of the GNU General Public License as published by
  the Free Software Foundation, either version 3 of the License, or
  (at your option) any later version.


  Stockfish is distributed in the hope that it will be useful,
  but WITHOUT ANY WARRANTY; without even the implied warranty of
  MERCHANTABILITY or FITNESS FOR A PARTICULAR PURPOSE.  See the
  GNU General Public License for more details.

  You should have received a copy of the GNU General Public License
  along with this program.  If not, see <http://www.gnu.org/licenses/>.
*/

#include <algorithm>
#include <cassert>

#include "movegen.h"
#include "movepick.h"

namespace {

  enum Sequencer {
    MAIN_SEARCH, CAPTURES_S1, KILLERS_S1, QUIETS_1_S1, QUIETS_2_S1, BAD_CAPTURES_S1,
    EVASION,     EVASIONS_S2,
    QSEARCH_0,   CAPTURES_S3, QUIET_CHECKS_S3,
    QSEARCH_1,   CAPTURES_S4,
    PROBCUT,     CAPTURES_S5,
    RECAPTURE,   CAPTURES_S6,
    STOP
  };

  // Unary predicate used by std::partition to split positive scores from remaining
  // ones so to sort separately the two sets, and with the second sort delayed.
  inline bool has_positive_score(const MoveStack& move) { return move.score > 0; }

  // Picks and moves to the front the best move in the range [firstMove, lastMove),
  // it is faster than sorting all the moves in advance when moves are few, as
  // normally are the possible captures.
  inline MoveStack* pick_best(MoveStack* firstMove, MoveStack* lastMove)
  {
      std::swap(*firstMove, *std::max_element(firstMove, lastMove));
      return firstMove;
  }
}


/// Constructors of the MovePicker class. As arguments we pass information
/// to help it to return the presumably good moves first, to decide which
/// moves to return (in the quiescence search, for instance, we only want to
/// search captures, promotions and some checks) and about how important good
/// move ordering is at the current node.

MovePicker::MovePicker(const Position& p, Move ttm, Depth d, const History& h,
                       Search::Stack* ss, Value beta) : pos(p), H(h), depth(d) {

  assert(d > DEPTH_ZERO);

  captureThreshold = 0;
  curMove = lastMove = moves;
  lastBadCapture = moves + MAX_MOVES - 1;

  if (p.in_check())
      phase = EVASION;

  else
  {
      phase = MAIN_SEARCH;

      killers[0].move = ss->killers[0];
      killers[1].move = ss->killers[1];

      // Consider sligtly negative captures as good if at low depth and far from beta
      if (ss && ss->eval < beta - PawnValueMidgame && d < 3 * ONE_PLY)
          captureThreshold = -PawnValueMidgame;

      // Consider negative captures as good if still enough to reach beta
      else if (ss && ss->eval > beta)
          captureThreshold = beta - ss->eval;
  }

  ttMove = (ttm && pos.is_pseudo_legal(ttm) ? ttm : MOVE_NONE);
  lastMove += (ttMove != MOVE_NONE);
}

MovePicker::MovePicker(const Position& p, Move ttm, Depth d, const History& h,
                       Square sq) : pos(p), H(h), curMove(moves), lastMove(moves) {

  assert(d <= DEPTH_ZERO);

  if (p.in_check())
      phase = EVASION;

  else if (d > DEPTH_QS_NO_CHECKS)
      phase = QSEARCH_0;

  else if (d > DEPTH_QS_RECAPTURES)
  {
      phase = QSEARCH_1;

      // Skip TT move if is not a capture or a promotion, this avoids qsearch
      // tree explosion due to a possible perpetual check or similar rare cases
      // when TT table is full.
      if (ttm && !pos.is_capture_or_promotion(ttm))
          ttm = MOVE_NONE;
  }
  else
  {
      phase = RECAPTURE;
      recaptureSquare = sq;
      ttm = MOVE_NONE;
  }

  ttMove = (ttm && pos.is_pseudo_legal(ttm) ? ttm : MOVE_NONE);
  lastMove += (ttMove != MOVE_NONE);
}

MovePicker::MovePicker(const Position& p, Move ttm, const History& h, PieceType pt)
                       : pos(p), H(h), curMove(moves), lastMove(moves) {

  assert(!pos.in_check());

  phase = PROBCUT;

  // In ProbCut we generate only captures better than parent's captured piece
  captureThreshold = PieceValueMidgame[pt];
  ttMove = (ttm && pos.is_pseudo_legal(ttm) ? ttm : MOVE_NONE);

  if (ttMove && (!pos.is_capture(ttMove) ||  pos.see(ttMove) <= captureThreshold))
      ttMove = MOVE_NONE;

  lastMove += (ttMove != MOVE_NONE);
}


/// MovePicker::score_captures(), MovePicker::score_noncaptures() and
/// MovePicker::score_evasions() assign a numerical move ordering score
/// to each move in a move list.  The moves with highest scores will be
/// picked first by next_move().

void MovePicker::score_captures() {
  // Winning and equal captures in the main search are ordered by MVV/LVA.
  // Suprisingly, this appears to perform slightly better than SEE based
  // move ordering. The reason is probably that in a position with a winning
  // capture, capturing a more valuable (but sufficiently defended) piece
  // first usually doesn't hurt. The opponent will have to recapture, and
  // the hanging piece will still be hanging (except in the unusual cases
  // where it is possible to recapture with the hanging piece). Exchanging
  // big pieces before capturing a hanging piece probably helps to reduce
  // the subtree size.
  // In main search we want to push captures with negative SEE values to
  // badCaptures[] array, but instead of doing it now we delay till when
  // the move has been picked up in pick_move_from_list(), this way we save
  // some SEE calls in case we get a cutoff (idea from Pablo Vazquez).
  Move m;

  for (MoveStack* cur = moves; cur != lastMove; cur++)
  {
      m = cur->move;
      cur->score =  PieceValueMidgame[pos.piece_on(to_sq(m))]
                  - type_of(pos.piece_moved(m));

<<<<<<< HEAD
      if (is_promotion(m))
#ifdef GPSFISH
          cur->score ++; // XXX , calc correct value ?
#else
=======
      if (type_of(m) == PROMOTION)
>>>>>>> dc7fd868
          cur->score += PieceValueMidgame[promotion_type(m)];
#endif
  }
}

void MovePicker::score_noncaptures() {

  Move m;

  for (MoveStack* cur = moves; cur != lastMove; cur++)
  {
      m = cur->move;
#ifdef GPSFISH
      cur->score = H.value(m.ptypeO(), to_sq(m));
#else
      cur->score = H.value(pos.piece_moved(m), to_sq(m));
#endif
  }
}

void MovePicker::score_evasions() {
  // Try good captures ordered by MVV/LVA, then non-captures if destination square
  // is not under attack, ordered by history value, then bad-captures and quiet
  // moves with a negative SEE. This last group is ordered by the SEE score.
  Move m;
  int seeScore;

  if (lastMove < moves + 2)
      return;

  for (MoveStack* cur = moves; cur != lastMove; cur++)
  {
      m = cur->move;
      if ((seeScore = pos.see_sign(m)) < 0)
          cur->score = seeScore - History::MaxValue; // Be sure we are at the bottom
      else if (pos.is_capture(m))
          cur->score =  PieceValueMidgame[pos.piece_on(to_sq(m))]
#ifdef GPSFISH
                      - type_value_of_piece_on(pos.piece_moved(m)) + History::MaxValue; // XXX : why
#else
                      - type_of(pos.piece_moved(m)) + History::MaxValue;
#endif
      else
#ifdef GPSFISH
          cur->score = H.value(m.ptypeO(), to_sq(m));
#else
          cur->score = H.value(pos.piece_moved(m), to_sq(m));
#endif
  }
}


/// MovePicker::generate_next() generates, scores and sorts the next bunch of moves,
/// when there are no more moves to try for the current phase.

void MovePicker::generate_next() {

  curMove = moves;

  switch (++phase) {

  case CAPTURES_S1: case CAPTURES_S3: case CAPTURES_S4: case CAPTURES_S5: case CAPTURES_S6:
      lastMove = generate<CAPTURES>(pos, moves);
      score_captures();
      return;

  case KILLERS_S1:
      curMove = killers;
      lastMove = curMove + 2;
      return;

  case QUIETS_1_S1:
      lastQuiet = lastMove = generate<QUIETS>(pos, moves);
      score_noncaptures();
      lastMove = std::partition(curMove, lastMove, has_positive_score);
      sort<MoveStack>(curMove, lastMove);
      return;

  case QUIETS_2_S1:
      curMove = lastMove;
      lastMove = lastQuiet;
      if (depth >= 3 * ONE_PLY)
          sort<MoveStack>(curMove, lastMove);
      return;

  case BAD_CAPTURES_S1:
      // Just pick them in reverse order to get MVV/LVA ordering
      curMove = moves + MAX_MOVES - 1;
      lastMove = lastBadCapture;
      return;

  case EVASIONS_S2:
      lastMove = generate<EVASIONS>(pos, moves);
      score_evasions();
      return;

  case QUIET_CHECKS_S3:
      lastMove = generate<QUIET_CHECKS>(pos, moves);
      return;

  case EVASION: case QSEARCH_0: case QSEARCH_1: case PROBCUT: case RECAPTURE:
      phase = STOP;
  case STOP:
      lastMove = curMove + 1; // Avoid another next_phase() call
      return;

  default:
      assert(false);
  }
}


/// MovePicker::next_move() is the most important method of the MovePicker class.
/// It returns a new pseudo legal move every time it is called, until there
/// are no more moves left. It picks the move with the biggest score from a list
/// of generated moves taking care not to return the tt move if has already been
/// searched previously. Note that this function is not thread safe so should be
/// lock protected by caller when accessed through a shared MovePicker object.

Move MovePicker::next_move() {

  Move move;

  while (true)
  {
      while (curMove == lastMove)
          generate_next();

      switch (phase) {

      case MAIN_SEARCH: case EVASION: case QSEARCH_0: case QSEARCH_1: case PROBCUT:
          curMove++;
          return ttMove;

      case CAPTURES_S1:
          move = pick_best(curMove++, lastMove)->move;
          if (move != ttMove)
          {
              assert(captureThreshold <= 0); // Otherwise we cannot use see_sign()

              if (pos.see_sign(move) >= captureThreshold)
                  return move;

              // Losing capture, move it to the tail of the array
              (lastBadCapture--)->move = move;
          }
          break;

      case KILLERS_S1:
          move = (curMove++)->move;
          if (    move != MOVE_NONE
              &&  pos.is_pseudo_legal(move)
              &&  move != ttMove
              && !pos.is_capture(move))
              return move;
          break;

      case QUIETS_1_S1: case QUIETS_2_S1:
          move = (curMove++)->move;
          if (   move != ttMove
              && move != killers[0].move
              && move != killers[1].move)
              return move;
          break;

      case BAD_CAPTURES_S1:
          return (curMove--)->move;

      case EVASIONS_S2: case CAPTURES_S3: case CAPTURES_S4:
          move = pick_best(curMove++, lastMove)->move;
          if (move != ttMove)
              return move;
          break;

      case CAPTURES_S5:
           move = pick_best(curMove++, lastMove)->move;
           if (move != ttMove && pos.see(move) > captureThreshold)
               return move;
           break;

      case CAPTURES_S6:
          move = pick_best(curMove++, lastMove)->move;
          if (to_sq(move) == recaptureSquare)
              return move;
          break;

      case QUIET_CHECKS_S3:
          move = (curMove++)->move;
          if (move != ttMove)
              return move;
          break;

      case STOP:
          return MOVE_NONE;

      default:
          assert(false);
      }
  }
}<|MERGE_RESOLUTION|>--- conflicted
+++ resolved
@@ -166,14 +166,10 @@
       cur->score =  PieceValueMidgame[pos.piece_on(to_sq(m))]
                   - type_of(pos.piece_moved(m));
 
-<<<<<<< HEAD
-      if (is_promotion(m))
+      if (type_of(m) == PROMOTION)
 #ifdef GPSFISH
           cur->score ++; // XXX , calc correct value ?
 #else
-=======
-      if (type_of(m) == PROMOTION)
->>>>>>> dc7fd868
           cur->score += PieceValueMidgame[promotion_type(m)];
 #endif
   }
