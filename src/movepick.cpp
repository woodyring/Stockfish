/*
  Stockfish, a UCI chess playing engine derived from Glaurung 2.1
  Copyright (C) 2004-2008 Tord Romstad (Glaurung author)
  Copyright (C) 2008-2012 Marco Costalba, Joona Kiiski, Tord Romstad

  Stockfish is free software: you can redistribute it and/or modify
  it under the terms of the GNU General Public License as published by
  the Free Software Foundation, either version 3 of the License, or
  (at your option) any later version.


  Stockfish is distributed in the hope that it will be useful,
  but WITHOUT ANY WARRANTY; without even the implied warranty of
  MERCHANTABILITY or FITNESS FOR A PARTICULAR PURPOSE.  See the
  GNU General Public License for more details.

  You should have received a copy of the GNU General Public License
  along with this program.  If not, see <http://www.gnu.org/licenses/>.
*/

#include <algorithm>
#include <cassert>

#include "movegen.h"
#include "movepick.h"

namespace {

  enum Sequencer {
    MAIN_SEARCH, CAPTURES_S1, KILLERS_S1, QUIETS_1_S1, QUIETS_2_S1, BAD_CAPTURES_S1,
    EVASION,     EVASIONS_S2,
    QSEARCH_0,   CAPTURES_S3, QUIET_CHECKS_S3,
    QSEARCH_1,   CAPTURES_S4,
    PROBCUT,     CAPTURES_S5,
    RECAPTURE,   CAPTURES_S6,
    STOP
  };

  // Unary predicate used by std::partition to split positive scores from remaining
  // ones so to sort separately the two sets, and with the second sort delayed.
  inline bool has_positive_score(const MoveStack& move) { return move.score > 0; }

  // Picks and moves to the front the best move in the range [firstMove, lastMove),
  // it is faster than sorting all the moves in advance when moves are few, as
  // normally are the possible captures.
  inline MoveStack* pick_best(MoveStack* firstMove, MoveStack* lastMove)
  {
      std::swap(*firstMove, *std::max_element(firstMove, lastMove));
      return firstMove;
  }
}


/// Constructors of the MovePicker class. As arguments we pass information
/// to help it to return the presumably good moves first, to decide which
/// moves to return (in the quiescence search, for instance, we only want to
/// search captures, promotions and some checks) and about how important good
/// move ordering is at the current node.

MovePicker::MovePicker(const Position& p, Move ttm, Depth d, const History& h,
                       Search::Stack* ss, Value beta) : pos(p), H(h), depth(d) {

  assert(d > DEPTH_ZERO);

  captureThreshold = 0;
  curMove = lastMove = moves;
  lastBadCapture = moves + MAX_MOVES - 1;

  if (p.in_check())
      phase = EVASION;

  else
  {
      phase = MAIN_SEARCH;

      killers[0].move = ss->killers[0];
      killers[1].move = ss->killers[1];

      // Consider sligtly negative captures as good if at low depth and far from beta
      if (ss && ss->eval < beta - PawnValueMidgame && d < 3 * ONE_PLY)
          captureThreshold = -PawnValueMidgame;

      // Consider negative captures as good if still enough to reach beta
      else if (ss && ss->eval > beta)
          captureThreshold = beta - ss->eval;
  }

  ttMove = (ttm && pos.is_pseudo_legal(ttm) ? ttm : MOVE_NONE);
  lastMove += (ttMove != MOVE_NONE);
}

MovePicker::MovePicker(const Position& p, Move ttm, Depth d, const History& h,
                       Square sq) : pos(p), H(h), curMove(moves), lastMove(moves) {

  assert(d <= DEPTH_ZERO);

  if (p.in_check())
      phase = EVASION;

  else if (d > DEPTH_QS_NO_CHECKS)
      phase = QSEARCH_0;

  else if (d > DEPTH_QS_RECAPTURES)
  {
      phase = QSEARCH_1;

      // Skip TT move if is not a capture or a promotion, this avoids qsearch
      // tree explosion due to a possible perpetual check or similar rare cases
      // when TT table is full.
      if (ttm && !pos.is_capture_or_promotion(ttm))
          ttm = MOVE_NONE;
  }
  else
  {
      phase = RECAPTURE;
      recaptureSquare = sq;
      ttm = MOVE_NONE;
  }

  ttMove = (ttm && pos.is_pseudo_legal(ttm) ? ttm : MOVE_NONE);
  lastMove += (ttMove != MOVE_NONE);
}

MovePicker::MovePicker(const Position& p, Move ttm, const History& h, PieceType pt)
                       : pos(p), H(h), curMove(moves), lastMove(moves) {

  assert(!pos.in_check());

  phase = PROBCUT;

  // In ProbCut we generate only captures better than parent's captured piece
  captureThreshold = PieceValueMidgame[pt];
  ttMove = (ttm && pos.is_pseudo_legal(ttm) ? ttm : MOVE_NONE);

  if (ttMove && (!pos.is_capture(ttMove) ||  pos.see(ttMove) <= captureThreshold))
      ttMove = MOVE_NONE;

  lastMove += (ttMove != MOVE_NONE);
}


/// MovePicker::score_captures(), MovePicker::score_noncaptures() and
/// MovePicker::score_evasions() assign a numerical move ordering score
/// to each move in a move list.  The moves with highest scores will be
/// picked first by next_move().

void MovePicker::score_captures() {
  // Winning and equal captures in the main search are ordered by MVV/LVA.
  // Suprisingly, this appears to perform slightly better than SEE based
  // move ordering. The reason is probably that in a position with a winning
  // capture, capturing a more valuable (but sufficiently defended) piece
  // first usually doesn't hurt. The opponent will have to recapture, and
  // the hanging piece will still be hanging (except in the unusual cases
  // where it is possible to recapture with the hanging piece). Exchanging
  // big pieces before capturing a hanging piece probably helps to reduce
  // the subtree size.
  // In main search we want to push captures with negative SEE values to
  // badCaptures[] array, but instead of doing it now we delay till when
  // the move has been picked up in pick_move_from_list(), this way we save
  // some SEE calls in case we get a cutoff (idea from Pablo Vazquez).
  Move m;

  for (MoveStack* cur = moves; cur != lastMove; cur++)
  {
      m = cur->move;
      cur->score =  PieceValueMidgame[pos.piece_on(to_sq(m))]
                  - type_of(pos.piece_moved(m));

      if (is_promotion(m))
#ifdef GPSFISH
          cur->score ++; // XXX , calc correct value ?
#else
          cur->score += PieceValueMidgame[promotion_piece_type(m)];
#endif
  }
}

void MovePicker::score_noncaptures() {

  Move m;

  for (MoveStack* cur = moves; cur != lastMove; cur++)
  {
      m = cur->move;
<<<<<<< HEAD
#ifdef GPSFISH
      cur->score = H.value(m.ptypeO(), to_sq(m));
#else
      from = from_sq(m);
      cur->score = H.value(pos.piece_on(from), to_sq(m));
#endif
=======
      cur->score = H.value(pos.piece_moved(m), to_sq(m));
>>>>>>> 50edb7cd
  }
}

void MovePicker::score_evasions() {
  // Try good captures ordered by MVV/LVA, then non-captures if destination square
  // is not under attack, ordered by history value, then bad-captures and quiet
  // moves with a negative SEE. This last group is ordered by the SEE score.
  Move m;
  int seeScore;

  if (lastMove < moves + 2)
      return;

  for (MoveStack* cur = moves; cur != lastMove; cur++)
  {
      m = cur->move;
      if ((seeScore = pos.see_sign(m)) < 0)
          cur->score = seeScore - History::MaxValue; // Be sure we are at the bottom
      else if (pos.is_capture(m))
          cur->score =  PieceValueMidgame[pos.piece_on(to_sq(m))]
#ifdef GPSFISH
                      - type_value_of_piece_on(pos.piece_moved(m)) + History::MaxValue; // XXX : why
#else
                      - type_of(pos.piece_moved(m)) + History::MaxValue;
#endif
      else
#ifdef GPSFISH
          cur->score = H.value(m.ptypeO(), to_sq(m));
#else
          cur->score = H.value(pos.piece_moved(m), to_sq(m));
#endif
  }
}


/// MovePicker::generate_next() generates, scores and sorts the next bunch of moves,
/// when there are no more moves to try for the current phase.

void MovePicker::generate_next() {

  curMove = moves;

  switch (++phase) {

  case CAPTURES_S1: case CAPTURES_S3: case CAPTURES_S4: case CAPTURES_S5: case CAPTURES_S6:
      lastMove = generate<MV_CAPTURE>(pos, moves);
      score_captures();
      return;

  case KILLERS_S1:
      curMove = killers;
      lastMove = curMove + 2;
      return;

  case QUIETS_1_S1:
      lastQuiet = lastMove = generate<MV_QUIET>(pos, moves);
      score_noncaptures();
      lastMove = std::partition(curMove, lastMove, has_positive_score);
      sort<MoveStack>(curMove, lastMove);
      return;

  case QUIETS_2_S1:
      curMove = lastMove;
      lastMove = lastQuiet;
      if (depth >= 3 * ONE_PLY)
          sort<MoveStack>(curMove, lastMove);
      return;

  case BAD_CAPTURES_S1:
      // Just pick them in reverse order to get MVV/LVA ordering
      curMove = moves + MAX_MOVES - 1;
      lastMove = lastBadCapture;
      return;

  case EVASIONS_S2:
      lastMove = generate<MV_EVASION>(pos, moves);
      score_evasions();
      return;

  case QUIET_CHECKS_S3:
      lastMove = generate<MV_QUIET_CHECK>(pos, moves);
      return;

  case EVASION: case QSEARCH_0: case QSEARCH_1: case PROBCUT: case RECAPTURE:
      phase = STOP;
  case STOP:
      lastMove = curMove + 1; // Avoid another next_phase() call
      return;

  default:
      assert(false);
  }
}


/// MovePicker::next_move() is the most important method of the MovePicker class.
/// It returns a new pseudo legal move every time it is called, until there
/// are no more moves left. It picks the move with the biggest score from a list
/// of generated moves taking care not to return the tt move if has already been
/// searched previously. Note that this function is not thread safe so should be
/// lock protected by caller when accessed through a shared MovePicker object.

Move MovePicker::next_move() {

  Move move;

  while (true)
  {
      while (curMove == lastMove)
          generate_next();

      switch (phase) {

      case MAIN_SEARCH: case EVASION: case QSEARCH_0: case QSEARCH_1: case PROBCUT:
          curMove++;
          return ttMove;

      case CAPTURES_S1:
          move = pick_best(curMove++, lastMove)->move;
          if (move != ttMove)
          {
              assert(captureThreshold <= 0); // Otherwise we cannot use see_sign()

              if (pos.see_sign(move) >= captureThreshold)
                  return move;

              // Losing capture, move it to the tail of the array
              (lastBadCapture--)->move = move;
          }
          break;

      case KILLERS_S1:
          move = (curMove++)->move;
          if (   move != MOVE_NONE
              && pos.is_pseudo_legal(move)
              && move != ttMove
              && !pos.is_capture(move))
              return move;
          break;

      case QUIETS_1_S1: case QUIETS_2_S1:
          move = (curMove++)->move;
          if (   move != ttMove
              && move != killers[0].move
              && move != killers[1].move)
              return move;
          break;

      case BAD_CAPTURES_S1:
          return (curMove--)->move;

      case EVASIONS_S2: case CAPTURES_S3: case CAPTURES_S4:
          move = pick_best(curMove++, lastMove)->move;
          if (move != ttMove)
              return move;
          break;

      case CAPTURES_S5:
           move = pick_best(curMove++, lastMove)->move;
           if (move != ttMove && pos.see(move) > captureThreshold)
               return move;
           break;

      case CAPTURES_S6:
          move = pick_best(curMove++, lastMove)->move;
          if (to_sq(move) == recaptureSquare)
              return move;
          break;

      case QUIET_CHECKS_S3:
          move = (curMove++)->move;
          if (move != ttMove)
              return move;
          break;

      case STOP:
          return MOVE_NONE;

      default:
          assert(false);
      }
  }
}<|MERGE_RESOLUTION|>--- conflicted
+++ resolved
@@ -182,16 +182,11 @@
   for (MoveStack* cur = moves; cur != lastMove; cur++)
   {
       m = cur->move;
-<<<<<<< HEAD
 #ifdef GPSFISH
       cur->score = H.value(m.ptypeO(), to_sq(m));
 #else
-      from = from_sq(m);
-      cur->score = H.value(pos.piece_on(from), to_sq(m));
+      cur->score = H.value(pos.piece_moved(m), to_sq(m));
 #endif
-=======
-      cur->score = H.value(pos.piece_moved(m), to_sq(m));
->>>>>>> 50edb7cd
   }
 }
 
