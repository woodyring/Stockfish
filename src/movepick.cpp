--- conflicted
+++ resolved
@@ -60,12 +60,21 @@
 }
 
 void History::update(Piece p, Square to, Value bonus) {
+#ifdef GPSFISH
+  if (abs(history[ptypeOIndex(p)][to.index()] + bonus) < History::Max)
+      history[ptypeOIndex(p)][to.index()] += bonus;
+#else
   if (abs(history[p][to] + bonus) < History::Max)
       history[p][to] += bonus;
+#endif
 }
 
 void History::update_gain(Piece p, Square to, Value gain) {
+#ifdef GPSFISH
+  gains[ptypeOIndex(p)][to.index()] = std::max(gain, gains[ptypeOIndex(p)][to.index()] - 1);
+#else
   gains[p][to] = std::max(gain, gains[p][to] - 1);
+#endif
 }
 
 
@@ -201,15 +210,11 @@
   for (MoveStack* it = moves; it != end; ++it)
   {
       m = it->move;
-<<<<<<< HEAD
-#ifdef GPSFISH
-      it->score = H.value(m.ptypeO(), to_sq(m)); // XXX
-#else
-      it->score = H.value(pos.piece_moved(m), to_sq(m));
-#endif
-=======
+#ifdef GPSFISH
+      it->score = H[m.ptypeO()][to_sq(m).index()]; // XXX
+#else
       it->score = H[pos.piece_moved(m)][to_sq(m)];
->>>>>>> 53051eef
+#endif
   }
 }
 
@@ -230,23 +235,17 @@
           it->score = seeScore - History::Max; // Be sure we are at the bottom
       else if (pos.is_capture(m))
           it->score =  PieceValue[MG][pos.piece_on(to_sq(m))]
-<<<<<<< HEAD
-#ifdef GPSFISH
-                     - type_value_of_piece_on(pos.piece_moved(m)) + History::MaxValue; // XXX : why
-#else
-                     - type_of(pos.piece_moved(m)) + History::MaxValue;
+#ifdef GPSFISH
+                     - type_value_of_piece_on(pos.piece_moved(m)) + History::Max; // XXX : why
+#else
+                     - type_of(pos.piece_moved(m)) + History::Max;
 #endif
       else
 #ifdef GPSFISH
-          it->score = H.value(m.ptypeO(), to_sq(m));
-#else
-          it->score = H.value(pos.piece_moved(m), to_sq(m));
-#endif
-=======
-                     - type_of(pos.piece_moved(m)) + History::Max;
-      else
+          it->score = H[m.ptypeO()][to_sq(m).index()]; // XXX
+#else
           it->score = H[pos.piece_moved(m)][to_sq(m)];
->>>>>>> 53051eef
+#endif
   }
 }
 
