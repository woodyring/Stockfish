--- conflicted
+++ resolved
@@ -133,8 +133,10 @@
           // possible threads if only few are used as, for instance, on mobile
           // devices where memory is scarce and allocating for MAX_THREADS could
           // even result in a crash.
+#ifndef GPSFISH
           threads[i].pawnTable.init();
           threads[i].materialTable.init();
+#endif
 
           threads[i].do_sleep = false;
       }
@@ -234,27 +236,6 @@
 }
 
 
-<<<<<<< HEAD
-// init_hash_tables() dynamically allocates pawn and material hash tables
-// according to the number of active threads. This avoids preallocating
-// memory for all possible threads if only few are used as, for instance,
-// on mobile devices where memory is scarce and allocating for MAX_THREADS
-// threads could even result in a crash.
-
-void ThreadsManager::init_hash_tables() {
-
-  for (int i = 0; i < activeThreads; i++)
-  {
-#ifndef GPSFISH
-      threads[i].pawnTable.init();
-      threads[i].materialTable.init();
-#endif
-  }
-}
-
-
-=======
->>>>>>> e5ffe995
 // available_slave_exists() tries to find an idle thread which is available as
 // a slave for the thread with threadID "master".
 
