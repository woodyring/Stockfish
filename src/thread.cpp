/*
  Stockfish, a UCI chess playing engine derived from Glaurung 2.1
  Copyright (C) 2004-2008 Tord Romstad (Glaurung author)
  Copyright (C) 2008-2012 Marco Costalba, Joona Kiiski, Tord Romstad

  Stockfish is free software: you can redistribute it and/or modify
  it under the terms of the GNU General Public License as published by
  the Free Software Foundation, either version 3 of the License, or
  (at your option) any later version.

  Stockfish is distributed in the hope that it will be useful,
  but WITHOUT ANY WARRANTY; without even the implied warranty of
  MERCHANTABILITY or FITNESS FOR A PARTICULAR PURPOSE.  See the
  GNU General Public License for more details.

  You should have received a copy of the GNU General Public License
  along with this program.  If not, see <http://www.gnu.org/licenses/>.
*/

#include <cassert>
#include <iostream>

#include "movegen.h"
#include "search.h"
#include "thread.h"
#include "ucioption.h"
#include "misc.h"

using namespace Search;

ThreadsManager Threads; // Global object

namespace { extern "C" {

 // start_routine() is the C function which is called when a new thread
 // is launched. It simply calls idle_loop() of the supplied thread. The first
 // and last thread are special. First one is the main search thread while the
 // last one mimics a timer, they run in main_loop() and timer_loop().

#if defined(_MSC_VER) || defined(_WIN32)
  DWORD WINAPI start_routine(LPVOID thread) {
#else
  void* start_routine(void* thread) {
#endif

    Thread* th = (Thread*)thread;

    if (th->threadID == 0)
        th->main_loop();

    else if (th->threadID == MAX_THREADS)
        th->timer_loop();

    else
        th->idle_loop(NULL);

    return 0;
  }

} }


// wake_up() wakes up the thread, normally at the beginning of the search or,
// if "sleeping threads" is used, when there is some work to do.

void Thread::wake_up() {

  lock_grab(sleepLock);
  cond_signal(sleepCond);
  lock_release(sleepLock);
}


// cutoff_occurred() checks whether a beta cutoff has occurred in the current
// active split point, or in some ancestor of the split point.

bool Thread::cutoff_occurred() const {

  for (SplitPoint* sp = splitPoint; sp; sp = sp->parent)
      if (sp->is_betaCutoff)
          return true;

  return false;
}


// is_available_to() checks whether the thread is available to help the thread with
// threadID "master" at a split point. An obvious requirement is that thread must be
// idle. With more than two threads, this is not by itself sufficient: If the thread
// is the master of some active split point, it is only available as a slave to the
// threads which are busy searching the split point at the top of "slave"'s split
// point stack (the "helpful master concept" in YBWC terminology).

bool Thread::is_available_to(int master) const {

  if (is_searching)
      return false;

  // Make a local copy to be sure doesn't become zero under our feet while
  // testing next condition and so leading to an out of bound access.
  int localActiveSplitPoints = activeSplitPoints;

  // No active split points means that the thread is available as a slave for any
  // other thread otherwise apply the "helpful master" concept if possible.
  if (   !localActiveSplitPoints
      || splitPoints[localActiveSplitPoints - 1].is_slave[master])
      return true;

  return false;
}


// read_uci_options() updates number of active threads and other parameters
// according to the UCI options values. It is called before to start a new search.

void ThreadsManager::read_uci_options() {

  maxThreadsPerSplitPoint = Options["Max Threads per Split Point"];
  minimumSplitDepth       = Options["Min Split Depth"] * ONE_PLY;
  useSleepingThreads      = Options["Use Sleeping Threads"];

  set_size(Options["Threads"]);
}


// set_size() changes the number of active threads and raises do_sleep flag for
// all the unused threads that will go immediately to sleep.

void ThreadsManager::set_size(int cnt) {

  assert(cnt > 0 && cnt <= MAX_THREADS);

  activeThreads = cnt;

  for (int i = 1; i < MAX_THREADS; i++) // Ignore main thread
      if (i < activeThreads)
      {
          // Dynamically allocate pawn and material hash tables according to the
          // number of active threads. This avoids preallocating memory for all
          // possible threads if only few are used.
#ifndef GPSFISH
          threads[i].pawnTable.init();
          threads[i].materialTable.init();
#endif

          threads[i].do_sleep = false;
      }
      else
          threads[i].do_sleep = true;
}


// init() is called during startup. Initializes locks and condition variables
// and launches all threads sending them immediately to sleep.

void ThreadsManager::init() {

  // Initialize sleep condition and lock used by thread manager
  cond_init(sleepCond);
  lock_init(threadsLock);

  // Initialize thread's sleep conditions and split point locks
  for (int i = 0; i <= MAX_THREADS; i++)
  {
      lock_init(threads[i].sleepLock);
      cond_init(threads[i].sleepCond);

      for (int j = 0; j < MAX_ACTIVE_SPLIT_POINTS; j++)
          lock_init(threads[i].splitPoints[j].lock);
  }

#ifndef GPSFISH
  // Allocate main thread tables to call evaluate() also when not searching
  threads[0].pawnTable.init();
  threads[0].materialTable.init();
#endif

  // Create and launch all the threads, threads will go immediately to sleep
  for (int i = 0; i <= MAX_THREADS; i++)
  {
      threads[i].is_searching = false;
      threads[i].do_sleep = (i != 0); // Avoid a race with start_thinking()
      threads[i].threadID = i;

<<<<<<< HEAD
#if defined(_MSC_VER) || defined(_WIN32) 
#if defined(GPSFISH)
      threads[i].handle = CreateThread(NULL, 1024*1024*16, start_routine, &threads[i], 0, NULL);
#else
      threads[i].handle = CreateThread(NULL, 0, start_routine, &threads[i], 0, NULL);
#endif
      bool ok = (threads[i].handle != NULL);
#else
#if defined(GPSFISH)
      pthread_attr_t attr  ;
      pthread_attr_init(&attr);
      pthread_attr_setstacksize(&attr,1024*1024*4);
      bool ok = !pthread_create(&threads[i].handle, &attr, start_routine, &threads[i]);
#else
      bool ok = !pthread_create(&threads[i].handle, NULL, start_routine, &threads[i]);
#endif
#endif
=======
      bool ok = thread_create(threads[i].handle, start_routine, threads[i]);
>>>>>>> 3d937e1e

      if (!ok)
      {
          std::cerr << "Failed to create thread number " << i << std::endl;
          ::exit(EXIT_FAILURE);
      }
  }
}


// exit() is called to cleanly terminate the threads when the program finishes

void ThreadsManager::exit() {

  for (int i = 0; i <= MAX_THREADS; i++)
  {
      threads[i].do_terminate = true; // Search must be already finished
      threads[i].wake_up();

<<<<<<< HEAD
      // Wait for thread termination
#if defined(_MSC_VER) || defined(_WIN32)
      WaitForSingleObject(threads[i].handle, INFINITE);
      CloseHandle(threads[i].handle);
#else
      pthread_join(threads[i].handle, NULL);
#endif
=======
      thread_join(threads[i].handle); // Wait for thread termination
>>>>>>> 3d937e1e

      // Now we can safely destroy associated locks and wait conditions
      lock_destroy(threads[i].sleepLock);
      cond_destroy(threads[i].sleepCond);

      for (int j = 0; j < MAX_ACTIVE_SPLIT_POINTS; j++)
          lock_destroy(threads[i].splitPoints[j].lock);
  }

  lock_destroy(threadsLock);
  cond_destroy(sleepCond);
}


// available_slave_exists() tries to find an idle thread which is available as
// a slave for the thread with threadID 'master'.

bool ThreadsManager::available_slave_exists(int master) const {

  assert(master >= 0 && master < activeThreads);

  for (int i = 0; i < activeThreads; i++)
      if (threads[i].is_available_to(master))
          return true;

  return false;
}


// split_point_finished() checks if all the slave threads of a given split
// point have finished searching.

bool ThreadsManager::split_point_finished(SplitPoint* sp) const {

  for (int i = 0; i < activeThreads; i++)
      if (sp->is_slave[i])
          return false;

  return true;
}


// split() does the actual work of distributing the work at a node between
// several available threads. If it does not succeed in splitting the node
// (because no idle threads are available, or because we have no unused split
// point objects), the function immediately returns. If splitting is possible, a
// SplitPoint object is initialized with all the data that must be copied to the
// helper threads and then helper threads are told that they have been assigned
// work. This will cause them to instantly leave their idle loops and call
// search(). When all threads have returned from search() then split() returns.

template <bool Fake>
Value ThreadsManager::split(Position& pos, Stack* ss, Value alpha, Value beta,
                            Value bestValue, Depth depth, Move threatMove,
                            int moveCount, MovePicker* mp, int nodeType) {
  assert(pos.pos_is_ok());
  assert(bestValue > -VALUE_INFINITE);
  assert(bestValue <= alpha);
  assert(alpha < beta);
  assert(beta <= VALUE_INFINITE);
  assert(depth > DEPTH_ZERO);
  assert(pos.thread() >= 0 && pos.thread() < activeThreads);
  assert(activeThreads > 1);

  int i, master = pos.thread();
  Thread& masterThread = threads[master];

  // If we already have too many active split points, don't split
  if (masterThread.activeSplitPoints >= MAX_ACTIVE_SPLIT_POINTS)
      return bestValue;

  // Pick the next available split point from the split point stack
  SplitPoint* sp = &masterThread.splitPoints[masterThread.activeSplitPoints];

  // Initialize the split point
  sp->parent = masterThread.splitPoint;
  sp->master = master;
  sp->is_betaCutoff = false;
  sp->depth = depth;
  sp->threatMove = threatMove;
  sp->alpha = alpha;
  sp->beta = beta;
  sp->nodeType = nodeType;
  sp->bestValue = bestValue;
  sp->mp = mp;
  sp->moveCount = moveCount;
  sp->pos = &pos;
  sp->nodes = 0;
  sp->ss = ss;

  for (i = 0; i < activeThreads; i++)
      sp->is_slave[i] = false;

  // If we are here it means we are not available
  assert(masterThread.is_searching);

  int workersCnt = 1; // At least the master is included

  // Try to allocate available threads and ask them to start searching setting
  // is_searching flag. This must be done under lock protection to avoid concurrent
  // allocation of the same slave by another master.
  lock_grab(threadsLock);

  for (i = 0; !Fake && i < activeThreads && workersCnt < maxThreadsPerSplitPoint; i++)
      if (threads[i].is_available_to(master))
      {
          workersCnt++;
          sp->is_slave[i] = true;
          threads[i].splitPoint = sp;

          // This makes the slave to exit from idle_loop()
          threads[i].is_searching = true;

          if (useSleepingThreads)
              threads[i].wake_up();
      }

  lock_release(threadsLock);

  // We failed to allocate even one slave, return
  if (!Fake && workersCnt == 1)
      return bestValue;

  masterThread.splitPoint = sp;
  masterThread.activeSplitPoints++;

  // Everything is set up. The master thread enters the idle loop, from which
  // it will instantly launch a search, because its is_searching flag is set.
  // We pass the split point as a parameter to the idle loop, which means that
  // the thread will return from the idle loop when all slaves have finished
  // their work at this split point.
  masterThread.idle_loop(sp);

  // In helpful master concept a master can help only a sub-tree of its split
  // point, and because here is all finished is not possible master is booked.
  assert(!masterThread.is_searching);

  // We have returned from the idle loop, which means that all threads are
  // finished. Note that changing state and decreasing activeSplitPoints is done
  // under lock protection to avoid a race with Thread::is_available_to().
  lock_grab(threadsLock);

  masterThread.is_searching = true;
  masterThread.activeSplitPoints--;

  lock_release(threadsLock);

  masterThread.splitPoint = sp->parent;
  pos.set_nodes_searched(pos.nodes_searched() + sp->nodes);

  return sp->bestValue;
}

// Explicit template instantiations
template Value ThreadsManager::split<false>(Position&, Stack*, Value, Value, Value, Depth, Move, int, MovePicker*, int);
template Value ThreadsManager::split<true>(Position&, Stack*, Value, Value, Value, Depth, Move, int, MovePicker*, int);


// Thread::timer_loop() is where the timer thread waits maxPly milliseconds and
// then calls do_timer_event(). If maxPly is 0 thread sleeps until is woken up.
extern void check_time();

void Thread::timer_loop() {

  while (!do_terminate)
  {
      lock_grab(sleepLock);
      timed_wait(sleepCond, sleepLock, maxPly ? maxPly : INT_MAX);
      lock_release(sleepLock);
      check_time();
  }
}


// ThreadsManager::set_timer() is used to set the timer to trigger after msec
// milliseconds. If msec is 0 then timer is stopped.

void ThreadsManager::set_timer(int msec) {

  Thread& timer = threads[MAX_THREADS];

  lock_grab(timer.sleepLock);
  timer.maxPly = msec;
  cond_signal(timer.sleepCond); // Wake up and restart the timer
  lock_release(timer.sleepLock);
}


// Thread::main_loop() is where the main thread is parked waiting to be started
// when there is a new search. Main thread will launch all the slave threads.

void Thread::main_loop() {

  while (true)
  {
      lock_grab(sleepLock);

      do_sleep = true; // Always return to sleep after a search
      is_searching = false;

      while (do_sleep && !do_terminate)
      {
          cond_signal(Threads.sleepCond); // Wake up UI thread if needed
          cond_wait(sleepCond, sleepLock);
      }

      is_searching = true;

      lock_release(sleepLock);

      if (do_terminate)
          return;

      Search::think();
  }
}


// ThreadsManager::start_thinking() is used by UI thread to wake up the main
// thread parked in main_loop() and starting a new search. If asyncMode is true
// then function returns immediately, otherwise caller is blocked waiting for
// the search to finish.

void ThreadsManager::start_thinking(const Position& pos, const LimitsType& limits,
                                    const std::set<Move>& searchMoves, bool async) {
  Thread& main = threads[0];

  lock_grab(main.sleepLock);

  // Wait main thread has finished before to launch a new search
  while (!main.do_sleep)
      cond_wait(sleepCond, main.sleepLock);

  // Copy input arguments to initialize the search
  RootPosition.copy(pos, 0);
  Limits = limits;
  RootMoves.clear();

  // Populate RootMoves with all the legal moves (default) or, if a searchMoves
  // set is given, with the subset of legal moves to search.
  for (MoveList<MV_LEGAL> ml(pos); !ml.end(); ++ml)
      if (searchMoves.empty() || searchMoves.count(ml.move()))
          RootMoves.push_back(RootMove(ml.move()));

  // Reset signals before to start the new search
  Signals.stopOnPonderhit = Signals.firstRootMove = false;
  Signals.stop = Signals.failedLowAtRoot = false;

  main.do_sleep = false;
  cond_signal(main.sleepCond); // Wake up main thread and start searching

  if (!async)
      while (!main.do_sleep)
          cond_wait(sleepCond, main.sleepLock);

  lock_release(main.sleepLock);
}


// ThreadsManager::stop_thinking() is used by UI thread to raise a stop request
// and to wait for the main thread finishing the search. Needed to wait exiting
// and terminate the threads after a 'quit' command.

void ThreadsManager::stop_thinking() {

  Thread& main = threads[0];

  Search::Signals.stop = true;

  lock_grab(main.sleepLock);

  cond_signal(main.sleepCond); // In case is waiting for stop or ponderhit

  while (!main.do_sleep)
      cond_wait(sleepCond, main.sleepLock);

  lock_release(main.sleepLock);
}


// ThreadsManager::wait_for_stop_or_ponderhit() is called when the maximum depth
// is reached while the program is pondering. The point is to work around a wrinkle
// in the UCI protocol: When pondering, the engine is not allowed to give a
// "bestmove" before the GUI sends it a "stop" or "ponderhit" command. We simply
// wait here until one of these commands (that raise StopRequest) is sent and
// then return, after which the bestmove and pondermove will be printed.

void ThreadsManager::wait_for_stop_or_ponderhit() {

  Signals.stopOnPonderhit = true;

  Thread& main = threads[0];

  lock_grab(main.sleepLock);

  while (!Signals.stop)
      cond_wait(main.sleepCond, main.sleepLock);

  lock_release(main.sleepLock);
}<|MERGE_RESOLUTION|>--- conflicted
+++ resolved
@@ -182,27 +182,7 @@
       threads[i].do_sleep = (i != 0); // Avoid a race with start_thinking()
       threads[i].threadID = i;
 
-<<<<<<< HEAD
-#if defined(_MSC_VER) || defined(_WIN32) 
-#if defined(GPSFISH)
-      threads[i].handle = CreateThread(NULL, 1024*1024*16, start_routine, &threads[i], 0, NULL);
-#else
-      threads[i].handle = CreateThread(NULL, 0, start_routine, &threads[i], 0, NULL);
-#endif
-      bool ok = (threads[i].handle != NULL);
-#else
-#if defined(GPSFISH)
-      pthread_attr_t attr  ;
-      pthread_attr_init(&attr);
-      pthread_attr_setstacksize(&attr,1024*1024*4);
-      bool ok = !pthread_create(&threads[i].handle, &attr, start_routine, &threads[i]);
-#else
-      bool ok = !pthread_create(&threads[i].handle, NULL, start_routine, &threads[i]);
-#endif
-#endif
-=======
       bool ok = thread_create(threads[i].handle, start_routine, threads[i]);
->>>>>>> 3d937e1e
 
       if (!ok)
       {
@@ -222,17 +202,7 @@
       threads[i].do_terminate = true; // Search must be already finished
       threads[i].wake_up();
 
-<<<<<<< HEAD
-      // Wait for thread termination
-#if defined(_MSC_VER) || defined(_WIN32)
-      WaitForSingleObject(threads[i].handle, INFINITE);
-      CloseHandle(threads[i].handle);
-#else
-      pthread_join(threads[i].handle, NULL);
-#endif
-=======
       thread_join(threads[i].handle); // Wait for thread termination
->>>>>>> 3d937e1e
 
       // Now we can safely destroy associated locks and wait conditions
       lock_destroy(threads[i].sleepLock);
