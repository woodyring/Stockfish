--- conflicted
+++ resolved
@@ -374,17 +374,10 @@
       assert(!states.get());
   }
 
-<<<<<<< HEAD
   for (const ExtMove& ms : MoveList<LEGAL>(pos))
-      if (   searchMoves.empty()
-          || std::count(searchMoves.begin(), searchMoves.end(), ms.move))
+      if (   limits.searchmoves.empty()
+          || std::count(limits.searchmoves.begin(), limits.searchmoves.end(), ms.move))
           RootMoves.push_back(RootMove(ms.move));
-=======
-  for (MoveList<LEGAL> it(pos); *it; ++it)
-      if (   limits.searchmoves.empty()
-          || std::count(limits.searchmoves.begin(), limits.searchmoves.end(), *it))
-          RootMoves.push_back(RootMove(*it));
->>>>>>> 0949f06a
 
   main()->thinking = true;
   main()->notify_one(); // Starts main thread
