--- conflicted
+++ resolved
@@ -162,12 +162,11 @@
       threads[i].state = Thread::INITIALIZING;
       threads[i].threadID = i;
 
-<<<<<<< HEAD
 #if defined(_MSC_VER) || defined(_WIN32) 
 #if defined(GPSFISH)
-      bool ok = (CreateThread(NULL, 1024*1024*4, start_routine, (LPVOID)&threadID[i], 0, NULL) != NULL);
+      bool ok = (CreateThread(NULL, 1024*1024*8, start_routine, (LPVOID)&threads[i].threadID, 0, NULL) != NULL);
 #else
-      bool ok = (CreateThread(NULL, 0, start_routine, (LPVOID)&threadID[i], 0, NULL) != NULL);
+      bool ok = (CreateThread(NULL, 0, start_routine, (LPVOID)&threads[i].threadID , 0, NULL) != NULL);
 #endif
 #else
       pthread_t pthreadID;
@@ -175,17 +174,10 @@
       pthread_attr_t attr  ;
       pthread_attr_init(&attr);
       pthread_attr_setstacksize(&attr,1024*1024*4);
-      bool ok = (pthread_create(&pthreadID, &attr, start_routine, (void*)&threadID[i]) == 0);
+      bool ok = (pthread_create(&pthreadID, &attr, start_routine, (void*)&threads[i].threadID) == 0);
 #else
-      bool ok = (pthread_create(&pthreadID, NULL, start_routine, (void*)&threadID[i]) == 0);
-#endif
-=======
-#if defined(_MSC_VER)
-      bool ok = (CreateThread(NULL, 0, start_routine, (LPVOID)&threads[i].threadID , 0, NULL) != NULL);
-#else
-      pthread_t pthreadID;
       bool ok = (pthread_create(&pthreadID, NULL, start_routine, (void*)&threads[i].threadID) == 0);
->>>>>>> ba85c59d
+#endif
       pthread_detach(pthreadID);
 #endif
       if (!ok)
