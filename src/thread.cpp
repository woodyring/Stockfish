--- conflicted
+++ resolved
@@ -30,12 +30,7 @@
  // is launched. It simply calls idle_loop() of the supplied thread. The
  // last thread is dedicated to I/O and so runs in listener_loop().
 
-<<<<<<< HEAD
 #if defined(_MSC_VER) || defined(_WIN32)
-
-=======
-#if defined(_MSC_VER)
->>>>>>> 2617aa41
   DWORD WINAPI start_routine(LPVOID thread) {
 #else
   void* start_routine(void* thread) {
