/*
  Stockfish, a UCI chess playing engine derived from Glaurung 2.1
  Copyright (C) 2004-2008 Tord Romstad (Glaurung author)
  Copyright (C) 2008-2012 Marco Costalba, Joona Kiiski, Tord Romstad

  Stockfish is free software: you can redistribute it and/or modify
  it under the terms of the GNU General Public License as published by
  the Free Software Foundation, either version 3 of the License, or
  (at your option) any later version.

  Stockfish is distributed in the hope that it will be useful,
  but WITHOUT ANY WARRANTY; without even the implied warranty of
  MERCHANTABILITY or FITNESS FOR A PARTICULAR PURPOSE.  See the
  GNU General Public License for more details.

  You should have received a copy of the GNU General Public License
  along with this program.  If not, see <http://www.gnu.org/licenses/>.
*/

#include <iostream>

#include "search.h"
#include "thread.h"
#include "ucioption.h"
#include "misc.h"

using namespace Search;

ThreadsManager Threads; // Global object

namespace { extern "C" {

 // start_routine() is the C function which is called when a new thread
 // is launched. It simply calls idle_loop() of the supplied thread. The first
 // and last thread are special. First one is the main search thread while the
 // last one mimics a timer, they run in main_loop() and timer_loop().

#if defined(_MSC_VER) || defined(_WIN32)
  DWORD WINAPI start_routine(LPVOID thread) {
#else
  void* start_routine(void* thread) {
#endif

    Thread* th = (Thread*)thread;

    if (th->threadID == 0)
        th->main_loop();

    else if (th->threadID == MAX_THREADS)
        th->timer_loop();

    else
        th->idle_loop(NULL);

    return 0;
  }

} }


// wake_up() wakes up the thread, normally at the beginning of the search or,
// if "sleeping threads" is used, when there is some work to do.

void Thread::wake_up() {

  lock_grab(&sleepLock);
  cond_signal(&sleepCond);
  lock_release(&sleepLock);
}


// cutoff_occurred() checks whether a beta cutoff has occurred in the current
// active split point, or in some ancestor of the split point.

bool Thread::cutoff_occurred() const {

  for (SplitPoint* sp = splitPoint; sp; sp = sp->parent)
      if (sp->is_betaCutoff)
          return true;

  return false;
}


// is_available_to() checks whether the thread is available to help the thread with
// threadID "master" at a split point. An obvious requirement is that thread must be
// idle. With more than two threads, this is not by itself sufficient: If the thread
// is the master of some active split point, it is only available as a slave to the
// threads which are busy searching the split point at the top of "slave"'s split
// point stack (the "helpful master concept" in YBWC terminology).

bool Thread::is_available_to(int master) const {

  if (is_searching)
      return false;

  // Make a local copy to be sure doesn't become zero under our feet while
  // testing next condition and so leading to an out of bound access.
  int localActiveSplitPoints = activeSplitPoints;

  // No active split points means that the thread is available as a slave for any
  // other thread otherwise apply the "helpful master" concept if possible.
  if (   !localActiveSplitPoints
      || splitPoints[localActiveSplitPoints - 1].is_slave[master])
      return true;

  return false;
}


// read_uci_options() updates number of active threads and other parameters
// according to the UCI options values. It is called before to start a new search.

void ThreadsManager::read_uci_options() {

  maxThreadsPerSplitPoint = Options["Max Threads per Split Point"];
  minimumSplitDepth       = Options["Min Split Depth"] * ONE_PLY;
  useSleepingThreads      = Options["Use Sleeping Threads"];

  set_size(Options["Threads"]);
}


// set_size() changes the number of active threads and raises do_sleep flag for
// all the unused threads that will go immediately to sleep.

void ThreadsManager::set_size(int cnt) {

  assert(cnt > 0 && cnt <= MAX_THREADS);

  activeThreads = cnt;

  for (int i = 1; i < MAX_THREADS; i++) // Ignore main thread
      if (i < activeThreads)
      {
          // Dynamically allocate pawn and material hash tables according to the
          // number of active threads. This avoids preallocating memory for all
          // possible threads if only few are used.
#ifndef GPSFISH
          threads[i].pawnTable.init();
          threads[i].materialTable.init();
#endif

          threads[i].do_sleep = false;
      }
      else
          threads[i].do_sleep = true;
}


// init() is called during startup. Initializes locks and condition variables
// and launches all threads sending them immediately to sleep.

void ThreadsManager::init() {

  // Initialize sleep condition and lock used by thread manager
  cond_init(&sleepCond);
  lock_init(&threadsLock);

  // Initialize thread's sleep conditions and split point locks
  for (int i = 0; i <= MAX_THREADS; i++)
  {
      lock_init(&threads[i].sleepLock);
      cond_init(&threads[i].sleepCond);

      for (int j = 0; j < MAX_ACTIVE_SPLIT_POINTS; j++)
          lock_init(&(threads[i].splitPoints[j].lock));
  }

#ifndef GPSFISH
  // Allocate main thread tables to call evaluate() also when not searching
  threads[0].pawnTable.init();
  threads[0].materialTable.init();
#endif

  // Create and launch all the threads, threads will go immediately to sleep
  for (int i = 0; i <= MAX_THREADS; i++)
  {
      threads[i].is_searching = false;
      threads[i].do_sleep = true;
      threads[i].threadID = i;

<<<<<<< HEAD
#if defined(_MSC_VER) || defined(_WIN32) 
#if defined(GPSFISH)
      threads[i].handle = CreateThread(NULL, 1024*1024*16, start_routine, (LPVOID)&threads[i], 0, NULL);
#else
      threads[i].handle = CreateThread(NULL, 0, start_routine, (LPVOID)&threads[i], 0, NULL);
#endif
      bool ok = (threads[i].handle != NULL);
#else
#if defined(GPSFISH)
      pthread_attr_t attr  ;
      pthread_attr_init(&attr);
      pthread_attr_setstacksize(&attr,1024*1024*4);
      bool ok = !pthread_create(&threads[i].handle, &attr, start_routine, (void*)&threads[i]);
#else
      bool ok = !pthread_create(&threads[i].handle, NULL, start_routine, (void*)&threads[i]);
=======
#if defined(_MSC_VER)
      threads[i].handle = CreateThread(NULL, 0, start_routine, &threads[i], 0, NULL);
      bool ok = (threads[i].handle != NULL);
#else
      bool ok = !pthread_create(&threads[i].handle, NULL, start_routine, &threads[i]);
>>>>>>> 808a312e
#endif
#endif

      if (!ok)
      {
          std::cerr << "Failed to create thread number " << i << std::endl;
          ::exit(EXIT_FAILURE);
      }
  }
}


// exit() is called to cleanly terminate the threads when the program finishes

void ThreadsManager::exit() {

  for (int i = 0; i <= MAX_THREADS; i++)
  {
      threads[i].do_terminate = true; // Search must be already finished
      threads[i].wake_up();

      // Wait for thread termination
#if defined(_MSC_VER) || defined(_WIN32)
      WaitForSingleObject(threads[i].handle, 0);
      CloseHandle(threads[i].handle);
#else
      pthread_join(threads[i].handle, NULL);
#endif

      // Now we can safely destroy associated locks and wait conditions
      lock_destroy(&threads[i].sleepLock);
      cond_destroy(&threads[i].sleepCond);

      for (int j = 0; j < MAX_ACTIVE_SPLIT_POINTS; j++)
          lock_destroy(&(threads[i].splitPoints[j].lock));
  }

  lock_destroy(&threadsLock);
  cond_destroy(&sleepCond);
}


// available_slave_exists() tries to find an idle thread which is available as
// a slave for the thread with threadID 'master'.

bool ThreadsManager::available_slave_exists(int master) const {

  assert(master >= 0 && master < activeThreads);

  for (int i = 0; i < activeThreads; i++)
      if (threads[i].is_available_to(master))
          return true;

  return false;
}


// split_point_finished() checks if all the slave threads of a given split
// point have finished searching.

bool ThreadsManager::split_point_finished(SplitPoint* sp) const {

  for (int i = 0; i < activeThreads; i++)
      if (sp->is_slave[i])
          return false;

  return true;
}


// split() does the actual work of distributing the work at a node between
// several available threads. If it does not succeed in splitting the node
// (because no idle threads are available, or because we have no unused split
// point objects), the function immediately returns. If splitting is possible, a
// SplitPoint object is initialized with all the data that must be copied to the
// helper threads and then helper threads are told that they have been assigned
// work. This will cause them to instantly leave their idle loops and call
// search(). When all threads have returned from search() then split() returns.

template <bool Fake>
Value ThreadsManager::split(Position& pos, Stack* ss, Value alpha, Value beta,
                            Value bestValue, Depth depth, Move threatMove,
                            int moveCount, MovePicker* mp, int nodeType) {
  assert(pos.pos_is_ok());
  assert(bestValue > -VALUE_INFINITE);
  assert(bestValue <= alpha);
  assert(alpha < beta);
  assert(beta <= VALUE_INFINITE);
  assert(depth > DEPTH_ZERO);
  assert(pos.thread() >= 0 && pos.thread() < activeThreads);
  assert(activeThreads > 1);

  int i, master = pos.thread();
  Thread& masterThread = threads[master];

  // If we already have too many active split points, don't split
  if (masterThread.activeSplitPoints >= MAX_ACTIVE_SPLIT_POINTS)
      return bestValue;

  // Pick the next available split point from the split point stack
  SplitPoint* sp = &masterThread.splitPoints[masterThread.activeSplitPoints];

  // Initialize the split point
  sp->parent = masterThread.splitPoint;
  sp->master = master;
  sp->is_betaCutoff = false;
  sp->depth = depth;
  sp->threatMove = threatMove;
  sp->alpha = alpha;
  sp->beta = beta;
  sp->nodeType = nodeType;
  sp->bestValue = bestValue;
  sp->mp = mp;
  sp->moveCount = moveCount;
  sp->pos = &pos;
  sp->nodes = 0;
  sp->ss = ss;

  for (i = 0; i < activeThreads; i++)
      sp->is_slave[i] = false;

  // If we are here it means we are not available
  assert(masterThread.is_searching);

  int workersCnt = 1; // At least the master is included

  // Try to allocate available threads and ask them to start searching setting
  // is_searching flag. This must be done under lock protection to avoid concurrent
  // allocation of the same slave by another master.
  lock_grab(&threadsLock);

  for (i = 0; !Fake && i < activeThreads && workersCnt < maxThreadsPerSplitPoint; i++)
      if (threads[i].is_available_to(master))
      {
          workersCnt++;
          sp->is_slave[i] = true;
          threads[i].splitPoint = sp;

          // This makes the slave to exit from idle_loop()
          threads[i].is_searching = true;

          if (useSleepingThreads)
              threads[i].wake_up();
      }

  lock_release(&threadsLock);

  // We failed to allocate even one slave, return
  if (!Fake && workersCnt == 1)
      return bestValue;

  masterThread.splitPoint = sp;
  masterThread.activeSplitPoints++;

  // Everything is set up. The master thread enters the idle loop, from which
  // it will instantly launch a search, because its is_searching flag is set.
  // We pass the split point as a parameter to the idle loop, which means that
  // the thread will return from the idle loop when all slaves have finished
  // their work at this split point.
  masterThread.idle_loop(sp);

  // In helpful master concept a master can help only a sub-tree of its split
  // point, and because here is all finished is not possible master is booked.
  assert(!masterThread.is_searching);

  // We have returned from the idle loop, which means that all threads are
  // finished. Note that changing state and decreasing activeSplitPoints is done
  // under lock protection to avoid a race with Thread::is_available_to().
  lock_grab(&threadsLock);

  masterThread.is_searching = true;
  masterThread.activeSplitPoints--;

  lock_release(&threadsLock);

  masterThread.splitPoint = sp->parent;
  pos.set_nodes_searched(pos.nodes_searched() + sp->nodes);

  return sp->bestValue;
}

// Explicit template instantiations
template Value ThreadsManager::split<false>(Position&, Stack*, Value, Value, Value, Depth, Move, int, MovePicker*, int);
template Value ThreadsManager::split<true>(Position&, Stack*, Value, Value, Value, Depth, Move, int, MovePicker*, int);


// Thread::timer_loop() is where the timer thread waits maxPly milliseconds and
// then calls do_timer_event(). If maxPly is 0 thread sleeps until is woken up.
extern void do_timer_event();

void Thread::timer_loop() {

  while (!do_terminate)
  {
      lock_grab(&sleepLock);
      timed_wait(&sleepCond, &sleepLock, maxPly ? maxPly : INT_MAX);
      lock_release(&sleepLock);
      do_timer_event();
  }
}


// ThreadsManager::set_timer() is used to set the timer to trigger after msec
// milliseconds. If msec is 0 then timer is stopped.

void ThreadsManager::set_timer(int msec) {

  Thread& timer = threads[MAX_THREADS];

  lock_grab(&timer.sleepLock);
  timer.maxPly = msec;
  cond_signal(&timer.sleepCond); // Wake up and restart the timer
  lock_release(&timer.sleepLock);
}


// Thread::main_loop() is where the main thread is parked waiting to be started
// when there is a new search. Main thread will launch all the slave threads.

void Thread::main_loop() {

  while (true)
  {
      lock_grab(&sleepLock);

      do_sleep = true; // Always return to sleep after a search
      is_searching = false;

      while (do_sleep && !do_terminate)
      {
          cond_signal(&Threads.sleepCond); // Wake up UI thread if needed
          cond_wait(&sleepCond, &sleepLock);
      }

      is_searching = true;

      lock_release(&sleepLock);

      if (do_terminate)
          return;

      think(); // This is the search entry point
  }
}


// ThreadsManager::start_thinking() is used by UI thread to wake up the main
// thread parked in main_loop() and starting a new search. If asyncMode is true
// then function returns immediately, otherwise caller is blocked waiting for
// the search to finish.

void ThreadsManager::start_thinking(const Position& pos, const LimitsType& limits,
                                    const std::vector<Move>& searchMoves, bool asyncMode) {
  Thread& main = threads[0];

  lock_grab(&main.sleepLock);

  // Wait main thread has finished before to launch a new search
  while (!main.do_sleep)
      cond_wait(&sleepCond, &main.sleepLock);

  // Copy input arguments to initialize the search
  RootPosition.copy(pos, 0);
  Limits = limits;
  SearchMoves = searchMoves;

  // Reset signals before to start the new search
  memset((void*)&Signals, 0, sizeof(Signals));

  main.do_sleep = false;
  cond_signal(&main.sleepCond); // Wake up main thread and start searching

  if (!asyncMode)
      cond_wait(&sleepCond, &main.sleepLock);

  lock_release(&main.sleepLock);
}


// ThreadsManager::stop_thinking() is used by UI thread to raise a stop request
// and to wait for the main thread finishing the search. Needed to wait exiting
// and terminate the threads after a 'quit' command.

void ThreadsManager::stop_thinking() {

  Thread& main = threads[0];

  Search::Signals.stop = true;

  lock_grab(&main.sleepLock);

  cond_signal(&main.sleepCond); // In case is waiting for stop or ponderhit

  while (!main.do_sleep)
      cond_wait(&sleepCond, &main.sleepLock);

  lock_release(&main.sleepLock);
}


// ThreadsManager::wait_for_stop_or_ponderhit() is called when the maximum depth
// is reached while the program is pondering. The point is to work around a wrinkle
// in the UCI protocol: When pondering, the engine is not allowed to give a
// "bestmove" before the GUI sends it a "stop" or "ponderhit" command. We simply
// wait here until one of these commands (that raise StopRequest) is sent and
// then return, after which the bestmove and pondermove will be printed.

void ThreadsManager::wait_for_stop_or_ponderhit() {

  Signals.stopOnPonderhit = true;

  Thread& main = threads[0];

  lock_grab(&main.sleepLock);

  while (!Signals.stop)
      cond_wait(&main.sleepCond, &main.sleepLock);

  lock_release(&main.sleepLock);
}<|MERGE_RESOLUTION|>--- conflicted
+++ resolved
@@ -180,12 +180,11 @@
       threads[i].do_sleep = true;
       threads[i].threadID = i;
 
-<<<<<<< HEAD
 #if defined(_MSC_VER) || defined(_WIN32) 
 #if defined(GPSFISH)
-      threads[i].handle = CreateThread(NULL, 1024*1024*16, start_routine, (LPVOID)&threads[i], 0, NULL);
+      threads[i].handle = CreateThread(NULL, 1024*1024*16, start_routine, &threads[i], 0, NULL);
 #else
-      threads[i].handle = CreateThread(NULL, 0, start_routine, (LPVOID)&threads[i], 0, NULL);
+      threads[i].handle = CreateThread(NULL, 0, start_routine, &threads[i], 0, NULL);
 #endif
       bool ok = (threads[i].handle != NULL);
 #else
@@ -193,16 +192,9 @@
       pthread_attr_t attr  ;
       pthread_attr_init(&attr);
       pthread_attr_setstacksize(&attr,1024*1024*4);
-      bool ok = !pthread_create(&threads[i].handle, &attr, start_routine, (void*)&threads[i]);
-#else
-      bool ok = !pthread_create(&threads[i].handle, NULL, start_routine, (void*)&threads[i]);
-=======
-#if defined(_MSC_VER)
-      threads[i].handle = CreateThread(NULL, 0, start_routine, &threads[i], 0, NULL);
-      bool ok = (threads[i].handle != NULL);
+      bool ok = !pthread_create(&threads[i].handle, &attr, start_routine, &threads[i]);
 #else
       bool ok = !pthread_create(&threads[i].handle, NULL, start_routine, &threads[i]);
->>>>>>> 808a312e
 #endif
 #endif
 
