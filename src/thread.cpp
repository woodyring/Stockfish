--- conflicted
+++ resolved
@@ -162,31 +162,24 @@
       threads[i].state = Thread::AVAILABLE;
       threads[i].threadID = i;
 
-<<<<<<< HEAD
 #if defined(_MSC_VER) || defined(_WIN32) 
 #if defined(GPSFISH)
-      bool ok = (CreateThread(NULL, 1024*1024*8, start_routine, (LPVOID)&threads[i].threadID, 0, NULL) != NULL);
-#else
-      bool ok = (CreateThread(NULL, 0, start_routine, (LPVOID)&threads[i].threadID , 0, NULL) != NULL);
-#endif
+      threads[i].handle = CreateThread(NULL, 1024*1024*8, start_routine, (LPVOID)&threads[i].threadID, 0, NULL);
+#else
+      threads[i].handle = CreateThread(NULL, 0, start_routine, (LPVOID)&threads[i].threadID, 0, NULL);
+#endif
+      bool ok = (threads[i].handle != NULL);
 #else
       pthread_t pthreadID;
 #if defined(GPSFISH)
       pthread_attr_t attr  ;
       pthread_attr_init(&attr);
       pthread_attr_setstacksize(&attr,1024*1024*4);
-      bool ok = (pthread_create(&pthreadID, &attr, start_routine, (void*)&threads[i].threadID) == 0);
-#else
-      bool ok = (pthread_create(&pthreadID, NULL, start_routine, (void*)&threads[i].threadID) == 0);
+      bool ok = (pthread_create(&threads[i].handle, &attr, start_routine, (void*)&threads[i].threadID) == 0);
+#else
+      bool ok = (pthread_create(&threads[i].handle, NULL, start_routine, (void*)&threads[i].threadID) == 0);
 #endif
       pthread_detach(pthreadID);
-=======
-#if defined(_MSC_VER)
-      threads[i].handle = CreateThread(NULL, 0, start_routine, (LPVOID)&threads[i].threadID, 0, NULL);
-      bool ok = (threads[i].handle != NULL);
-#else
-      bool ok = (pthread_create(&threads[i].handle, NULL, start_routine, (void*)&threads[i].threadID) == 0);
->>>>>>> 86b95f21
 #endif
 
       if (!ok)
@@ -210,7 +203,7 @@
           threads[i].do_terminate = true;
           threads[i].wake_up();
 
-#if defined(_MSC_VER)
+#if defined(_MSC_VER) || defined(_WIN32)
           WaitForSingleObject(threads[i].handle, 0);
           CloseHandle(threads[i].handle);
 #else
