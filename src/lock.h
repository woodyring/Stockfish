--- conflicted
+++ resolved
@@ -20,11 +20,7 @@
 #if !defined(LOCK_H_INCLUDED)
 #define LOCK_H_INCLUDED
 
-<<<<<<< HEAD
-#if !defined(_MSC_VER) && !defined(_WIN32)
-=======
 #if !defined(_WIN32) && !defined(_WIN64)
->>>>>>> a189a5f0
 
 #  include <pthread.h>
 
@@ -55,19 +51,14 @@
 
 #else
 
-<<<<<<< HEAD
-#ifndef NOMINMAX 
-#define NOMINMAX // disable macros min() and max()
-#endif
-#ifndef WIN32_LEAN_AND_MEAN
-=======
 #if !defined(NOMINMAX)
 #  define NOMINMAX // disable macros min() and max()
 #endif
 
->>>>>>> a189a5f0
+#ifndef WIN32_LEAN_AND_MEAN
 #define WIN32_LEAN_AND_MEAN
 #endif
+
 #include <windows.h>
 #undef WIN32_LEAN_AND_MEAN
 #undef NOMINMAX
