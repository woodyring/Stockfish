--- conflicted
+++ resolved
@@ -20,7 +20,6 @@
 #if !defined(POSITION_H_INCLUDED)
 #define POSITION_H_INCLUDED
 
-<<<<<<< HEAD
 #ifdef GPSFISH
 #include "osl/state/numEffectState.h"
 #include "osl/misc/carray3d.h"
@@ -28,12 +27,10 @@
 typedef osl::eval::ml::OpenMidEndingEval eval_t; 
 #include <iostream>
 #else
-=======
+#include "bitboard.h"
+#endif
+
 #include <cassert>
-
->>>>>>> fbbc7e42
-#include "bitboard.h"
-#endif
 #include "move.h"
 #include "types.h"
 
@@ -698,15 +695,11 @@
 #endif
 
 inline bool Position::move_is_capture(Move m) const {
-<<<<<<< HEAD
 #ifdef GPSFISH
   return m.isCapture();
 #else
-  // Move must not be MOVE_NONE !
-=======
 
   assert (m != MOVE_NONE && m != MOVE_NULL);
->>>>>>> fbbc7e42
   return (m & (3 << 15)) ? !move_is_castle(m) : !square_is_empty(move_to(m));
 #endif
 }
