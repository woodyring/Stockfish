--- conflicted
+++ resolved
@@ -719,16 +719,11 @@
   return m.isCapture();
 #else
 
-<<<<<<< HEAD
-  assert (m != MOVE_NONE && m != MOVE_NULL);
-  return !move_is_special(m) ? !square_is_empty(move_to(m)) : move_is_ep(m);
-#endif
-=======
   assert(m != MOVE_NONE && m != MOVE_NULL);
 
   // Note that castle is coded as "king captures the rook"
   return (!square_is_empty(move_to(m)) && !move_is_castle(m)) || move_is_ep(m);
->>>>>>> 6a170788
+#endif
 }
 
 inline PieceType Position::captured_piece_type() const {
