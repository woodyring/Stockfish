--- conflicted
+++ resolved
@@ -253,18 +253,12 @@
 #ifndef GPSFISH
   Key get_pawn_key() const;
   Key get_material_key() const;
-#endif
-
-#ifndef GPSFISH
+
   // Incremental evaluation
   Score value() const;
   Value non_pawn_material(Color c) const;
-<<<<<<< HEAD
-  static Score pst_delta(Piece piece, Square from, Square to);
-#endif
-=======
   Score pst_delta(Piece piece, Square from, Square to) const;
->>>>>>> 31a0d220
+#endif
 
   // Game termination checks
   bool is_mate() const;
@@ -530,15 +524,8 @@
 inline bool Position::pawn_is_passed(Color c, Square s) const {
   return !(pieces(PAWN, opposite_color(c)) & passed_pawn_mask(c, s));
 }
-
-<<<<<<< HEAD
-inline bool Position::square_is_weak(Square s, Color c) const {
-  return !(pieces(PAWN, opposite_color(c)) & attack_span_mask(c, s));
-}
-#endif
-
-=======
->>>>>>> 31a0d220
+#endif
+
 inline Key Position::get_key() const {
   return st->key;
 }
