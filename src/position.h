/*
  Stockfish, a UCI chess playing engine derived from Glaurung 2.1
  Copyright (C) 2004-2008 Tord Romstad (Glaurung author)
  Copyright (C) 2008-2010 Marco Costalba, Joona Kiiski, Tord Romstad

  Stockfish is free software: you can redistribute it and/or modify
  it under the terms of the GNU General Public License as published by
  the Free Software Foundation, either version 3 of the License, or
  (at your option) any later version.

  Stockfish is distributed in the hope that it will be useful,
  but WITHOUT ANY WARRANTY; without even the implied warranty of
  MERCHANTABILITY or FITNESS FOR A PARTICULAR PURPOSE.  See the
  GNU General Public License for more details.

  You should have received a copy of the GNU General Public License
  along with this program.  If not, see <http://www.gnu.org/licenses/>.
*/

#if !defined(POSITION_H_INCLUDED)
#define POSITION_H_INCLUDED

#ifdef GPSFISH
#include "osl/state/numEffectState.h"
#include "osl/misc/carray3d.h"
#include "osl/eval/ml/openMidEndingEval.h"
typedef osl::eval::ml::OpenMidEndingEval eval_t; 
#include <iostream>
#else
#include "bitboard.h"
#endif

#include <cassert>
#include "move.h"
#include "types.h"

/// Maximum number of plies per game (220 should be enough, because the
/// maximum search depth is 100, and during position setup we reset the
/// move counter for every non-reversible move).
const int MaxGameLength = 220;


/// The checkInfo struct is initialized at c'tor time and keeps info used
/// to detect if a move gives check.

struct CheckInfo {

    explicit CheckInfo(const Position&);

#ifndef GPSFISH
    Bitboard dcCandidates;
#endif
    Bitboard pinned;
#ifndef GPSFISH
    Bitboard checkSq[8];
#endif
};


/// The StateInfo struct stores information we need to restore a Position
/// object to its previous state when we retract a move. Whenever a move
/// is made on the board (by calling Position::do_move), an StateInfo object
/// must be passed as a parameter.
class Position;

struct StateInfo {
#ifdef GPSFISH
  int gamePly, pliesFromNull;
  Key key;
  PieceType capturedType;
  StateInfo* previous;
#else
  Key pawnKey, materialKey;
  int castleRights, rule50, gamePly, pliesFromNull;
  Square epSquare;
  Score value;
  Value npMaterial[2];

  Key key;
  Bitboard checkersBB;
  PieceType capturedType;
  StateInfo* previous;
#endif
};


/// The position data structure. A position consists of the following data:
///
///    * For each piece type, a bitboard representing the squares occupied
///      by pieces of that type.
///    * For each color, a bitboard representing the squares occupied by
///      pieces of that color.
///    * A bitboard of all occupied squares.
///    * A bitboard of all checking pieces.
///    * A 64-entry array of pieces, indexed by the squares of the board.
///    * The current side to move.
///    * Information about the castling rights for both sides.
///    * The initial files of the kings and both pairs of rooks. This is
///      used to implement the Chess960 castling rules.
///    * The en passant square (which is SQ_NONE if no en passant capture is
///      possible).
///    * The squares of the kings for both sides.
///    * Hash keys for the position itself, the current pawn structure, and
///      the current material situation.
///    * Hash keys for all previous positions in the game for detecting
///      repetition draws.
///    * A counter for detecting 50 move rule draws.

class Position {

  // No default or copy c'tor allowed, default c'tor will not be generated
  // anyhow because of user-defined c'tors.
  Position(const Position&);

public:
  Position(const Position& pos, int threadID);
  Position(const std::string& fen, bool isChess960, int threadID);

  // Text input/output
  void from_fen(const std::string& fen, bool isChess960);
  const std::string to_fen() const;
  void print(Move m = MOVE_NONE) const;

  // The piece on a given square
  Piece piece_on(Square s) const;
  bool square_is_empty(Square s) const;

  // Side to move
  Color side_to_move() const;

#ifndef GPSFISH
  // Bitboard representation of the position
  Bitboard empty_squares() const;
  Bitboard occupied_squares() const;
  Bitboard pieces(Color c) const;
  Bitboard pieces(PieceType pt) const;
  Bitboard pieces(PieceType pt, Color c) const;
  Bitboard pieces(PieceType pt1, PieceType pt2) const;
  Bitboard pieces(PieceType pt1, PieceType pt2, Color c) const;
#endif

  // Number of pieces of each color and type
  int piece_count(Color c, PieceType pt) const;

#ifndef GPSFISH
  // The en passant square
  Square ep_square() const;
#endif

  // Current king position for each color
  Square king_square(Color c) const;

#ifndef GPSFISH
  // Castling rights
  bool can_castle(CastleRight f) const;
  bool can_castle(Color c) const;
  Square castle_rook_square(CastleRight f) const;
#endif

#ifndef GPSFISH
  // Bitboards for pinned pieces and discovered check candidates
<<<<<<< HEAD
  Bitboard discovered_check_candidates(Color c) const;
#endif
  Bitboard pinned_pieces(Color c) const;
=======
  Bitboard discovered_check_candidates() const;
  Bitboard pinned_pieces() const;
>>>>>>> 69f4954d

#ifndef GPSFISH
  // Checking pieces and under check information
  Bitboard checkers() const;
#endif
  bool in_check() const;

  // Piece lists
  const Square* piece_list(Color c, PieceType pt) const;

#ifndef GPSFISH
  // Information about attacks to or from a given square
  Bitboard attackers_to(Square s) const;
  Bitboard attackers_to(Square s, Bitboard occ) const;
  Bitboard attacks_from(Piece p, Square s) const;
  static Bitboard attacks_from(Piece p, Square s, Bitboard occ);
  template<PieceType> Bitboard attacks_from(Square s) const;
  template<PieceType> Bitboard attacks_from(Square s, Color c) const;
#endif

  // Properties of moves
#ifdef GPSFISH
  bool pl_move_is_legal(Move m) const;
  bool pl_move_is_evasion(Move m) const;
#endif
  bool pl_move_is_legal(Move m, Bitboard pinned) const;
  bool move_is_pl(const Move m) const;
  bool move_gives_check(Move m, const CheckInfo& ci) const;
  bool move_is_capture(Move m) const;
  bool move_is_capture_or_promotion(Move m) const;
  bool move_is_passed_pawn_push(Move m) const;
  bool move_attacks_square(Move m, Square s) const;

  // Piece captured with previous moves
  PieceType captured_piece_type() const;

  // Information about pawns
  bool pawn_is_passed(Color c, Square s) const;

  // Doing and undoing moves
  void do_setup_move(Move m);
  void do_move(Move m, StateInfo& st);
#ifdef GPSFISH
  template<typename F>
  void do_undo_move(Move m, StateInfo& st,F const& f);
  template<typename F>
  void do_undo_null_move(StateInfo& st, F const& f);
#else
  void do_move(Move m, StateInfo& st, const CheckInfo& ci, bool moveIsCheck);
  void undo_move(Move m);
  void do_null_move(StateInfo& st);
  void undo_null_move();
#endif

  // Static exchange evaluation
  int see(Move m) const;
  int see_sign(Move m) const;

  // Accessing hash keys
  Key get_key() const;
  Key get_exclusion_key() const;
#ifndef GPSFISH
  Key get_pawn_key() const;
  Key get_material_key() const;

  // Incremental evaluation
  Score value() const;
  Value non_pawn_material(Color c) const;
  Score pst_delta(Piece piece, Square from, Square to) const;
#endif

  // Game termination checks
  bool is_mate() const;
#ifdef GPSFISH
  // if is_draw return false, and ret==-1 -> continous check by side_to_move
  // if is_draw return false, and ret==1  -> continous check by opposit_color
  bool is_draw(int& ret) const; 
#else
  template<bool SkipRepetition> bool is_draw() const;
#endif

  // Number of plies from starting position
  int startpos_ply_counter() const;

  // Other properties of the position
  bool opposite_colored_bishops() const;
#ifndef GPSFISH
  bool has_pawn_on_7th(Color c) const;
  bool is_chess960() const;
#endif

  // Current thread ID searching on the position
  int thread() const;
#ifdef GPSFISH
  int pliesFromNull() const;
#endif

  int64_t nodes_searched() const;
  void set_nodes_searched(int64_t n);

  // Position consistency check, for debugging
  bool is_ok(int* failedStep = NULL) const;
  void flip();
#ifdef GPSFISH
  bool eval_is_ok() const;
#endif

  // Global initialization
  static void init();

#ifdef GPSFISH
  osl::state::NumEffectState osl_state;
  osl::misc::CArray<int,2> continuous_check; // number of a player's continuous check moves
  eval_t *eval;
#endif
private:

  // Initialization helper functions (used while setting up a position)
  void clear();
  void detach();
  void put_piece(Piece p, Square s);
#ifndef GPSFISH
  void set_castle(int f, Square ksq, Square rsq);
  void set_castling_rights(char token);
#endif
  bool move_is_legal(const Move m) const;

  // Helper functions for doing and undoing moves
  void do_capture_move(Key& key, PieceType capture, Color them, Square to, bool ep);
#ifndef GPSFISH
  void do_castle_move(Move m);
  void undo_castle_move(Move m);

  template<bool FindPinned>
<<<<<<< HEAD
  Bitboard hidden_checkers(Color c) const;
#endif
=======
  Bitboard hidden_checkers() const;
>>>>>>> 69f4954d

  // Computing hash keys from scratch (for initialization and debugging)
  Key compute_key() const;
#ifndef GPSFISH
  Key compute_pawn_key() const;
  Key compute_material_key() const;

  // Computing incremental evaluation scores and material counts
  Score pst(Piece p, Square s) const;
  Score compute_value() const;
  Value compute_non_pawn_material(Color c) const;
#endif

#ifndef GPSFISH
  // Board
  Piece board[64];             // [square]

  // Bitboards
  Bitboard byTypeBB[8];        // [pieceType]
  Bitboard byColorBB[2];       // [color]

  // Piece counts
  int pieceCount[2][8];        // [color][pieceType]

  // Piece lists
  Square pieceList[2][8][16];  // [color][pieceType][index]
  int index[64];               // [square]

  // Other info
#endif
  Key history[MaxGameLength];
#ifndef GPSFISH
  int castleRightsMask[64];    // [square]
  Square castleRookSquare[16]; // [castleRight]
#endif
  StateInfo startState;
  int64_t nodes;
  Color sideToMove;
  int fullMoves;
  int threadID;
  StateInfo* st;
#ifndef GPSFISH
  int chess960;
#endif

  // Static variables
#ifdef GPSFISH
  static osl::misc::CArray3d<Key,2,osl::PTYPE_SIZE,osl::Square::SIZE> zobrist;
#else
  static Score pieceSquareTable[16][64]; // [piece][square]
  static Key zobrist[2][8][64];          // [color][pieceType][square]
  static Key zobEp[64];                  // [square]
  static Key zobCastle[16];              // [castleRight]
#endif
  static Key zobSideToMove;
  static Key zobExclusion;
};

inline int64_t Position::nodes_searched() const {
  return nodes;
}

inline void Position::set_nodes_searched(int64_t n) {
  nodes = n;
}

inline Piece Position::piece_on(Square s) const {
#ifdef GPSFISH
  return osl_state.pieceAt(s).ptypeO();
#else
  return board[s];
#endif
}


inline bool Position::square_is_empty(Square s) const {
#ifdef GPSFISH
  return osl_state.pieceAt(s).isEmpty();
#else
  return piece_on(s) == PIECE_NONE;
#endif
}

inline Color Position::side_to_move() const {
#ifdef GPSFISH
  return osl_state.turn();
#else
  return sideToMove;
#endif
}

#ifndef GPSFISH
inline Bitboard Position::occupied_squares() const {
  return byTypeBB[0];
}

inline Bitboard Position::empty_squares() const {
  return ~occupied_squares();
}

inline Bitboard Position::pieces(Color c) const {
  return byColorBB[c];
}

inline Bitboard Position::pieces(PieceType pt) const {
  return byTypeBB[pt];
}

inline Bitboard Position::pieces(PieceType pt, Color c) const {
  return byTypeBB[pt] & byColorBB[c];
}

inline Bitboard Position::pieces(PieceType pt1, PieceType pt2) const {
  return byTypeBB[pt1] | byTypeBB[pt2];
}

inline Bitboard Position::pieces(PieceType pt1, PieceType pt2, Color c) const {
  return (byTypeBB[pt1] | byTypeBB[pt2]) & byColorBB[c];
}

inline int Position::piece_count(Color c, PieceType pt) const {
  return pieceCount[c][pt];
}

inline const Square* Position::piece_list(Color c, PieceType pt) const {
  return pieceList[c][pt];
}

inline Square Position::ep_square() const {
  return st->epSquare;
}
#endif

inline Square Position::king_square(Color c) const {
#ifdef GPSFISH
  return osl_state.kingSquare(c);
#else
  return pieceList[c][KING][0];
#endif
}

#ifndef GPSFISH
inline bool Position::can_castle(CastleRight f) const {
  return st->castleRights & f;
}

inline bool Position::can_castle(Color c) const {
  return st->castleRights & ((WHITE_OO | WHITE_OOO) << c);
}

inline Square Position::castle_rook_square(CastleRight f) const {
  return castleRookSquare[f];
}

template<>
inline Bitboard Position::attacks_from<PAWN>(Square s, Color c) const {
  return StepAttacksBB[make_piece(c, PAWN)][s];
}

template<PieceType Piece> // Knight and King and white pawns
inline Bitboard Position::attacks_from(Square s) const {
  return StepAttacksBB[Piece][s];
}

template<>
inline Bitboard Position::attacks_from<BISHOP>(Square s) const {
  return bishop_attacks_bb(s, occupied_squares());
}

template<>
inline Bitboard Position::attacks_from<ROOK>(Square s) const {
  return rook_attacks_bb(s, occupied_squares());
}

template<>
inline Bitboard Position::attacks_from<QUEEN>(Square s) const {
  return attacks_from<ROOK>(s) | attacks_from<BISHOP>(s);
}

inline Bitboard Position::checkers() const {
  return st->checkersBB;
}
#endif

inline bool Position::in_check() const {
#ifdef GPSFISH
  return osl_state.inCheck();
#else
  return st->checkersBB != EmptyBoardBB;
#endif
}

#ifndef GPSFISH
inline bool Position::pawn_is_passed(Color c, Square s) const {
  return !(pieces(PAWN, opposite_color(c)) & passed_pawn_mask(c, s));
}
#endif

inline Key Position::get_key() const {
  return st->key;
}

inline Key Position::get_exclusion_key() const {
  return st->key ^ zobExclusion;
}

#ifndef GPSFISH
inline Key Position::get_pawn_key() const {
  return st->pawnKey;
}

inline Key Position::get_material_key() const {
  return st->materialKey;
}

inline Score Position::pst(Piece p, Square s) const {
  return pieceSquareTable[p][s];
}

inline Score Position::pst_delta(Piece piece, Square from, Square to) const {
  return pieceSquareTable[piece][to] - pieceSquareTable[piece][from];
}

inline Score Position::value() const {
  return st->value;
}

inline Value Position::non_pawn_material(Color c) const {
  return st->npMaterial[c];
}

inline bool Position::move_is_passed_pawn_push(Move m) const {

  Color c = side_to_move();
  return   piece_on(move_from(m)) == make_piece(c, PAWN)
        && pawn_is_passed(c, move_to(m));
}
#endif

inline int Position::startpos_ply_counter() const {
  return Max(2 * (fullMoves - 1), 0) + int(sideToMove == BLACK);
}

#ifndef GPSFISH
inline bool Position::opposite_colored_bishops() const {

  return   piece_count(WHITE, BISHOP) == 1
        && piece_count(BLACK, BISHOP) == 1
        && opposite_color_squares(piece_list(WHITE, BISHOP)[0], piece_list(BLACK, BISHOP)[0]);
}

inline bool Position::has_pawn_on_7th(Color c) const {
  return pieces(PAWN, c) & rank_bb(relative_rank(c, RANK_7));
}

inline bool Position::is_chess960() const {
  return chess960;
}
#endif

inline bool Position::move_is_capture_or_promotion(Move m) const {

  assert(move_is_ok(m));
  return move_is_special(m) ? !move_is_castle(m) : !square_is_empty(move_to(m));
}

inline bool Position::move_is_capture(Move m) const {
#ifdef GPSFISH
  return m.isCapture();
#else

  // Note that castle is coded as "king captures the rook"
  assert(move_is_ok(m));
  return (!square_is_empty(move_to(m)) && !move_is_castle(m)) || move_is_ep(m);
#endif
}

inline PieceType Position::captured_piece_type() const {
  return st->capturedType;
}

inline int Position::thread() const {
  return threadID;
}

#ifdef GPSFISH
inline int Position::pliesFromNull() const {
  return st->pliesFromNull;
}
#endif

#endif // !defined(POSITION_H_INCLUDED)<|MERGE_RESOLUTION|>--- conflicted
+++ resolved
@@ -159,14 +159,9 @@
 
 #ifndef GPSFISH
   // Bitboards for pinned pieces and discovered check candidates
-<<<<<<< HEAD
-  Bitboard discovered_check_candidates(Color c) const;
-#endif
-  Bitboard pinned_pieces(Color c) const;
-=======
   Bitboard discovered_check_candidates() const;
+#endif
   Bitboard pinned_pieces() const;
->>>>>>> 69f4954d
 
 #ifndef GPSFISH
   // Checking pieces and under check information
@@ -301,12 +296,8 @@
   void undo_castle_move(Move m);
 
   template<bool FindPinned>
-<<<<<<< HEAD
-  Bitboard hidden_checkers(Color c) const;
-#endif
-=======
   Bitboard hidden_checkers() const;
->>>>>>> 69f4954d
+#endif
 
   // Computing hash keys from scratch (for initialization and debugging)
   Key compute_key() const;
