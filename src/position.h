--- conflicted
+++ resolved
@@ -258,12 +258,8 @@
 #ifndef GPSFISH
   // Helper functions
   void do_castle(Square kfrom, Square kto, Square rfrom, Square rto);
-<<<<<<< HEAD
-  template<bool FindPinned> Bitboard hidden_checkers() const;
-#endif
-=======
   Bitboard hidden_checkers(Square ksq, Color c) const;
->>>>>>> 378bcfe7
+#endif
 
   // Computing hash keys from scratch (for initialization and debugging)
   Key compute_key() const;
@@ -441,15 +437,11 @@
 #endif
 
 inline Bitboard Position::pinned_pieces() const {
-<<<<<<< HEAD
 #ifdef GPSFISH
   return 0;
 #else
-  return hidden_checkers<true>();
-#endif
-=======
   return hidden_checkers(king_square(sideToMove), ~sideToMove);
->>>>>>> 378bcfe7
+#endif
 }
 
 #ifndef GPSFISH
