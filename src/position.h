/*
  Stockfish, a UCI chess playing engine derived from Glaurung 2.1
  Copyright (C) 2004-2008 Tord Romstad (Glaurung author)
  Copyright (C) 2008-2012 Marco Costalba, Joona Kiiski, Tord Romstad

  Stockfish is free software: you can redistribute it and/or modify
  it under the terms of the GNU General Public License as published by
  the Free Software Foundation, either version 3 of the License, or
  (at your option) any later version.

  Stockfish is distributed in the hope that it will be useful,
  but WITHOUT ANY WARRANTY; without even the implied warranty of
  MERCHANTABILITY or FITNESS FOR A PARTICULAR PURPOSE.  See the
  GNU General Public License for more details.

  You should have received a copy of the GNU General Public License
  along with this program.  If not, see <http://www.gnu.org/licenses/>.
*/

#if !defined(POSITION_H_INCLUDED)
#define POSITION_H_INCLUDED

#ifdef GPSFISH
#include "osl/state/numEffectState.h"
#include "osl/misc/carray3d.h"
#include "osl/eval/ml/openMidEndingEval.h"
typedef osl::eval::ml::OpenMidEndingEval eval_t; 
#include <iostream>
#else
#include "bitboard.h"
#endif

#include <cassert>
#include "types.h"


/// The checkInfo struct is initialized at c'tor time and keeps info used
/// to detect if a move gives check.
class Position;
class Thread;

struct CheckInfo {

  explicit CheckInfo(const Position&);

#ifndef GPSFISH
  Bitboard dcCandidates;
#endif
  Bitboard pinned;
#ifndef GPSFISH
  Bitboard checkSq[8];
#endif
  Square ksq;
};


/// The StateInfo struct stores information we need to restore a Position
/// object to its previous state when we retract a move. Whenever a move
/// is made on the board (by calling Position::do_move), an StateInfo object
/// must be passed as a parameter.

struct StateInfo {
#ifdef GPSFISH
  int gamePly, pliesFromNull;
  Key key;
  PieceType capturedType;
  StateInfo* previous;
#else
  Key pawnKey, materialKey;
  Value npMaterial[2];
  int castleRights, rule50, pliesFromNull;
  Score psqScore;
  Square epSquare;

  Key key;
  Bitboard checkersBB;
  PieceType capturedType;
  StateInfo* previous;
#endif
};


/// The position data structure. A position consists of the following data:
///
///    * For each piece type, a bitboard representing the squares occupied
///      by pieces of that type.
///    * For each color, a bitboard representing the squares occupied by
///      pieces of that color.
///    * A bitboard of all occupied squares.
///    * A bitboard of all checking pieces.
///    * A 64-entry array of pieces, indexed by the squares of the board.
///    * The current side to move.
///    * Information about the castling rights for both sides.
///    * The initial files of the kings and both pairs of rooks. This is
///      used to implement the Chess960 castling rules.
///    * The en passant square (which is SQ_NONE if no en passant capture is
///      possible).
///    * The squares of the kings for both sides.
///    * Hash keys for the position itself, the current pawn structure, and
///      the current material situation.
///    * Hash keys for all previous positions in the game for detecting
///      repetition draws.
///    * A counter for detecting 50 move rule draws.

class Position {
public:
  Position() {}
  Position(const Position& p) { *this = p; }
  Position(const Position& p, Thread* t) { *this = p; thisThread = t; }
  Position(const std::string& f, bool c960, Thread* t) { from_fen(f, c960, t); }
  void operator=(const Position&);

  // Text input/output
  void from_fen(const std::string& fen, bool isChess960, Thread* th);
  const std::string to_fen() const;
  void print(Move m = MOVE_NONE) const;

#ifndef GPSFISH
  // Position representation
  Bitboard pieces() const;
  Bitboard pieces(Color c) const;
  Bitboard pieces(PieceType pt) const;
  Bitboard pieces(PieceType pt, Color c) const;
  Bitboard pieces(PieceType pt1, PieceType pt2) const;
  Bitboard pieces(PieceType pt1, PieceType pt2, Color c) const;
#endif

  Piece piece_on(Square s) const;
  Square king_square(Color c) const;
  Square ep_square() const;
  bool square_empty(Square s) const;
  const Square* piece_list(Color c, PieceType pt) const;
  int piece_count(Color c, PieceType pt) const;

#ifndef GPSFISH
  // Castling
  int can_castle(CastleRight f) const;
  int can_castle(Color c) const;
  bool castle_impeded(Color c, CastlingSide s) const;
  Square castle_rook_square(Color c, CastlingSide s) const;
#endif

  // Checking
  bool in_check() const;
#ifndef GPSFISH
  Bitboard checkers() const;
  Bitboard discovered_check_candidates() const;
#endif
  Bitboard pinned_pieces() const;

#ifndef GPSFISH
  // Attacks to/from a given square
  Bitboard attackers_to(Square s) const;
  Bitboard attackers_to(Square s, Bitboard occ) const;
  Bitboard attacks_from(Piece p, Square s) const;
  static Bitboard attacks_from(Piece p, Square s, Bitboard occ);
  template<PieceType> Bitboard attacks_from(Square s) const;
  template<PieceType> Bitboard attacks_from(Square s, Color c) const;
#endif

  // Properties of moves
#ifdef GPSFISH
  bool pl_move_is_legal(Move m) const;
  bool pl_move_is_evasion(Move m) const;
#endif
  bool move_gives_check(Move m, const CheckInfo& ci) const;
  bool move_attacks_square(Move m, Square s) const;
  bool pl_move_is_legal(Move m, Bitboard pinned) const;
  bool is_pseudo_legal(const Move m) const;
  bool is_capture(Move m) const;
  bool is_capture_or_promotion(Move m) const;
  bool is_passed_pawn_push(Move m) const;
  Piece piece_moved(Move m) const;
  PieceType captured_piece_type() const;

  // Piece specific
  bool pawn_is_passed(Color c, Square s) const;
  bool pawn_on_7th(Color c) const;
  bool opposite_bishops() const;
  bool bishop_pair(Color c) const;

  // Doing and undoing moves
  void do_move(Move m, StateInfo& st);
#ifdef GPSFISH
  template<typename F>
  void do_undo_move(Move m, StateInfo& st,F const& f);
  template<typename F>
  void do_undo_null_move(StateInfo& st, F const& f);
#else
  void do_move(Move m, StateInfo& st, const CheckInfo& ci, bool moveIsCheck);
  void undo_move(Move m);
  template<bool Do> void do_null_move(StateInfo& st);
#endif

  // Static exchange evaluation
  int see(Move m) const;
  int see_sign(Move m) const;

  // Accessing hash keys
  Key key() const;
  Key exclusion_key() const;
#ifndef GPSFISH
  Key pawn_key() const;
  Key material_key() const;

  // Incremental piece-square evaluation
  Score psq_score() const;
  Score psq_delta(Piece p, Square from, Square to) const;
  Value non_pawn_material(Color c) const;
#endif

#ifdef GPSFISH
  // if is_draw return false, and ret==-1 -> continous check by side_to_move
  // if is_draw return false, and ret==1  -> continous check by opposit_color
  bool is_draw(int& ret) const; 
#endif

  // Other properties of the position
  Color side_to_move() const;
  int startpos_ply_counter() const;
  bool is_chess960() const;

#ifdef GPSFISH
  int pliesFromNull() const;
#endif

  Thread* this_thread() const;
  int64_t nodes_searched() const;
  void set_nodes_searched(int64_t n);
  template<bool SkipRepetition> bool is_draw() const;

  // Position consistency check, for debugging
  bool pos_is_ok(int* failedStep = NULL) const;
  void flip();

#ifdef GPSFISH
  bool eval_is_ok() const;
#endif

  // Global initialization
  static void init();

#ifdef GPSFISH
  osl::state::NumEffectState osl_state;
  osl::misc::CArray<int,2> continuous_check; // number of a player's continuous check moves
  eval_t *eval;
#endif
private:
  // Initialization helpers (used while setting up a position)
  void clear();
  void put_piece(Piece p, Square s);
#ifndef GPSFISH
  void set_castle_right(Color c, Square rfrom);
#endif
  bool move_is_legal(const Move m) const;

#ifndef GPSFISH
  // Helper template functions
  template<bool Do> void do_castle_move(Move m);
  template<bool FindPinned> Bitboard hidden_checkers() const;
#endif

  // Computing hash keys from scratch (for initialization and debugging)
  Key compute_key() const;
#ifndef GPSFISH
  Key compute_pawn_key() const;
  Key compute_material_key() const;

  // Computing incremental evaluation scores and material counts
  Score compute_psq_score() const;
  Value compute_non_pawn_material(Color c) const;

  // Board and pieces
  Piece board[64];             // [square]
  Bitboard byTypeBB[8];        // [pieceType]
  Bitboard byColorBB[2];       // [color]
  int pieceCount[2][8];        // [color][pieceType]
  Square pieceList[2][8][16];  // [color][pieceType][index]
  int index[64];               // [square]

  // Other info
  int castleRightsMask[64];      // [square]
  Square castleRookSquare[2][2]; // [color][side]
  Bitboard castlePath[2][2];     // [color][side]
#endif
  StateInfo startState;
  int64_t nodes;
  int startPosPly;
  Color sideToMove;
  Thread* thisThread;
  StateInfo* st;
#ifndef GPSFISH
  int chess960;
#endif

  // Static variables
#ifdef GPSFISH
  static osl::misc::CArray3d<Key,2,osl::PTYPE_SIZE,osl::Square::SIZE> zobrist;
#else
  static Score pieceSquareTable[16][64]; // [piece][square]
  static Key zobrist[2][8][64];          // [color][pieceType][square]/[piece count]
  static Key zobEp[8];                   // [file]
  static Key zobCastle[16];              // [castleRight]
#endif
  static Key zobSideToMove;
  static Key zobExclusion;
};

inline int64_t Position::nodes_searched() const {
  return nodes;
}

inline void Position::set_nodes_searched(int64_t n) {
  nodes = n;
}

inline Piece Position::piece_on(Square s) const {
#ifdef GPSFISH
  return osl_state.pieceAt(s).ptypeO();
#else
  return board[s];
#endif
}

inline Piece Position::piece_moved(Move m) const {
#ifdef GPSFISH
  //return m.ptypeO(); //XXX should be better?
  return piece_on(from_sq(m));
#else
  return board[from_sq(m)];
#endif
}

inline bool Position::square_empty(Square s) const {
#ifdef GPSFISH
  return osl_state.pieceAt(s).isEmpty();
#else
  return board[s] == NO_PIECE;
#endif
}

inline Color Position::side_to_move() const {
#ifdef GPSFISH
  return osl_state.turn();
#else
  return sideToMove;
#endif
}

#ifndef GPSFISH
inline Bitboard Position::pieces() const {
  return byTypeBB[ALL_PIECES];
}

inline Bitboard Position::pieces(Color c) const {
  return byColorBB[c];
}

inline Bitboard Position::pieces(PieceType pt) const {
  return byTypeBB[pt];
}

inline Bitboard Position::pieces(PieceType pt, Color c) const {
  return byTypeBB[pt] & byColorBB[c];
}

inline Bitboard Position::pieces(PieceType pt1, PieceType pt2) const {
  return byTypeBB[pt1] | byTypeBB[pt2];
}

inline Bitboard Position::pieces(PieceType pt1, PieceType pt2, Color c) const {
  return (byTypeBB[pt1] | byTypeBB[pt2]) & byColorBB[c];
}

inline int Position::piece_count(Color c, PieceType pt) const {
  return pieceCount[c][pt];
}

inline const Square* Position::piece_list(Color c, PieceType pt) const {
  return pieceList[c][pt];
}

inline Square Position::ep_square() const {
  return st->epSquare;
}
#endif

inline Square Position::king_square(Color c) const {
#ifdef GPSFISH
  return osl_state.kingSquare(c);
#else
  return pieceList[c][KING][0];
#endif
}

<<<<<<< HEAD
#ifndef GPSFISH
inline bool Position::can_castle(CastleRight f) const {
=======
inline int Position::can_castle(CastleRight f) const {
>>>>>>> 2aac860d
  return st->castleRights & f;
}

inline int Position::can_castle(Color c) const {
  return st->castleRights & ((WHITE_OO | WHITE_OOO) << c);
}

inline bool Position::castle_impeded(Color c, CastlingSide s) const {
  return byTypeBB[ALL_PIECES] & castlePath[c][s];
}

inline Square Position::castle_rook_square(Color c, CastlingSide s) const {
  return castleRookSquare[c][s];
}

template<PieceType Pt>
inline Bitboard Position::attacks_from(Square s) const {

  return  Pt == BISHOP || Pt == ROOK ? attacks_bb<Pt>(s, pieces())
        : Pt == QUEEN  ? attacks_from<ROOK>(s) | attacks_from<BISHOP>(s)
        : StepAttacksBB[Pt][s];
}

template<>
inline Bitboard Position::attacks_from<PAWN>(Square s, Color c) const {
  return StepAttacksBB[make_piece(c, PAWN)][s];
}

inline Bitboard Position::attacks_from(Piece p, Square s) const {
  return attacks_from(p, s, byTypeBB[ALL_PIECES]);
}

inline Bitboard Position::attackers_to(Square s) const {
  return attackers_to(s, byTypeBB[ALL_PIECES]);
}

inline Bitboard Position::checkers() const {
  return st->checkersBB;
}
#endif

inline bool Position::in_check() const {
#ifdef GPSFISH
  return osl_state.inCheck();
#else
  return st->checkersBB != 0;
#endif
}


#ifndef GPSFISH
inline Bitboard Position::discovered_check_candidates() const {
  return hidden_checkers<false>();
}
#endif

inline Bitboard Position::pinned_pieces() const {
#ifdef GPSFISH
  return 0;
#else
  return hidden_checkers<true>();
#endif
}

#ifndef GPSFISH
inline bool Position::pawn_is_passed(Color c, Square s) const {
  return !(pieces(PAWN, ~c) & passed_pawn_mask(c, s));
}
#endif

inline Key Position::key() const {
  return st->key;
}

inline Key Position::exclusion_key() const {
  return st->key ^ zobExclusion;
}

#ifndef GPSFISH
inline Key Position::pawn_key() const {
  return st->pawnKey;
}

inline Key Position::material_key() const {
  return st->materialKey;
}

inline Score Position::psq_delta(Piece p, Square from, Square to) const {
  return pieceSquareTable[p][to] - pieceSquareTable[p][from];
}

inline Score Position::psq_score() const {
  return st->psqScore;
}

inline Value Position::non_pawn_material(Color c) const {
  return st->npMaterial[c];
}

inline bool Position::is_passed_pawn_push(Move m) const {

  return   type_of(piece_moved(m)) == PAWN
        && pawn_is_passed(sideToMove, to_sq(m));
}
#endif

inline int Position::startpos_ply_counter() const {
  return startPosPly + st->pliesFromNull; // HACK
}

#ifndef GPSFISH
inline bool Position::opposite_bishops() const {

  return   pieceCount[WHITE][BISHOP] == 1
        && pieceCount[BLACK][BISHOP] == 1
        && opposite_colors(pieceList[WHITE][BISHOP][0], pieceList[BLACK][BISHOP][0]);
}

inline bool Position::bishop_pair(Color c) const {

  return   pieceCount[c][BISHOP] >= 2
        && opposite_colors(pieceList[c][BISHOP][0], pieceList[c][BISHOP][1]);
}

inline bool Position::pawn_on_7th(Color c) const {
  return pieces(PAWN, c) & rank_bb(relative_rank(c, RANK_7));
}
#endif

inline bool Position::is_chess960() const {
#ifdef GPSFISH
  return false;
#else
  return chess960;
#endif
}

inline bool Position::is_capture_or_promotion(Move m) const {

  assert(is_ok(m));
  return is_special(m) ? !is_castle(m) : !square_empty(to_sq(m));
}

inline bool Position::is_capture(Move m) const {
#ifdef GPSFISH
  return m.isCapture();
#else
  // Note that castle is coded as "king captures the rook"
  assert(is_ok(m));
  return (!square_empty(to_sq(m)) && !is_castle(m)) || is_enpassant(m);
#endif
}

inline PieceType Position::captured_piece_type() const {
  return st->capturedType;
}

inline Thread* Position::this_thread() const {
  return thisThread;
}

#ifdef GPSFISH
inline int Position::pliesFromNull() const {
  return st->pliesFromNull;
}
#endif

#endif // !defined(POSITION_H_INCLUDED)<|MERGE_RESOLUTION|>--- conflicted
+++ resolved
@@ -393,12 +393,8 @@
 #endif
 }
 
-<<<<<<< HEAD
-#ifndef GPSFISH
-inline bool Position::can_castle(CastleRight f) const {
-=======
+#ifndef GPSFISH
 inline int Position::can_castle(CastleRight f) const {
->>>>>>> 2aac860d
   return st->castleRights & f;
 }
 
