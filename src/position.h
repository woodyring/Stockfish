--- conflicted
+++ resolved
@@ -273,14 +273,9 @@
   Color sideToMove;
   Thread* thisThread;
   StateInfo* st;
-<<<<<<< HEAD
-#ifndef GPSFISH
-  int chess960;
-#endif
-
-=======
+#ifndef GPSFISH
   bool chess960;
->>>>>>> 64a71c3c
+#endif
 };
 
 inline uint64_t Position::nodes_searched() const {
