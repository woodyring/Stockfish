/*
  Stockfish, a UCI chess playing engine derived from Glaurung 2.1
  Copyright (C) 2004-2008 Tord Romstad (Glaurung author)
  Copyright (C) 2008-2010 Marco Costalba, Joona Kiiski, Tord Romstad

  Stockfish is free software: you can redistribute it and/or modify
  it under the terms of the GNU General Public License as published by
  the Free Software Foundation, either version 3 of the License, or
  (at your option) any later version.

  Stockfish is distributed in the hope that it will be useful,
  but WITHOUT ANY WARRANTY; without even the implied warranty of
  MERCHANTABILITY or FITNESS FOR A PARTICULAR PURPOSE.  See the
  GNU General Public License for more details.

  You should have received a copy of the GNU General Public License
  along with this program.  If not, see <http://www.gnu.org/licenses/>.
*/

#if !defined(POSITION_H_INCLUDED)
#define POSITION_H_INCLUDED

#ifdef GPSFISH
#include "osl/state/numEffectState.h"
#include "osl/misc/carray3d.h"
#include "osl/eval/ml/openMidEndingEval.h"
typedef osl::eval::ml::OpenMidEndingEval eval_t; 
#include <iostream>
#else
#include "bitboard.h"
#endif

#include <cassert>
#include "move.h"
#include "types.h"

/// Maximum number of plies per game (220 should be enough, because the
/// maximum search depth is 100, and during position setup we reset the
/// move counter for every non-reversible move).
const int MaxGameLength = 220;

class Position;

/// struct checkInfo is initialized at c'tor time and keeps
/// info used to detect if a move gives check.

struct CheckInfo {

    explicit CheckInfo(const Position&);

#ifndef GPSFISH
    Bitboard dcCandidates;
#endif
    Bitboard pinned;
#ifndef GPSFISH
    Bitboard checkSq[8];
#endif
};

#ifndef GPSFISH
/// Castle rights, encoded as bit fields

enum CastleRight {
  CASTLES_NONE = 0,
  WHITE_OO     = 1,
  BLACK_OO     = 2,
  WHITE_OOO    = 4,
  BLACK_OOO    = 8,
  ALL_CASTLES  = 15
};
#endif

/// Game phase
enum Phase {
  PHASE_ENDGAME = 0,
  PHASE_MIDGAME = 128
};


/// The StateInfo struct stores information we need to restore a Position
/// object to its previous state when we retract a move. Whenever a move
/// is made on the board (by calling Position::do_move), an StateInfo object
/// must be passed as a parameter.

struct StateInfo {
#ifdef GPSFISH
  int gamePly, pliesFromNull;
  Key key;
  PieceType capturedType;
  StateInfo* previous;
#else
  Key pawnKey, materialKey;
  int castleRights, rule50, gamePly, pliesFromNull;
  Square epSquare;
  Score value;
  Value npMaterial[2];

  PieceType capturedType;
  Key key;
  Bitboard checkersBB;
  StateInfo* previous;
#endif
};


/// The position data structure. A position consists of the following data:
///
///    * For each piece type, a bitboard representing the squares occupied
///      by pieces of that type.
///    * For each color, a bitboard representing the squares occupied by
///      pieces of that color.
///    * A bitboard of all occupied squares.
///    * A bitboard of all checking pieces.
///    * A 64-entry array of pieces, indexed by the squares of the board.
///    * The current side to move.
///    * Information about the castling rights for both sides.
///    * The initial files of the kings and both pairs of rooks. This is
///      used to implement the Chess960 castling rules.
///    * The en passant square (which is SQ_NONE if no en passant capture is
///      possible).
///    * The squares of the kings for both sides.
///    * Hash keys for the position itself, the current pawn structure, and
///      the current material situation.
///    * Hash keys for all previous positions in the game for detecting
///      repetition draws.
///    * A counter for detecting 50 move rule draws.

class Position {

  Position(); // No default or copy c'tor allowed
  Position(const Position& pos);

public:
  enum GamePhase {
      MidGame,
      EndGame
  };

  // Constructors
  Position(const Position& pos, int threadID);
  Position(const std::string& fen, bool isChess960, int threadID);

  // Text input/output
  void from_fen(const std::string& fen, bool isChess960);
  const std::string to_fen() const;
  void print(Move m = MOVE_NONE) const;

  // Copying
  void flip();

  // The piece on a given square
  Piece piece_on(Square s) const;
  bool square_is_empty(Square s) const;
  bool square_is_occupied(Square s) const;

  // Side to move
  Color side_to_move() const;

#ifndef GPSFISH
  // Bitboard representation of the position
  Bitboard empty_squares() const;
  Bitboard occupied_squares() const;
  Bitboard pieces_of_color(Color c) const;
  Bitboard pieces(PieceType pt) const;
  Bitboard pieces(PieceType pt, Color c) const;
  Bitboard pieces(PieceType pt1, PieceType pt2) const;
  Bitboard pieces(PieceType pt1, PieceType pt2, Color c) const;
#endif

  // Number of pieces of each color and type
  int piece_count(Color c, PieceType pt) const;

#ifndef GPSFISH
  // The en passant square
  Square ep_square() const;
#endif

  // Current king position for each color
  Square king_square(Color c) const;

#ifndef GPSFISH
  // Castling rights
  bool can_castle(CastleRight f) const;
  bool can_castle(Color c) const;
  Square castle_rook_square(CastleRight f) const;
#endif

#ifndef GPSFISH
  // Bitboards for pinned pieces and discovered check candidates
  Bitboard discovered_check_candidates(Color c) const;
#endif
  Bitboard pinned_pieces(Color c) const;

#ifndef GPSFISH
  // Checking pieces and under check information
  Bitboard checkers() const;
#endif
  bool in_check() const;

  // Piece lists
  Square piece_list(Color c, PieceType pt, int index) const;
  const Square* piece_list_begin(Color c, PieceType pt) const;

#ifndef GPSFISH
  // Information about attacks to or from a given square
  Bitboard attackers_to(Square s) const;
  Bitboard attackers_to(Square s, Bitboard occ) const;
  Bitboard attacks_from(Piece p, Square s) const;
  static Bitboard attacks_from(Piece p, Square s, Bitboard occ);
  template<PieceType> Bitboard attacks_from(Square s) const;
  template<PieceType> Bitboard attacks_from(Square s, Color c) const;
#endif

  // Properties of moves
#ifdef GPSFISH
  bool pl_move_is_legal(Move m) const;
  bool pl_move_is_evasion(Move m) const;
#endif
  bool pl_move_is_legal(Move m, Bitboard pinned) const;
  bool move_is_pl(const Move m) const;
  bool move_gives_check(Move m, const CheckInfo& ci) const;
  bool move_is_capture(Move m) const;
  bool move_is_capture_or_promotion(Move m) const;
  bool move_is_passed_pawn_push(Move m) const;
  bool move_attacks_square(Move m, Square s) const;

  // Piece captured with previous moves
  PieceType captured_piece_type() const;

  // Information about pawns
  bool pawn_is_passed(Color c, Square s) const;

  // Weak squares
  bool square_is_weak(Square s, Color c) const;

  // Doing and undoing moves
  void do_setup_move(Move m);
  void do_move(Move m, StateInfo& st);
#ifdef GPSFISH
  template<typename F>
  void do_undo_move(Move m, StateInfo& st,F const& f);
  template<typename F>
  void do_undo_null_move(StateInfo& st, F const& f);
#else
  void do_move(Move m, StateInfo& st, const CheckInfo& ci, bool moveIsCheck);
  void undo_move(Move m);
  void do_null_move(StateInfo& st);
  void undo_null_move();
#endif

  // Static exchange evaluation
  int see(Move m) const;
  int see_sign(Move m) const;

  // Accessing hash keys
  Key get_key() const;
  Key get_exclusion_key() const;
#ifndef GPSFISH
  Key get_pawn_key() const;
  Key get_material_key() const;
#endif

#ifndef GPSFISH
  // Incremental evaluation
  Score value() const;
  Value non_pawn_material(Color c) const;
  static Score pst_delta(Piece piece, Square from, Square to);
#endif

  // Game termination checks
  bool is_mate() const;
#ifdef GPSFISH
  // if is_draw return false, and ret==-1 -> continous check by side_to_move
  // if is_draw return false, and ret==1  -> continous check by opposit_color
  bool is_draw(int& ret) const; 
#else
  template<bool SkipRepetition> bool is_draw() const;
#endif

  // Number of plies from starting position
  int full_moves() const;

  // Other properties of the position
  bool opposite_colored_bishops() const;
#ifndef GPSFISH
  bool has_pawn_on_7th(Color c) const;
  bool is_chess960() const;
#endif

  // Current thread ID searching on the position
  int thread() const;
#ifdef GPSFISH
  int pliesFromNull() const;
#endif

  int64_t nodes_searched() const;
  void set_nodes_searched(int64_t n);

  // Position consistency check, for debugging
  bool is_ok(int* failedStep = NULL) const;
#ifdef GPSFISH
  bool eval_is_ok() const;
#endif

  // Global initialization
  static void init();

#ifdef GPSFISH
  osl::state::NumEffectState osl_state;
  osl::misc::CArray<int,2> continuous_check; // number of a player's continuous check moves
  eval_t *eval;
#endif
private:

  // Initialization helper functions (used while setting up a position)
  void clear();
  void detach();
  void put_piece(Piece p, Square s);
#ifndef GPSFISH
  void set_castle(int f, Square ksq, Square rsq);
  void set_castling_rights(char token);
#endif
  bool move_is_pl_slow(const Move m) const;

  // Helper functions for doing and undoing moves
  void do_capture_move(Key& key, PieceType capture, Color them, Square to, bool ep);
#ifndef GPSFISH
  void do_castle_move(Move m);
  void undo_castle_move(Move m);
#endif
  void find_checkers();

#ifndef GPSFISH
  template<bool FindPinned>
  Bitboard hidden_checkers(Color c) const;
#endif

  // Computing hash keys from scratch (for initialization and debugging)
  Key compute_key() const;
#ifndef GPSFISH
  Key compute_pawn_key() const;
  Key compute_material_key() const;

  // Computing incremental evaluation scores and material counts
<<<<<<< HEAD
  static Score pst(Color c, PieceType pt, Square s);
#endif
#ifndef GPSFISH
=======
  static Score pst(Piece p, Square s);
>>>>>>> 8094b2ad
  Score compute_value() const;
  Value compute_non_pawn_material(Color c) const;
#endif

#ifndef GPSFISH
  // Board
  Piece board[64];

  // Bitboards
  Bitboard byTypeBB[8], byColorBB[2];

  // Piece counts
  int pieceCount[2][8]; // [color][pieceType]

  // Piece lists
  Square pieceList[2][8][16]; // [color][pieceType][index]
  int index[64]; // [square]

#endif
  // Other info
#ifndef GPSFISH
  Color sideToMove;
#endif
  Key history[MaxGameLength];
#ifndef GPSFISH
  int castleRightsMask[64];
#endif
#ifndef GPSFISH
  Square castleRookSquare[16]; // [CastleRights]
#endif
  StateInfo startState;
#ifndef GPSFISH
  bool chess960;
#endif
  int fullMoves;
  int threadID;
  int64_t nodes;
  StateInfo* st;

  // Static variables
#ifdef GPSFISH
  static osl::misc::CArray3d<Key,2,osl::PTYPE_SIZE,osl::Square::SIZE> zobrist;
#else
  static Key zobrist[2][8][64];
  static Key zobEp[64];
  static Key zobCastle[16];
#endif
  static Key zobSideToMove;
#ifndef GPSFISH
  static Score PieceSquareTable[16][64];
#endif
  static Key zobExclusion;
};

inline int64_t Position::nodes_searched() const {
  return nodes;
}

inline void Position::set_nodes_searched(int64_t n) {
  nodes = n;
}

inline Piece Position::piece_on(Square s) const {
#ifdef GPSFISH
  return osl_state.pieceAt(s).ptypeO();
#else
  return board[s];
#endif
}


inline bool Position::square_is_empty(Square s) const {
#ifdef GPSFISH
  return osl_state.pieceAt(s).isEmpty();
#else
  return piece_on(s) == PIECE_NONE;
#endif
}

inline bool Position::square_is_occupied(Square s) const {
#ifdef GPSFISH
  return !osl_state.pieceAt(s).isEmpty();
#else
  return !square_is_empty(s);
#endif
}

inline Color Position::side_to_move() const {
#ifdef GPSFISH
  return osl_state.turn();
#else
  return sideToMove;
#endif
}

#ifndef GPSFISH
inline Bitboard Position::occupied_squares() const {
  return byTypeBB[0];
}

inline Bitboard Position::empty_squares() const {
  return ~occupied_squares();
}

inline Bitboard Position::pieces_of_color(Color c) const {
  return byColorBB[c];
}

inline Bitboard Position::pieces(PieceType pt) const {
  return byTypeBB[pt];
}

inline Bitboard Position::pieces(PieceType pt, Color c) const {
  return byTypeBB[pt] & byColorBB[c];
}

inline Bitboard Position::pieces(PieceType pt1, PieceType pt2) const {
  return byTypeBB[pt1] | byTypeBB[pt2];
}

inline Bitboard Position::pieces(PieceType pt1, PieceType pt2, Color c) const {
  return (byTypeBB[pt1] | byTypeBB[pt2]) & byColorBB[c];
}

inline int Position::piece_count(Color c, PieceType pt) const {
  return pieceCount[c][pt];
}

inline Square Position::piece_list(Color c, PieceType pt, int idx) const {
  return pieceList[c][pt][idx];
}

inline const Square* Position::piece_list_begin(Color c, PieceType pt) const {
  return pieceList[c][pt];
}

inline Square Position::ep_square() const {
  return st->epSquare;
}
#endif

inline Square Position::king_square(Color c) const {
#ifdef GPSFISH
  return osl_state.kingSquare(c);
#else
  return pieceList[c][KING][0];
#endif
}

#ifndef GPSFISH
inline bool Position::can_castle(CastleRight f) const {
  return st->castleRights & f;
}

inline bool Position::can_castle(Color c) const {
  return st->castleRights & ((WHITE_OO | WHITE_OOO) << c);
}

inline Square Position::castle_rook_square(CastleRight f) const {
  return castleRookSquare[f];
}

template<>
inline Bitboard Position::attacks_from<PAWN>(Square s, Color c) const {
  return StepAttacksBB[make_piece(c, PAWN)][s];
}

template<PieceType Piece> // Knight and King and white pawns
inline Bitboard Position::attacks_from(Square s) const {
  return StepAttacksBB[Piece][s];
}

template<>
inline Bitboard Position::attacks_from<BISHOP>(Square s) const {
  return bishop_attacks_bb(s, occupied_squares());
}

template<>
inline Bitboard Position::attacks_from<ROOK>(Square s) const {
  return rook_attacks_bb(s, occupied_squares());
}

template<>
inline Bitboard Position::attacks_from<QUEEN>(Square s) const {
  return attacks_from<ROOK>(s) | attacks_from<BISHOP>(s);
}

inline Bitboard Position::checkers() const {
  return st->checkersBB;
}
#endif

inline bool Position::in_check() const {
#ifdef GPSFISH
  return osl_state.inCheck();
#else
  return st->checkersBB != EmptyBoardBB;
#endif
}

#ifndef GPSFISH
inline bool Position::pawn_is_passed(Color c, Square s) const {
  return !(pieces(PAWN, opposite_color(c)) & passed_pawn_mask(c, s));
}

inline bool Position::square_is_weak(Square s, Color c) const {
  return !(pieces(PAWN, opposite_color(c)) & attack_span_mask(c, s));
}
#endif

inline Key Position::get_key() const {
  return st->key;
}

inline Key Position::get_exclusion_key() const {
  return st->key ^ zobExclusion;
}

#ifndef GPSFISH
inline Key Position::get_pawn_key() const {
  return st->pawnKey;
}

inline Key Position::get_material_key() const {
  return st->materialKey;
}
#endif

<<<<<<< HEAD
#ifndef GPSFISH
inline Score Position::pst(Color c, PieceType pt, Square s) {
  return PieceSquareTable[make_piece(c, pt)][s];
=======
inline Score Position::pst(Piece p, Square s) {
  return PieceSquareTable[p][s];
>>>>>>> 8094b2ad
}
#endif

#ifndef GPSFISH
inline Score Position::pst_delta(Piece piece, Square from, Square to) {
  return PieceSquareTable[piece][to] - PieceSquareTable[piece][from];
}
#endif

#ifndef GPSFISH
inline Score Position::value() const {
  return st->value;
}
#endif

#ifndef GPSFISH
inline Value Position::non_pawn_material(Color c) const {
  return st->npMaterial[c];
}

inline bool Position::move_is_passed_pawn_push(Move m) const {

  Color c = side_to_move();
  return   piece_on(move_from(m)) == make_piece(c, PAWN)
        && pawn_is_passed(c, move_to(m));
}
#endif

inline int Position::full_moves() const {
  return fullMoves;
}

#ifndef GPSFISH
inline bool Position::opposite_colored_bishops() const {

  return   piece_count(WHITE, BISHOP) == 1 && piece_count(BLACK, BISHOP) == 1
        && opposite_color_squares(piece_list(WHITE, BISHOP, 0), piece_list(BLACK, BISHOP, 0));
}

inline bool Position::has_pawn_on_7th(Color c) const {
  return pieces(PAWN, c) & rank_bb(relative_rank(c, RANK_7));
}

inline bool Position::is_chess960() const {
  return chess960;
}
#endif

inline bool Position::move_is_capture_or_promotion(Move m) const {

  assert(m != MOVE_NONE && m != MOVE_NULL);
  return move_is_special(m) ? !move_is_castle(m) : !square_is_empty(move_to(m));
}

inline bool Position::move_is_capture(Move m) const {
#ifdef GPSFISH
  return m.isCapture();
#else

  assert(m != MOVE_NONE && m != MOVE_NULL);

  // Note that castle is coded as "king captures the rook"
  return (!square_is_empty(move_to(m)) && !move_is_castle(m)) || move_is_ep(m);
#endif
}

inline PieceType Position::captured_piece_type() const {
  return st->capturedType;
}

inline int Position::thread() const {
  return threadID;
}

#ifdef GPSFISH
inline int Position::pliesFromNull() const {
  return st->pliesFromNull;
}
#endif

#endif // !defined(POSITION_H_INCLUDED)<|MERGE_RESOLUTION|>--- conflicted
+++ resolved
@@ -342,13 +342,7 @@
   Key compute_material_key() const;
 
   // Computing incremental evaluation scores and material counts
-<<<<<<< HEAD
-  static Score pst(Color c, PieceType pt, Square s);
-#endif
-#ifndef GPSFISH
-=======
   static Score pst(Piece p, Square s);
->>>>>>> 8094b2ad
   Score compute_value() const;
   Value compute_non_pawn_material(Color c) const;
 #endif
@@ -367,16 +361,12 @@
   Square pieceList[2][8][16]; // [color][pieceType][index]
   int index[64]; // [square]
 
-#endif
   // Other info
-#ifndef GPSFISH
   Color sideToMove;
 #endif
   Key history[MaxGameLength];
 #ifndef GPSFISH
   int castleRightsMask[64];
-#endif
-#ifndef GPSFISH
   Square castleRookSquare[16]; // [CastleRights]
 #endif
   StateInfo startState;
@@ -575,32 +565,19 @@
 inline Key Position::get_material_key() const {
   return st->materialKey;
 }
-#endif
-
-<<<<<<< HEAD
-#ifndef GPSFISH
-inline Score Position::pst(Color c, PieceType pt, Square s) {
-  return PieceSquareTable[make_piece(c, pt)][s];
-=======
+
 inline Score Position::pst(Piece p, Square s) {
   return PieceSquareTable[p][s];
->>>>>>> 8094b2ad
-}
-#endif
-
-#ifndef GPSFISH
+}
+
 inline Score Position::pst_delta(Piece piece, Square from, Square to) {
   return PieceSquareTable[piece][to] - PieceSquareTable[piece][from];
 }
-#endif
-
-#ifndef GPSFISH
+
 inline Score Position::value() const {
   return st->value;
 }
-#endif
-
-#ifndef GPSFISH
+
 inline Value Position::non_pawn_material(Color c) const {
   return st->npMaterial[c];
 }
