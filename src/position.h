/*
  Stockfish, a UCI chess playing engine derived from Glaurung 2.1
  Copyright (C) 2004-2008 Tord Romstad (Glaurung author)
  Copyright (C) 2008-2012 Marco Costalba, Joona Kiiski, Tord Romstad

  Stockfish is free software: you can redistribute it and/or modify
  it under the terms of the GNU General Public License as published by
  the Free Software Foundation, either version 3 of the License, or
  (at your option) any later version.

  Stockfish is distributed in the hope that it will be useful,
  but WITHOUT ANY WARRANTY; without even the implied warranty of
  MERCHANTABILITY or FITNESS FOR A PARTICULAR PURPOSE.  See the
  GNU General Public License for more details.

  You should have received a copy of the GNU General Public License
  along with this program.  If not, see <http://www.gnu.org/licenses/>.
*/

#if !defined(POSITION_H_INCLUDED)
#define POSITION_H_INCLUDED

#ifdef GPSFISH
#include "osl/state/numEffectState.h"
#include "osl/misc/carray3d.h"
#include "osl/eval/ml/openMidEndingEval.h"
typedef osl::eval::ml::OpenMidEndingEval eval_t; 
#include <iostream>
#else
#include "bitboard.h"
#endif

#include <cassert>
#include "types.h"


/// The checkInfo struct is initialized at c'tor time and keeps info used
/// to detect if a move gives check.
class Position;
class Thread;

struct CheckInfo {

  explicit CheckInfo(const Position&);

#ifndef GPSFISH
  Bitboard dcCandidates;
#endif
  Bitboard pinned;
#ifndef GPSFISH
  Bitboard checkSq[8];
#endif
  Square ksq;
};


/// The StateInfo struct stores information we need to restore a Position
/// object to its previous state when we retract a move. Whenever a move
/// is made on the board (by calling Position::do_move), an StateInfo object
/// must be passed as a parameter.

struct StateInfo {
#ifdef GPSFISH
  int gamePly, pliesFromNull;
  Key key;
  PieceType capturedType;
  StateInfo* previous;
#else
  Key pawnKey, materialKey;
  Value npMaterial[2];
  int castleRights, rule50, pliesFromNull;
  Score psqScore;
  Square epSquare;

  Key key;
  Bitboard checkersBB;
  PieceType capturedType;
  StateInfo* previous;
#endif
};


/// The position data structure. A position consists of the following data:
///
///    * For each piece type, a bitboard representing the squares occupied
///      by pieces of that type.
///    * For each color, a bitboard representing the squares occupied by
///      pieces of that color.
///    * A bitboard of all occupied squares.
///    * A bitboard of all checking pieces.
///    * A 64-entry array of pieces, indexed by the squares of the board.
///    * The current side to move.
///    * Information about the castling rights for both sides.
///    * The initial files of the kings and both pairs of rooks. This is
///      used to implement the Chess960 castling rules.
///    * The en passant square (which is SQ_NONE if no en passant capture is
///      possible).
///    * The squares of the kings for both sides.
///    * Hash keys for the position itself, the current pawn structure, and
///      the current material situation.
///    * Hash keys for all previous positions in the game for detecting
///      repetition draws.
///    * A counter for detecting 50 move rule draws.

class Position {

  // No copy c'tor or assignment operator allowed
  Position(const Position&);
  Position& operator=(const Position&);

public:
  Position() {}
  Position(const Position& p, Thread* t) { copy(p, t); }
  Position(const std::string& f, bool c960, Thread* t) { from_fen(f, c960, t); }

  // Text input/output
  void copy(const Position& pos, Thread* th);
  void from_fen(const std::string& fen, bool isChess960, Thread* th);
  const std::string to_fen() const;
  void print(Move m = MOVE_NONE) const;

#ifndef GPSFISH
  // Position representation
  Bitboard pieces() const;
  Bitboard pieces(Color c) const;
  Bitboard pieces(PieceType pt) const;
  Bitboard pieces(PieceType pt, Color c) const;
  Bitboard pieces(PieceType pt1, PieceType pt2) const;
  Bitboard pieces(PieceType pt1, PieceType pt2, Color c) const;
#endif

  Piece piece_on(Square s) const;
  Square king_square(Color c) const;
  Square ep_square() const;
  bool square_empty(Square s) const;
  const Square* piece_list(Color c, PieceType pt) const;
  int piece_count(Color c, PieceType pt) const;

#ifndef GPSFISH
  // Castling
  bool can_castle(CastleRight f) const;
  bool can_castle(Color c) const;
  bool castle_impeded(CastleRight f) const;
  Square castle_rook_square(CastleRight f) const;
#endif

  // Checking
  bool in_check() const;
#ifndef GPSFISH
  Bitboard checkers() const;
  Bitboard discovered_check_candidates() const;
#endif
  Bitboard pinned_pieces() const;

#ifndef GPSFISH
  // Attacks to/from a given square
  Bitboard attackers_to(Square s) const;
  Bitboard attackers_to(Square s, Bitboard occ) const;
  Bitboard attacks_from(Piece p, Square s) const;
  static Bitboard attacks_from(Piece p, Square s, Bitboard occ);
  template<PieceType> Bitboard attacks_from(Square s) const;
  template<PieceType> Bitboard attacks_from(Square s, Color c) const;
#endif

  // Properties of moves
#ifdef GPSFISH
  bool pl_move_is_legal(Move m) const;
  bool pl_move_is_evasion(Move m) const;
#endif
  bool move_gives_check(Move m, const CheckInfo& ci) const;
  bool move_attacks_square(Move m, Square s) const;
  bool pl_move_is_legal(Move m, Bitboard pinned) const;
  bool is_pseudo_legal(const Move m) const;
  bool is_capture(Move m) const;
  bool is_capture_or_promotion(Move m) const;
  bool is_passed_pawn_push(Move m) const;
  Piece piece_moved(Move m) const;
  PieceType captured_piece_type() const;

  // Piece specific
  bool pawn_is_passed(Color c, Square s) const;
  bool pawn_on_7th(Color c) const;
  bool opposite_bishops() const;
  bool bishop_pair(Color c) const;

  // Doing and undoing moves
  void do_move(Move m, StateInfo& st);
#ifdef GPSFISH
  template<typename F>
  void do_undo_move(Move m, StateInfo& st,F const& f);
  template<typename F>
  void do_undo_null_move(StateInfo& st, F const& f);
#else
  void do_move(Move m, StateInfo& st, const CheckInfo& ci, bool moveIsCheck);
  void undo_move(Move m);
  template<bool Do> void do_null_move(StateInfo& st);
#endif

  // Static exchange evaluation
  int see(Move m) const;
  int see_sign(Move m) const;

  // Accessing hash keys
  Key key() const;
  Key exclusion_key() const;
#ifndef GPSFISH
  Key pawn_key() const;
  Key material_key() const;

  // Incremental piece-square evaluation
  Score psq_score() const;
  Score psq_delta(Piece p, Square from, Square to) const;
  Value non_pawn_material(Color c) const;
#endif

#ifdef GPSFISH
  // if is_draw return false, and ret==-1 -> continous check by side_to_move
  // if is_draw return false, and ret==1  -> continous check by opposit_color
  bool is_draw(int& ret) const; 
#endif

  // Other properties of the position
  Color side_to_move() const;
  int startpos_ply_counter() const;
  bool is_chess960() const;
<<<<<<< HEAD

#ifdef GPSFISH
  int pliesFromNull() const;
#endif

=======
  Thread* this_thread() const;
>>>>>>> c2fc80e5
  int64_t nodes_searched() const;
  void set_nodes_searched(int64_t n);
  template<bool SkipRepetition> bool is_draw() const;

  // Position consistency check, for debugging
  bool pos_is_ok(int* failedStep = NULL) const;
  void flip();

#ifdef GPSFISH
  bool eval_is_ok() const;
#endif

  // Global initialization
  static void init();

#ifdef GPSFISH
  osl::state::NumEffectState osl_state;
  osl::misc::CArray<int,2> continuous_check; // number of a player's continuous check moves
  eval_t *eval;
#endif
private:
  // Initialization helpers (used while setting up a position)
  void clear();
  void put_piece(Piece p, Square s);
#ifndef GPSFISH
  void set_castle_right(Color c, Square rfrom);
#endif
  bool move_is_legal(const Move m) const;

#ifndef GPSFISH
  // Helper template functions
  template<bool Do> void do_castle_move(Move m);
  template<bool FindPinned> Bitboard hidden_checkers() const;
#endif

  // Computing hash keys from scratch (for initialization and debugging)
  Key compute_key() const;
#ifndef GPSFISH
  Key compute_pawn_key() const;
  Key compute_material_key() const;

  // Computing incremental evaluation scores and material counts
  Score compute_psq_score() const;
  Value compute_non_pawn_material(Color c) const;

  // Board and pieces
  Piece board[64];             // [square]
  Bitboard byTypeBB[8];        // [pieceType]
  Bitboard byColorBB[2];       // [color]
  int pieceCount[2][8];        // [color][pieceType]
  Square pieceList[2][8][16];  // [color][pieceType][index]
  int index[64];               // [square]

  // Other info
  int castleRightsMask[64];    // [square]
  Square castleRookSquare[16]; // [castleRight]
  Bitboard castlePath[16];     // [castleRight]
#endif
  StateInfo startState;
  int64_t nodes;
  int startPosPly;
  Color sideToMove;
  Thread* thisThread;
  StateInfo* st;
#ifndef GPSFISH
  int chess960;
#endif

  // Static variables
#ifdef GPSFISH
  static osl::misc::CArray3d<Key,2,osl::PTYPE_SIZE,osl::Square::SIZE> zobrist;
#else
  static Score pieceSquareTable[16][64]; // [piece][square]
  static Key zobrist[2][8][64];          // [color][pieceType][square]/[piece count]
  static Key zobEp[8];                   // [file]
  static Key zobCastle[16];              // [castleRight]
#endif
  static Key zobSideToMove;
  static Key zobExclusion;
};

inline int64_t Position::nodes_searched() const {
  return nodes;
}

inline void Position::set_nodes_searched(int64_t n) {
  nodes = n;
}

inline Piece Position::piece_on(Square s) const {
#ifdef GPSFISH
  return osl_state.pieceAt(s).ptypeO();
#else
  return board[s];
#endif
}

inline Piece Position::piece_moved(Move m) const {
#ifdef GPSFISH
  //return m.ptypeO(); //XXX should be better?
  return piece_on(from_sq(m));
#else
  return board[from_sq(m)];
#endif
}

inline bool Position::square_empty(Square s) const {
#ifdef GPSFISH
  return osl_state.pieceAt(s).isEmpty();
#else
  return board[s] == NO_PIECE;
#endif
}

inline Color Position::side_to_move() const {
#ifdef GPSFISH
  return osl_state.turn();
#else
  return sideToMove;
#endif
}

#ifndef GPSFISH
inline Bitboard Position::pieces() const {
  return byTypeBB[ALL_PIECES];
}

inline Bitboard Position::pieces(Color c) const {
  return byColorBB[c];
}

inline Bitboard Position::pieces(PieceType pt) const {
  return byTypeBB[pt];
}

inline Bitboard Position::pieces(PieceType pt, Color c) const {
  return byTypeBB[pt] & byColorBB[c];
}

inline Bitboard Position::pieces(PieceType pt1, PieceType pt2) const {
  return byTypeBB[pt1] | byTypeBB[pt2];
}

inline Bitboard Position::pieces(PieceType pt1, PieceType pt2, Color c) const {
  return (byTypeBB[pt1] | byTypeBB[pt2]) & byColorBB[c];
}

inline int Position::piece_count(Color c, PieceType pt) const {
  return pieceCount[c][pt];
}

inline const Square* Position::piece_list(Color c, PieceType pt) const {
  return pieceList[c][pt];
}

inline Square Position::ep_square() const {
  return st->epSquare;
}
#endif

inline Square Position::king_square(Color c) const {
#ifdef GPSFISH
  return osl_state.kingSquare(c);
#else
  return pieceList[c][KING][0];
#endif
}

#ifndef GPSFISH
inline bool Position::can_castle(CastleRight f) const {
  return st->castleRights & f;
}

inline bool Position::can_castle(Color c) const {
  return st->castleRights & ((WHITE_OO | WHITE_OOO) << c);
}

inline bool Position::castle_impeded(CastleRight f) const {
  return byTypeBB[ALL_PIECES] & castlePath[f];
}

inline Square Position::castle_rook_square(CastleRight f) const {
  return castleRookSquare[f];
}

template<PieceType Pt>
inline Bitboard Position::attacks_from(Square s) const {

  return  Pt == BISHOP || Pt == ROOK ? attacks_bb<Pt>(s, pieces())
        : Pt == QUEEN  ? attacks_from<ROOK>(s) | attacks_from<BISHOP>(s)
        : StepAttacksBB[Pt][s];
}

template<>
inline Bitboard Position::attacks_from<PAWN>(Square s, Color c) const {
  return StepAttacksBB[make_piece(c, PAWN)][s];
}

inline Bitboard Position::attacks_from(Piece p, Square s) const {
  return attacks_from(p, s, byTypeBB[ALL_PIECES]);
}

inline Bitboard Position::attackers_to(Square s) const {
  return attackers_to(s, byTypeBB[ALL_PIECES]);
}

inline Bitboard Position::checkers() const {
  return st->checkersBB;
}
#endif

inline bool Position::in_check() const {
#ifdef GPSFISH
  return osl_state.inCheck();
#else
  return st->checkersBB != 0;
#endif
}


#ifndef GPSFISH
inline Bitboard Position::discovered_check_candidates() const {
  return hidden_checkers<false>();
}
#endif

inline Bitboard Position::pinned_pieces() const {
#ifdef GPSFISH
  return 0;
#else
  return hidden_checkers<true>();
#endif
}

#ifndef GPSFISH
inline bool Position::pawn_is_passed(Color c, Square s) const {
  return !(pieces(PAWN, ~c) & passed_pawn_mask(c, s));
}
#endif

inline Key Position::key() const {
  return st->key;
}

inline Key Position::exclusion_key() const {
  return st->key ^ zobExclusion;
}

#ifndef GPSFISH
inline Key Position::pawn_key() const {
  return st->pawnKey;
}

inline Key Position::material_key() const {
  return st->materialKey;
}

inline Score Position::psq_delta(Piece p, Square from, Square to) const {
  return pieceSquareTable[p][to] - pieceSquareTable[p][from];
}

inline Score Position::psq_score() const {
  return st->psqScore;
}

inline Value Position::non_pawn_material(Color c) const {
  return st->npMaterial[c];
}

inline bool Position::is_passed_pawn_push(Move m) const {

  return   type_of(piece_moved(m)) == PAWN
        && pawn_is_passed(sideToMove, to_sq(m));
}
#endif

inline int Position::startpos_ply_counter() const {
  return startPosPly + st->pliesFromNull; // HACK
}

#ifndef GPSFISH
inline bool Position::opposite_bishops() const {

  return   pieceCount[WHITE][BISHOP] == 1
        && pieceCount[BLACK][BISHOP] == 1
        && opposite_colors(pieceList[WHITE][BISHOP][0], pieceList[BLACK][BISHOP][0]);
}

inline bool Position::bishop_pair(Color c) const {

  return   pieceCount[c][BISHOP] >= 2
        && opposite_colors(pieceList[c][BISHOP][0], pieceList[c][BISHOP][1]);
}

inline bool Position::pawn_on_7th(Color c) const {
  return pieces(PAWN, c) & rank_bb(relative_rank(c, RANK_7));
}
#endif

inline bool Position::is_chess960() const {
#ifdef GPSFISH
  return false;
#else
  return chess960;
#endif
}

inline bool Position::is_capture_or_promotion(Move m) const {

  assert(is_ok(m));
  return is_special(m) ? !is_castle(m) : !square_empty(to_sq(m));
}

inline bool Position::is_capture(Move m) const {
#ifdef GPSFISH
  return m.isCapture();
#else
  // Note that castle is coded as "king captures the rook"
  assert(is_ok(m));
  return (!square_empty(to_sq(m)) && !is_castle(m)) || is_enpassant(m);
#endif
}

inline PieceType Position::captured_piece_type() const {
  return st->capturedType;
}

<<<<<<< HEAD
#ifdef GPSFISH
inline int Position::pliesFromNull() const {
  return st->pliesFromNull;
}
#endif
=======
inline Thread* Position::this_thread() const {
  return thisThread;
}
>>>>>>> c2fc80e5

#endif // !defined(POSITION_H_INCLUDED)<|MERGE_RESOLUTION|>--- conflicted
+++ resolved
@@ -223,15 +223,12 @@
   Color side_to_move() const;
   int startpos_ply_counter() const;
   bool is_chess960() const;
-<<<<<<< HEAD
 
 #ifdef GPSFISH
   int pliesFromNull() const;
 #endif
 
-=======
   Thread* this_thread() const;
->>>>>>> c2fc80e5
   int64_t nodes_searched() const;
   void set_nodes_searched(int64_t n);
   template<bool SkipRepetition> bool is_draw() const;
@@ -559,16 +556,14 @@
   return st->capturedType;
 }
 
-<<<<<<< HEAD
+inline Thread* Position::this_thread() const {
+  return thisThread;
+}
+
 #ifdef GPSFISH
 inline int Position::pliesFromNull() const {
   return st->pliesFromNull;
 }
 #endif
-=======
-inline Thread* Position::this_thread() const {
-  return thisThread;
-}
->>>>>>> c2fc80e5
 
 #endif // !defined(POSITION_H_INCLUDED)