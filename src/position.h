/*
  Stockfish, a UCI chess playing engine derived from Glaurung 2.1
  Copyright (C) 2004-2008 Tord Romstad (Glaurung author)
  Copyright (C) 2008-2013 Marco Costalba, Joona Kiiski, Tord Romstad

  Stockfish is free software: you can redistribute it and/or modify
  it under the terms of the GNU General Public License as published by
  the Free Software Foundation, either version 3 of the License, or
  (at your option) any later version.

  Stockfish is distributed in the hope that it will be useful,
  but WITHOUT ANY WARRANTY; without even the implied warranty of
  MERCHANTABILITY or FITNESS FOR A PARTICULAR PURPOSE.  See the
  GNU General Public License for more details.

  You should have received a copy of the GNU General Public License
  along with this program.  If not, see <http://www.gnu.org/licenses/>.
*/

#ifndef POSITION_H_INCLUDED
#define POSITION_H_INCLUDED

#include <cassert>
#include <cstddef>

#ifdef GPSFISH
#include "osl/state/numEffectState.h"
#include "osl/misc/carray3d.h"
#include "osl/eval/ml/openMidEndingEval.h"
typedef osl::eval::ml::OpenMidEndingEval eval_t; 
#include <iostream>
#else
#include "bitboard.h"
#endif

#include "types.h"


/// The checkInfo struct is initialized at c'tor time and keeps info used
/// to detect if a move gives check.
class Position;
struct Thread;

struct CheckInfo {

  explicit CheckInfo(const Position&);

#ifndef GPSFISH
  Bitboard dcCandidates;
#endif
  Bitboard pinned;
#ifndef GPSFISH
  Bitboard checkSq[PIECE_TYPE_NB];
#endif
  Square ksq;
};


/// The StateInfo struct stores information we need to restore a Position
/// object to its previous state when we retract a move. Whenever a move
/// is made on the board (by calling Position::do_move), a StateInfo object
/// must be passed as a parameter.

struct StateInfo {
#ifdef GPSFISH
  int gamePly, pliesFromNull;
  Key key;
  PieceType capturedType;
  StateInfo* previous;
#else
  Key pawnKey, materialKey;
  Value npMaterial[COLOR_NB];
  int castleRights, rule50, pliesFromNull;
  Score psq;
  Square epSquare;

  Key key;
  Bitboard checkersBB;
  PieceType capturedType;
  StateInfo* previous;
#endif
};


/// When making a move the current StateInfo up to 'key' excluded is copied to
/// the new one. Here we calculate the quad words (64bits) needed to be copied.
const size_t StateCopySize64 = offsetof(StateInfo, key) / sizeof(uint64_t) + 1;


/// The position data structure. A position consists of the following data:
///
///    * For each piece type, a bitboard representing the squares occupied
///      by pieces of that type.
///    * For each color, a bitboard representing the squares occupied by
///      pieces of that color.
///    * A bitboard of all occupied squares.
///    * A bitboard of all checking pieces.
///    * A 64-entry array of pieces, indexed by the squares of the board.
///    * The current side to move.
///    * Information about the castling rights for both sides.
///    * The initial files of the kings and both pairs of rooks. This is
///      used to implement the Chess960 castling rules.
///    * The en passant square (which is SQ_NONE if no en passant capture is
///      possible).
///    * The squares of the kings for both sides.
///    * Hash keys for the position itself, the current pawn structure, and
///      the current material situation.
///    * Hash keys for all previous positions in the game for detecting
///      repetition draws.
///    * A counter for detecting 50 move rule draws.

class Position {
public:
  Position() {}
  Position(const Position& p, Thread* t) { *this = p; thisThread = t; }
  Position(const std::string& f, bool c960, Thread* t) { set(f, c960, t); }
  Position& operator=(const Position&);
  static void init();

  // Text input/output
  void set(const std::string& fen, bool isChess960, Thread* th);
  const std::string fen() const;
  const std::string pretty(Move m = MOVE_NONE) const;

#ifndef GPSFISH
  // Position representation
  Bitboard pieces() const;
  Bitboard pieces(PieceType pt) const;
  Bitboard pieces(PieceType pt1, PieceType pt2) const;
  Bitboard pieces(Color c) const;
  Bitboard pieces(Color c, PieceType pt) const;
  Bitboard pieces(Color c, PieceType pt1, PieceType pt2) const;
#endif

  Piece piece_on(Square s) const;
  Square king_square(Color c) const;
  Square ep_square() const;
  bool is_empty(Square s) const;
  template<PieceType Pt> int count(Color c) const;
  template<PieceType Pt> const Square* list(Color c) const;

#ifndef GPSFISH
  // Castling
  int can_castle(CastleRight f) const;
  int can_castle(Color c) const;
  bool castle_impeded(Color c, CastlingSide s) const;
  Square castle_rook_square(Color c, CastlingSide s) const;
#endif

  // Checking
  Bitboard checkers() const;
#ifndef GPSFISH
  Bitboard discovered_check_candidates() const;
#endif
  Bitboard pinned_pieces() const;

#ifndef GPSFISH
  // Attacks to/from a given square
  Bitboard attackers_to(Square s) const;
  Bitboard attackers_to(Square s, Bitboard occ) const;
  Bitboard attacks_from(Piece p, Square s) const;
  static Bitboard attacks_from(Piece p, Square s, Bitboard occ);
  template<PieceType> Bitboard attacks_from(Square s) const;
  template<PieceType> Bitboard attacks_from(Square s, Color c) const;
#endif

  // Properties of moves
#ifdef GPSFISH
  bool pl_move_is_legal(Move m) const;
  bool pl_move_is_evasion(Move m) const;
#endif
  bool move_gives_check(Move m, const CheckInfo& ci) const;
  bool pl_move_is_legal(Move m, Bitboard pinned) const;
  bool is_pseudo_legal(const Move m) const;
  bool is_capture(Move m) const;
  bool is_capture_or_promotion(Move m) const;
  bool is_passed_pawn_push(Move m) const;
  Piece piece_moved(Move m) const;
  PieceType captured_piece_type() const;

  // Piece specific
  bool pawn_is_passed(Color c, Square s) const;
  bool pawn_on_7th(Color c) const;
  bool opposite_bishops() const;
  bool bishop_pair(Color c) const;

  // Doing and undoing moves
  void do_move(Move m, StateInfo& st);
#ifdef GPSFISH
  template<typename F>
  void do_undo_move(Move m, StateInfo& st,F const& f);
  template<typename F>
  void do_undo_null_move(StateInfo& st, F const& f);
#else
  void do_move(Move m, StateInfo& st, const CheckInfo& ci, bool moveIsCheck);
  void undo_move(Move m);
  void do_null_move(StateInfo& st);
  void undo_null_move();
#endif

  // Static exchange evaluation
  int see(Move m, int asymmThreshold = 0) const;
  int see_sign(Move m) const;

  // Accessing hash keys
  Key key() const;
  Key exclusion_key() const;
#ifndef GPSFISH
  Key pawn_key() const;
  Key material_key() const;

  // Incremental piece-square evaluation
  Score psq_score() const;
  Value non_pawn_material(Color c) const;
#endif

#ifdef GPSFISH
  // if is_draw return false, and ret==-1 -> continous check by side_to_move
  // if is_draw return false, and ret==1  -> continous check by opposit_color
  bool is_draw(int& ret) const; 
#endif

  // Other properties of the position
  Color side_to_move() const;
  int game_ply() const;
  bool is_chess960() const;

#ifdef GPSFISH
  int pliesFromNull() const;
#endif

  Thread* this_thread() const;
  int64_t nodes_searched() const;
  void set_nodes_searched(int64_t n);
  bool is_draw() const;

  // Position consistency check, for debugging
  bool pos_is_ok(int* failedStep = NULL) const;
  void flip();

#ifdef GPSFISH
  bool eval_is_ok() const;
#endif

#ifdef GPSFISH
  osl::state::NumEffectState osl_state;
  osl::misc::CArray<int,COLOR_NB> continuous_check; // number of a player's continuous check moves
  eval_t *eval;
#endif
private:
  // Initialization helpers (used while setting up a position)
  void clear();
  void put_piece(Piece p, Square s);
#ifndef GPSFISH
  void set_castle_right(Color c, Square rfrom);
#endif

#ifndef GPSFISH
  // Helper functions
  void do_castle(Square kfrom, Square kto, Square rfrom, Square rto);
  Bitboard hidden_checkers(Square ksq, Color c) const;
#endif

  // Computing hash keys from scratch (for initialization and debugging)
  Key compute_key() const;
#ifndef GPSFISH
  Key compute_pawn_key() const;
  Key compute_material_key() const;

  // Computing incremental evaluation scores and material counts
  Score compute_psq_score() const;
  Value compute_non_pawn_material(Color c) const;

  // Board and pieces
  Piece board[SQUARE_NB];
  Bitboard byTypeBB[PIECE_TYPE_NB];
  Bitboard byColorBB[COLOR_NB];
  int pieceCount[COLOR_NB][PIECE_TYPE_NB];
  Square pieceList[COLOR_NB][PIECE_TYPE_NB][16];
  int index[SQUARE_NB];

  // Other info
  int castleRightsMask[SQUARE_NB];
  Square castleRookSquare[COLOR_NB][CASTLING_SIDE_NB];
  Bitboard castlePath[COLOR_NB][CASTLING_SIDE_NB];
#endif
  StateInfo startState;
  int64_t nodes;
  int gamePly;
  Color sideToMove;
  Thread* thisThread;
  StateInfo* st;
#ifndef GPSFISH
  int chess960;
#endif

};

inline int64_t Position::nodes_searched() const {
  return nodes;
}

inline void Position::set_nodes_searched(int64_t n) {
  nodes = n;
}

inline Piece Position::piece_on(Square s) const {
#ifdef GPSFISH
  return osl_state.pieceAt(s).ptypeO();
#else
  return board[s];
#endif
}

inline Piece Position::piece_moved(Move m) const {
#ifdef GPSFISH
  //return m.ptypeO(); //XXX should be better?
  return piece_on(from_sq(m));
#else
  return board[from_sq(m)];
#endif
}

inline bool Position::is_empty(Square s) const {
#ifdef GPSFISH
  return osl_state.pieceAt(s).isEmpty();
#else
  return board[s] == NO_PIECE;
#endif
}

inline Color Position::side_to_move() const {
#ifdef GPSFISH
  return osl_state.turn();
#else
  return sideToMove;
#endif
}

#ifndef GPSFISH
inline Bitboard Position::pieces() const {
  return byTypeBB[ALL_PIECES];
}

inline Bitboard Position::pieces(PieceType pt) const {
  return byTypeBB[pt];
}

inline Bitboard Position::pieces(PieceType pt1, PieceType pt2) const {
  return byTypeBB[pt1] | byTypeBB[pt2];
}

inline Bitboard Position::pieces(Color c) const {
  return byColorBB[c];
}

inline Bitboard Position::pieces(Color c, PieceType pt) const {
  return byColorBB[c] & byTypeBB[pt];
}

inline Bitboard Position::pieces(Color c, PieceType pt1, PieceType pt2) const {
  return byColorBB[c] & (byTypeBB[pt1] | byTypeBB[pt2]);
}

template<PieceType Pt> inline int Position::count(Color c) const {
  return pieceCount[c][Pt];
}

template<PieceType Pt> inline const Square* Position::list(Color c) const {
  return pieceList[c][Pt];
}

inline Square Position::ep_square() const {
  return st->epSquare;
}
#endif

inline Square Position::king_square(Color c) const {
#ifdef GPSFISH
  return osl_state.kingSquare(c);
#else
  return pieceList[c][KING][0];
#endif
}

#ifndef GPSFISH
inline int Position::can_castle(CastleRight f) const {
  return st->castleRights & f;
}

inline int Position::can_castle(Color c) const {
  return st->castleRights & ((WHITE_OO | WHITE_OOO) << (2 * c));
}

inline bool Position::castle_impeded(Color c, CastlingSide s) const {
  return byTypeBB[ALL_PIECES] & castlePath[c][s];
}

inline Square Position::castle_rook_square(Color c, CastlingSide s) const {
  return castleRookSquare[c][s];
}

template<PieceType Pt>
inline Bitboard Position::attacks_from(Square s) const {

  return  Pt == BISHOP || Pt == ROOK ? attacks_bb<Pt>(s, pieces())
        : Pt == QUEEN  ? attacks_from<ROOK>(s) | attacks_from<BISHOP>(s)
        : StepAttacksBB[Pt][s];
}

template<>
inline Bitboard Position::attacks_from<PAWN>(Square s, Color c) const {
  return StepAttacksBB[make_piece(c, PAWN)][s];
}

inline Bitboard Position::attacks_from(Piece p, Square s) const {
  return attacks_from(p, s, byTypeBB[ALL_PIECES]);
}

inline Bitboard Position::attackers_to(Square s) const {
  return attackers_to(s, byTypeBB[ALL_PIECES]);
}
#endif

inline Bitboard Position::checkers() const {
#ifdef GPSFISH
    return osl_state.inCheck();
#else
  return st->checkersBB;
#endif
}

#ifndef GPSFISH
inline Bitboard Position::discovered_check_candidates() const {
  return hidden_checkers(king_square(~sideToMove), sideToMove);
}
#endif

inline Bitboard Position::pinned_pieces() const {
#ifdef GPSFISH
  return 0;
#else
  return hidden_checkers(king_square(sideToMove), ~sideToMove);
#endif
}

#ifndef GPSFISH
inline bool Position::pawn_is_passed(Color c, Square s) const {
  return !(pieces(~c, PAWN) & passed_pawn_mask(c, s));
}
#endif

inline Key Position::key() const {
  return st->key;
}

#ifndef GPSFISH
inline Key Position::pawn_key() const {
  return st->pawnKey;
}

inline Key Position::material_key() const {
  return st->materialKey;
}

inline Score Position::psq_score() const {
  return st->psq;
}

inline Value Position::non_pawn_material(Color c) const {
  return st->npMaterial[c];
}

inline bool Position::is_passed_pawn_push(Move m) const {

  return   type_of(piece_moved(m)) == PAWN
        && pawn_is_passed(sideToMove, to_sq(m));
}
#endif

inline int Position::game_ply() const {
  return gamePly;
}

#ifndef GPSFISH
inline bool Position::opposite_bishops() const {

  return   pieceCount[WHITE][BISHOP] == 1
        && pieceCount[BLACK][BISHOP] == 1
        && opposite_colors(pieceList[WHITE][BISHOP][0], pieceList[BLACK][BISHOP][0]);
}

inline bool Position::bishop_pair(Color c) const {

  return   pieceCount[c][BISHOP] >= 2
        && opposite_colors(pieceList[c][BISHOP][0], pieceList[c][BISHOP][1]);
}

inline bool Position::pawn_on_7th(Color c) const {
  return pieces(c, PAWN) & rank_bb(relative_rank(c, RANK_7));
}
#endif

inline bool Position::is_chess960() const {
#ifdef GPSFISH
  return false;
#else
  return chess960;
#endif
}

inline bool Position::is_capture_or_promotion(Move m) const {

  assert(is_ok(m));
  return type_of(m) ? type_of(m) != CASTLE : !is_empty(to_sq(m));
}

inline bool Position::is_capture(Move m) const {
#ifdef GPSFISH
  return m.isCapture();
#else
  // Note that castle is coded as "king captures the rook"
  assert(is_ok(m));
  return (!is_empty(to_sq(m)) && type_of(m) != CASTLE) || type_of(m) == ENPASSANT;
#endif
}

inline PieceType Position::captured_piece_type() const {
  return st->capturedType;
}

inline Thread* Position::this_thread() const {
  return thisThread;
}

<<<<<<< HEAD
#ifdef GPSFISH
inline int Position::pliesFromNull() const {
  return st->pliesFromNull;
}
#endif

#endif // !defined(POSITION_H_INCLUDED)
=======
#endif // #ifndef POSITION_H_INCLUDED
>>>>>>> 002062ae
<|MERGE_RESOLUTION|>--- conflicted
+++ resolved
@@ -533,14 +533,10 @@
   return thisThread;
 }
 
-<<<<<<< HEAD
 #ifdef GPSFISH
 inline int Position::pliesFromNull() const {
   return st->pliesFromNull;
 }
 #endif
 
-#endif // !defined(POSITION_H_INCLUDED)
-=======
-#endif // #ifndef POSITION_H_INCLUDED
->>>>>>> 002062ae
+#endif // #ifndef POSITION_H_INCLUDED