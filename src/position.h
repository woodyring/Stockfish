/*
  Stockfish, a UCI chess playing engine derived from Glaurung 2.1
  Copyright (C) 2004-2008 Tord Romstad (Glaurung author)
  Copyright (C) 2008-2013 Marco Costalba, Joona Kiiski, Tord Romstad

  Stockfish is free software: you can redistribute it and/or modify
  it under the terms of the GNU General Public License as published by
  the Free Software Foundation, either version 3 of the License, or
  (at your option) any later version.

  Stockfish is distributed in the hope that it will be useful,
  but WITHOUT ANY WARRANTY; without even the implied warranty of
  MERCHANTABILITY or FITNESS FOR A PARTICULAR PURPOSE.  See the
  GNU General Public License for more details.

  You should have received a copy of the GNU General Public License
  along with this program.  If not, see <http://www.gnu.org/licenses/>.
*/

#ifndef POSITION_H_INCLUDED
#define POSITION_H_INCLUDED

#include <cassert>
#include <cstddef>

#ifdef GPSFISH
#include "osl/numEffectState.h"
#include "osl/eval/openMidEndingEval.h"
typedef osl::eval::ml::OpenMidEndingEval eval_t; 
#include <iostream>
#else
#include "bitboard.h"
#endif

#include "types.h"


/// The checkInfo struct is initialized at c'tor time and keeps info used
/// to detect if a move gives check.
class Position;
struct Thread;

struct CheckInfo {

  explicit CheckInfo(const Position&);

#ifndef GPSFISH
  Bitboard dcCandidates;
#endif
  Bitboard pinned;
#ifndef GPSFISH
  Bitboard checkSq[PIECE_TYPE_NB];
#endif
  Square ksq;
};


/// The StateInfo struct stores information needed to restore a Position
/// object to its previous state when we retract a move. Whenever a move
/// is made on the board (by calling Position::do_move), a StateInfo
/// object must be passed as a parameter.

struct StateInfo {
#ifdef GPSFISH
  int gamePly, pliesFromNull;
  Key key;
  PieceType capturedType;
  StateInfo* previous;
#else
  Key pawnKey, materialKey;
  Value npMaterial[COLOR_NB];
  int castlingFlags, rule50, pliesFromNull;
  Score psq;
  Square epSquare;

  Key key;
  Bitboard checkersBB;
  PieceType capturedType;
  StateInfo* previous;
#endif
};


/// When making a move the current StateInfo up to 'key' excluded is copied to
/// the new one. Here we calculate the quad words (64bits) needed to be copied.
const size_t StateCopySize64 = offsetof(StateInfo, key) / sizeof(uint64_t) + 1;


/// The Position class stores the information regarding the board representation
/// like pieces, side to move, hash keys, castling info, etc. The most important
/// methods are do_move() and undo_move(), used by the search to update node info
/// when traversing the search tree.

class Position {
public:
  Position() {}
  Position(const Position& p, Thread* t) { *this = p; thisThread = t; }
  Position(const std::string& f, bool c960, Thread* t) { set(f, c960, t); }
  Position& operator=(const Position&);
  static void init();

  // Text input/output
  void set(const std::string& fenStr, bool isChess960, Thread* th);
  const std::string fen() const;
  const std::string pretty(Move m = MOVE_NONE) const;

#ifndef GPSFISH
  // Position representation
  Bitboard pieces() const;
  Bitboard pieces(PieceType pt) const;
  Bitboard pieces(PieceType pt1, PieceType pt2) const;
  Bitboard pieces(Color c) const;
  Bitboard pieces(Color c, PieceType pt) const;
  Bitboard pieces(Color c, PieceType pt1, PieceType pt2) const;
#endif

  Piece piece_on(Square s) const;
  Square king_square(Color c) const;
  Square ep_square() const;
  bool empty(Square s) const;
  template<PieceType Pt> int count(Color c) const;
  template<PieceType Pt> const Square* list(Color c) const;

#ifndef GPSFISH
  // Castling
  int can_castle(CastlingFlag f) const;
  int can_castle(Color c) const;
  bool castling_impeded(Color c, CastlingSide s) const;
  Square castling_rook_square(Color c, CastlingSide s) const;
#endif

  // Checking
  Bitboard checkers() const;
#ifndef GPSFISH
  Bitboard discovered_check_candidates() const;
<<<<<<< HEAD
#endif
  Bitboard pinned_pieces(Color toMove) const;
=======
  Bitboard pinned_pieces(Color c) const;
>>>>>>> 342fd638

#ifndef GPSFISH
  // Attacks to/from a given square
  Bitboard attackers_to(Square s) const;
  Bitboard attackers_to(Square s, Bitboard occ) const;
  Bitboard attacks_from(Piece p, Square s) const;
  template<PieceType> Bitboard attacks_from(Square s) const;
  template<PieceType> Bitboard attacks_from(Square s, Color c) const;
#endif

  // Properties of moves
#ifdef GPSFISH
  bool pl_move_is_legal(Move m) const;
  bool pl_move_is_evasion(Move m) const;
#endif
  bool legal(Move m, Bitboard pinned) const;
  bool pseudo_legal(const Move m) const;
  bool capture(Move m) const;
  bool capture_or_promotion(Move m) const;
  bool gives_check(Move m, const CheckInfo& ci) const;
  bool passed_pawn_push(Move m) const;
  Piece moved_piece(Move m) const;
  PieceType captured_piece_type() const;

  // Piece specific
  bool pawn_passed(Color c, Square s) const;
  bool pawn_on_7th(Color c) const;
  bool bishop_pair(Color c) const;
  bool opposite_bishops() const;

  // Doing and undoing moves
  void do_move(Move m, StateInfo& st);
#ifdef GPSFISH
  template<typename F>
  void do_undo_move(Move m, StateInfo& st,F const& f);
  template<typename F>
  void do_undo_null_move(StateInfo& st, F const& f);
#else
  void do_move(Move m, StateInfo& st, const CheckInfo& ci, bool moveIsCheck);
  void undo_move(Move m);
  void do_null_move(StateInfo& st);
  void undo_null_move();
#endif

  // Static exchange evaluation
  int see(Move m, int asymmThreshold = 0) const;
  int see_sign(Move m) const;

  // Accessing hash keys
  Key key() const;
  Key exclusion_key() const;
#ifndef GPSFISH
  Key pawn_key() const;
  Key material_key() const;

  // Incremental piece-square evaluation
  Score psq_score() const;
  Value non_pawn_material(Color c) const;
#endif

#ifdef GPSFISH
  // if is_draw return false, and ret==-1 -> continous check by side_to_move
  // if is_draw return false, and ret==1  -> continous check by opposit_color
  bool is_draw(int& ret) const; 
#endif

  // Other properties of the position
  Color side_to_move() const;
  int game_ply() const;
  bool is_chess960() const;

#ifdef GPSFISH
  int pliesFromNull() const;
#endif

  Thread* this_thread() const;
  int64_t nodes_searched() const;
  void set_nodes_searched(int64_t n);
  bool is_draw() const;

  // Position consistency check, for debugging
  bool pos_is_ok(int* failedStep = NULL) const;
  void flip();

#ifdef GPSFISH
  bool eval_is_ok() const;
#endif

#ifdef GPSFISH
  osl::NumEffectState osl_state;
  osl::CArray<int,COLOR_NB> continuous_check; // number of a player's continuous check moves
  eval_t *eval;
#endif
private:
  // Initialization helpers (used while setting up a position)
  void clear();
#ifndef GPSFISH
  void set_castling_flag(Color c, Square rfrom);
#endif

#ifndef GPSFISH
  // Helper functions
  void do_castling(Square kfrom, Square kto, Square rfrom, Square rto);
  Bitboard hidden_checkers(Color c, Color kingColor) const;
  void put_piece(Square s, Color c, PieceType pt);
  void remove_piece(Square s, Color c, PieceType pt);
  void move_piece(Square from, Square to, Color c, PieceType pt);
#endif

  // Computing hash keys from scratch (for initialization and debugging)
  Key compute_key() const;
#ifndef GPSFISH
  Key compute_pawn_key() const;
  Key compute_material_key() const;

  // Computing incremental evaluation scores and material counts
  Score compute_psq_score() const;
  Value compute_non_pawn_material(Color c) const;

  // Board and pieces
  Piece board[SQUARE_NB];
  Bitboard byTypeBB[PIECE_TYPE_NB];
  Bitboard byColorBB[COLOR_NB];
  int pieceCount[COLOR_NB][PIECE_TYPE_NB];
  Square pieceList[COLOR_NB][PIECE_TYPE_NB][16];
  int index[SQUARE_NB];

  // Other info
  int castlingFlagsMask[SQUARE_NB];
  Square castlingRookSquare[COLOR_NB][CASTLING_SIDE_NB];
  Bitboard castlingPath[COLOR_NB][CASTLING_SIDE_NB];
#endif
  StateInfo startState;
  int64_t nodes;
  int gamePly;
  Color sideToMove;
  Thread* thisThread;
  StateInfo* st;
#ifndef GPSFISH
  int chess960;
#endif

};

inline int64_t Position::nodes_searched() const {
  return nodes;
}

inline void Position::set_nodes_searched(int64_t n) {
  nodes = n;
}

inline Piece Position::piece_on(Square s) const {
#ifdef GPSFISH
  return osl_state.pieceAt(s).ptypeO();
#else
  return board[s];
#endif
}

inline Piece Position::moved_piece(Move m) const {
#ifdef GPSFISH
  //return m.ptypeO(); //XXX should be better?
  return piece_on(from_sq(m));
#else
  return board[from_sq(m)];
#endif
}

inline bool Position::empty(Square s) const {
#ifdef GPSFISH
  return osl_state.pieceAt(s).isEmpty();
#else
  return board[s] == NO_PIECE;
#endif
}

inline Color Position::side_to_move() const {
#ifdef GPSFISH
  return osl_state.turn();
#else
  return sideToMove;
#endif
}

#ifndef GPSFISH
inline Bitboard Position::pieces() const {
  return byTypeBB[ALL_PIECES];
}

inline Bitboard Position::pieces(PieceType pt) const {
  return byTypeBB[pt];
}

inline Bitboard Position::pieces(PieceType pt1, PieceType pt2) const {
  return byTypeBB[pt1] | byTypeBB[pt2];
}

inline Bitboard Position::pieces(Color c) const {
  return byColorBB[c];
}

inline Bitboard Position::pieces(Color c, PieceType pt) const {
  return byColorBB[c] & byTypeBB[pt];
}

inline Bitboard Position::pieces(Color c, PieceType pt1, PieceType pt2) const {
  return byColorBB[c] & (byTypeBB[pt1] | byTypeBB[pt2]);
}

template<PieceType Pt> inline int Position::count(Color c) const {
  return pieceCount[c][Pt];
}

template<PieceType Pt> inline const Square* Position::list(Color c) const {
  return pieceList[c][Pt];
}

inline Square Position::ep_square() const {
  return st->epSquare;
}
#endif

inline Square Position::king_square(Color c) const {
#ifdef GPSFISH
  return osl_state.kingSquare(c);
#else
  return pieceList[c][KING][0];
#endif
}

#ifndef GPSFISH
inline int Position::can_castle(CastlingFlag f) const {
  return st->castlingFlags & f;
}

inline int Position::can_castle(Color c) const {
  return st->castlingFlags & ((WHITE_OO | WHITE_OOO) << (2 * c));
}

inline bool Position::castling_impeded(Color c, CastlingSide s) const {
  return byTypeBB[ALL_PIECES] & castlingPath[c][s];
}

inline Square Position::castling_rook_square(Color c, CastlingSide s) const {
  return castlingRookSquare[c][s];
}

template<PieceType Pt>
inline Bitboard Position::attacks_from(Square s) const {

  return  Pt == BISHOP || Pt == ROOK ? attacks_bb<Pt>(s, pieces())
        : Pt == QUEEN  ? attacks_from<ROOK>(s) | attacks_from<BISHOP>(s)
        : StepAttacksBB[Pt][s];
}

template<>
inline Bitboard Position::attacks_from<PAWN>(Square s, Color c) const {
  return StepAttacksBB[make_piece(c, PAWN)][s];
}

inline Bitboard Position::attacks_from(Piece p, Square s) const {
  return attacks_bb(p, s, byTypeBB[ALL_PIECES]);
}

inline Bitboard Position::attackers_to(Square s) const {
  return attackers_to(s, byTypeBB[ALL_PIECES]);
}
#endif

inline Bitboard Position::checkers() const {
#ifdef GPSFISH
    return osl_state.inCheck();
#else
  return st->checkersBB;
#endif
}

#ifndef GPSFISH
inline Bitboard Position::discovered_check_candidates() const {
  return hidden_checkers(sideToMove, ~sideToMove);
}
#endif

<<<<<<< HEAD
inline Bitboard Position::pinned_pieces(Color toMove) const {
#ifdef GPSFISH
  return 0;
#else
  return hidden_checkers(king_square(toMove), ~toMove, toMove);
#endif
=======
inline Bitboard Position::pinned_pieces(Color c) const {
  return hidden_checkers(c, c);
>>>>>>> 342fd638
}

#ifndef GPSFISH
inline bool Position::pawn_passed(Color c, Square s) const {
  return !(pieces(~c, PAWN) & passed_pawn_mask(c, s));
}

inline bool Position::passed_pawn_push(Move m) const {
  return   type_of(moved_piece(m)) == PAWN
        && pawn_passed(sideToMove, to_sq(m));
}
#endif

inline Key Position::key() const {
  return st->key;
}

#ifndef GPSFISH
inline Key Position::pawn_key() const {
  return st->pawnKey;
}

inline Key Position::material_key() const {
  return st->materialKey;
}

inline Score Position::psq_score() const {
  return st->psq;
}

inline Value Position::non_pawn_material(Color c) const {
  return st->npMaterial[c];
}

#endif

inline int Position::game_ply() const {
  return gamePly;
}

#ifndef GPSFISH
inline bool Position::opposite_bishops() const {

  return   pieceCount[WHITE][BISHOP] == 1
        && pieceCount[BLACK][BISHOP] == 1
        && opposite_colors(pieceList[WHITE][BISHOP][0], pieceList[BLACK][BISHOP][0]);
}

inline bool Position::bishop_pair(Color c) const {

  return   pieceCount[c][BISHOP] >= 2
        && opposite_colors(pieceList[c][BISHOP][0], pieceList[c][BISHOP][1]);
}

inline bool Position::pawn_on_7th(Color c) const {
  return pieces(c, PAWN) & rank_bb(relative_rank(c, RANK_7));
}
#endif

inline bool Position::is_chess960() const {
#ifdef GPSFISH
  return false;
#else
  return chess960;
#endif
}

inline bool Position::capture_or_promotion(Move m) const {

  assert(is_ok(m));
  return type_of(m) ? type_of(m) != CASTLING : !empty(to_sq(m));
}

inline bool Position::capture(Move m) const {
#ifdef GPSFISH
  return m.isCapture();
#else
  // Note that castling is encoded as "king captures the rook"
  assert(is_ok(m));
  return (!empty(to_sq(m)) && type_of(m) != CASTLING) || type_of(m) == ENPASSANT;
#endif
}

inline PieceType Position::captured_piece_type() const {
  return st->capturedType;
}

inline Thread* Position::this_thread() const {
  return thisThread;
}

#ifdef GPSFISH
inline int Position::pliesFromNull() const {
  return st->pliesFromNull;
}

#else

inline void Position::put_piece(Square s, Color c, PieceType pt) {

  board[s] = make_piece(c, pt);
  byTypeBB[ALL_PIECES] |= s;
  byTypeBB[pt] |= s;
  byColorBB[c] |= s;
  pieceCount[c][ALL_PIECES]++;
  index[s] = pieceCount[c][pt]++;
  pieceList[c][pt][index[s]] = s;
}

inline void Position::move_piece(Square from, Square to, Color c, PieceType pt) {

  // index[from] is not updated and becomes stale. This works as long
  // as index[] is accessed just by known occupied squares.
  Bitboard from_to_bb = SquareBB[from] ^ SquareBB[to];
  byTypeBB[ALL_PIECES] ^= from_to_bb;
  byTypeBB[pt] ^= from_to_bb;
  byColorBB[c] ^= from_to_bb;
  board[from] = NO_PIECE;
  board[to] = make_piece(c, pt);
  index[to] = index[from];
  pieceList[c][pt][index[to]] = to;
}

inline void Position::remove_piece(Square s, Color c, PieceType pt) {

  // WARNING: This is not a reversible operation. If we remove a piece in
  // do_move() and then replace it in undo_move() we will put it at the end of
  // the list and not in its original place, it means index[] and pieceList[]
  // are not guaranteed to be invariant to a do_move() + undo_move() sequence.
  byTypeBB[ALL_PIECES] ^= s;
  byTypeBB[pt] ^= s;
  byColorBB[c] ^= s;
  /* board[s] = NO_PIECE; */ // Not needed, will be overwritten by capturing
  pieceCount[c][ALL_PIECES]--;
  Square lastSquare = pieceList[c][pt][--pieceCount[c][pt]];
  index[lastSquare] = index[s];
  pieceList[c][pt][index[lastSquare]] = lastSquare;
  pieceList[c][pt][pieceCount[c][pt]] = SQ_NONE;
}
#endif

#endif // #ifndef POSITION_H_INCLUDED<|MERGE_RESOLUTION|>--- conflicted
+++ resolved
@@ -133,12 +133,8 @@
   Bitboard checkers() const;
 #ifndef GPSFISH
   Bitboard discovered_check_candidates() const;
-<<<<<<< HEAD
-#endif
-  Bitboard pinned_pieces(Color toMove) const;
-=======
+#endif
   Bitboard pinned_pieces(Color c) const;
->>>>>>> 342fd638
 
 #ifndef GPSFISH
   // Attacks to/from a given square
@@ -423,17 +419,12 @@
 }
 #endif
 
-<<<<<<< HEAD
-inline Bitboard Position::pinned_pieces(Color toMove) const {
+inline Bitboard Position::pinned_pieces(Color c) const {
 #ifdef GPSFISH
   return 0;
 #else
-  return hidden_checkers(king_square(toMove), ~toMove, toMove);
-#endif
-=======
-inline Bitboard Position::pinned_pieces(Color c) const {
   return hidden_checkers(c, c);
->>>>>>> 342fd638
+#endif
 }
 
 #ifndef GPSFISH
