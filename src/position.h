--- conflicted
+++ resolved
@@ -118,86 +118,41 @@
   const std::string to_fen() const;
   void print(Move m = MOVE_NONE) const;
 
-<<<<<<< HEAD
-  // The piece on a given square
-  Piece piece_on(Square s) const;
-  Piece piece_moved(Move m) const;
-  bool square_is_empty(Square s) const;
-
-  // Side to move
-  Color side_to_move() const;
-
-#ifndef GPSFISH
-  // Bitboard representation of the position
-=======
+#ifndef GPSFISH
   // Position representation
->>>>>>> 0439a795
   Bitboard pieces() const;
   Bitboard pieces(Color c) const;
   Bitboard pieces(PieceType pt) const;
   Bitboard pieces(PieceType pt, Color c) const;
   Bitboard pieces(PieceType pt1, PieceType pt2) const;
   Bitboard pieces(PieceType pt1, PieceType pt2, Color c) const;
-<<<<<<< HEAD
-#endif
-
-  // Number of pieces of each color and type
-  int piece_count(Color c, PieceType pt) const;
-
-#ifndef GPSFISH
-  // The en passant square
-  Square ep_square() const;
-#endif
-
-  // Current king position for each color
-=======
+#endif
+
   Piece piece_on(Square s) const;
->>>>>>> 0439a795
   Square king_square(Color c) const;
   Square ep_square() const;
   bool square_empty(Square s) const;
   const Square* piece_list(Color c, PieceType pt) const;
   int piece_count(Color c, PieceType pt) const;
 
-<<<<<<< HEAD
-#ifndef GPSFISH
-  // Castling rights
-=======
+#ifndef GPSFISH
   // Castling
->>>>>>> 0439a795
   bool can_castle(CastleRight f) const;
   bool can_castle(Color c) const;
   bool castle_impeded(CastleRight f) const;
   Square castle_rook_square(CastleRight f) const;
 #endif
 
-<<<<<<< HEAD
-#ifndef GPSFISH
-  // Bitboards for pinned pieces and discovered check candidates
-=======
   // Checking
   bool in_check() const;
+#ifndef GPSFISH
   Bitboard checkers() const;
->>>>>>> 0439a795
   Bitboard discovered_check_candidates() const;
 #endif
   Bitboard pinned_pieces() const;
 
-<<<<<<< HEAD
-#ifndef GPSFISH
-  // Checking pieces and under check information
-  Bitboard checkers() const;
-#endif
-  bool in_check() const;
-
-  // Piece lists
-  const Square* piece_list(Color c, PieceType pt) const;
-
-#ifndef GPSFISH
-  // Information about attacks to or from a given square
-=======
+#ifndef GPSFISH
   // Attacks to/from a given square
->>>>>>> 0439a795
   Bitboard attackers_to(Square s) const;
   Bitboard attackers_to(Square s, Bitboard occ) const;
   Bitboard attacks_from(Piece p, Square s) const;
@@ -255,8 +210,6 @@
   Score psq_score() const;
   Score psq_delta(Piece p, Square from, Square to) const;
   Value non_pawn_material(Color c) const;
-<<<<<<< HEAD
-  Score pst_delta(Piece piece, Square from, Square to) const;
 #endif
 
 #ifdef GPSFISH
@@ -264,43 +217,28 @@
   // if is_draw return false, and ret==1  -> continous check by opposit_color
   bool is_draw(int& ret) const; 
 #endif
-=======
->>>>>>> 0439a795
 
   // Other properties of the position
   Color side_to_move() const;
   int startpos_ply_counter() const;
-<<<<<<< HEAD
-  bool opposite_colored_bishops() const;
-#ifndef GPSFISH
-  bool both_color_bishops(Color c) const;
-  bool has_pawn_on_7th(Color c) const;
-#endif
-  bool is_chess960() const;
-  int thread() const;
-
-#ifdef GPSFISH
-  int pliesFromNull() const;
-#endif
-
-=======
   bool is_chess960() const;
   int this_thread() const;
->>>>>>> 0439a795
+
+#ifdef GPSFISH
+  int pliesFromNull() const;
+#endif
+
   int64_t nodes_searched() const;
   void set_nodes_searched(int64_t n);
   template<bool SkipRepetition> bool is_draw() const;
 
   // Position consistency check, for debugging
   bool pos_is_ok(int* failedStep = NULL) const;
-<<<<<<< HEAD
-  void flip_me();
+  void flip();
+
 #ifdef GPSFISH
   bool eval_is_ok() const;
 #endif
-=======
-  void flip();
->>>>>>> 0439a795
 
   // Global initialization
   static void init();
@@ -396,14 +334,10 @@
 #endif
 }
 
-<<<<<<< HEAD
-inline bool Position::square_is_empty(Square s) const {
+inline bool Position::square_empty(Square s) const {
 #ifdef GPSFISH
   return osl_state.pieceAt(s).isEmpty();
 #else
-=======
-inline bool Position::square_empty(Square s) const {
->>>>>>> 0439a795
   return board[s] == NO_PIECE;
 #endif
 }
@@ -574,12 +508,8 @@
   return startPosPly + st->pliesFromNull; // HACK
 }
 
-<<<<<<< HEAD
-#ifndef GPSFISH
-inline bool Position::opposite_colored_bishops() const {
-=======
+#ifndef GPSFISH
 inline bool Position::opposite_bishops() const {
->>>>>>> 0439a795
 
   return   pieceCount[WHITE][BISHOP] == 1
         && pieceCount[BLACK][BISHOP] == 1
@@ -617,12 +547,8 @@
 #else
   // Note that castle is coded as "king captures the rook"
   assert(is_ok(m));
-<<<<<<< HEAD
-  return (!square_is_empty(to_sq(m)) && !is_castle(m)) || is_enpassant(m);
-#endif
-=======
   return (!square_empty(to_sq(m)) && !is_castle(m)) || is_enpassant(m);
->>>>>>> 0439a795
+#endif
 }
 
 inline PieceType Position::captured_piece_type() const {
