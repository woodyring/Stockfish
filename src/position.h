--- conflicted
+++ resolved
@@ -552,12 +552,8 @@
 #else
   // Note that castle is coded as "king captures the rook"
   assert(is_ok(m));
-<<<<<<< HEAD
-  return (!is_empty(to_sq(m)) && !is_castle(m)) || is_enpassant(m);
-#endif
-=======
   return (!is_empty(to_sq(m)) && type_of(m) != CASTLE) || type_of(m) == ENPASSANT;
->>>>>>> dc7fd868
+#endif
 }
 
 inline PieceType Position::captured_piece_type() const {
