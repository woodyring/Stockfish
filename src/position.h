/*
  Stockfish, a UCI chess playing engine derived from Glaurung 2.1
  Copyright (C) 2004-2008 Tord Romstad (Glaurung author)
  Copyright (C) 2008-2012 Marco Costalba, Joona Kiiski, Tord Romstad

  Stockfish is free software: you can redistribute it and/or modify
  it under the terms of the GNU General Public License as published by
  the Free Software Foundation, either version 3 of the License, or
  (at your option) any later version.

  Stockfish is distributed in the hope that it will be useful,
  but WITHOUT ANY WARRANTY; without even the implied warranty of
  MERCHANTABILITY or FITNESS FOR A PARTICULAR PURPOSE.  See the
  GNU General Public License for more details.

  You should have received a copy of the GNU General Public License
  along with this program.  If not, see <http://www.gnu.org/licenses/>.
*/

#if !defined(POSITION_H_INCLUDED)
#define POSITION_H_INCLUDED

#ifdef GPSFISH
#include "osl/state/numEffectState.h"
#include "osl/misc/carray3d.h"
#include "osl/eval/ml/openMidEndingEval.h"
typedef osl::eval::ml::OpenMidEndingEval eval_t; 
#include <iostream>
#else
#include "bitboard.h"
#endif

#include <cassert>
#include "types.h"


/// The checkInfo struct is initialized at c'tor time and keeps info used
/// to detect if a move gives check.
class Position;
class Thread;

struct CheckInfo {

  explicit CheckInfo(const Position&);

#ifndef GPSFISH
  Bitboard dcCandidates;
#endif
  Bitboard pinned;
#ifndef GPSFISH
  Bitboard checkSq[8];
#endif
  Square ksq;
};


/// The StateInfo struct stores information we need to restore a Position
/// object to its previous state when we retract a move. Whenever a move
/// is made on the board (by calling Position::do_move), an StateInfo object
/// must be passed as a parameter.

struct StateInfo {
#ifdef GPSFISH
  int gamePly, pliesFromNull;
  Key key;
  PieceType capturedType;
  StateInfo* previous;
#else
  Key pawnKey, materialKey;
  Value npMaterial[2];
  int castleRights, rule50, pliesFromNull;
  Score psqScore;
  Square epSquare;

  Key key;
  Bitboard checkersBB;
  PieceType capturedType;
  StateInfo* previous;
#endif
};

struct ReducedStateInfo {
  Key pawnKey, materialKey;
  Value npMaterial[2];
  int castleRights, rule50, pliesFromNull;
  Score psqScore;
  Square epSquare;
};


/// The position data structure. A position consists of the following data:
///
///    * For each piece type, a bitboard representing the squares occupied
///      by pieces of that type.
///    * For each color, a bitboard representing the squares occupied by
///      pieces of that color.
///    * A bitboard of all occupied squares.
///    * A bitboard of all checking pieces.
///    * A 64-entry array of pieces, indexed by the squares of the board.
///    * The current side to move.
///    * Information about the castling rights for both sides.
///    * The initial files of the kings and both pairs of rooks. This is
///      used to implement the Chess960 castling rules.
///    * The en passant square (which is SQ_NONE if no en passant capture is
///      possible).
///    * The squares of the kings for both sides.
///    * Hash keys for the position itself, the current pawn structure, and
///      the current material situation.
///    * Hash keys for all previous positions in the game for detecting
///      repetition draws.
///    * A counter for detecting 50 move rule draws.

class Position {
public:
  Position() {}
  Position(const Position& p) { *this = p; }
  Position(const Position& p, Thread* t) { *this = p; thisThread = t; }
  Position(const std::string& f, bool c960, Thread* t) { from_fen(f, c960, t); }
  void operator=(const Position&);

  // Text input/output
  void from_fen(const std::string& fen, bool isChess960, Thread* th);
  const std::string to_fen() const;
  void print(Move m = MOVE_NONE) const;

#ifndef GPSFISH
  // Position representation
  Bitboard pieces() const;
  Bitboard pieces(PieceType pt) const;
  Bitboard pieces(PieceType pt1, PieceType pt2) const;
  Bitboard pieces(Color c) const;
  Bitboard pieces(Color c, PieceType pt) const;
  Bitboard pieces(Color c, PieceType pt1, PieceType pt2) const;
#endif

  Piece piece_on(Square s) const;
  Square king_square(Color c) const;
  Square ep_square() const;
  bool is_empty(Square s) const;
  const Square* piece_list(Color c, PieceType pt) const;
  int piece_count(Color c, PieceType pt) const;

#ifndef GPSFISH
  // Castling
  int can_castle(CastleRight f) const;
  int can_castle(Color c) const;
  bool castle_impeded(Color c, CastlingSide s) const;
  Square castle_rook_square(Color c, CastlingSide s) const;
#endif

  // Checking
  bool in_check() const;
#ifndef GPSFISH
  Bitboard checkers() const;
  Bitboard discovered_check_candidates() const;
#endif
  Bitboard pinned_pieces() const;

#ifndef GPSFISH
  // Attacks to/from a given square
  Bitboard attackers_to(Square s) const;
  Bitboard attackers_to(Square s, Bitboard occ) const;
  Bitboard attacks_from(Piece p, Square s) const;
  static Bitboard attacks_from(Piece p, Square s, Bitboard occ);
  template<PieceType> Bitboard attacks_from(Square s) const;
  template<PieceType> Bitboard attacks_from(Square s, Color c) const;
#endif

  // Properties of moves
#ifdef GPSFISH
  bool pl_move_is_legal(Move m) const;
  bool pl_move_is_evasion(Move m) const;
#endif
  bool move_gives_check(Move m, const CheckInfo& ci) const;
  bool move_attacks_square(Move m, Square s) const;
  bool move_is_legal(const Move m) const;
  bool pl_move_is_legal(Move m, Bitboard pinned) const;
  bool is_pseudo_legal(const Move m) const;
  bool is_capture(Move m) const;
  bool is_capture_or_promotion(Move m) const;
  bool is_passed_pawn_push(Move m) const;
  Piece piece_moved(Move m) const;
  PieceType captured_piece_type() const;

  // Piece specific
  bool pawn_is_passed(Color c, Square s) const;
  bool pawn_on_7th(Color c) const;
  bool opposite_bishops() const;
  bool bishop_pair(Color c) const;

  // Doing and undoing moves
  void do_move(Move m, StateInfo& st);
#ifdef GPSFISH
  template<typename F>
  void do_undo_move(Move m, StateInfo& st,F const& f);
  template<typename F>
  void do_undo_null_move(StateInfo& st, F const& f);
#else
  void do_move(Move m, StateInfo& st, const CheckInfo& ci, bool moveIsCheck);
  void undo_move(Move m);
  template<bool Do> void do_null_move(StateInfo& st);
#endif

  // Static exchange evaluation
  int see(Move m) const;
  int see_sign(Move m) const;

  // Accessing hash keys
  Key key() const;
  Key exclusion_key() const;
#ifndef GPSFISH
  Key pawn_key() const;
  Key material_key() const;

  // Incremental piece-square evaluation
  Score psq_score() const;
  Score psq_delta(Piece p, Square from, Square to) const;
  Value non_pawn_material(Color c) const;
#endif

#ifdef GPSFISH
  // if is_draw return false, and ret==-1 -> continous check by side_to_move
  // if is_draw return false, and ret==1  -> continous check by opposit_color
  bool is_draw(int& ret) const; 
#endif

  // Other properties of the position
  Color side_to_move() const;
  int startpos_ply_counter() const;
  bool is_chess960() const;

#ifdef GPSFISH
  int pliesFromNull() const;
#endif

  Thread* this_thread() const;
  int64_t nodes_searched() const;
  void set_nodes_searched(int64_t n);
  template<bool SkipRepetition> bool is_draw() const;

  // Position consistency check, for debugging
  bool pos_is_ok(int* failedStep = NULL) const;
  void flip();

#ifdef GPSFISH
  bool eval_is_ok() const;
#endif

  // Global initialization
  static void init();

#ifdef GPSFISH
  osl::state::NumEffectState osl_state;
  osl::misc::CArray<int,2> continuous_check; // number of a player's continuous check moves
  eval_t *eval;
#endif
private:
  // Initialization helpers (used while setting up a position)
  void clear();
  void put_piece(Piece p, Square s);
#ifndef GPSFISH
  void set_castle_right(Color c, Square rfrom);
<<<<<<< HEAD
#endif
  bool move_is_legal(const Move m) const;
=======
>>>>>>> 9c7e2c8f

#ifndef GPSFISH
  // Helper template functions
  template<bool Do> void do_castle_move(Move m);
  template<bool FindPinned> Bitboard hidden_checkers() const;
#endif

  // Computing hash keys from scratch (for initialization and debugging)
  Key compute_key() const;
#ifndef GPSFISH
  Key compute_pawn_key() const;
  Key compute_material_key() const;

  // Computing incremental evaluation scores and material counts
  Score compute_psq_score() const;
  Value compute_non_pawn_material(Color c) const;

  // Board and pieces
  Piece board[64];             // [square]
  Bitboard byTypeBB[8];        // [pieceType]
  Bitboard byColorBB[2];       // [color]
  int pieceCount[2][8];        // [color][pieceType]
  Square pieceList[2][8][16];  // [color][pieceType][index]
  int index[64];               // [square]

  // Other info
  int castleRightsMask[64];      // [square]
  Square castleRookSquare[2][2]; // [color][side]
  Bitboard castlePath[2][2];     // [color][side]
#endif
  StateInfo startState;
  int64_t nodes;
  int startPosPly;
  Color sideToMove;
  Thread* thisThread;
  StateInfo* st;
#ifndef GPSFISH
  int chess960;
#endif

  // Static variables
#ifdef GPSFISH
  static osl::misc::CArray3d<Key,2,osl::PTYPE_SIZE,osl::Square::SIZE> zobrist;
#else
  static Score pieceSquareTable[16][64]; // [piece][square]
  static Key zobrist[2][8][64];          // [color][pieceType][square]/[piece count]
  static Key zobEp[8];                   // [file]
  static Key zobCastle[16];              // [castleRight]
#endif
  static Key zobSideToMove;
  static Key zobExclusion;
};

inline int64_t Position::nodes_searched() const {
  return nodes;
}

inline void Position::set_nodes_searched(int64_t n) {
  nodes = n;
}

inline Piece Position::piece_on(Square s) const {
#ifdef GPSFISH
  return osl_state.pieceAt(s).ptypeO();
#else
  return board[s];
#endif
}

inline Piece Position::piece_moved(Move m) const {
#ifdef GPSFISH
  //return m.ptypeO(); //XXX should be better?
  return piece_on(from_sq(m));
#else
  return board[from_sq(m)];
#endif
}

inline bool Position::is_empty(Square s) const {
#ifdef GPSFISH
  return osl_state.pieceAt(s).isEmpty();
#else
  return board[s] == NO_PIECE;
#endif
}

inline Color Position::side_to_move() const {
#ifdef GPSFISH
  return osl_state.turn();
#else
  return sideToMove;
#endif
}

#ifndef GPSFISH
inline Bitboard Position::pieces() const {
  return byTypeBB[ALL_PIECES];
}

inline Bitboard Position::pieces(PieceType pt) const {
  return byTypeBB[pt];
}

inline Bitboard Position::pieces(PieceType pt1, PieceType pt2) const {
  return byTypeBB[pt1] | byTypeBB[pt2];
}

inline Bitboard Position::pieces(Color c) const {
  return byColorBB[c];
}

inline Bitboard Position::pieces(Color c, PieceType pt) const {
  return byColorBB[c] & byTypeBB[pt];
}

inline Bitboard Position::pieces(Color c, PieceType pt1, PieceType pt2) const {
  return byColorBB[c] & (byTypeBB[pt1] | byTypeBB[pt2]);
}

inline int Position::piece_count(Color c, PieceType pt) const {
  return pieceCount[c][pt];
}

inline const Square* Position::piece_list(Color c, PieceType pt) const {
  return pieceList[c][pt];
}

inline Square Position::ep_square() const {
  return st->epSquare;
}
#endif

inline Square Position::king_square(Color c) const {
#ifdef GPSFISH
  return osl_state.kingSquare(c);
#else
  return pieceList[c][KING][0];
#endif
}

#ifndef GPSFISH
inline int Position::can_castle(CastleRight f) const {
  return st->castleRights & f;
}

inline int Position::can_castle(Color c) const {
  return st->castleRights & ((WHITE_OO | WHITE_OOO) << (2 * c));
}

inline bool Position::castle_impeded(Color c, CastlingSide s) const {
  return byTypeBB[ALL_PIECES] & castlePath[c][s];
}

inline Square Position::castle_rook_square(Color c, CastlingSide s) const {
  return castleRookSquare[c][s];
}

template<PieceType Pt>
inline Bitboard Position::attacks_from(Square s) const {

  return  Pt == BISHOP || Pt == ROOK ? attacks_bb<Pt>(s, pieces())
        : Pt == QUEEN  ? attacks_from<ROOK>(s) | attacks_from<BISHOP>(s)
        : StepAttacksBB[Pt][s];
}

template<>
inline Bitboard Position::attacks_from<PAWN>(Square s, Color c) const {
  return StepAttacksBB[make_piece(c, PAWN)][s];
}

inline Bitboard Position::attacks_from(Piece p, Square s) const {
  return attacks_from(p, s, byTypeBB[ALL_PIECES]);
}

inline Bitboard Position::attackers_to(Square s) const {
  return attackers_to(s, byTypeBB[ALL_PIECES]);
}

inline Bitboard Position::checkers() const {
  return st->checkersBB;
}
#endif

inline bool Position::in_check() const {
#ifdef GPSFISH
  return osl_state.inCheck();
#else
  return st->checkersBB != 0;
#endif
}


#ifndef GPSFISH
inline Bitboard Position::discovered_check_candidates() const {
  return hidden_checkers<false>();
}
#endif

inline Bitboard Position::pinned_pieces() const {
#ifdef GPSFISH
  return 0;
#else
  return hidden_checkers<true>();
#endif
}

#ifndef GPSFISH
inline bool Position::pawn_is_passed(Color c, Square s) const {
  return !(pieces(~c, PAWN) & passed_pawn_mask(c, s));
}
#endif

inline Key Position::key() const {
  return st->key;
}

inline Key Position::exclusion_key() const {
  return st->key ^ zobExclusion;
}

#ifndef GPSFISH
inline Key Position::pawn_key() const {
  return st->pawnKey;
}

inline Key Position::material_key() const {
  return st->materialKey;
}

inline Score Position::psq_delta(Piece p, Square from, Square to) const {
  return pieceSquareTable[p][to] - pieceSquareTable[p][from];
}

inline Score Position::psq_score() const {
  return st->psqScore;
}

inline Value Position::non_pawn_material(Color c) const {
  return st->npMaterial[c];
}

inline bool Position::is_passed_pawn_push(Move m) const {

  return   type_of(piece_moved(m)) == PAWN
        && pawn_is_passed(sideToMove, to_sq(m));
}
#endif

inline int Position::startpos_ply_counter() const {
  return startPosPly + st->pliesFromNull; // HACK
}

#ifndef GPSFISH
inline bool Position::opposite_bishops() const {

  return   pieceCount[WHITE][BISHOP] == 1
        && pieceCount[BLACK][BISHOP] == 1
        && opposite_colors(pieceList[WHITE][BISHOP][0], pieceList[BLACK][BISHOP][0]);
}

inline bool Position::bishop_pair(Color c) const {

  return   pieceCount[c][BISHOP] >= 2
        && opposite_colors(pieceList[c][BISHOP][0], pieceList[c][BISHOP][1]);
}

inline bool Position::pawn_on_7th(Color c) const {
  return pieces(c, PAWN) & rank_bb(relative_rank(c, RANK_7));
}
#endif

inline bool Position::is_chess960() const {
#ifdef GPSFISH
  return false;
#else
  return chess960;
#endif
}

inline bool Position::is_capture_or_promotion(Move m) const {

  assert(is_ok(m));
  return is_special(m) ? !is_castle(m) : !is_empty(to_sq(m));
}

inline bool Position::is_capture(Move m) const {
#ifdef GPSFISH
  return m.isCapture();
#else
  // Note that castle is coded as "king captures the rook"
  assert(is_ok(m));
  return (!is_empty(to_sq(m)) && !is_castle(m)) || is_enpassant(m);
#endif
}

inline PieceType Position::captured_piece_type() const {
  return st->capturedType;
}

inline Thread* Position::this_thread() const {
  return thisThread;
}

#ifdef GPSFISH
inline int Position::pliesFromNull() const {
  return st->pliesFromNull;
}
#endif

#endif // !defined(POSITION_H_INCLUDED)<|MERGE_RESOLUTION|>--- conflicted
+++ resolved
@@ -260,11 +260,7 @@
   void put_piece(Piece p, Square s);
 #ifndef GPSFISH
   void set_castle_right(Color c, Square rfrom);
-<<<<<<< HEAD
-#endif
-  bool move_is_legal(const Move m) const;
-=======
->>>>>>> 9c7e2c8f
+#endif
 
 #ifndef GPSFISH
   // Helper template functions
