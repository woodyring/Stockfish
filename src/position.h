--- conflicted
+++ resolved
@@ -54,11 +54,7 @@
     Bitboard pinned;
 #ifndef GPSFISH
     Bitboard checkSq[8];
-<<<<<<< HEAD
-    Square ksq;
-#endif
-=======
->>>>>>> e7413417
+#endif
 };
 
 #ifndef GPSFISH
