/*
  Stockfish, a UCI chess playing engine derived from Glaurung 2.1
  Copyright (C) 2004-2008 Tord Romstad (Glaurung author)
  Copyright (C) 2008-2014 Marco Costalba, Joona Kiiski, Tord Romstad

  Stockfish is free software: you can redistribute it and/or modify
  it under the terms of the GNU General Public License as published by
  the Free Software Foundation, either version 3 of the License, or
  (at your option) any later version.

  Stockfish is distributed in the hope that it will be useful,
  but WITHOUT ANY WARRANTY; without even the implied warranty of
  MERCHANTABILITY or FITNESS FOR A PARTICULAR PURPOSE.  See the
  GNU General Public License for more details.

  You should have received a copy of the GNU General Public License
  along with this program.  If not, see <http://www.gnu.org/licenses/>.
*/

#ifndef POSITION_H_INCLUDED
#define POSITION_H_INCLUDED

#include <cassert>
#include <cstddef>

#ifdef GPSFISH
#include "osl/numEffectState.h"
#include "osl/eval/openMidEndingEval.h"
typedef osl::eval::ml::OpenMidEndingEval eval_t; 
#include <iostream>
#else
#include "bitboard.h"
#endif

#include "types.h"


/// The checkInfo struct is initialized at c'tor time and keeps info used
/// to detect if a move gives check.
class Position;
struct Thread;

struct CheckInfo {

  explicit CheckInfo(const Position&);

#ifndef GPSFISH
  Bitboard dcCandidates;
#endif
  Bitboard pinned;
#ifndef GPSFISH
  Bitboard checkSq[PIECE_TYPE_NB];
#endif
  Square ksq;
};


/// The StateInfo struct stores information needed to restore a Position
/// object to its previous state when we retract a move. Whenever a move
/// is made on the board (by calling Position::do_move), a StateInfo
/// object must be passed as a parameter.

struct StateInfo {
#ifdef GPSFISH
  int gamePly, pliesFromNull;
  Key key;
  PieceType capturedType;
  StateInfo* previous;
#else
  Key pawnKey, materialKey;
  Value npMaterial[COLOR_NB];
  int castlingFlags, rule50, pliesFromNull;
  Score psq;
  Square epSquare;

  Key key;
  Bitboard checkersBB;
  PieceType capturedType;
  StateInfo* previous;
#endif
};


/// When making a move the current StateInfo up to 'key' excluded is copied to
/// the new one. Here we calculate the quad words (64bits) needed to be copied.
const size_t StateCopySize64 = offsetof(StateInfo, key) / sizeof(uint64_t) + 1;


/// The Position class stores the information regarding the board representation
/// like pieces, side to move, hash keys, castling info, etc. The most important
/// methods are do_move() and undo_move(), used by the search to update node info
/// when traversing the search tree.

class Position {
public:
  Position() {}
  Position(const Position& p, Thread* t) { *this = p; thisThread = t; }
  Position(const std::string& f, bool c960, Thread* t) { set(f, c960, t); }
  Position& operator=(const Position&);
  static void init();

  // Text input/output
  void set(const std::string& fenStr, bool isChess960, Thread* th);
  const std::string fen() const;
  const std::string pretty(Move m = MOVE_NONE) const;

#ifndef GPSFISH
  // Position representation
  Bitboard pieces() const;
  Bitboard pieces(PieceType pt) const;
  Bitboard pieces(PieceType pt1, PieceType pt2) const;
  Bitboard pieces(Color c) const;
  Bitboard pieces(Color c, PieceType pt) const;
  Bitboard pieces(Color c, PieceType pt1, PieceType pt2) const;
#endif

  Piece piece_on(Square s) const;
  Square king_square(Color c) const;
  Square ep_square() const;
  bool empty(Square s) const;
  template<PieceType Pt> int count(Color c) const;
  template<PieceType Pt> const Square* list(Color c) const;

#ifndef GPSFISH
  // Castling
  int can_castle(Color c) const;
<<<<<<< HEAD
  bool castling_impeded(Color c, CastlingSide s) const;
  Square castling_rook_square(Color c, CastlingSide s) const;
#endif
=======
  int can_castle(CastlingFlag f) const;
  bool castling_impeded(CastlingFlag f) const;
  Square castling_rook_square(CastlingFlag f) const;
>>>>>>> 708cb311

  // Checking
  Bitboard checkers() const;
#ifndef GPSFISH
  Bitboard discovered_check_candidates() const;
#endif
  Bitboard pinned_pieces(Color c) const;

#ifndef GPSFISH
  // Attacks to/from a given square
  Bitboard attackers_to(Square s) const;
  Bitboard attackers_to(Square s, Bitboard occ) const;
  Bitboard attacks_from(Piece p, Square s) const;
  template<PieceType> Bitboard attacks_from(Square s) const;
  template<PieceType> Bitboard attacks_from(Square s, Color c) const;
#endif

  // Properties of moves
#ifdef GPSFISH
  bool pl_move_is_legal(Move m) const;
  bool pl_move_is_evasion(Move m) const;
#endif
  bool legal(Move m, Bitboard pinned) const;
  bool pseudo_legal(const Move m) const;
  bool capture(Move m) const;
  bool capture_or_promotion(Move m) const;
  bool gives_check(Move m, const CheckInfo& ci) const;
  bool advanced_pawn_push(Move m) const;
  Piece moved_piece(Move m) const;
  PieceType captured_piece_type() const;

  // Piece specific
  bool pawn_passed(Color c, Square s) const;
  bool pawn_on_7th(Color c) const;
  bool bishop_pair(Color c) const;
  bool opposite_bishops() const;

  // Doing and undoing moves
  void do_move(Move m, StateInfo& st);
#ifdef GPSFISH
  template<typename F>
  void do_undo_move(Move m, StateInfo& st,F const& f);
  template<typename F>
  void do_undo_null_move(StateInfo& st, F const& f);
#else
  void do_move(Move m, StateInfo& st, const CheckInfo& ci, bool moveIsCheck);
  void undo_move(Move m);
  void do_null_move(StateInfo& st);
  void undo_null_move();
#endif

  // Static exchange evaluation
  Value see(Move m) const;
  Value see_sign(Move m) const;

  // Accessing hash keys
  Key key() const;
  Key exclusion_key() const;
#ifndef GPSFISH
  Key pawn_key() const;
  Key material_key() const;

  // Incremental piece-square evaluation
  Score psq_score() const;
  Value non_pawn_material(Color c) const;
#endif

#ifdef GPSFISH
  // if is_draw return false, and ret==-1 -> continous check by side_to_move
  // if is_draw return false, and ret==1  -> continous check by opposit_color
  bool is_draw(int& ret) const; 
#endif

  // Other properties of the position
  Color side_to_move() const;
  int game_ply() const;
  bool is_chess960() const;

#ifdef GPSFISH
  int pliesFromNull() const;
#endif

  Thread* this_thread() const;
  uint64_t nodes_searched() const;
  void set_nodes_searched(uint64_t n);
  bool is_draw() const;

  // Position consistency check, for debugging
  bool pos_is_ok(int* failedStep = NULL) const;
  void flip();

#ifdef GPSFISH
  bool eval_is_ok() const;
#endif

#ifdef GPSFISH
  osl::NumEffectState osl_state;
  osl::CArray<int,COLOR_NB> continuous_check; // number of a player's continuous check moves
  eval_t *eval;
#endif
private:
  // Initialization helpers (used while setting up a position)
  void clear();
#ifndef GPSFISH
  void set_castling_flag(Color c, Square rfrom);
#endif

#ifndef GPSFISH
  // Helper functions
  void do_castling(Square kfrom, Square kto, Square rfrom, Square rto);
  Bitboard check_blockers(Color c, Color kingColor) const;
  void put_piece(Square s, Color c, PieceType pt);
  void remove_piece(Square s, Color c, PieceType pt);
  void move_piece(Square from, Square to, Color c, PieceType pt);
#endif

  // Computing hash keys from scratch (for initialization and debugging)
  Key compute_key() const;
#ifndef GPSFISH
  Key compute_pawn_key() const;
  Key compute_material_key() const;

  // Computing incremental evaluation scores and material counts
  Score compute_psq_score() const;
  Value compute_non_pawn_material(Color c) const;

  // Board and pieces
  Piece board[SQUARE_NB];
  Bitboard byTypeBB[PIECE_TYPE_NB];
  Bitboard byColorBB[COLOR_NB];
  int pieceCount[COLOR_NB][PIECE_TYPE_NB];
  Square pieceList[COLOR_NB][PIECE_TYPE_NB][16];
  int index[SQUARE_NB];

  // Other info
  int castlingFlagsMask[SQUARE_NB];
<<<<<<< HEAD
  Square castlingRookSquare[COLOR_NB][CASTLING_SIDE_NB];
  Bitboard castlingPath[COLOR_NB][CASTLING_SIDE_NB];
#endif
=======
  Square castlingRookSquare[CASTLING_FLAG_NB];
  Bitboard castlingPath[CASTLING_FLAG_NB];
>>>>>>> 708cb311
  StateInfo startState;
  uint64_t nodes;
  int gamePly;
  Color sideToMove;
  Thread* thisThread;
  StateInfo* st;
#ifndef GPSFISH
  bool chess960;
#endif
};

inline uint64_t Position::nodes_searched() const {
  return nodes;
}

inline void Position::set_nodes_searched(uint64_t n) {
  nodes = n;
}

inline Piece Position::piece_on(Square s) const {
#ifdef GPSFISH
  return osl_state.pieceAt(s).ptypeO();
#else
  return board[s];
#endif
}

inline Piece Position::moved_piece(Move m) const {
#ifdef GPSFISH
  //return m.ptypeO(); //XXX should be better?
  return piece_on(from_sq(m));
#else
  return board[from_sq(m)];
#endif
}

inline bool Position::empty(Square s) const {
#ifdef GPSFISH
  return osl_state.pieceAt(s).isEmpty();
#else
  return board[s] == NO_PIECE;
#endif
}

inline Color Position::side_to_move() const {
#ifdef GPSFISH
  return osl_state.turn();
#else
  return sideToMove;
#endif
}

#ifndef GPSFISH
inline Bitboard Position::pieces() const {
  return byTypeBB[ALL_PIECES];
}

inline Bitboard Position::pieces(PieceType pt) const {
  return byTypeBB[pt];
}

inline Bitboard Position::pieces(PieceType pt1, PieceType pt2) const {
  return byTypeBB[pt1] | byTypeBB[pt2];
}

inline Bitboard Position::pieces(Color c) const {
  return byColorBB[c];
}

inline Bitboard Position::pieces(Color c, PieceType pt) const {
  return byColorBB[c] & byTypeBB[pt];
}

inline Bitboard Position::pieces(Color c, PieceType pt1, PieceType pt2) const {
  return byColorBB[c] & (byTypeBB[pt1] | byTypeBB[pt2]);
}

template<PieceType Pt> inline int Position::count(Color c) const {
  return pieceCount[c][Pt];
}

template<PieceType Pt> inline const Square* Position::list(Color c) const {
  return pieceList[c][Pt];
}

inline Square Position::ep_square() const {
  return st->epSquare;
}
#endif

inline Square Position::king_square(Color c) const {
#ifdef GPSFISH
  return osl_state.kingSquare(c);
#else
  return pieceList[c][KING][0];
#endif
}

#ifndef GPSFISH
inline int Position::can_castle(CastlingFlag f) const {
  return st->castlingFlags & f;
}

inline int Position::can_castle(Color c) const {
  return st->castlingFlags & ((WHITE_OO | WHITE_OOO) << (2 * c));
}

inline bool Position::castling_impeded(CastlingFlag f) const {
  return byTypeBB[ALL_PIECES] & castlingPath[f];
}

inline Square Position::castling_rook_square(CastlingFlag f) const {
  return castlingRookSquare[f];
}

template<PieceType Pt>
inline Bitboard Position::attacks_from(Square s) const {

  return  Pt == BISHOP || Pt == ROOK ? attacks_bb<Pt>(s, pieces())
        : Pt == QUEEN  ? attacks_from<ROOK>(s) | attacks_from<BISHOP>(s)
        : StepAttacksBB[Pt][s];
}

template<>
inline Bitboard Position::attacks_from<PAWN>(Square s, Color c) const {
  return StepAttacksBB[make_piece(c, PAWN)][s];
}

inline Bitboard Position::attacks_from(Piece p, Square s) const {
  return attacks_bb(p, s, byTypeBB[ALL_PIECES]);
}

inline Bitboard Position::attackers_to(Square s) const {
  return attackers_to(s, byTypeBB[ALL_PIECES]);
}
#endif

inline Bitboard Position::checkers() const {
#ifdef GPSFISH
    return osl_state.inCheck();
#else
  return st->checkersBB;
#endif
}

#ifndef GPSFISH
inline Bitboard Position::discovered_check_candidates() const {
  return check_blockers(sideToMove, ~sideToMove);
}
#endif

inline Bitboard Position::pinned_pieces(Color c) const {
#ifdef GPSFISH
  return 0;
#else
  return check_blockers(c, c);
#endif
}

#ifndef GPSFISH
inline bool Position::pawn_passed(Color c, Square s) const {
  return !(pieces(~c, PAWN) & passed_pawn_mask(c, s));
}

inline bool Position::advanced_pawn_push(Move m) const {
  return   type_of(moved_piece(m)) == PAWN
        && relative_rank(sideToMove, from_sq(m)) > RANK_4;
}
#endif

inline Key Position::key() const {
  return st->key;
}

#ifndef GPSFISH
inline Key Position::pawn_key() const {
  return st->pawnKey;
}

inline Key Position::material_key() const {
  return st->materialKey;
}

inline Score Position::psq_score() const {
  return st->psq;
}

inline Value Position::non_pawn_material(Color c) const {
  return st->npMaterial[c];
}

#endif

inline int Position::game_ply() const {
  return gamePly;
}

#ifndef GPSFISH
inline bool Position::opposite_bishops() const {

  return   pieceCount[WHITE][BISHOP] == 1
        && pieceCount[BLACK][BISHOP] == 1
        && opposite_colors(pieceList[WHITE][BISHOP][0], pieceList[BLACK][BISHOP][0]);
}

inline bool Position::bishop_pair(Color c) const {

  return   pieceCount[c][BISHOP] >= 2
        && opposite_colors(pieceList[c][BISHOP][0], pieceList[c][BISHOP][1]);
}

inline bool Position::pawn_on_7th(Color c) const {
  return pieces(c, PAWN) & rank_bb(relative_rank(c, RANK_7));
}
#endif

inline bool Position::is_chess960() const {
#ifdef GPSFISH
  return false;
#else
  return chess960;
#endif
}

inline bool Position::capture_or_promotion(Move m) const {

  assert(is_ok(m));
  return type_of(m) != NORMAL ? type_of(m) != CASTLING : !empty(to_sq(m));
}

inline bool Position::capture(Move m) const {
#ifdef GPSFISH
  return m.isCapture();
#else
  // Note that castling is encoded as "king captures the rook"
  assert(is_ok(m));
  return (!empty(to_sq(m)) && type_of(m) != CASTLING) || type_of(m) == ENPASSANT;
#endif
}

inline PieceType Position::captured_piece_type() const {
  return st->capturedType;
}

inline Thread* Position::this_thread() const {
  return thisThread;
}

#ifdef GPSFISH
inline int Position::pliesFromNull() const {
  return st->pliesFromNull;
}

#else

inline void Position::put_piece(Square s, Color c, PieceType pt) {

  board[s] = make_piece(c, pt);
  byTypeBB[ALL_PIECES] |= s;
  byTypeBB[pt] |= s;
  byColorBB[c] |= s;
  index[s] = pieceCount[c][pt]++;
  pieceList[c][pt][index[s]] = s;
}

inline void Position::move_piece(Square from, Square to, Color c, PieceType pt) {

  // index[from] is not updated and becomes stale. This works as long
  // as index[] is accessed just by known occupied squares.
  Bitboard from_to_bb = SquareBB[from] ^ SquareBB[to];
  byTypeBB[ALL_PIECES] ^= from_to_bb;
  byTypeBB[pt] ^= from_to_bb;
  byColorBB[c] ^= from_to_bb;
  board[from] = NO_PIECE;
  board[to] = make_piece(c, pt);
  index[to] = index[from];
  pieceList[c][pt][index[to]] = to;
}

inline void Position::remove_piece(Square s, Color c, PieceType pt) {

  // WARNING: This is not a reversible operation. If we remove a piece in
  // do_move() and then replace it in undo_move() we will put it at the end of
  // the list and not in its original place, it means index[] and pieceList[]
  // are not guaranteed to be invariant to a do_move() + undo_move() sequence.
  byTypeBB[ALL_PIECES] ^= s;
  byTypeBB[pt] ^= s;
  byColorBB[c] ^= s;
  /* board[s] = NO_PIECE; */ // Not needed, will be overwritten by capturing
  Square lastSquare = pieceList[c][pt][--pieceCount[c][pt]];
  index[lastSquare] = index[s];
  pieceList[c][pt][index[lastSquare]] = lastSquare;
  pieceList[c][pt][pieceCount[c][pt]] = SQ_NONE;
}
#endif

#endif // #ifndef POSITION_H_INCLUDED<|MERGE_RESOLUTION|>--- conflicted
+++ resolved
@@ -124,15 +124,10 @@
 #ifndef GPSFISH
   // Castling
   int can_castle(Color c) const;
-<<<<<<< HEAD
-  bool castling_impeded(Color c, CastlingSide s) const;
-  Square castling_rook_square(Color c, CastlingSide s) const;
-#endif
-=======
   int can_castle(CastlingFlag f) const;
   bool castling_impeded(CastlingFlag f) const;
   Square castling_rook_square(CastlingFlag f) const;
->>>>>>> 708cb311
+#endif
 
   // Checking
   Bitboard checkers() const;
@@ -269,14 +264,9 @@
 
   // Other info
   int castlingFlagsMask[SQUARE_NB];
-<<<<<<< HEAD
-  Square castlingRookSquare[COLOR_NB][CASTLING_SIDE_NB];
-  Bitboard castlingPath[COLOR_NB][CASTLING_SIDE_NB];
-#endif
-=======
   Square castlingRookSquare[CASTLING_FLAG_NB];
   Bitboard castlingPath[CASTLING_FLAG_NB];
->>>>>>> 708cb311
+#endif
   StateInfo startState;
   uint64_t nodes;
   int gamePly;
