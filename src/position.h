/*
  Stockfish, a UCI chess playing engine derived from Glaurung 2.1
  Copyright (C) 2004-2008 Tord Romstad (Glaurung author)
  Copyright (C) 2008-2012 Marco Costalba, Joona Kiiski, Tord Romstad

  Stockfish is free software: you can redistribute it and/or modify
  it under the terms of the GNU General Public License as published by
  the Free Software Foundation, either version 3 of the License, or
  (at your option) any later version.

  Stockfish is distributed in the hope that it will be useful,
  but WITHOUT ANY WARRANTY; without even the implied warranty of
  MERCHANTABILITY or FITNESS FOR A PARTICULAR PURPOSE.  See the
  GNU General Public License for more details.

  You should have received a copy of the GNU General Public License
  along with this program.  If not, see <http://www.gnu.org/licenses/>.
*/

#if !defined(POSITION_H_INCLUDED)
#define POSITION_H_INCLUDED

#ifdef GPSFISH
#include "osl/state/numEffectState.h"
#include "osl/misc/carray3d.h"
#include "osl/eval/ml/openMidEndingEval.h"
typedef osl::eval::ml::OpenMidEndingEval eval_t; 
#include <iostream>
#else
#include "bitboard.h"
#endif

#include <cassert>
#include "types.h"


/// The checkInfo struct is initialized at c'tor time and keeps info used
/// to detect if a move gives check.
class Position;

struct CheckInfo {

  explicit CheckInfo(const Position&);

#ifndef GPSFISH
  Bitboard dcCandidates;
#endif
  Bitboard pinned;
#ifndef GPSFISH
  Bitboard checkSq[8];
#endif
};


/// The StateInfo struct stores information we need to restore a Position
/// object to its previous state when we retract a move. Whenever a move
/// is made on the board (by calling Position::do_move), an StateInfo object
/// must be passed as a parameter.

struct StateInfo {
#ifdef GPSFISH
  int gamePly, pliesFromNull;
  Key key;
  PieceType capturedType;
  StateInfo* previous;
#else
  Key pawnKey, materialKey;
  Value npMaterial[2];
  int castleRights, rule50, pliesFromNull;
  Score value;
  Square epSquare;

  Key key;
  Bitboard checkersBB;
  PieceType capturedType;
  StateInfo* previous;
#endif
};


/// The position data structure. A position consists of the following data:
///
///    * For each piece type, a bitboard representing the squares occupied
///      by pieces of that type.
///    * For each color, a bitboard representing the squares occupied by
///      pieces of that color.
///    * A bitboard of all occupied squares.
///    * A bitboard of all checking pieces.
///    * A 64-entry array of pieces, indexed by the squares of the board.
///    * The current side to move.
///    * Information about the castling rights for both sides.
///    * The initial files of the kings and both pairs of rooks. This is
///      used to implement the Chess960 castling rules.
///    * The en passant square (which is SQ_NONE if no en passant capture is
///      possible).
///    * The squares of the kings for both sides.
///    * Hash keys for the position itself, the current pawn structure, and
///      the current material situation.
///    * Hash keys for all previous positions in the game for detecting
///      repetition draws.
///    * A counter for detecting 50 move rule draws.

class Position {

  // No copy c'tor or assignment operator allowed
  Position(const Position&);
  Position& operator=(const Position&);

public:
  Position() {}
  Position(const Position& pos, int th) { copy(pos, th); }
  Position(const std::string& fen, bool isChess960, int th);

  // Text input/output
  void copy(const Position& pos, int th);
  void from_fen(const std::string& fen, bool isChess960);
  const std::string to_fen() const;
  void print(Move m = MOVE_NONE) const;

  // The piece on a given square
  Piece piece_on(Square s) const;
  bool square_is_empty(Square s) const;

  // Side to move
  Color side_to_move() const;

#ifndef GPSFISH
  // Bitboard representation of the position
  Bitboard empty_squares() const;
  Bitboard occupied_squares() const;
  Bitboard pieces(Color c) const;
  Bitboard pieces(PieceType pt) const;
  Bitboard pieces(PieceType pt, Color c) const;
  Bitboard pieces(PieceType pt1, PieceType pt2) const;
  Bitboard pieces(PieceType pt1, PieceType pt2, Color c) const;
#endif

  // Number of pieces of each color and type
  int piece_count(Color c, PieceType pt) const;

#ifndef GPSFISH
  // The en passant square
  Square ep_square() const;
#endif

  // Current king position for each color
  Square king_square(Color c) const;

#ifndef GPSFISH
  // Castling rights
  bool can_castle(CastleRight f) const;
  bool can_castle(Color c) const;
  Square castle_rook_square(CastleRight f) const;
#endif

#ifndef GPSFISH
  // Bitboards for pinned pieces and discovered check candidates
  Bitboard discovered_check_candidates() const;
#endif
  Bitboard pinned_pieces() const;

#ifndef GPSFISH
  // Checking pieces and under check information
  Bitboard checkers() const;
#endif
  bool in_check() const;

  // Piece lists
  const Square* piece_list(Color c, PieceType pt) const;

#ifndef GPSFISH
  // Information about attacks to or from a given square
  Bitboard attackers_to(Square s) const;
  Bitboard attackers_to(Square s, Bitboard occ) const;
  Bitboard attacks_from(Piece p, Square s) const;
  static Bitboard attacks_from(Piece p, Square s, Bitboard occ);
  template<PieceType> Bitboard attacks_from(Square s) const;
  template<PieceType> Bitboard attacks_from(Square s, Color c) const;
#endif

  // Properties of moves
#ifdef GPSFISH
  bool pl_move_is_legal(Move m) const;
  bool pl_move_is_evasion(Move m) const;
#endif
  bool move_gives_check(Move m, const CheckInfo& ci) const;
  bool move_attacks_square(Move m, Square s) const;
  bool pl_move_is_legal(Move m, Bitboard pinned) const;
  bool is_pseudo_legal(const Move m) const;
  bool is_capture(Move m) const;
  bool is_capture_or_promotion(Move m) const;
  bool is_passed_pawn_push(Move m) const;

  // Piece captured with previous moves
  PieceType captured_piece_type() const;

  // Information about pawns
  bool pawn_is_passed(Color c, Square s) const;

  // Doing and undoing moves
  void do_move(Move m, StateInfo& st);
#ifdef GPSFISH
  template<typename F>
  void do_undo_move(Move m, StateInfo& st,F const& f);
  template<typename F>
  void do_undo_null_move(StateInfo& st, F const& f);
#else
  void do_move(Move m, StateInfo& st, const CheckInfo& ci, bool moveIsCheck);
  void undo_move(Move m);
  template<bool Do> void do_null_move(StateInfo& st);
#endif

  // Static exchange evaluation
  int see(Move m) const;
  int see_sign(Move m) const;

  // Accessing hash keys
  Key key() const;
  Key exclusion_key() const;
#ifndef GPSFISH
  Key pawn_key() const;
  Key material_key() const;

  // Incremental evaluation
  Score value() const;
  Value non_pawn_material(Color c) const;
  Score pst_delta(Piece piece, Square from, Square to) const;
#endif

  // Game termination checks
  bool is_mate() const;
#ifdef GPSFISH
  // if is_draw return false, and ret==-1 -> continous check by side_to_move
  // if is_draw return false, and ret==1  -> continous check by opposit_color
  bool is_draw(int& ret) const; 
#endif
  template<bool SkipRepetition> bool is_draw() const;

  // Plies from start position to the beginning of search
  int startpos_ply_counter() const;

  // Other properties of the position
  bool opposite_colored_bishops() const;
#ifndef GPSFISH
  bool has_pawn_on_7th(Color c) const;
#endif
  bool is_chess960() const;

  // Current thread ID searching on the position
  int thread() const;
#ifdef GPSFISH
  int pliesFromNull() const;
#endif

  int64_t nodes_searched() const;
  void set_nodes_searched(int64_t n);

  // Position consistency check, for debugging
  bool pos_is_ok(int* failedStep = NULL) const;
  void flip_me();
#ifdef GPSFISH
  bool eval_is_ok() const;
#endif

  // Global initialization
  static void init();

#ifdef GPSFISH
  osl::state::NumEffectState osl_state;
  osl::misc::CArray<int,2> continuous_check; // number of a player's continuous check moves
  eval_t *eval;
#endif
private:

  // Initialization helper functions (used while setting up a position)
  void clear();
  void put_piece(Piece p, Square s);
#ifndef GPSFISH
  void set_castle_right(Square ksq, Square rsq);
#endif
  bool move_is_legal(const Move m) const;

#ifndef GPSFISH
  // Helper template functions
  template<bool Do> void do_castle_move(Move m);
  template<bool FindPinned> Bitboard hidden_checkers() const;
#endif

  // Computing hash keys from scratch (for initialization and debugging)
  Key compute_key() const;
#ifndef GPSFISH
  Key compute_pawn_key() const;
  Key compute_material_key() const;

  // Computing incremental evaluation scores and material counts
  Score pst(Piece p, Square s) const;
  Score compute_value() const;
  Value compute_non_pawn_material(Color c) const;
#endif

#ifndef GPSFISH
  // Board
  Piece board[64];             // [square]

  // Bitboards
  Bitboard byTypeBB[8];        // [pieceType]
  Bitboard byColorBB[2];       // [color]
  Bitboard occupied;

  // Piece counts
  int pieceCount[2][8];        // [color][pieceType]

  // Piece lists
  Square pieceList[2][8][16];  // [color][pieceType][index]
  int index[64];               // [square]

  // Other info
#endif
#ifndef GPSFISH
  int castleRightsMask[64];    // [square]
  Square castleRookSquare[16]; // [castleRight]
#endif
  StateInfo startState;
  int64_t nodes;
  int startPosPly;
  Color sideToMove;
  int threadID;
  StateInfo* st;
#ifndef GPSFISH
  int chess960;
#endif

  // Static variables
#ifdef GPSFISH
  static osl::misc::CArray3d<Key,2,osl::PTYPE_SIZE,osl::Square::SIZE> zobrist;
#else
  static Score pieceSquareTable[16][64]; // [piece][square]
  static Key zobrist[2][8][64];          // [color][pieceType][square]/[piece count]
  static Key zobEp[64];                  // [square]
  static Key zobCastle[16];              // [castleRight]
#endif
  static Key zobSideToMove;
  static Key zobExclusion;
};

inline int64_t Position::nodes_searched() const {
  return nodes;
}

inline void Position::set_nodes_searched(int64_t n) {
  nodes = n;
}

inline Piece Position::piece_on(Square s) const {
#ifdef GPSFISH
  return osl_state.pieceAt(s).ptypeO();
#else
  return board[s];
#endif
}


inline bool Position::square_is_empty(Square s) const {
#ifdef GPSFISH
  return osl_state.pieceAt(s).isEmpty();
#else
  return board[s] == NO_PIECE;
#endif
}

inline Color Position::side_to_move() const {
#ifdef GPSFISH
  return osl_state.turn();
#else
  return sideToMove;
#endif
}

#ifndef GPSFISH
inline Bitboard Position::occupied_squares() const {
  return occupied;
}

inline Bitboard Position::empty_squares() const {
  return ~occupied;
}

inline Bitboard Position::pieces(Color c) const {
  return byColorBB[c];
}

inline Bitboard Position::pieces(PieceType pt) const {
  return byTypeBB[pt];
}

inline Bitboard Position::pieces(PieceType pt, Color c) const {
  return byTypeBB[pt] & byColorBB[c];
}

inline Bitboard Position::pieces(PieceType pt1, PieceType pt2) const {
  return byTypeBB[pt1] | byTypeBB[pt2];
}

inline Bitboard Position::pieces(PieceType pt1, PieceType pt2, Color c) const {
  return (byTypeBB[pt1] | byTypeBB[pt2]) & byColorBB[c];
}

inline int Position::piece_count(Color c, PieceType pt) const {
  return pieceCount[c][pt];
}

inline const Square* Position::piece_list(Color c, PieceType pt) const {
  return pieceList[c][pt];
}

inline Square Position::ep_square() const {
  return st->epSquare;
}
#endif

inline Square Position::king_square(Color c) const {
#ifdef GPSFISH
  return osl_state.kingSquare(c);
#else
  return pieceList[c][KING][0];
#endif
}

#ifndef GPSFISH
inline bool Position::can_castle(CastleRight f) const {
  return st->castleRights & f;
}

inline bool Position::can_castle(Color c) const {
  return st->castleRights & ((WHITE_OO | WHITE_OOO) << c);
}

inline Square Position::castle_rook_square(CastleRight f) const {
  return castleRookSquare[f];
}

template<>
inline Bitboard Position::attacks_from<PAWN>(Square s, Color c) const {
  return StepAttacksBB[make_piece(c, PAWN)][s];
}

template<PieceType Piece> // Knight and King and white pawns
inline Bitboard Position::attacks_from(Square s) const {
  return StepAttacksBB[Piece][s];
}

template<>
inline Bitboard Position::attacks_from<BISHOP>(Square s) const {
  return bishop_attacks_bb(s, occupied_squares());
}

template<>
inline Bitboard Position::attacks_from<ROOK>(Square s) const {
  return rook_attacks_bb(s, occupied_squares());
}

template<>
inline Bitboard Position::attacks_from<QUEEN>(Square s) const {
  return attacks_from<ROOK>(s) | attacks_from<BISHOP>(s);
}

inline Bitboard Position::attacks_from(Piece p, Square s) const {
  return attacks_from(p, s, occupied_squares());
}

inline Bitboard Position::attackers_to(Square s) const {
  return attackers_to(s, occupied_squares());
}

inline Bitboard Position::checkers() const {
  return st->checkersBB;
}
#endif

inline bool Position::in_check() const {
#ifdef GPSFISH
  return osl_state.inCheck();
#else
  return st->checkersBB != 0;
#endif
}


#ifndef GPSFISH
inline Bitboard Position::discovered_check_candidates() const {
  return hidden_checkers<false>();
}
#endif

inline Bitboard Position::pinned_pieces() const {
#ifdef GPSFISH
  return 0;
#else
  return hidden_checkers<true>();
#endif
}

#ifndef GPSFISH
inline bool Position::pawn_is_passed(Color c, Square s) const {
  return !(pieces(PAWN, flip(c)) & passed_pawn_mask(c, s));
}
#endif

inline Key Position::key() const {
  return st->key;
}

inline Key Position::exclusion_key() const {
  return st->key ^ zobExclusion;
}

#ifndef GPSFISH
inline Key Position::pawn_key() const {
  return st->pawnKey;
}

inline Key Position::material_key() const {
  return st->materialKey;
}

inline Score Position::pst(Piece p, Square s) const {
  return pieceSquareTable[p][s];
}

inline Score Position::pst_delta(Piece piece, Square from, Square to) const {
  return pieceSquareTable[piece][to] - pieceSquareTable[piece][from];
}

inline Score Position::value() const {
  return st->value;
}

inline Value Position::non_pawn_material(Color c) const {
  return st->npMaterial[c];
}

inline bool Position::is_passed_pawn_push(Move m) const {

  return   board[from_sq(m)] == make_piece(sideToMove, PAWN)
        && pawn_is_passed(sideToMove, to_sq(m));
}
#endif

inline int Position::startpos_ply_counter() const {
  return startPosPly + st->pliesFromNull; // HACK
}

#ifndef GPSFISH
inline bool Position::opposite_colored_bishops() const {

  return   pieceCount[WHITE][BISHOP] == 1
        && pieceCount[BLACK][BISHOP] == 1
        && opposite_colors(pieceList[WHITE][BISHOP][0], pieceList[BLACK][BISHOP][0]);
}

inline bool Position::has_pawn_on_7th(Color c) const {
  return pieces(PAWN, c) & rank_bb(relative_rank(c, RANK_7));
}
#endif

inline bool Position::is_chess960() const {
#ifdef GPSFISH
  return false;
#else
  return chess960;
#endif
}

inline bool Position::is_capture_or_promotion(Move m) const {

  assert(is_ok(m));
  return is_special(m) ? !is_castle(m) : !square_is_empty(to_sq(m));
}

inline bool Position::is_capture(Move m) const {
#ifdef GPSFISH
  return m.isCapture();
#else
  // Note that castle is coded as "king captures the rook"
  assert(is_ok(m));
<<<<<<< HEAD
  return (!square_is_empty(move_to(m)) && !is_castle(m)) || is_enpassant(m);
#endif
=======
  return (!square_is_empty(to_sq(m)) && !is_castle(m)) || is_enpassant(m);
>>>>>>> 67338e6f
}

inline PieceType Position::captured_piece_type() const {
  return st->capturedType;
}

inline int Position::thread() const {
  return threadID;
}

#ifdef GPSFISH
inline int Position::pliesFromNull() const {
  return st->pliesFromNull;
}
#endif

#endif // !defined(POSITION_H_INCLUDED)<|MERGE_RESOLUTION|>--- conflicted
+++ resolved
@@ -583,12 +583,8 @@
 #else
   // Note that castle is coded as "king captures the rook"
   assert(is_ok(m));
-<<<<<<< HEAD
-  return (!square_is_empty(move_to(m)) && !is_castle(m)) || is_enpassant(m);
-#endif
-=======
   return (!square_is_empty(to_sq(m)) && !is_castle(m)) || is_enpassant(m);
->>>>>>> 67338e6f
+#endif
 }
 
 inline PieceType Position::captured_piece_type() const {
