/*
  Stockfish, a UCI chess playing engine derived from Glaurung 2.1
  Copyright (C) 2004-2008 Tord Romstad (Glaurung author)
  Copyright (C) 2008-2012 Marco Costalba, Joona Kiiski, Tord Romstad

  Stockfish is free software: you can redistribute it and/or modify
  it under the terms of the GNU General Public License as published by
  the Free Software Foundation, either version 3 of the License, or
  (at your option) any later version.

  Stockfish is distributed in the hope that it will be useful,
  but WITHOUT ANY WARRANTY; without even the implied warranty of
  MERCHANTABILITY or FITNESS FOR A PARTICULAR PURPOSE.  See the
  GNU General Public License for more details.

  You should have received a copy of the GNU General Public License
  along with this program.  If not, see <http://www.gnu.org/licenses/>.
*/

#if !defined(POSITION_H_INCLUDED)
#define POSITION_H_INCLUDED

#include <cassert>
#include <cstddef>

#ifdef GPSFISH
#include "osl/state/numEffectState.h"
#include "osl/misc/carray3d.h"
#include "osl/eval/ml/openMidEndingEval.h"
typedef osl::eval::ml::OpenMidEndingEval eval_t; 
#include <iostream>
#else
#include "bitboard.h"
#endif

#include "types.h"


/// The checkInfo struct is initialized at c'tor time and keeps info used
/// to detect if a move gives check.
class Position;
class Thread;

struct CheckInfo {

  explicit CheckInfo(const Position&);

#ifndef GPSFISH
  Bitboard dcCandidates;
#endif
  Bitboard pinned;
#ifndef GPSFISH
  Bitboard checkSq[PIECE_TYPE_NB];
#endif
  Square ksq;
};


/// The StateInfo struct stores information we need to restore a Position
/// object to its previous state when we retract a move. Whenever a move
/// is made on the board (by calling Position::do_move), a StateInfo object
/// must be passed as a parameter.

struct StateInfo {
#ifdef GPSFISH
  int gamePly, pliesFromNull;
  Key key;
  PieceType capturedType;
  StateInfo* previous;
#else
  Key pawnKey, materialKey;
  Value npMaterial[COLOR_NB];
  int castleRights, rule50, pliesFromNull;
  Score psqScore;
  Square epSquare;

  Key key;
  Bitboard checkersBB;
  PieceType capturedType;
  StateInfo* previous;
#endif
};


/// When making a move the current StateInfo up to 'key' excluded is copied to
/// the new one. Here we calculate the quad words (64bits) needed to be copied.
const size_t StateCopySize64 = offsetof(StateInfo, key) / sizeof(uint64_t) + 1;


/// The position data structure. A position consists of the following data:
///
///    * For each piece type, a bitboard representing the squares occupied
///      by pieces of that type.
///    * For each color, a bitboard representing the squares occupied by
///      pieces of that color.
///    * A bitboard of all occupied squares.
///    * A bitboard of all checking pieces.
///    * A 64-entry array of pieces, indexed by the squares of the board.
///    * The current side to move.
///    * Information about the castling rights for both sides.
///    * The initial files of the kings and both pairs of rooks. This is
///      used to implement the Chess960 castling rules.
///    * The en passant square (which is SQ_NONE if no en passant capture is
///      possible).
///    * The squares of the kings for both sides.
///    * Hash keys for the position itself, the current pawn structure, and
///      the current material situation.
///    * Hash keys for all previous positions in the game for detecting
///      repetition draws.
///    * A counter for detecting 50 move rule draws.

class Position {
public:
  Position() {}
  Position(const Position& p, Thread* t) { *this = p; thisThread = t; }
  Position(const std::string& f, bool c960, Thread* t) { set(f, c960, t); }
  Position& operator=(const Position&);

  // Text input/output
  void set(const std::string& fen, bool isChess960, Thread* th);
  const std::string fen() const;
  const std::string pretty(Move m = MOVE_NONE) const;

#ifndef GPSFISH
  // Position representation
  Bitboard pieces() const;
  Bitboard pieces(PieceType pt) const;
  Bitboard pieces(PieceType pt1, PieceType pt2) const;
  Bitboard pieces(Color c) const;
  Bitboard pieces(Color c, PieceType pt) const;
  Bitboard pieces(Color c, PieceType pt1, PieceType pt2) const;
#endif

  Piece piece_on(Square s) const;
  Square king_square(Color c) const;
  Square ep_square() const;
  bool is_empty(Square s) const;
  const Square* piece_list(Color c, PieceType pt) const;
  int piece_count(Color c, PieceType pt) const;

#ifndef GPSFISH
  // Castling
  int can_castle(CastleRight f) const;
  int can_castle(Color c) const;
  bool castle_impeded(Color c, CastlingSide s) const;
  Square castle_rook_square(Color c, CastlingSide s) const;
#endif

  // Checking
<<<<<<< HEAD
  bool in_check() const;
#ifndef GPSFISH
=======
>>>>>>> e8238270
  Bitboard checkers() const;
  Bitboard discovered_check_candidates() const;
#endif
  Bitboard pinned_pieces() const;

#ifndef GPSFISH
  // Attacks to/from a given square
  Bitboard attackers_to(Square s) const;
  Bitboard attackers_to(Square s, Bitboard occ) const;
  Bitboard attacks_from(Piece p, Square s) const;
  static Bitboard attacks_from(Piece p, Square s, Bitboard occ);
  template<PieceType> Bitboard attacks_from(Square s) const;
  template<PieceType> Bitboard attacks_from(Square s, Color c) const;
#endif

  // Properties of moves
#ifdef GPSFISH
  bool pl_move_is_legal(Move m) const;
  bool pl_move_is_evasion(Move m) const;
#endif
  bool move_gives_check(Move m, const CheckInfo& ci) const;
  bool pl_move_is_legal(Move m, Bitboard pinned) const;
  bool is_pseudo_legal(const Move m) const;
  bool is_capture(Move m) const;
  bool is_capture_or_promotion(Move m) const;
  bool is_passed_pawn_push(Move m) const;
  Piece piece_moved(Move m) const;
  PieceType captured_piece_type() const;

  // Piece specific
  bool pawn_is_passed(Color c, Square s) const;
  bool pawn_on_7th(Color c) const;
  bool opposite_bishops() const;
  bool bishop_pair(Color c) const;

  // Doing and undoing moves
  void do_move(Move m, StateInfo& st);
#ifdef GPSFISH
  template<typename F>
  void do_undo_move(Move m, StateInfo& st,F const& f);
  template<typename F>
  void do_undo_null_move(StateInfo& st, F const& f);
#else
  void do_move(Move m, StateInfo& st, const CheckInfo& ci, bool moveIsCheck);
  void undo_move(Move m);
  template<bool Do> void do_null_move(StateInfo& st);
#endif

  // Static exchange evaluation
  int see(Move m) const;
  int see_sign(Move m) const;

  // Accessing hash keys
  Key key() const;
  Key exclusion_key() const;
#ifndef GPSFISH
  Key pawn_key() const;
  Key material_key() const;

  // Incremental piece-square evaluation
  Score psq_score() const;
  Score psq_delta(Piece p, Square from, Square to) const;
  Value non_pawn_material(Color c) const;
#endif

#ifdef GPSFISH
  // if is_draw return false, and ret==-1 -> continous check by side_to_move
  // if is_draw return false, and ret==1  -> continous check by opposit_color
  bool is_draw(int& ret) const; 
#endif

  // Other properties of the position
  Color side_to_move() const;
  int startpos_ply_counter() const;
  bool is_chess960() const;

#ifdef GPSFISH
  int pliesFromNull() const;
#endif

  Thread* this_thread() const;
  int64_t nodes_searched() const;
  void set_nodes_searched(int64_t n);
  template<bool CheckRepetition, bool CheckThreeFold> bool is_draw() const;

  // Position consistency check, for debugging
  bool pos_is_ok(int* failedStep = NULL) const;
  void flip();

#ifdef GPSFISH
  bool eval_is_ok() const;
#endif

#ifdef GPSFISH
  osl::state::NumEffectState osl_state;
  osl::misc::CArray<int,2> continuous_check; // number of a player's continuous check moves
  eval_t *eval;
#endif
private:
  // Initialization helpers (used while setting up a position)
  void clear();
  void put_piece(Piece p, Square s);
#ifndef GPSFISH
  void set_castle_right(Color c, Square rfrom);
#endif

#ifndef GPSFISH
  // Helper template functions
  template<bool Do> void do_castle_move(Move m);
  template<bool FindPinned> Bitboard hidden_checkers() const;
#endif

  // Computing hash keys from scratch (for initialization and debugging)
  Key compute_key() const;
#ifndef GPSFISH
  Key compute_pawn_key() const;
  Key compute_material_key() const;

  // Computing incremental evaluation scores and material counts
  Score compute_psq_score() const;
  Value compute_non_pawn_material(Color c) const;

  // Board and pieces
  Piece board[SQUARE_NB];
  Bitboard byTypeBB[PIECE_TYPE_NB];
  Bitboard byColorBB[COLOR_NB];
  int pieceCount[COLOR_NB][PIECE_TYPE_NB];
  Square pieceList[COLOR_NB][PIECE_TYPE_NB][16];
  int index[SQUARE_NB];

  // Other info
  int castleRightsMask[SQUARE_NB];
  Square castleRookSquare[COLOR_NB][CASTLING_SIDE_NB];
  Bitboard castlePath[COLOR_NB][CASTLING_SIDE_NB];
#endif
  StateInfo startState;
  int64_t nodes;
  int startPosPly;
  Color sideToMove;
  Thread* thisThread;
  StateInfo* st;
#ifndef GPSFISH
  int chess960;
#endif

};

inline int64_t Position::nodes_searched() const {
  return nodes;
}

inline void Position::set_nodes_searched(int64_t n) {
  nodes = n;
}

inline Piece Position::piece_on(Square s) const {
#ifdef GPSFISH
  return osl_state.pieceAt(s).ptypeO();
#else
  return board[s];
#endif
}

inline Piece Position::piece_moved(Move m) const {
#ifdef GPSFISH
  //return m.ptypeO(); //XXX should be better?
  return piece_on(from_sq(m));
#else
  return board[from_sq(m)];
#endif
}

inline bool Position::is_empty(Square s) const {
#ifdef GPSFISH
  return osl_state.pieceAt(s).isEmpty();
#else
  return board[s] == NO_PIECE;
#endif
}

inline Color Position::side_to_move() const {
#ifdef GPSFISH
  return osl_state.turn();
#else
  return sideToMove;
#endif
}

#ifndef GPSFISH
inline Bitboard Position::pieces() const {
  return byTypeBB[ALL_PIECES];
}

inline Bitboard Position::pieces(PieceType pt) const {
  return byTypeBB[pt];
}

inline Bitboard Position::pieces(PieceType pt1, PieceType pt2) const {
  return byTypeBB[pt1] | byTypeBB[pt2];
}

inline Bitboard Position::pieces(Color c) const {
  return byColorBB[c];
}

inline Bitboard Position::pieces(Color c, PieceType pt) const {
  return byColorBB[c] & byTypeBB[pt];
}

inline Bitboard Position::pieces(Color c, PieceType pt1, PieceType pt2) const {
  return byColorBB[c] & (byTypeBB[pt1] | byTypeBB[pt2]);
}

inline int Position::piece_count(Color c, PieceType pt) const {
  return pieceCount[c][pt];
}

inline const Square* Position::piece_list(Color c, PieceType pt) const {
  return pieceList[c][pt];
}

inline Square Position::ep_square() const {
  return st->epSquare;
}
#endif

inline Square Position::king_square(Color c) const {
#ifdef GPSFISH
  return osl_state.kingSquare(c);
#else
  return pieceList[c][KING][0];
#endif
}

#ifndef GPSFISH
inline int Position::can_castle(CastleRight f) const {
  return st->castleRights & f;
}

inline int Position::can_castle(Color c) const {
  return st->castleRights & ((WHITE_OO | WHITE_OOO) << (2 * c));
}

inline bool Position::castle_impeded(Color c, CastlingSide s) const {
  return byTypeBB[ALL_PIECES] & castlePath[c][s];
}

inline Square Position::castle_rook_square(Color c, CastlingSide s) const {
  return castleRookSquare[c][s];
}

template<PieceType Pt>
inline Bitboard Position::attacks_from(Square s) const {

  return  Pt == BISHOP || Pt == ROOK ? attacks_bb<Pt>(s, pieces())
        : Pt == QUEEN  ? attacks_from<ROOK>(s) | attacks_from<BISHOP>(s)
        : StepAttacksBB[Pt][s];
}

template<>
inline Bitboard Position::attacks_from<PAWN>(Square s, Color c) const {
  return StepAttacksBB[make_piece(c, PAWN)][s];
}

inline Bitboard Position::attacks_from(Piece p, Square s) const {
  return attacks_from(p, s, byTypeBB[ALL_PIECES]);
}

inline Bitboard Position::attackers_to(Square s) const {
  return attackers_to(s, byTypeBB[ALL_PIECES]);
}

inline Bitboard Position::checkers() const {
  return st->checkersBB;
}
#endif

<<<<<<< HEAD
inline bool Position::in_check() const {
#ifdef GPSFISH
  return osl_state.inCheck();
#else
  return st->checkersBB != 0;
#endif
}


#ifndef GPSFISH
=======
>>>>>>> e8238270
inline Bitboard Position::discovered_check_candidates() const {
  return hidden_checkers<false>();
}
#endif

inline Bitboard Position::pinned_pieces() const {
#ifdef GPSFISH
  return 0;
#else
  return hidden_checkers<true>();
#endif
}

#ifndef GPSFISH
inline bool Position::pawn_is_passed(Color c, Square s) const {
  return !(pieces(~c, PAWN) & passed_pawn_mask(c, s));
}
#endif

inline Key Position::key() const {
  return st->key;
}

inline Key Position::exclusion_key() const {
  return st->key ^ Zobrist::exclusion;
}

#ifndef GPSFISH
inline Key Position::pawn_key() const {
  return st->pawnKey;
}

inline Key Position::material_key() const {
  return st->materialKey;
}

inline Score Position::psq_delta(Piece p, Square from, Square to) const {
  return pieceSquareTable[p][to] - pieceSquareTable[p][from];
}

inline Score Position::psq_score() const {
  return st->psqScore;
}

inline Value Position::non_pawn_material(Color c) const {
  return st->npMaterial[c];
}

inline bool Position::is_passed_pawn_push(Move m) const {

  return   type_of(piece_moved(m)) == PAWN
        && pawn_is_passed(sideToMove, to_sq(m));
}
#endif

inline int Position::startpos_ply_counter() const {
  return startPosPly + st->pliesFromNull; // HACK
}

#ifndef GPSFISH
inline bool Position::opposite_bishops() const {

  return   pieceCount[WHITE][BISHOP] == 1
        && pieceCount[BLACK][BISHOP] == 1
        && opposite_colors(pieceList[WHITE][BISHOP][0], pieceList[BLACK][BISHOP][0]);
}

inline bool Position::bishop_pair(Color c) const {

  return   pieceCount[c][BISHOP] >= 2
        && opposite_colors(pieceList[c][BISHOP][0], pieceList[c][BISHOP][1]);
}

inline bool Position::pawn_on_7th(Color c) const {
  return pieces(c, PAWN) & rank_bb(relative_rank(c, RANK_7));
}
#endif

inline bool Position::is_chess960() const {
#ifdef GPSFISH
  return false;
#else
  return chess960;
#endif
}

inline bool Position::is_capture_or_promotion(Move m) const {

  assert(is_ok(m));
  return type_of(m) ? type_of(m) != CASTLE : !is_empty(to_sq(m));
}

inline bool Position::is_capture(Move m) const {
#ifdef GPSFISH
  return m.isCapture();
#else
  // Note that castle is coded as "king captures the rook"
  assert(is_ok(m));
  return (!is_empty(to_sq(m)) && type_of(m) != CASTLE) || type_of(m) == ENPASSANT;
#endif
}

inline PieceType Position::captured_piece_type() const {
  return st->capturedType;
}

inline Thread* Position::this_thread() const {
  return thisThread;
}

#ifdef GPSFISH
inline int Position::pliesFromNull() const {
  return st->pliesFromNull;
}
#endif

#endif // !defined(POSITION_H_INCLUDED)<|MERGE_RESOLUTION|>--- conflicted
+++ resolved
@@ -147,12 +147,8 @@
 #endif
 
   // Checking
-<<<<<<< HEAD
-  bool in_check() const;
-#ifndef GPSFISH
-=======
->>>>>>> e8238270
   Bitboard checkers() const;
+#ifndef GPSFISH
   Bitboard discovered_check_candidates() const;
 #endif
   Bitboard pinned_pieces() const;
@@ -423,25 +419,17 @@
 inline Bitboard Position::attackers_to(Square s) const {
   return attackers_to(s, byTypeBB[ALL_PIECES]);
 }
+#endif
 
 inline Bitboard Position::checkers() const {
+#ifdef GPSFISH
+    return osl_state.inCheck();
+#else
   return st->checkersBB;
-}
-#endif
-
-<<<<<<< HEAD
-inline bool Position::in_check() const {
-#ifdef GPSFISH
-  return osl_state.inCheck();
-#else
-  return st->checkersBB != 0;
-#endif
-}
-
-
-#ifndef GPSFISH
-=======
->>>>>>> e8238270
+#endif
+}
+
+#ifndef GPSFISH
 inline Bitboard Position::discovered_check_candidates() const {
   return hidden_checkers<false>();
 }
