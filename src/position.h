/*
  Stockfish, a UCI chess playing engine derived from Glaurung 2.1
  Copyright (C) 2004-2008 Tord Romstad (Glaurung author)
  Copyright (C) 2008-2014 Marco Costalba, Joona Kiiski, Tord Romstad

  Stockfish is free software: you can redistribute it and/or modify
  it under the terms of the GNU General Public License as published by
  the Free Software Foundation, either version 3 of the License, or
  (at your option) any later version.

  Stockfish is distributed in the hope that it will be useful,
  but WITHOUT ANY WARRANTY; without even the implied warranty of
  MERCHANTABILITY or FITNESS FOR A PARTICULAR PURPOSE.  See the
  GNU General Public License for more details.

  You should have received a copy of the GNU General Public License
  along with this program.  If not, see <http://www.gnu.org/licenses/>.
*/

#ifndef POSITION_H_INCLUDED
#define POSITION_H_INCLUDED

#include <cassert>
#include <cstddef>

#ifdef GPSFISH
#include "osl/numEffectState.h"
#include "osl/eval/openMidEndingEval.h"
typedef osl::eval::ml::OpenMidEndingEval eval_t; 
#include <iostream>
#else
#include "bitboard.h"
#endif

#include "types.h"


/// The checkInfo struct is initialized at c'tor time and keeps info used
/// to detect if a move gives check.
class Position;
struct Thread;

struct CheckInfo {

  explicit CheckInfo(const Position&);

#ifndef GPSFISH
  Bitboard dcCandidates;
#endif
  Bitboard pinned;
#ifndef GPSFISH
  Bitboard checkSq[PIECE_TYPE_NB];
#endif
  Square ksq;
};


/// The StateInfo struct stores information needed to restore a Position
/// object to its previous state when we retract a move. Whenever a move
/// is made on the board (by calling Position::do_move), a StateInfo
/// object must be passed as a parameter.

struct StateInfo {
#ifdef GPSFISH
  int gamePly, pliesFromNull;
  Key key;
  PieceType capturedType;
  StateInfo* previous;
#else
  Key pawnKey, materialKey;
  Value npMaterial[COLOR_NB];
  int castlingRights, rule50, pliesFromNull;
  Score psq;
  Square epSquare;

  Key key;
  Bitboard checkersBB;
  PieceType capturedType;
  StateInfo* previous;
#endif
};


/// When making a move the current StateInfo up to 'key' excluded is copied to
/// the new one. Here we calculate the quad words (64bits) needed to be copied.
const size_t StateCopySize64 = offsetof(StateInfo, key) / sizeof(uint64_t) + 1;


/// The Position class stores the information regarding the board representation
/// like pieces, side to move, hash keys, castling info, etc. The most important
/// methods are do_move() and undo_move(), used by the search to update node info
/// when traversing the search tree.

class Position {
public:
  Position() {}
  Position(const Position& p, Thread* t) { *this = p; thisThread = t; }
  Position(const std::string& f, bool c960, Thread* t) { set(f, c960, t); }
  Position& operator=(const Position&);
  static void init();

  // Text input/output
  void set(const std::string& fenStr, bool isChess960, Thread* th);
  const std::string fen() const;
  const std::string pretty(Move m = MOVE_NONE) const;

#ifndef GPSFISH
  // Position representation
  Bitboard pieces() const;
  Bitboard pieces(PieceType pt) const;
  Bitboard pieces(PieceType pt1, PieceType pt2) const;
  Bitboard pieces(Color c) const;
  Bitboard pieces(Color c, PieceType pt) const;
  Bitboard pieces(Color c, PieceType pt1, PieceType pt2) const;
#endif

  Piece piece_on(Square s) const;
  Square king_square(Color c) const;
  Square ep_square() const;
  bool empty(Square s) const;
  template<PieceType Pt> int count(Color c) const;
  template<PieceType Pt> const Square* list(Color c) const;

#ifndef GPSFISH
  // Castling
  int can_castle(Color c) const;
<<<<<<< HEAD
  int can_castle(CastlingFlag f) const;
  bool castling_impeded(CastlingFlag f) const;
  Square castling_rook_square(CastlingFlag f) const;
#endif
=======
  int can_castle(CastlingRight cr) const;
  bool castling_impeded(CastlingRight cr) const;
  Square castling_rook_square(CastlingRight cr) const;
>>>>>>> 1d1b7df7

  // Checking
  Bitboard checkers() const;
#ifndef GPSFISH
  Bitboard discovered_check_candidates() const;
#endif
  Bitboard pinned_pieces(Color c) const;

#ifndef GPSFISH
  // Attacks to/from a given square
  Bitboard attackers_to(Square s) const;
  Bitboard attackers_to(Square s, Bitboard occ) const;
  Bitboard attacks_from(Piece p, Square s) const;
  template<PieceType> Bitboard attacks_from(Square s) const;
  template<PieceType> Bitboard attacks_from(Square s, Color c) const;
#endif

  // Properties of moves
#ifdef GPSFISH
  bool pl_move_is_legal(Move m) const;
  bool pl_move_is_evasion(Move m) const;
#endif
  bool legal(Move m, Bitboard pinned) const;
  bool pseudo_legal(const Move m) const;
  bool capture(Move m) const;
  bool capture_or_promotion(Move m) const;
  bool gives_check(Move m, const CheckInfo& ci) const;
  bool advanced_pawn_push(Move m) const;
  Piece moved_piece(Move m) const;
  PieceType captured_piece_type() const;

  // Piece specific
  bool pawn_passed(Color c, Square s) const;
  bool pawn_on_7th(Color c) const;
  bool bishop_pair(Color c) const;
  bool opposite_bishops() const;

  // Doing and undoing moves
  void do_move(Move m, StateInfo& st);
#ifdef GPSFISH
  template<typename F>
  void do_undo_move(Move m, StateInfo& st,F const& f);
  template<typename F>
  void do_undo_null_move(StateInfo& st, F const& f);
#else
  void do_move(Move m, StateInfo& st, const CheckInfo& ci, bool moveIsCheck);
  void undo_move(Move m);
  void do_null_move(StateInfo& st);
  void undo_null_move();
#endif

  // Static exchange evaluation
  Value see(Move m) const;
  Value see_sign(Move m) const;

  // Accessing hash keys
  Key key() const;
  Key exclusion_key() const;
#ifndef GPSFISH
  Key pawn_key() const;
  Key material_key() const;

  // Incremental piece-square evaluation
  Score psq_score() const;
  Value non_pawn_material(Color c) const;
#endif

#ifdef GPSFISH
  // if is_draw return false, and ret==-1 -> continous check by side_to_move
  // if is_draw return false, and ret==1  -> continous check by opposit_color
  bool is_draw(int& ret) const; 
#endif

  // Other properties of the position
  Color side_to_move() const;
  int game_ply() const;
  bool is_chess960() const;

#ifdef GPSFISH
  int pliesFromNull() const;
#endif

  Thread* this_thread() const;
  uint64_t nodes_searched() const;
  void set_nodes_searched(uint64_t n);
  bool is_draw() const;

  // Position consistency check, for debugging
  bool pos_is_ok(int* failedStep = NULL) const;
  void flip();

#ifdef GPSFISH
  bool eval_is_ok() const;
#endif

#ifdef GPSFISH
  osl::NumEffectState osl_state;
  osl::CArray<int,COLOR_NB> continuous_check; // number of a player's continuous check moves
  eval_t *eval;
#endif
private:
  // Initialization helpers (used while setting up a position)
  void clear();
<<<<<<< HEAD
#ifndef GPSFISH
  void set_castling_flag(Color c, Square rfrom);
#endif
=======
  void set_castling_right(Color c, Square rfrom);
>>>>>>> 1d1b7df7

#ifndef GPSFISH
  // Helper functions
  void do_castling(Square kfrom, Square kto, Square rfrom, Square rto);
  Bitboard check_blockers(Color c, Color kingColor) const;
  void put_piece(Square s, Color c, PieceType pt);
  void remove_piece(Square s, Color c, PieceType pt);
  void move_piece(Square from, Square to, Color c, PieceType pt);
#endif

  // Computing hash keys from scratch (for initialization and debugging)
  Key compute_key() const;
#ifndef GPSFISH
  Key compute_pawn_key() const;
  Key compute_material_key() const;

  // Computing incremental evaluation scores and material counts
  Score compute_psq_score() const;
  Value compute_non_pawn_material(Color c) const;

  // Board and pieces
  Piece board[SQUARE_NB];
  Bitboard byTypeBB[PIECE_TYPE_NB];
  Bitboard byColorBB[COLOR_NB];
  int pieceCount[COLOR_NB][PIECE_TYPE_NB];
  Square pieceList[COLOR_NB][PIECE_TYPE_NB][16];
  int index[SQUARE_NB];

  // Other info
<<<<<<< HEAD
  int castlingFlagsMask[SQUARE_NB];
  Square castlingRookSquare[CASTLING_FLAG_NB];
  Bitboard castlingPath[CASTLING_FLAG_NB];
#endif
=======
  int castlingRightsMask[SQUARE_NB];
  Square castlingRookSquare[CASTLING_RIGHT_NB];
  Bitboard castlingPath[CASTLING_RIGHT_NB];
>>>>>>> 1d1b7df7
  StateInfo startState;
  uint64_t nodes;
  int gamePly;
  Color sideToMove;
  Thread* thisThread;
  StateInfo* st;
#ifndef GPSFISH
  bool chess960;
#endif
};

inline uint64_t Position::nodes_searched() const {
  return nodes;
}

inline void Position::set_nodes_searched(uint64_t n) {
  nodes = n;
}

inline Piece Position::piece_on(Square s) const {
#ifdef GPSFISH
  return osl_state.pieceAt(s).ptypeO();
#else
  return board[s];
#endif
}

inline Piece Position::moved_piece(Move m) const {
#ifdef GPSFISH
  //return m.ptypeO(); //XXX should be better?
  return piece_on(from_sq(m));
#else
  return board[from_sq(m)];
#endif
}

inline bool Position::empty(Square s) const {
#ifdef GPSFISH
  return osl_state.pieceAt(s).isEmpty();
#else
  return board[s] == NO_PIECE;
#endif
}

inline Color Position::side_to_move() const {
#ifdef GPSFISH
  return osl_state.turn();
#else
  return sideToMove;
#endif
}

#ifndef GPSFISH
inline Bitboard Position::pieces() const {
  return byTypeBB[ALL_PIECES];
}

inline Bitboard Position::pieces(PieceType pt) const {
  return byTypeBB[pt];
}

inline Bitboard Position::pieces(PieceType pt1, PieceType pt2) const {
  return byTypeBB[pt1] | byTypeBB[pt2];
}

inline Bitboard Position::pieces(Color c) const {
  return byColorBB[c];
}

inline Bitboard Position::pieces(Color c, PieceType pt) const {
  return byColorBB[c] & byTypeBB[pt];
}

inline Bitboard Position::pieces(Color c, PieceType pt1, PieceType pt2) const {
  return byColorBB[c] & (byTypeBB[pt1] | byTypeBB[pt2]);
}

template<PieceType Pt> inline int Position::count(Color c) const {
  return pieceCount[c][Pt];
}

template<PieceType Pt> inline const Square* Position::list(Color c) const {
  return pieceList[c][Pt];
}

inline Square Position::ep_square() const {
  return st->epSquare;
}
#endif

inline Square Position::king_square(Color c) const {
#ifdef GPSFISH
  return osl_state.kingSquare(c);
#else
  return pieceList[c][KING][0];
#endif
}

<<<<<<< HEAD
#ifndef GPSFISH
inline int Position::can_castle(CastlingFlag f) const {
  return st->castlingFlags & f;
=======
inline int Position::can_castle(CastlingRight cr) const {
  return st->castlingRights & cr;
>>>>>>> 1d1b7df7
}

inline int Position::can_castle(Color c) const {
  return st->castlingRights & ((WHITE_OO | WHITE_OOO) << (2 * c));
}

inline bool Position::castling_impeded(CastlingRight cr) const {
  return byTypeBB[ALL_PIECES] & castlingPath[cr];
}

inline Square Position::castling_rook_square(CastlingRight cr) const {
  return castlingRookSquare[cr];
}

template<PieceType Pt>
inline Bitboard Position::attacks_from(Square s) const {

  return  Pt == BISHOP || Pt == ROOK ? attacks_bb<Pt>(s, pieces())
        : Pt == QUEEN  ? attacks_from<ROOK>(s) | attacks_from<BISHOP>(s)
        : StepAttacksBB[Pt][s];
}

template<>
inline Bitboard Position::attacks_from<PAWN>(Square s, Color c) const {
  return StepAttacksBB[make_piece(c, PAWN)][s];
}

inline Bitboard Position::attacks_from(Piece p, Square s) const {
  return attacks_bb(p, s, byTypeBB[ALL_PIECES]);
}

inline Bitboard Position::attackers_to(Square s) const {
  return attackers_to(s, byTypeBB[ALL_PIECES]);
}
#endif

inline Bitboard Position::checkers() const {
#ifdef GPSFISH
    return osl_state.inCheck();
#else
  return st->checkersBB;
#endif
}

#ifndef GPSFISH
inline Bitboard Position::discovered_check_candidates() const {
  return check_blockers(sideToMove, ~sideToMove);
}
#endif

inline Bitboard Position::pinned_pieces(Color c) const {
#ifdef GPSFISH
  return 0;
#else
  return check_blockers(c, c);
#endif
}

#ifndef GPSFISH
inline bool Position::pawn_passed(Color c, Square s) const {
  return !(pieces(~c, PAWN) & passed_pawn_mask(c, s));
}

inline bool Position::advanced_pawn_push(Move m) const {
  return   type_of(moved_piece(m)) == PAWN
        && relative_rank(sideToMove, from_sq(m)) > RANK_4;
}
#endif

inline Key Position::key() const {
  return st->key;
}

#ifndef GPSFISH
inline Key Position::pawn_key() const {
  return st->pawnKey;
}

inline Key Position::material_key() const {
  return st->materialKey;
}

inline Score Position::psq_score() const {
  return st->psq;
}

inline Value Position::non_pawn_material(Color c) const {
  return st->npMaterial[c];
}

#endif

inline int Position::game_ply() const {
  return gamePly;
}

#ifndef GPSFISH
inline bool Position::opposite_bishops() const {

  return   pieceCount[WHITE][BISHOP] == 1
        && pieceCount[BLACK][BISHOP] == 1
        && opposite_colors(pieceList[WHITE][BISHOP][0], pieceList[BLACK][BISHOP][0]);
}

inline bool Position::bishop_pair(Color c) const {

  return   pieceCount[c][BISHOP] >= 2
        && opposite_colors(pieceList[c][BISHOP][0], pieceList[c][BISHOP][1]);
}

inline bool Position::pawn_on_7th(Color c) const {
  return pieces(c, PAWN) & rank_bb(relative_rank(c, RANK_7));
}
#endif

inline bool Position::is_chess960() const {
#ifdef GPSFISH
  return false;
#else
  return chess960;
#endif
}

inline bool Position::capture_or_promotion(Move m) const {

  assert(is_ok(m));
  return type_of(m) != NORMAL ? type_of(m) != CASTLING : !empty(to_sq(m));
}

inline bool Position::capture(Move m) const {
#ifdef GPSFISH
  return m.isCapture();
#else
  // Note that castling is encoded as "king captures the rook"
  assert(is_ok(m));
  return (!empty(to_sq(m)) && type_of(m) != CASTLING) || type_of(m) == ENPASSANT;
#endif
}

inline PieceType Position::captured_piece_type() const {
  return st->capturedType;
}

inline Thread* Position::this_thread() const {
  return thisThread;
}

#ifdef GPSFISH
inline int Position::pliesFromNull() const {
  return st->pliesFromNull;
}

#else

inline void Position::put_piece(Square s, Color c, PieceType pt) {

  board[s] = make_piece(c, pt);
  byTypeBB[ALL_PIECES] |= s;
  byTypeBB[pt] |= s;
  byColorBB[c] |= s;
  index[s] = pieceCount[c][pt]++;
  pieceList[c][pt][index[s]] = s;
}

inline void Position::move_piece(Square from, Square to, Color c, PieceType pt) {

  // index[from] is not updated and becomes stale. This works as long
  // as index[] is accessed just by known occupied squares.
  Bitboard from_to_bb = SquareBB[from] ^ SquareBB[to];
  byTypeBB[ALL_PIECES] ^= from_to_bb;
  byTypeBB[pt] ^= from_to_bb;
  byColorBB[c] ^= from_to_bb;
  board[from] = NO_PIECE;
  board[to] = make_piece(c, pt);
  index[to] = index[from];
  pieceList[c][pt][index[to]] = to;
}

inline void Position::remove_piece(Square s, Color c, PieceType pt) {

  // WARNING: This is not a reversible operation. If we remove a piece in
  // do_move() and then replace it in undo_move() we will put it at the end of
  // the list and not in its original place, it means index[] and pieceList[]
  // are not guaranteed to be invariant to a do_move() + undo_move() sequence.
  byTypeBB[ALL_PIECES] ^= s;
  byTypeBB[pt] ^= s;
  byColorBB[c] ^= s;
  /* board[s] = NO_PIECE; */ // Not needed, will be overwritten by capturing
  Square lastSquare = pieceList[c][pt][--pieceCount[c][pt]];
  index[lastSquare] = index[s];
  pieceList[c][pt][index[lastSquare]] = lastSquare;
  pieceList[c][pt][pieceCount[c][pt]] = SQ_NONE;
}
#endif

#endif // #ifndef POSITION_H_INCLUDED<|MERGE_RESOLUTION|>--- conflicted
+++ resolved
@@ -124,16 +124,10 @@
 #ifndef GPSFISH
   // Castling
   int can_castle(Color c) const;
-<<<<<<< HEAD
-  int can_castle(CastlingFlag f) const;
-  bool castling_impeded(CastlingFlag f) const;
-  Square castling_rook_square(CastlingFlag f) const;
-#endif
-=======
   int can_castle(CastlingRight cr) const;
   bool castling_impeded(CastlingRight cr) const;
   Square castling_rook_square(CastlingRight cr) const;
->>>>>>> 1d1b7df7
+#endif
 
   // Checking
   Bitboard checkers() const;
@@ -237,13 +231,9 @@
 private:
   // Initialization helpers (used while setting up a position)
   void clear();
-<<<<<<< HEAD
-#ifndef GPSFISH
-  void set_castling_flag(Color c, Square rfrom);
-#endif
-=======
+#ifndef GPSFISH
   void set_castling_right(Color c, Square rfrom);
->>>>>>> 1d1b7df7
+#endif
 
 #ifndef GPSFISH
   // Helper functions
@@ -273,16 +263,10 @@
   int index[SQUARE_NB];
 
   // Other info
-<<<<<<< HEAD
-  int castlingFlagsMask[SQUARE_NB];
-  Square castlingRookSquare[CASTLING_FLAG_NB];
-  Bitboard castlingPath[CASTLING_FLAG_NB];
-#endif
-=======
   int castlingRightsMask[SQUARE_NB];
   Square castlingRookSquare[CASTLING_RIGHT_NB];
   Bitboard castlingPath[CASTLING_RIGHT_NB];
->>>>>>> 1d1b7df7
+#endif
   StateInfo startState;
   uint64_t nodes;
   int gamePly;
@@ -381,14 +365,9 @@
 #endif
 }
 
-<<<<<<< HEAD
-#ifndef GPSFISH
-inline int Position::can_castle(CastlingFlag f) const {
-  return st->castlingFlags & f;
-=======
+#ifndef GPSFISH
 inline int Position::can_castle(CastlingRight cr) const {
   return st->castlingRights & cr;
->>>>>>> 1d1b7df7
 }
 
 inline int Position::can_castle(Color c) const {
