--- conflicted
+++ resolved
@@ -379,12 +379,8 @@
 #endif
 }
 
-<<<<<<< HEAD
-#ifndef GPSFISH
-inline Bitboard Position::occupied_squares() const {
-=======
+#ifndef GPSFISH
 inline Bitboard Position::pieces() const {
->>>>>>> fc3ea736
   return occupied;
 }
 
