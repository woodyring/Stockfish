/*
  Stockfish, a UCI chess playing engine derived from Glaurung 2.1
  Copyright (C) 2004-2008 Tord Romstad (Glaurung author)
  Copyright (C) 2008-2010 Marco Costalba, Joona Kiiski, Tord Romstad

  Stockfish is free software: you can redistribute it and/or modify
  it under the terms of the GNU General Public License as published by
  the Free Software Foundation, either version 3 of the License, or
  (at your option) any later version.

  Stockfish is distributed in the hope that it will be useful,
  but WITHOUT ANY WARRANTY; without even the implied warranty of
  MERCHANTABILITY or FITNESS FOR A PARTICULAR PURPOSE.  See the
  GNU General Public License for more details.

  You should have received a copy of the GNU General Public License
  along with this program.  If not, see <http://www.gnu.org/licenses/>.
*/

#if !defined(POSITION_H_INCLUDED)
#define POSITION_H_INCLUDED

#ifdef GPSFISH
#include "osl/state/numEffectState.h"
#include "osl/misc/carray3d.h"
#include "osl/eval/ml/openMidEndingEval.h"
typedef osl::eval::ml::OpenMidEndingEval eval_t; 
#include <iostream>
#else
#include "bitboard.h"
#endif

#include <cassert>
#include "move.h"
#include "types.h"


/// The checkInfo struct is initialized at c'tor time and keeps info used
/// to detect if a move gives check.

struct CheckInfo {

    explicit CheckInfo(const Position&);

#ifndef GPSFISH
    Bitboard dcCandidates;
#endif
    Bitboard pinned;
#ifndef GPSFISH
    Bitboard checkSq[8];
#endif
};


/// The StateInfo struct stores information we need to restore a Position
/// object to its previous state when we retract a move. Whenever a move
/// is made on the board (by calling Position::do_move), an StateInfo object
/// must be passed as a parameter.
class Position;

struct StateInfo {
#ifdef GPSFISH
  int gamePly, pliesFromNull;
  Key key;
  PieceType capturedType;
  StateInfo* previous;
#else
  Key pawnKey, materialKey;
  int castleRights, rule50, gamePly, pliesFromNull;
  Square epSquare;
  Score value;
  Value npMaterial[2];

  Key key;
  Bitboard checkersBB;
  PieceType capturedType;
  StateInfo* previous;
#endif
};


/// The position data structure. A position consists of the following data:
///
///    * For each piece type, a bitboard representing the squares occupied
///      by pieces of that type.
///    * For each color, a bitboard representing the squares occupied by
///      pieces of that color.
///    * A bitboard of all occupied squares.
///    * A bitboard of all checking pieces.
///    * A 64-entry array of pieces, indexed by the squares of the board.
///    * The current side to move.
///    * Information about the castling rights for both sides.
///    * The initial files of the kings and both pairs of rooks. This is
///      used to implement the Chess960 castling rules.
///    * The en passant square (which is SQ_NONE if no en passant capture is
///      possible).
///    * The squares of the kings for both sides.
///    * Hash keys for the position itself, the current pawn structure, and
///      the current material situation.
///    * Hash keys for all previous positions in the game for detecting
///      repetition draws.
///    * A counter for detecting 50 move rule draws.

class Position {

  // No defaul, copy c'tor or assignment allowed, default c'tor will not be
  // generated anyhow because of user-defined c'tors.
  Position(const Position&);
  Position& operator=(const Position&);

public:
  Position(const Position& pos, int threadID);
  Position(const std::string& fen, bool isChess960, int threadID);

  // Text input/output
  void from_fen(const std::string& fen, bool isChess960);
  const std::string to_fen() const;
  void print(Move m = MOVE_NONE) const;

  // The piece on a given square
  Piece piece_on(Square s) const;
  bool square_is_empty(Square s) const;

  // Side to move
  Color side_to_move() const;

#ifndef GPSFISH
  // Bitboard representation of the position
  Bitboard empty_squares() const;
  Bitboard occupied_squares() const;
  Bitboard pieces(Color c) const;
  Bitboard pieces(PieceType pt) const;
  Bitboard pieces(PieceType pt, Color c) const;
  Bitboard pieces(PieceType pt1, PieceType pt2) const;
  Bitboard pieces(PieceType pt1, PieceType pt2, Color c) const;
#endif

  // Number of pieces of each color and type
  int piece_count(Color c, PieceType pt) const;

#ifndef GPSFISH
  // The en passant square
  Square ep_square() const;
#endif

  // Current king position for each color
  Square king_square(Color c) const;

#ifndef GPSFISH
  // Castling rights
  bool can_castle(CastleRight f) const;
  bool can_castle(Color c) const;
  Square castle_rook_square(CastleRight f) const;
#endif

#ifndef GPSFISH
  // Bitboards for pinned pieces and discovered check candidates
  Bitboard discovered_check_candidates() const;
#endif
  Bitboard pinned_pieces() const;

#ifndef GPSFISH
  // Checking pieces and under check information
  Bitboard checkers() const;
#endif
  bool in_check() const;

  // Piece lists
  const Square* piece_list(Color c, PieceType pt) const;

#ifndef GPSFISH
  // Information about attacks to or from a given square
  Bitboard attackers_to(Square s) const;
  Bitboard attackers_to(Square s, Bitboard occ) const;
  Bitboard attacks_from(Piece p, Square s) const;
  static Bitboard attacks_from(Piece p, Square s, Bitboard occ);
  template<PieceType> Bitboard attacks_from(Square s) const;
  template<PieceType> Bitboard attacks_from(Square s, Color c) const;
#endif

  // Properties of moves
#ifdef GPSFISH
  bool pl_move_is_legal(Move m) const;
  bool pl_move_is_evasion(Move m) const;
#endif
  bool pl_move_is_legal(Move m, Bitboard pinned) const;
  bool move_is_pl(const Move m) const;
  bool move_gives_check(Move m, const CheckInfo& ci) const;
  bool move_is_capture(Move m) const;
  bool move_is_capture_or_promotion(Move m) const;
  bool move_is_passed_pawn_push(Move m) const;
  bool move_attacks_square(Move m, Square s) const;

  // Piece captured with previous moves
  PieceType captured_piece_type() const;

  // Information about pawns
  bool pawn_is_passed(Color c, Square s) const;

  // Doing and undoing moves
  void do_setup_move(Move m, StateInfo& st);
  void do_move(Move m, StateInfo& st);
#ifdef GPSFISH
  template<typename F>
  void do_undo_move(Move m, StateInfo& st,F const& f);
  template<typename F>
  void do_undo_null_move(StateInfo& st, F const& f);
#else
  void do_move(Move m, StateInfo& st, const CheckInfo& ci, bool moveIsCheck);
  void undo_move(Move m);
  void do_null_move(StateInfo& st);
  void undo_null_move();
#endif

  // Static exchange evaluation
  int see(Move m) const;
  int see_sign(Move m) const;

  // Accessing hash keys
  Key get_key() const;
  Key get_exclusion_key() const;
#ifndef GPSFISH
  Key get_pawn_key() const;
  Key get_material_key() const;

  // Incremental evaluation
  Score value() const;
  Value non_pawn_material(Color c) const;
  Score pst_delta(Piece piece, Square from, Square to) const;
#endif

  // Game termination checks
  bool is_mate() const;
#ifdef GPSFISH
  // if is_draw return false, and ret==-1 -> continous check by side_to_move
  // if is_draw return false, and ret==1  -> continous check by opposit_color
  bool is_draw(int& ret) const; 
#endif
  template<bool SkipRepetition> bool is_draw() const;

  // Number of plies from starting position
  int startpos_ply_counter() const;

  // Other properties of the position
  bool opposite_colored_bishops() const;
#ifndef GPSFISH
  bool has_pawn_on_7th(Color c) const;
  bool is_chess960() const;
#endif

  // Current thread ID searching on the position
  int thread() const;
#ifdef GPSFISH
  int pliesFromNull() const;
#endif

  int64_t nodes_searched() const;
  void set_nodes_searched(int64_t n);

  // Position consistency check, for debugging
  bool is_ok(int* failedStep = NULL) const;
  void flip();
#ifdef GPSFISH
  bool eval_is_ok() const;
#endif

  // Global initialization
  static void init();

#ifdef GPSFISH
  osl::state::NumEffectState osl_state;
  osl::misc::CArray<int,2> continuous_check; // number of a player's continuous check moves
  eval_t *eval;
#endif
private:

  // Initialization helper functions (used while setting up a position)
  void clear();
  void put_piece(Piece p, Square s);
#ifndef GPSFISH
  void set_castle(int f, Square ksq, Square rsq);
  void set_castling_rights(char token);
#endif
  bool move_is_legal(const Move m) const;

  // Helper functions for doing and undoing moves
  void do_capture_move(Key& key, PieceType capture, Color them, Square to, bool ep);
#ifndef GPSFISH
  void do_castle_move(Move m);
  void undo_castle_move(Move m);

  template<bool FindPinned>
  Bitboard hidden_checkers() const;
#endif

  // Computing hash keys from scratch (for initialization and debugging)
  Key compute_key() const;
#ifndef GPSFISH
  Key compute_pawn_key() const;
  Key compute_material_key() const;

  // Computing incremental evaluation scores and material counts
  Score pst(Piece p, Square s) const;
  Score compute_value() const;
  Value compute_non_pawn_material(Color c) const;
#endif

#ifndef GPSFISH
  // Board
  Piece board[64];             // [square]

  // Bitboards
  Bitboard byTypeBB[8];        // [pieceType]
  Bitboard byColorBB[2];       // [color]

  // Piece counts
  int pieceCount[2][8];        // [color][pieceType]

  // Piece lists
  Square pieceList[2][8][16];  // [color][pieceType][index]
  int index[64];               // [square]

  // Other info
<<<<<<< HEAD
#endif
  Key history[MaxGameLength];
#ifndef GPSFISH
=======
>>>>>>> 3d8140a5
  int castleRightsMask[64];    // [square]
  Square castleRookSquare[16]; // [castleRight]
#endif
  StateInfo startState;
  int64_t nodes;
  Color sideToMove;
  int fullMoves;
  int threadID;
  StateInfo* st;
#ifndef GPSFISH
  int chess960;
#endif

  // Static variables
#ifdef GPSFISH
  static osl::misc::CArray3d<Key,2,osl::PTYPE_SIZE,osl::Square::SIZE> zobrist;
#else
  static Score pieceSquareTable[16][64]; // [piece][square]
  static Key zobrist[2][8][64];          // [color][pieceType][square]
  static Key zobEp[64];                  // [square]
  static Key zobCastle[16];              // [castleRight]
#endif
  static Key zobSideToMove;
  static Key zobExclusion;
};

inline int64_t Position::nodes_searched() const {
  return nodes;
}

inline void Position::set_nodes_searched(int64_t n) {
  nodes = n;
}

inline Piece Position::piece_on(Square s) const {
#ifdef GPSFISH
  return osl_state.pieceAt(s).ptypeO();
#else
  return board[s];
#endif
}


inline bool Position::square_is_empty(Square s) const {
#ifdef GPSFISH
  return osl_state.pieceAt(s).isEmpty();
#else
  return piece_on(s) == PIECE_NONE;
#endif
}

inline Color Position::side_to_move() const {
#ifdef GPSFISH
  return osl_state.turn();
#else
  return sideToMove;
#endif
}

#ifndef GPSFISH
inline Bitboard Position::occupied_squares() const {
  return byTypeBB[0];
}

inline Bitboard Position::empty_squares() const {
  return ~occupied_squares();
}

inline Bitboard Position::pieces(Color c) const {
  return byColorBB[c];
}

inline Bitboard Position::pieces(PieceType pt) const {
  return byTypeBB[pt];
}

inline Bitboard Position::pieces(PieceType pt, Color c) const {
  return byTypeBB[pt] & byColorBB[c];
}

inline Bitboard Position::pieces(PieceType pt1, PieceType pt2) const {
  return byTypeBB[pt1] | byTypeBB[pt2];
}

inline Bitboard Position::pieces(PieceType pt1, PieceType pt2, Color c) const {
  return (byTypeBB[pt1] | byTypeBB[pt2]) & byColorBB[c];
}

inline int Position::piece_count(Color c, PieceType pt) const {
  return pieceCount[c][pt];
}

inline const Square* Position::piece_list(Color c, PieceType pt) const {
  return pieceList[c][pt];
}

inline Square Position::ep_square() const {
  return st->epSquare;
}
#endif

inline Square Position::king_square(Color c) const {
#ifdef GPSFISH
  return osl_state.kingSquare(c);
#else
  return pieceList[c][KING][0];
#endif
}

#ifndef GPSFISH
inline bool Position::can_castle(CastleRight f) const {
  return st->castleRights & f;
}

inline bool Position::can_castle(Color c) const {
  return st->castleRights & ((WHITE_OO | WHITE_OOO) << c);
}

inline Square Position::castle_rook_square(CastleRight f) const {
  return castleRookSquare[f];
}

template<>
inline Bitboard Position::attacks_from<PAWN>(Square s, Color c) const {
  return StepAttacksBB[make_piece(c, PAWN)][s];
}

template<PieceType Piece> // Knight and King and white pawns
inline Bitboard Position::attacks_from(Square s) const {
  return StepAttacksBB[Piece][s];
}

template<>
inline Bitboard Position::attacks_from<BISHOP>(Square s) const {
  return bishop_attacks_bb(s, occupied_squares());
}

template<>
inline Bitboard Position::attacks_from<ROOK>(Square s) const {
  return rook_attacks_bb(s, occupied_squares());
}

template<>
inline Bitboard Position::attacks_from<QUEEN>(Square s) const {
  return attacks_from<ROOK>(s) | attacks_from<BISHOP>(s);
}

inline Bitboard Position::checkers() const {
  return st->checkersBB;
}
#endif

inline bool Position::in_check() const {
#ifdef GPSFISH
  return osl_state.inCheck();
#else
  return st->checkersBB != EmptyBoardBB;
#endif
}

#ifndef GPSFISH
inline bool Position::pawn_is_passed(Color c, Square s) const {
  return !(pieces(PAWN, opposite_color(c)) & passed_pawn_mask(c, s));
}
#endif

inline Key Position::get_key() const {
  return st->key;
}

inline Key Position::get_exclusion_key() const {
  return st->key ^ zobExclusion;
}

#ifndef GPSFISH
inline Key Position::get_pawn_key() const {
  return st->pawnKey;
}

inline Key Position::get_material_key() const {
  return st->materialKey;
}

inline Score Position::pst(Piece p, Square s) const {
  return pieceSquareTable[p][s];
}

inline Score Position::pst_delta(Piece piece, Square from, Square to) const {
  return pieceSquareTable[piece][to] - pieceSquareTable[piece][from];
}

inline Score Position::value() const {
  return st->value;
}

inline Value Position::non_pawn_material(Color c) const {
  return st->npMaterial[c];
}

inline bool Position::move_is_passed_pawn_push(Move m) const {

  Color c = side_to_move();
  return   piece_on(move_from(m)) == make_piece(c, PAWN)
        && pawn_is_passed(c, move_to(m));
}
#endif

inline int Position::startpos_ply_counter() const {
  return Max(2 * (fullMoves - 1), 0) + int(sideToMove == BLACK);
}

#ifndef GPSFISH
inline bool Position::opposite_colored_bishops() const {

  return   piece_count(WHITE, BISHOP) == 1
        && piece_count(BLACK, BISHOP) == 1
        && opposite_color_squares(piece_list(WHITE, BISHOP)[0], piece_list(BLACK, BISHOP)[0]);
}

inline bool Position::has_pawn_on_7th(Color c) const {
  return pieces(PAWN, c) & rank_bb(relative_rank(c, RANK_7));
}

inline bool Position::is_chess960() const {
  return chess960;
}
#endif

inline bool Position::move_is_capture_or_promotion(Move m) const {

  assert(move_is_ok(m));
  return move_is_special(m) ? !move_is_castle(m) : !square_is_empty(move_to(m));
}

inline bool Position::move_is_capture(Move m) const {
#ifdef GPSFISH
  return m.isCapture();
#else

  // Note that castle is coded as "king captures the rook"
  assert(move_is_ok(m));
  return (!square_is_empty(move_to(m)) && !move_is_castle(m)) || move_is_ep(m);
#endif
}

inline PieceType Position::captured_piece_type() const {
  return st->capturedType;
}

inline int Position::thread() const {
  return threadID;
}

#ifdef GPSFISH
inline int Position::pliesFromNull() const {
  return st->pliesFromNull;
}
#endif

#endif // !defined(POSITION_H_INCLUDED)<|MERGE_RESOLUTION|>--- conflicted
+++ resolved
@@ -321,12 +321,8 @@
   int index[64];               // [square]
 
   // Other info
-<<<<<<< HEAD
-#endif
-  Key history[MaxGameLength];
-#ifndef GPSFISH
-=======
->>>>>>> 3d8140a5
+#endif
+#ifndef GPSFISH
   int castleRightsMask[64];    // [square]
   Square castleRookSquare[16]; // [castleRight]
 #endif
