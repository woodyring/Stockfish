/*
  Stockfish, a UCI chess playing engine derived from Glaurung 2.1
  Copyright (C) 2004-2008 Tord Romstad (Glaurung author)
  Copyright (C) 2008-2010 Marco Costalba, Joona Kiiski, Tord Romstad

  Stockfish is free software: you can redistribute it and/or modify
  it under the terms of the GNU General Public License as published by
  the Free Software Foundation, either version 3 of the License, or
  (at your option) any later version.

  Stockfish is distributed in the hope that it will be useful,
  but WITHOUT ANY WARRANTY; without even the implied warranty of
  MERCHANTABILITY or FITNESS FOR A PARTICULAR PURPOSE.  See the
  GNU General Public License for more details.

  You should have received a copy of the GNU General Public License
  along with this program.  If not, see <http://www.gnu.org/licenses/>.
*/

#if !defined(POSITION_H_INCLUDED)
#define POSITION_H_INCLUDED

#ifdef GPSFISH
#include "osl/state/numEffectState.h"
#include "osl/misc/carray3d.h"
#include "osl/eval/ml/openMidEndingEval.h"
typedef osl::eval::ml::OpenMidEndingEval eval_t; 
#include <iostream>
#else
#include "bitboard.h"
#endif

#include <cassert>
#include "move.h"
#include "types.h"

/// Maximum number of plies per game (220 should be enough, because the
/// maximum search depth is 100, and during position setup we reset the
/// move counter for every non-reversible move).
const int MaxGameLength = 220;

class Position;

/// struct checkInfo is initialized at c'tor time and keeps
/// info used to detect if a move gives check.

struct CheckInfo {

    explicit CheckInfo(const Position&);

#ifndef GPSFISH
    Bitboard dcCandidates;
#endif
    Bitboard pinned;
#ifndef GPSFISH
    Bitboard checkSq[8];
#endif
};

#ifndef GPSFISH
/// Castle rights, encoded as bit fields

enum CastleRights {
  CASTLES_NONE = 0,
  WHITE_OO     = 1,
  BLACK_OO     = 2,
  WHITE_OOO    = 4,
  BLACK_OOO    = 8,
  ALL_CASTLES  = 15
};
#endif

/// Game phase
enum Phase {
  PHASE_ENDGAME = 0,
  PHASE_MIDGAME = 128
};


/// The StateInfo struct stores information we need to restore a Position
/// object to its previous state when we retract a move. Whenever a move
/// is made on the board (by calling Position::do_move), an StateInfo object
/// must be passed as a parameter.

struct StateInfo {
#ifdef GPSFISH
  int gamePly, pliesFromNull;
  Key key;
  PieceType capturedType;
  StateInfo* previous;
#else
  Key pawnKey, materialKey;
  int castleRights, rule50, gamePly, pliesFromNull;
  Square epSquare;
  Score value;
  Value npMaterial[2];

  PieceType capturedType;
  Key key;
  Bitboard checkersBB;
  StateInfo* previous;
#endif
};


/// The position data structure. A position consists of the following data:
///
///    * For each piece type, a bitboard representing the squares occupied
///      by pieces of that type.
///    * For each color, a bitboard representing the squares occupied by
///      pieces of that color.
///    * A bitboard of all occupied squares.
///    * A bitboard of all checking pieces.
///    * A 64-entry array of pieces, indexed by the squares of the board.
///    * The current side to move.
///    * Information about the castling rights for both sides.
///    * The initial files of the kings and both pairs of rooks. This is
///      used to implement the Chess960 castling rules.
///    * The en passant square (which is SQ_NONE if no en passant capture is
///      possible).
///    * The squares of the kings for both sides.
///    * Hash keys for the position itself, the current pawn structure, and
///      the current material situation.
///    * Hash keys for all previous positions in the game for detecting
///      repetition draws.
///    * A counter for detecting 50 move rule draws.

class Position {

  Position(); // No default or copy c'tor allowed
  Position(const Position& pos);

public:
  enum GamePhase {
      MidGame,
      EndGame
  };

  // Constructors
  Position(const Position& pos, int threadID);
  Position(const std::string& fen, bool isChess960, int threadID);

  // Text input/output
  void from_fen(const std::string& fen, bool isChess960);
  const std::string to_fen() const;
  void print(Move m = MOVE_NONE) const;

  // Copying
  void flip();

  // The piece on a given square
  Piece piece_on(Square s) const;
  Color color_of_piece_on(Square s) const;
  bool square_is_empty(Square s) const;
  bool square_is_occupied(Square s) const;

  // Side to move
  Color side_to_move() const;

#ifndef GPSFISH
  // Bitboard representation of the position
  Bitboard empty_squares() const;
  Bitboard occupied_squares() const;
  Bitboard pieces_of_color(Color c) const;
  Bitboard pieces(PieceType pt) const;
  Bitboard pieces(PieceType pt, Color c) const;
  Bitboard pieces(PieceType pt1, PieceType pt2) const;
  Bitboard pieces(PieceType pt1, PieceType pt2, Color c) const;
#endif

  // Number of pieces of each color and type
  int piece_count(Color c, PieceType pt) const;

#ifndef GPSFISH
  // The en passant square
  Square ep_square() const;
#endif

  // Current king position for each color
  Square king_square(Color c) const;

#ifndef GPSFISH
  // Castling rights
  bool can_castle_kingside(Color c) const;
  bool can_castle_queenside(Color c) const;
  bool can_castle(Color c) const;
  Square initial_kr_square(Color c) const;
  Square initial_qr_square(Color c) const;
#endif

#ifndef GPSFISH
  // Bitboards for pinned pieces and discovered check candidates
  Bitboard discovered_check_candidates(Color c) const;
#endif
  Bitboard pinned_pieces(Color c) const;

#ifndef GPSFISH
  // Checking pieces and under check information
  Bitboard checkers() const;
#endif
  bool in_check() const;

  // Piece lists
  Square piece_list(Color c, PieceType pt, int index) const;
  const Square* piece_list_begin(Color c, PieceType pt) const;

#ifndef GPSFISH
  // Information about attacks to or from a given square
  Bitboard attackers_to(Square s) const;
  Bitboard attackers_to(Square s, Bitboard occ) const;
  Bitboard attacks_from(Piece p, Square s) const;
  static Bitboard attacks_from(Piece p, Square s, Bitboard occ);
  template<PieceType> Bitboard attacks_from(Square s) const;
  template<PieceType> Bitboard attacks_from(Square s, Color c) const;
#endif

  // Properties of moves
#ifdef GPSFISH
  bool pl_move_is_legal(Move m) const;
  bool pl_move_is_evasion(Move m) const;
#endif
  bool pl_move_is_legal(Move m, Bitboard pinned) const;
  bool move_is_pl(const Move m) const;
  bool move_gives_check(Move m, const CheckInfo& ci) const;
  bool move_is_capture(Move m) const;
  bool move_is_capture_or_promotion(Move m) const;
  bool move_is_passed_pawn_push(Move m) const;
  bool move_attacks_square(Move m, Square s) const;

  // Piece captured with previous moves
  PieceType captured_piece_type() const;

  // Information about pawns
  bool pawn_is_passed(Color c, Square s) const;

  // Weak squares
  bool square_is_weak(Square s, Color c) const;

  // Doing and undoing moves
  void do_setup_move(Move m);
  void do_move(Move m, StateInfo& st);
#ifdef GPSFISH
  template<typename F>
  void do_undo_move(Move m, StateInfo& st,F const& f);
  template<typename F>
  void do_undo_null_move(StateInfo& st, F const& f);
#else
  void do_move(Move m, StateInfo& st, const CheckInfo& ci, bool moveIsCheck);
  void undo_move(Move m);
  void do_null_move(StateInfo& st);
  void undo_null_move();
#endif

  // Static exchange evaluation
  int see(Move m) const;
  int see_sign(Move m) const;

  // Accessing hash keys
  Key get_key() const;
  Key get_exclusion_key() const;
#ifndef GPSFISH
  Key get_pawn_key() const;
  Key get_material_key() const;
#endif

#ifndef GPSFISH
  // Incremental evaluation
  Score value() const;
  Value non_pawn_material(Color c) const;
  static Score pst_delta(Piece piece, Square from, Square to);
#endif

  // Game termination checks
  bool is_mate() const;
#ifdef GPSFISH
  // if is_draw return false, and ret==-1 -> continous check by side_to_move
  // if is_draw return false, and ret==1  -> continous check by opposit_color
  bool is_draw(int& ret) const; 
#else
  template<bool SkipRepetition> bool is_draw() const;
#endif

  // Number of plies from starting position
  int startpos_ply_counter() const;

  // Other properties of the position
  bool opposite_colored_bishops() const;
#ifndef GPSFISH
  bool has_pawn_on_7th(Color c) const;
  bool is_chess960() const;
#endif

  // Current thread ID searching on the position
  int thread() const;
#ifdef GPSFISH
  int pliesFromNull() const;
#endif

  int64_t nodes_searched() const;
  void set_nodes_searched(int64_t n);

  // Position consistency check, for debugging
  bool is_ok(int* failedStep = NULL) const;
#ifdef GPSFISH
  bool eval_is_ok() const;
#endif

  // Global initialization
  static void init();

#ifdef GPSFISH
  osl::state::NumEffectState osl_state;
  osl::misc::CArray<int,2> continuous_check; // number of a player's continuous check moves
  eval_t *eval;
#endif
private:

  // Initialization helper functions (used while setting up a position)
  void clear();
  void detach();
  void put_piece(Piece p, Square s);
#ifndef GPSFISH
  void set_castle_kingside(Color c);
  void set_castle_queenside(Color c);
  bool set_castling_rights(char token);
#endif
  bool move_is_pl_slow(const Move m) const;

  // Helper functions for doing and undoing moves
  void do_capture_move(Key& key, PieceType capture, Color them, Square to, bool ep);
#ifndef GPSFISH
  void do_castle_move(Move m);
  void undo_castle_move(Move m);
#endif
  void find_checkers();

#ifndef GPSFISH
  template<bool FindPinned>
  Bitboard hidden_checkers(Color c) const;
#endif

  // Computing hash keys from scratch (for initialization and debugging)
  Key compute_key() const;
#ifndef GPSFISH
  Key compute_pawn_key() const;
  Key compute_material_key() const;

  // Computing incremental evaluation scores and material counts
  static Score pst(Color c, PieceType pt, Square s);
#endif
#ifndef GPSFISH
  Score compute_value() const;
  Value compute_non_pawn_material(Color c) const;
#endif

#ifndef GPSFISH
  // Board
  Piece board[64];

  // Bitboards
  Bitboard byTypeBB[8], byColorBB[2];

  // Piece counts
  int pieceCount[2][8]; // [color][pieceType]

  // Piece lists
  Square pieceList[2][8][16]; // [color][pieceType][index]
  int index[64]; // [square]

#endif
  // Other info
#ifndef GPSFISH
  Color sideToMove;
#endif
  Key history[MaxGameLength];
#ifndef GPSFISH
  int castleRightsMask[64];
#endif
  StateInfo startState;
#ifndef GPSFISH
  File initialKFile, initialKRFile, initialQRFile;
  bool chess960;
#endif
  int startPosPlyCounter;
  int threadID;
  int64_t nodes;
  StateInfo* st;

  // Static variables
#ifdef GPSFISH
  static osl::misc::CArray3d<Key,2,osl::PTYPE_SIZE,osl::Square::SIZE> zobrist;
#else
  static Key zobrist[2][8][64];
  static Key zobEp[64];
  static Key zobCastle[16];
#endif
  static Key zobSideToMove;
#ifndef GPSFISH
  static Score PieceSquareTable[16][64];
#endif
  static Key zobExclusion;
};

inline int64_t Position::nodes_searched() const {
  return nodes;
}

inline void Position::set_nodes_searched(int64_t n) {
  nodes = n;
}

inline Piece Position::piece_on(Square s) const {
#ifdef GPSFISH
  return osl_state.pieceAt(s).ptypeO();
#else
  return board[s];
#endif
}

inline Color Position::color_of_piece_on(Square s) const {
#ifdef GPSFISH
  return osl_state.pieceAt(s).owner();
#else  
  return color_of_piece(piece_on(s));
#endif
}

<<<<<<< HEAD
inline PieceType Position::type_of_piece_on(Square s) const {
#ifdef GPSFISH
  return osl_state.pieceAt(s).ptype();
#else
  return type_of_piece(piece_on(s));
#endif
}

=======
>>>>>>> a9782b94
inline bool Position::square_is_empty(Square s) const {
#ifdef GPSFISH
  return osl_state.pieceAt(s).isEmpty();
#else
  return piece_on(s) == PIECE_NONE;
#endif
}

inline bool Position::square_is_occupied(Square s) const {
#ifdef GPSFISH
  return !osl_state.pieceAt(s).isEmpty();
#else
  return !square_is_empty(s);
#endif
}

inline Color Position::side_to_move() const {
#ifdef GPSFISH
  return osl_state.turn();
#else
  return sideToMove;
#endif
}

#ifndef GPSFISH
inline Bitboard Position::occupied_squares() const {
  return byTypeBB[0];
}

inline Bitboard Position::empty_squares() const {
  return ~occupied_squares();
}

inline Bitboard Position::pieces_of_color(Color c) const {
  return byColorBB[c];
}

inline Bitboard Position::pieces(PieceType pt) const {
  return byTypeBB[pt];
}

inline Bitboard Position::pieces(PieceType pt, Color c) const {
  return byTypeBB[pt] & byColorBB[c];
}

inline Bitboard Position::pieces(PieceType pt1, PieceType pt2) const {
  return byTypeBB[pt1] | byTypeBB[pt2];
}

inline Bitboard Position::pieces(PieceType pt1, PieceType pt2, Color c) const {
  return (byTypeBB[pt1] | byTypeBB[pt2]) & byColorBB[c];
}

inline int Position::piece_count(Color c, PieceType pt) const {
  return pieceCount[c][pt];
}

inline Square Position::piece_list(Color c, PieceType pt, int idx) const {
  return pieceList[c][pt][idx];
}

inline const Square* Position::piece_list_begin(Color c, PieceType pt) const {
  return pieceList[c][pt];
}

inline Square Position::ep_square() const {
  return st->epSquare;
}
#endif

inline Square Position::king_square(Color c) const {
#ifdef GPSFISH
  return osl_state.kingSquare(c);
#else
  return pieceList[c][KING][0];
#endif
}

#ifndef GPSFISH
inline bool Position::can_castle_kingside(Color c) const {
  return st->castleRights & (WHITE_OO << c);
}

inline bool Position::can_castle_queenside(Color c) const {
  return st->castleRights & (WHITE_OOO << c);
}

inline bool Position::can_castle(Color c) const {
  return st->castleRights & ((WHITE_OO | WHITE_OOO) << c);
}

inline void Position::set_castle_kingside(Color c) {
  st->castleRights |= (WHITE_OO << c);
}

inline void Position::set_castle_queenside(Color c) {
  st->castleRights |= (WHITE_OOO << c);
}

inline Square Position::initial_kr_square(Color c) const {
  return relative_square(c, make_square(initialKRFile, RANK_1));
}

inline Square Position::initial_qr_square(Color c) const {
  return relative_square(c, make_square(initialQRFile, RANK_1));
}

template<>
inline Bitboard Position::attacks_from<PAWN>(Square s, Color c) const {
  return StepAttacksBB[make_piece(c, PAWN)][s];
}

template<PieceType Piece> // Knight and King and white pawns
inline Bitboard Position::attacks_from(Square s) const {
  return StepAttacksBB[Piece][s];
}

template<>
inline Bitboard Position::attacks_from<BISHOP>(Square s) const {
  return bishop_attacks_bb(s, occupied_squares());
}

template<>
inline Bitboard Position::attacks_from<ROOK>(Square s) const {
  return rook_attacks_bb(s, occupied_squares());
}

template<>
inline Bitboard Position::attacks_from<QUEEN>(Square s) const {
  return attacks_from<ROOK>(s) | attacks_from<BISHOP>(s);
}

inline Bitboard Position::checkers() const {
  return st->checkersBB;
}
#endif

inline bool Position::in_check() const {
#ifdef GPSFISH
  return osl_state.inCheck();
#else
  return st->checkersBB != EmptyBoardBB;
#endif
}

#ifndef GPSFISH
inline bool Position::pawn_is_passed(Color c, Square s) const {
  return !(pieces(PAWN, opposite_color(c)) & passed_pawn_mask(c, s));
}

inline bool Position::square_is_weak(Square s, Color c) const {
  return !(pieces(PAWN, opposite_color(c)) & attack_span_mask(c, s));
}
#endif

inline Key Position::get_key() const {
  return st->key;
}

inline Key Position::get_exclusion_key() const {
  return st->key ^ zobExclusion;
}

#ifndef GPSFISH
inline Key Position::get_pawn_key() const {
  return st->pawnKey;
}

inline Key Position::get_material_key() const {
  return st->materialKey;
}
#endif

#ifndef GPSFISH
inline Score Position::pst(Color c, PieceType pt, Square s) {
  return PieceSquareTable[make_piece(c, pt)][s];
}
#endif

#ifndef GPSFISH
inline Score Position::pst_delta(Piece piece, Square from, Square to) {
  return PieceSquareTable[piece][to] - PieceSquareTable[piece][from];
}
#endif

#ifndef GPSFISH
inline Score Position::value() const {
  return st->value;
}
#endif

#ifndef GPSFISH
inline Value Position::non_pawn_material(Color c) const {
  return st->npMaterial[c];
}

inline bool Position::move_is_passed_pawn_push(Move m) const {

  Color c = side_to_move();
  return   piece_on(move_from(m)) == make_piece(c, PAWN)
        && pawn_is_passed(c, move_to(m));
}
#endif

inline int Position::startpos_ply_counter() const {
  return startPosPlyCounter;
}

#ifndef GPSFISH
inline bool Position::opposite_colored_bishops() const {

  return   piece_count(WHITE, BISHOP) == 1 && piece_count(BLACK, BISHOP) == 1
        && opposite_color_squares(piece_list(WHITE, BISHOP, 0), piece_list(BLACK, BISHOP, 0));
}

inline bool Position::has_pawn_on_7th(Color c) const {
  return pieces(PAWN, c) & rank_bb(relative_rank(c, RANK_7));
}

inline bool Position::is_chess960() const {
  return chess960;
}
#endif

inline bool Position::move_is_capture_or_promotion(Move m) const {

  assert(m != MOVE_NONE && m != MOVE_NULL);
  return move_is_special(m) ? !move_is_castle(m) : !square_is_empty(move_to(m));
}

inline bool Position::move_is_capture(Move m) const {
#ifdef GPSFISH
  return m.isCapture();
#else

  assert(m != MOVE_NONE && m != MOVE_NULL);

  // Note that castle is coded as "king captures the rook"
  return (!square_is_empty(move_to(m)) && !move_is_castle(m)) || move_is_ep(m);
#endif
}

inline PieceType Position::captured_piece_type() const {
  return st->capturedType;
}

inline int Position::thread() const {
  return threadID;
}

#ifdef GPSFISH
inline int Position::pliesFromNull() const {
  return st->pliesFromNull;
}
#endif

#endif // !defined(POSITION_H_INCLUDED)<|MERGE_RESOLUTION|>--- conflicted
+++ resolved
@@ -425,17 +425,6 @@
 #endif
 }
 
-<<<<<<< HEAD
-inline PieceType Position::type_of_piece_on(Square s) const {
-#ifdef GPSFISH
-  return osl_state.pieceAt(s).ptype();
-#else
-  return type_of_piece(piece_on(s));
-#endif
-}
-
-=======
->>>>>>> a9782b94
 inline bool Position::square_is_empty(Square s) const {
 #ifdef GPSFISH
   return osl_state.pieceAt(s).isEmpty();
