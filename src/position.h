/*
  Stockfish, a UCI chess playing engine derived from Glaurung 2.1
  Copyright (C) 2004-2008 Tord Romstad (Glaurung author)
  Copyright (C) 2008-2010 Marco Costalba, Joona Kiiski, Tord Romstad

  Stockfish is free software: you can redistribute it and/or modify
  it under the terms of the GNU General Public License as published by
  the Free Software Foundation, either version 3 of the License, or
  (at your option) any later version.

  Stockfish is distributed in the hope that it will be useful,
  but WITHOUT ANY WARRANTY; without even the implied warranty of
  MERCHANTABILITY or FITNESS FOR A PARTICULAR PURPOSE.  See the
  GNU General Public License for more details.

  You should have received a copy of the GNU General Public License
  along with this program.  If not, see <http://www.gnu.org/licenses/>.
*/

#if !defined(POSITION_H_INCLUDED)
#define POSITION_H_INCLUDED

#ifdef GPSFISH
#include "osl/state/numEffectState.h"
#include "osl/misc/carray3d.h"
#include "osl/eval/ml/openMidEndingEval.h"
typedef osl::eval::ml::OpenMidEndingEval eval_t; 
#include <iostream>
#else
#include "bitboard.h"
#endif

#include <cassert>
#include "move.h"
#include "types.h"

/// Maximum number of plies per game (220 should be enough, because the
/// maximum search depth is 100, and during position setup we reset the
/// move counter for every non-reversible move).
const int MaxGameLength = 220;


/// The checkInfo struct is initialized at c'tor time and keeps info used
/// to detect if a move gives check.

struct CheckInfo {

    explicit CheckInfo(const Position&);

#ifndef GPSFISH
    Bitboard dcCandidates;
#endif
    Bitboard pinned;
#ifndef GPSFISH
    Bitboard checkSq[8];
#endif
};

<<<<<<< HEAD
#ifndef GPSFISH
/// Castle rights, encoded as bit fields

enum CastleRight {
  CASTLES_NONE = 0,
  WHITE_OO     = 1,
  BLACK_OO     = 2,
  WHITE_OOO    = 4,
  BLACK_OOO    = 8,
  ALL_CASTLES  = 15
};
#endif

/// Game phase
enum Phase {
  PHASE_ENDGAME = 0,
  PHASE_MIDGAME = 128
};

=======
>>>>>>> f25582d4

/// The StateInfo struct stores information we need to restore a Position
/// object to its previous state when we retract a move. Whenever a move
/// is made on the board (by calling Position::do_move), an StateInfo object
/// must be passed as a parameter.
class Position;

struct StateInfo {
#ifdef GPSFISH
  int gamePly, pliesFromNull;
  Key key;
  PieceType capturedType;
  StateInfo* previous;
#else
  Key pawnKey, materialKey;
  int castleRights, rule50, gamePly, pliesFromNull;
  Square epSquare;
  Score value;
  Value npMaterial[2];

  PieceType capturedType;
  Key key;
  Bitboard checkersBB;
  StateInfo* previous;
#endif
};


/// The position data structure. A position consists of the following data:
///
///    * For each piece type, a bitboard representing the squares occupied
///      by pieces of that type.
///    * For each color, a bitboard representing the squares occupied by
///      pieces of that color.
///    * A bitboard of all occupied squares.
///    * A bitboard of all checking pieces.
///    * A 64-entry array of pieces, indexed by the squares of the board.
///    * The current side to move.
///    * Information about the castling rights for both sides.
///    * The initial files of the kings and both pairs of rooks. This is
///      used to implement the Chess960 castling rules.
///    * The en passant square (which is SQ_NONE if no en passant capture is
///      possible).
///    * The squares of the kings for both sides.
///    * Hash keys for the position itself, the current pawn structure, and
///      the current material situation.
///    * Hash keys for all previous positions in the game for detecting
///      repetition draws.
///    * A counter for detecting 50 move rule draws.

class Position {

  Position(); // No default or copy c'tor allowed
  Position(const Position& pos);

public:
  Position(const Position& pos, int threadID);
  Position(const std::string& fen, bool isChess960, int threadID);

  // Text input/output
  void from_fen(const std::string& fen, bool isChess960);
  const std::string to_fen() const;
  void print(Move m = MOVE_NONE) const;

  // The piece on a given square
  Piece piece_on(Square s) const;
  bool square_is_empty(Square s) const;

  // Side to move
  Color side_to_move() const;

#ifndef GPSFISH
  // Bitboard representation of the position
  Bitboard empty_squares() const;
  Bitboard occupied_squares() const;
  Bitboard pieces(Color c) const;
  Bitboard pieces(PieceType pt) const;
  Bitboard pieces(PieceType pt, Color c) const;
  Bitboard pieces(PieceType pt1, PieceType pt2) const;
  Bitboard pieces(PieceType pt1, PieceType pt2, Color c) const;
#endif

  // Number of pieces of each color and type
  int piece_count(Color c, PieceType pt) const;

#ifndef GPSFISH
  // The en passant square
  Square ep_square() const;
#endif

  // Current king position for each color
  Square king_square(Color c) const;

#ifndef GPSFISH
  // Castling rights
  bool can_castle(CastleRight f) const;
  bool can_castle(Color c) const;
  Square castle_rook_square(CastleRight f) const;
#endif

#ifndef GPSFISH
  // Bitboards for pinned pieces and discovered check candidates
  Bitboard discovered_check_candidates(Color c) const;
#endif
  Bitboard pinned_pieces(Color c) const;

#ifndef GPSFISH
  // Checking pieces and under check information
  Bitboard checkers() const;
#endif
  bool in_check() const;

  // Piece lists
  const Square* piece_list(Color c, PieceType pt) const;

#ifndef GPSFISH
  // Information about attacks to or from a given square
  Bitboard attackers_to(Square s) const;
  Bitboard attackers_to(Square s, Bitboard occ) const;
  Bitboard attacks_from(Piece p, Square s) const;
  static Bitboard attacks_from(Piece p, Square s, Bitboard occ);
  template<PieceType> Bitboard attacks_from(Square s) const;
  template<PieceType> Bitboard attacks_from(Square s, Color c) const;
#endif

  // Properties of moves
#ifdef GPSFISH
  bool pl_move_is_legal(Move m) const;
  bool pl_move_is_evasion(Move m) const;
#endif
  bool pl_move_is_legal(Move m, Bitboard pinned) const;
  bool move_is_pl(const Move m) const;
  bool move_gives_check(Move m, const CheckInfo& ci) const;
  bool move_is_capture(Move m) const;
  bool move_is_capture_or_promotion(Move m) const;
  bool move_is_passed_pawn_push(Move m) const;
  bool move_attacks_square(Move m, Square s) const;

  // Piece captured with previous moves
  PieceType captured_piece_type() const;

  // Information about pawns
  bool pawn_is_passed(Color c, Square s) const;

  // Doing and undoing moves
  void do_setup_move(Move m);
  void do_move(Move m, StateInfo& st);
#ifdef GPSFISH
  template<typename F>
  void do_undo_move(Move m, StateInfo& st,F const& f);
  template<typename F>
  void do_undo_null_move(StateInfo& st, F const& f);
#else
  void do_move(Move m, StateInfo& st, const CheckInfo& ci, bool moveIsCheck);
  void undo_move(Move m);
  void do_null_move(StateInfo& st);
  void undo_null_move();
#endif

  // Static exchange evaluation
  int see(Move m) const;
  int see_sign(Move m) const;

  // Accessing hash keys
  Key get_key() const;
  Key get_exclusion_key() const;
#ifndef GPSFISH
  Key get_pawn_key() const;
  Key get_material_key() const;

  // Incremental evaluation
  Score value() const;
  Value non_pawn_material(Color c) const;
  Score pst_delta(Piece piece, Square from, Square to) const;
#endif

  // Game termination checks
  bool is_mate() const;
#ifdef GPSFISH
  // if is_draw return false, and ret==-1 -> continous check by side_to_move
  // if is_draw return false, and ret==1  -> continous check by opposit_color
  bool is_draw(int& ret) const; 
#else
  template<bool SkipRepetition> bool is_draw() const;
#endif

  // Number of plies from starting position
  int full_moves() const;

  // Other properties of the position
  bool opposite_colored_bishops() const;
#ifndef GPSFISH
  bool has_pawn_on_7th(Color c) const;
  bool is_chess960() const;
#endif

  // Current thread ID searching on the position
  int thread() const;
#ifdef GPSFISH
  int pliesFromNull() const;
#endif

  int64_t nodes_searched() const;
  void set_nodes_searched(int64_t n);

  // Position consistency check, for debugging
  bool is_ok(int* failedStep = NULL) const;
<<<<<<< HEAD
#ifdef GPSFISH
  bool eval_is_ok() const;
#endif
=======
  void flip();
>>>>>>> f25582d4

  // Global initialization
  static void init();

#ifdef GPSFISH
  osl::state::NumEffectState osl_state;
  osl::misc::CArray<int,2> continuous_check; // number of a player's continuous check moves
  eval_t *eval;
#endif
private:

  // Initialization helper functions (used while setting up a position)
  void clear();
  void detach();
  void put_piece(Piece p, Square s);
#ifndef GPSFISH
  void set_castle(int f, Square ksq, Square rsq);
  void set_castling_rights(char token);
#endif
  bool move_is_pl_slow(const Move m) const;

  // Helper functions for doing and undoing moves
  void do_capture_move(Key& key, PieceType capture, Color them, Square to, bool ep);
#ifndef GPSFISH
  void do_castle_move(Move m);
  void undo_castle_move(Move m);

  template<bool FindPinned>
  Bitboard hidden_checkers(Color c) const;
#endif

  // Computing hash keys from scratch (for initialization and debugging)
  Key compute_key() const;
#ifndef GPSFISH
  Key compute_pawn_key() const;
  Key compute_material_key() const;

  // Computing incremental evaluation scores and material counts
  Score pst(Piece p, Square s) const;
  Score compute_value() const;
  Value compute_non_pawn_material(Color c) const;
#endif

#ifndef GPSFISH
  // Board
  Piece board[64];             // [square]

  // Bitboards
  Bitboard byTypeBB[8];        // [pieceType]
  Bitboard byColorBB[2];       // [color]

  // Piece counts
  int pieceCount[2][8];        // [color][pieceType]

  // Piece lists
  Square pieceList[2][8][16];  // [color][pieceType][index]
  int index[64];               // [square]

  // Other info
  Color sideToMove;
#endif
  Key history[MaxGameLength];
<<<<<<< HEAD
#ifndef GPSFISH
  int castleRightsMask[64];
  Square castleRookSquare[16]; // [CastleRights]
#endif
=======
  int castleRightsMask[64];    // [square]
  Square castleRookSquare[16]; // [castleRight]
>>>>>>> f25582d4
  StateInfo startState;
#ifndef GPSFISH
  bool chess960;
#endif
  int fullMoves;
  int threadID;
  int64_t nodes;
  StateInfo* st;

  // Static variables
<<<<<<< HEAD
#ifdef GPSFISH
  static osl::misc::CArray3d<Key,2,osl::PTYPE_SIZE,osl::Square::SIZE> zobrist;
#else
  static Key zobrist[2][8][64];
  static Key zobEp[64];
  static Key zobCastle[16];
#endif
  static Key zobSideToMove;
#ifndef GPSFISH
  static Score PieceSquareTable[16][64];
#endif
=======
  static Score pieceSquareTable[16][64]; // [piece][square]
  static Key zobrist[2][8][64];          // [color][pieceType][square]
  static Key zobEp[64];                  // [square]
  static Key zobCastle[16];              // [castleRight]
  static Key zobSideToMove;
>>>>>>> f25582d4
  static Key zobExclusion;
};

inline int64_t Position::nodes_searched() const {
  return nodes;
}

inline void Position::set_nodes_searched(int64_t n) {
  nodes = n;
}

inline Piece Position::piece_on(Square s) const {
#ifdef GPSFISH
  return osl_state.pieceAt(s).ptypeO();
#else
  return board[s];
#endif
}


inline bool Position::square_is_empty(Square s) const {
#ifdef GPSFISH
  return osl_state.pieceAt(s).isEmpty();
#else
  return piece_on(s) == PIECE_NONE;
#endif
}

inline Color Position::side_to_move() const {
#ifdef GPSFISH
  return osl_state.turn();
#else
  return sideToMove;
#endif
}

#ifndef GPSFISH
inline Bitboard Position::occupied_squares() const {
  return byTypeBB[0];
}

inline Bitboard Position::empty_squares() const {
  return ~occupied_squares();
}

inline Bitboard Position::pieces(Color c) const {
  return byColorBB[c];
}

inline Bitboard Position::pieces(PieceType pt) const {
  return byTypeBB[pt];
}

inline Bitboard Position::pieces(PieceType pt, Color c) const {
  return byTypeBB[pt] & byColorBB[c];
}

inline Bitboard Position::pieces(PieceType pt1, PieceType pt2) const {
  return byTypeBB[pt1] | byTypeBB[pt2];
}

inline Bitboard Position::pieces(PieceType pt1, PieceType pt2, Color c) const {
  return (byTypeBB[pt1] | byTypeBB[pt2]) & byColorBB[c];
}

inline int Position::piece_count(Color c, PieceType pt) const {
  return pieceCount[c][pt];
}

inline const Square* Position::piece_list(Color c, PieceType pt) const {
  return pieceList[c][pt];
}

inline Square Position::ep_square() const {
  return st->epSquare;
}
#endif

inline Square Position::king_square(Color c) const {
#ifdef GPSFISH
  return osl_state.kingSquare(c);
#else
  return pieceList[c][KING][0];
#endif
}

#ifndef GPSFISH
inline bool Position::can_castle(CastleRight f) const {
  return st->castleRights & f;
}

inline bool Position::can_castle(Color c) const {
  return st->castleRights & ((WHITE_OO | WHITE_OOO) << c);
}

inline Square Position::castle_rook_square(CastleRight f) const {
  return castleRookSquare[f];
}

template<>
inline Bitboard Position::attacks_from<PAWN>(Square s, Color c) const {
  return StepAttacksBB[make_piece(c, PAWN)][s];
}

template<PieceType Piece> // Knight and King and white pawns
inline Bitboard Position::attacks_from(Square s) const {
  return StepAttacksBB[Piece][s];
}

template<>
inline Bitboard Position::attacks_from<BISHOP>(Square s) const {
  return bishop_attacks_bb(s, occupied_squares());
}

template<>
inline Bitboard Position::attacks_from<ROOK>(Square s) const {
  return rook_attacks_bb(s, occupied_squares());
}

template<>
inline Bitboard Position::attacks_from<QUEEN>(Square s) const {
  return attacks_from<ROOK>(s) | attacks_from<BISHOP>(s);
}

inline Bitboard Position::checkers() const {
  return st->checkersBB;
}
#endif

inline bool Position::in_check() const {
#ifdef GPSFISH
  return osl_state.inCheck();
#else
  return st->checkersBB != EmptyBoardBB;
#endif
}

#ifndef GPSFISH
inline bool Position::pawn_is_passed(Color c, Square s) const {
  return !(pieces(PAWN, opposite_color(c)) & passed_pawn_mask(c, s));
}
#endif

inline Key Position::get_key() const {
  return st->key;
}

inline Key Position::get_exclusion_key() const {
  return st->key ^ zobExclusion;
}

#ifndef GPSFISH
inline Key Position::get_pawn_key() const {
  return st->pawnKey;
}

inline Key Position::get_material_key() const {
  return st->materialKey;
}

inline Score Position::pst(Piece p, Square s) const {
  return pieceSquareTable[p][s];
}

inline Score Position::pst_delta(Piece piece, Square from, Square to) const {
  return pieceSquareTable[piece][to] - pieceSquareTable[piece][from];
}

inline Score Position::value() const {
  return st->value;
}

inline Value Position::non_pawn_material(Color c) const {
  return st->npMaterial[c];
}

inline bool Position::move_is_passed_pawn_push(Move m) const {

  Color c = side_to_move();
  return   piece_on(move_from(m)) == make_piece(c, PAWN)
        && pawn_is_passed(c, move_to(m));
}
#endif

inline int Position::full_moves() const {
  return fullMoves;
}

#ifndef GPSFISH
inline bool Position::opposite_colored_bishops() const {

  return   piece_count(WHITE, BISHOP) == 1
        && piece_count(BLACK, BISHOP) == 1
        && opposite_color_squares(piece_list(WHITE, BISHOP)[0], piece_list(BLACK, BISHOP)[0]);
}

inline bool Position::has_pawn_on_7th(Color c) const {
  return pieces(PAWN, c) & rank_bb(relative_rank(c, RANK_7));
}

inline bool Position::is_chess960() const {
  return chess960;
}
#endif

inline bool Position::move_is_capture_or_promotion(Move m) const {

  assert(m != MOVE_NONE && m != MOVE_NULL);
  return move_is_special(m) ? !move_is_castle(m) : !square_is_empty(move_to(m));
}

inline bool Position::move_is_capture(Move m) const {
#ifdef GPSFISH
  return m.isCapture();
#else

  assert(m != MOVE_NONE && m != MOVE_NULL);

  // Note that castle is coded as "king captures the rook"
  return (!square_is_empty(move_to(m)) && !move_is_castle(m)) || move_is_ep(m);
#endif
}

inline PieceType Position::captured_piece_type() const {
  return st->capturedType;
}

inline int Position::thread() const {
  return threadID;
}

#ifdef GPSFISH
inline int Position::pliesFromNull() const {
  return st->pliesFromNull;
}
#endif

#endif // !defined(POSITION_H_INCLUDED)<|MERGE_RESOLUTION|>--- conflicted
+++ resolved
@@ -56,28 +56,6 @@
 #endif
 };
 
-<<<<<<< HEAD
-#ifndef GPSFISH
-/// Castle rights, encoded as bit fields
-
-enum CastleRight {
-  CASTLES_NONE = 0,
-  WHITE_OO     = 1,
-  BLACK_OO     = 2,
-  WHITE_OOO    = 4,
-  BLACK_OOO    = 8,
-  ALL_CASTLES  = 15
-};
-#endif
-
-/// Game phase
-enum Phase {
-  PHASE_ENDGAME = 0,
-  PHASE_MIDGAME = 128
-};
-
-=======
->>>>>>> f25582d4
 
 /// The StateInfo struct stores information we need to restore a Position
 /// object to its previous state when we retract a move. Whenever a move
@@ -285,13 +263,10 @@
 
   // Position consistency check, for debugging
   bool is_ok(int* failedStep = NULL) const;
-<<<<<<< HEAD
+  void flip();
 #ifdef GPSFISH
   bool eval_is_ok() const;
 #endif
-=======
-  void flip();
->>>>>>> f25582d4
 
   // Global initialization
   static void init();
@@ -354,15 +329,10 @@
   Color sideToMove;
 #endif
   Key history[MaxGameLength];
-<<<<<<< HEAD
-#ifndef GPSFISH
-  int castleRightsMask[64];
-  Square castleRookSquare[16]; // [CastleRights]
-#endif
-=======
+#ifndef GPSFISH
   int castleRightsMask[64];    // [square]
   Square castleRookSquare[16]; // [castleRight]
->>>>>>> f25582d4
+#endif
   StateInfo startState;
 #ifndef GPSFISH
   bool chess960;
@@ -373,25 +343,15 @@
   StateInfo* st;
 
   // Static variables
-<<<<<<< HEAD
 #ifdef GPSFISH
   static osl::misc::CArray3d<Key,2,osl::PTYPE_SIZE,osl::Square::SIZE> zobrist;
 #else
-  static Key zobrist[2][8][64];
-  static Key zobEp[64];
-  static Key zobCastle[16];
-#endif
-  static Key zobSideToMove;
-#ifndef GPSFISH
-  static Score PieceSquareTable[16][64];
-#endif
-=======
   static Score pieceSquareTable[16][64]; // [piece][square]
   static Key zobrist[2][8][64];          // [color][pieceType][square]
   static Key zobEp[64];                  // [square]
   static Key zobCastle[16];              // [castleRight]
+#endif
   static Key zobSideToMove;
->>>>>>> f25582d4
   static Key zobExclusion;
 };
 
