/*
  Stockfish, a UCI chess playing engine derived from Glaurung 2.1
  Copyright (C) 2004-2008 Tord Romstad (Glaurung author)
  Copyright (C) 2008-2012 Marco Costalba, Joona Kiiski, Tord Romstad

  Stockfish is free software: you can redistribute it and/or modify
  it under the terms of the GNU General Public License as published by
  the Free Software Foundation, either version 3 of the License, or
  (at your option) any later version.

  Stockfish is distributed in the hope that it will be useful,
  but WITHOUT ANY WARRANTY; without even the implied warranty of
  MERCHANTABILITY or FITNESS FOR A PARTICULAR PURPOSE.  See the
  GNU General Public License for more details.

  You should have received a copy of the GNU General Public License
  along with this program.  If not, see <http://www.gnu.org/licenses/>.
*/

#if !defined(POSITION_H_INCLUDED)
#define POSITION_H_INCLUDED

#ifdef GPSFISH
#include "osl/state/numEffectState.h"
#include "osl/misc/carray3d.h"
#include "osl/eval/ml/openMidEndingEval.h"
typedef osl::eval::ml::OpenMidEndingEval eval_t; 
#include <iostream>
#else
#include "bitboard.h"
#endif

#include <cassert>
#include "types.h"


/// The checkInfo struct is initialized at c'tor time and keeps info used
/// to detect if a move gives check.
class Position;

struct CheckInfo {

  explicit CheckInfo(const Position&);

#ifndef GPSFISH
  Bitboard dcCandidates;
#endif
  Bitboard pinned;
#ifndef GPSFISH
  Bitboard checkSq[8];
<<<<<<< HEAD
#endif
=======
  Square ksq;
>>>>>>> 9b43fd79
};


/// The StateInfo struct stores information we need to restore a Position
/// object to its previous state when we retract a move. Whenever a move
/// is made on the board (by calling Position::do_move), an StateInfo object
/// must be passed as a parameter.

struct StateInfo {
#ifdef GPSFISH
  int gamePly, pliesFromNull;
  Key key;
  PieceType capturedType;
  StateInfo* previous;
#else
  Key pawnKey, materialKey;
  Value npMaterial[2];
  int castleRights, rule50, pliesFromNull;
  Score value;
  Square epSquare;

  Key key;
  Bitboard checkersBB;
  PieceType capturedType;
  StateInfo* previous;
#endif
};


/// The position data structure. A position consists of the following data:
///
///    * For each piece type, a bitboard representing the squares occupied
///      by pieces of that type.
///    * For each color, a bitboard representing the squares occupied by
///      pieces of that color.
///    * A bitboard of all occupied squares.
///    * A bitboard of all checking pieces.
///    * A 64-entry array of pieces, indexed by the squares of the board.
///    * The current side to move.
///    * Information about the castling rights for both sides.
///    * The initial files of the kings and both pairs of rooks. This is
///      used to implement the Chess960 castling rules.
///    * The en passant square (which is SQ_NONE if no en passant capture is
///      possible).
///    * The squares of the kings for both sides.
///    * Hash keys for the position itself, the current pawn structure, and
///      the current material situation.
///    * Hash keys for all previous positions in the game for detecting
///      repetition draws.
///    * A counter for detecting 50 move rule draws.

class Position {

  // No copy c'tor or assignment operator allowed
  Position(const Position&);
  Position& operator=(const Position&);

public:
  Position() {}
  Position(const Position& pos, int th) { copy(pos, th); }
  Position(const std::string& fen, bool isChess960, int th);

  // Text input/output
  void copy(const Position& pos, int th);
  void from_fen(const std::string& fen, bool isChess960);
  const std::string to_fen() const;
  void print(Move m = MOVE_NONE) const;

  // The piece on a given square
  Piece piece_on(Square s) const;
  bool square_is_empty(Square s) const;

  // Side to move
  Color side_to_move() const;

#ifndef GPSFISH
  // Bitboard representation of the position
  Bitboard empty_squares() const;
  Bitboard occupied_squares() const;
  Bitboard pieces(Color c) const;
  Bitboard pieces(PieceType pt) const;
  Bitboard pieces(PieceType pt, Color c) const;
  Bitboard pieces(PieceType pt1, PieceType pt2) const;
  Bitboard pieces(PieceType pt1, PieceType pt2, Color c) const;
#endif

  // Number of pieces of each color and type
  int piece_count(Color c, PieceType pt) const;

#ifndef GPSFISH
  // The en passant square
  Square ep_square() const;
#endif

  // Current king position for each color
  Square king_square(Color c) const;

#ifndef GPSFISH
  // Castling rights
  bool can_castle(CastleRight f) const;
  bool can_castle(Color c) const;
  Square castle_rook_square(CastleRight f) const;
#endif

#ifndef GPSFISH
  // Bitboards for pinned pieces and discovered check candidates
  Bitboard discovered_check_candidates() const;
#endif
  Bitboard pinned_pieces() const;

#ifndef GPSFISH
  // Checking pieces and under check information
  Bitboard checkers() const;
#endif
  bool in_check() const;

  // Piece lists
  const Square* piece_list(Color c, PieceType pt) const;

#ifndef GPSFISH
  // Information about attacks to or from a given square
  Bitboard attackers_to(Square s) const;
  Bitboard attackers_to(Square s, Bitboard occ) const;
  Bitboard attacks_from(Piece p, Square s) const;
  static Bitboard attacks_from(Piece p, Square s, Bitboard occ);
  template<PieceType> Bitboard attacks_from(Square s) const;
  template<PieceType> Bitboard attacks_from(Square s, Color c) const;
#endif

  // Properties of moves
#ifdef GPSFISH
  bool pl_move_is_legal(Move m) const;
  bool pl_move_is_evasion(Move m) const;
#endif
  bool move_gives_check(Move m, const CheckInfo& ci) const;
  bool move_attacks_square(Move m, Square s) const;
  bool pl_move_is_legal(Move m, Bitboard pinned) const;
  bool is_pseudo_legal(const Move m) const;
  bool is_capture(Move m) const;
  bool is_capture_or_promotion(Move m) const;
  bool is_passed_pawn_push(Move m) const;

  // Piece captured with previous moves
  PieceType captured_piece_type() const;

  // Information about pawns
  bool pawn_is_passed(Color c, Square s) const;

  // Doing and undoing moves
  void do_move(Move m, StateInfo& st);
#ifdef GPSFISH
  template<typename F>
  void do_undo_move(Move m, StateInfo& st,F const& f);
  template<typename F>
  void do_undo_null_move(StateInfo& st, F const& f);
#else
  void do_move(Move m, StateInfo& st, const CheckInfo& ci, bool moveIsCheck);
  void undo_move(Move m);
  template<bool Do> void do_null_move(StateInfo& st);
#endif

  // Static exchange evaluation
  int see(Move m) const;
  int see_sign(Move m) const;

  // Accessing hash keys
  Key key() const;
  Key exclusion_key() const;
#ifndef GPSFISH
  Key pawn_key() const;
  Key material_key() const;

  // Incremental evaluation
  Score value() const;
  Value non_pawn_material(Color c) const;
  Score pst_delta(Piece piece, Square from, Square to) const;
#endif

  // Game termination checks
  bool is_mate() const;
#ifdef GPSFISH
  // if is_draw return false, and ret==-1 -> continous check by side_to_move
  // if is_draw return false, and ret==1  -> continous check by opposit_color
  bool is_draw(int& ret) const; 
#endif
  template<bool SkipRepetition> bool is_draw() const;

  // Plies from start position to the beginning of search
  int startpos_ply_counter() const;

  // Other properties of the position
  bool opposite_colored_bishops() const;
#ifndef GPSFISH
  bool has_pawn_on_7th(Color c) const;
#endif
  bool is_chess960() const;

  // Current thread ID searching on the position
  int thread() const;
#ifdef GPSFISH
  int pliesFromNull() const;
#endif

  int64_t nodes_searched() const;
  void set_nodes_searched(int64_t n);

  // Position consistency check, for debugging
  bool pos_is_ok(int* failedStep = NULL) const;
  void flip_me();
#ifdef GPSFISH
  bool eval_is_ok() const;
#endif

  // Global initialization
  static void init();

#ifdef GPSFISH
  osl::state::NumEffectState osl_state;
  osl::misc::CArray<int,2> continuous_check; // number of a player's continuous check moves
  eval_t *eval;
#endif
private:

  // Initialization helper functions (used while setting up a position)
  void clear();
  void put_piece(Piece p, Square s);
#ifndef GPSFISH
  void set_castle_right(Square ksq, Square rsq);
#endif
  bool move_is_legal(const Move m) const;

#ifndef GPSFISH
  // Helper template functions
  template<bool Do> void do_castle_move(Move m);
  template<bool FindPinned> Bitboard hidden_checkers() const;
#endif

  // Computing hash keys from scratch (for initialization and debugging)
  Key compute_key() const;
#ifndef GPSFISH
  Key compute_pawn_key() const;
  Key compute_material_key() const;

  // Computing incremental evaluation scores and material counts
  Score pst(Piece p, Square s) const;
  Score compute_value() const;
  Value compute_non_pawn_material(Color c) const;
#endif

#ifndef GPSFISH
  // Board
  Piece board[64];             // [square]

  // Bitboards
  Bitboard byTypeBB[8];        // [pieceType]
  Bitboard byColorBB[2];       // [color]
  Bitboard occupied;

  // Piece counts
  int pieceCount[2][8];        // [color][pieceType]

  // Piece lists
  Square pieceList[2][8][16];  // [color][pieceType][index]
  int index[64];               // [square]

  // Other info
#endif
#ifndef GPSFISH
  int castleRightsMask[64];    // [square]
  Square castleRookSquare[16]; // [castleRight]
#endif
  StateInfo startState;
  int64_t nodes;
  int startPosPly;
  Color sideToMove;
  int threadID;
  StateInfo* st;
#ifndef GPSFISH
  int chess960;
#endif

  // Static variables
#ifdef GPSFISH
  static osl::misc::CArray3d<Key,2,osl::PTYPE_SIZE,osl::Square::SIZE> zobrist;
#else
  static Score pieceSquareTable[16][64]; // [piece][square]
  static Key zobrist[2][8][64];          // [color][pieceType][square]/[piece count]
  static Key zobEp[64];                  // [square]
  static Key zobCastle[16];              // [castleRight]
#endif
  static Key zobSideToMove;
  static Key zobExclusion;
};

inline int64_t Position::nodes_searched() const {
  return nodes;
}

inline void Position::set_nodes_searched(int64_t n) {
  nodes = n;
}

inline Piece Position::piece_on(Square s) const {
#ifdef GPSFISH
  return osl_state.pieceAt(s).ptypeO();
#else
  return board[s];
#endif
}


inline bool Position::square_is_empty(Square s) const {
#ifdef GPSFISH
  return osl_state.pieceAt(s).isEmpty();
#else
  return board[s] == NO_PIECE;
#endif
}

inline Color Position::side_to_move() const {
#ifdef GPSFISH
  return osl_state.turn();
#else
  return sideToMove;
#endif
}

#ifndef GPSFISH
inline Bitboard Position::occupied_squares() const {
  return occupied;
}

inline Bitboard Position::empty_squares() const {
  return ~occupied;
}

inline Bitboard Position::pieces(Color c) const {
  return byColorBB[c];
}

inline Bitboard Position::pieces(PieceType pt) const {
  return byTypeBB[pt];
}

inline Bitboard Position::pieces(PieceType pt, Color c) const {
  return byTypeBB[pt] & byColorBB[c];
}

inline Bitboard Position::pieces(PieceType pt1, PieceType pt2) const {
  return byTypeBB[pt1] | byTypeBB[pt2];
}

inline Bitboard Position::pieces(PieceType pt1, PieceType pt2, Color c) const {
  return (byTypeBB[pt1] | byTypeBB[pt2]) & byColorBB[c];
}

inline int Position::piece_count(Color c, PieceType pt) const {
  return pieceCount[c][pt];
}

inline const Square* Position::piece_list(Color c, PieceType pt) const {
  return pieceList[c][pt];
}

inline Square Position::ep_square() const {
  return st->epSquare;
}
#endif

inline Square Position::king_square(Color c) const {
#ifdef GPSFISH
  return osl_state.kingSquare(c);
#else
  return pieceList[c][KING][0];
#endif
}

#ifndef GPSFISH
inline bool Position::can_castle(CastleRight f) const {
  return st->castleRights & f;
}

inline bool Position::can_castle(Color c) const {
  return st->castleRights & ((WHITE_OO | WHITE_OOO) << c);
}

inline Square Position::castle_rook_square(CastleRight f) const {
  return castleRookSquare[f];
}

template<>
inline Bitboard Position::attacks_from<PAWN>(Square s, Color c) const {
  return StepAttacksBB[make_piece(c, PAWN)][s];
}

template<PieceType Piece> // Knight and King and white pawns
inline Bitboard Position::attacks_from(Square s) const {
  return StepAttacksBB[Piece][s];
}

template<>
inline Bitboard Position::attacks_from<BISHOP>(Square s) const {
  return bishop_attacks_bb(s, occupied_squares());
}

template<>
inline Bitboard Position::attacks_from<ROOK>(Square s) const {
  return rook_attacks_bb(s, occupied_squares());
}

template<>
inline Bitboard Position::attacks_from<QUEEN>(Square s) const {
  return attacks_from<ROOK>(s) | attacks_from<BISHOP>(s);
}

inline Bitboard Position::attacks_from(Piece p, Square s) const {
  return attacks_from(p, s, occupied_squares());
}

inline Bitboard Position::attackers_to(Square s) const {
  return attackers_to(s, occupied_squares());
}

inline Bitboard Position::checkers() const {
  return st->checkersBB;
}
#endif

inline bool Position::in_check() const {
#ifdef GPSFISH
  return osl_state.inCheck();
#else
  return st->checkersBB != 0;
#endif
}


#ifndef GPSFISH
inline Bitboard Position::discovered_check_candidates() const {
  return hidden_checkers<false>();
}
#endif

inline Bitboard Position::pinned_pieces() const {
#ifdef GPSFISH
  return 0;
#else
  return hidden_checkers<true>();
#endif
}

#ifndef GPSFISH
inline bool Position::pawn_is_passed(Color c, Square s) const {
  return !(pieces(PAWN, flip(c)) & passed_pawn_mask(c, s));
}
#endif

inline Key Position::key() const {
  return st->key;
}

inline Key Position::exclusion_key() const {
  return st->key ^ zobExclusion;
}

#ifndef GPSFISH
inline Key Position::pawn_key() const {
  return st->pawnKey;
}

inline Key Position::material_key() const {
  return st->materialKey;
}

inline Score Position::pst(Piece p, Square s) const {
  return pieceSquareTable[p][s];
}

inline Score Position::pst_delta(Piece piece, Square from, Square to) const {
  return pieceSquareTable[piece][to] - pieceSquareTable[piece][from];
}

inline Score Position::value() const {
  return st->value;
}

inline Value Position::non_pawn_material(Color c) const {
  return st->npMaterial[c];
}

inline bool Position::is_passed_pawn_push(Move m) const {

  return   board[from_sq(m)] == make_piece(sideToMove, PAWN)
        && pawn_is_passed(sideToMove, to_sq(m));
}
#endif

inline int Position::startpos_ply_counter() const {
  return startPosPly + st->pliesFromNull; // HACK
}

#ifndef GPSFISH
inline bool Position::opposite_colored_bishops() const {

  return   pieceCount[WHITE][BISHOP] == 1
        && pieceCount[BLACK][BISHOP] == 1
        && opposite_colors(pieceList[WHITE][BISHOP][0], pieceList[BLACK][BISHOP][0]);
}

inline bool Position::has_pawn_on_7th(Color c) const {
  return pieces(PAWN, c) & rank_bb(relative_rank(c, RANK_7));
}
#endif

inline bool Position::is_chess960() const {
#ifdef GPSFISH
  return false;
#else
  return chess960;
#endif
}

inline bool Position::is_capture_or_promotion(Move m) const {

  assert(is_ok(m));
  return is_special(m) ? !is_castle(m) : !square_is_empty(to_sq(m));
}

inline bool Position::is_capture(Move m) const {
#ifdef GPSFISH
  return m.isCapture();
#else
  // Note that castle is coded as "king captures the rook"
  assert(is_ok(m));
  return (!square_is_empty(to_sq(m)) && !is_castle(m)) || is_enpassant(m);
#endif
}

inline PieceType Position::captured_piece_type() const {
  return st->capturedType;
}

inline int Position::thread() const {
  return threadID;
}

#ifdef GPSFISH
inline int Position::pliesFromNull() const {
  return st->pliesFromNull;
}
#endif

#endif // !defined(POSITION_H_INCLUDED)<|MERGE_RESOLUTION|>--- conflicted
+++ resolved
@@ -48,11 +48,8 @@
   Bitboard pinned;
 #ifndef GPSFISH
   Bitboard checkSq[8];
-<<<<<<< HEAD
-#endif
-=======
+#endif
   Square ksq;
->>>>>>> 9b43fd79
 };
 
 
