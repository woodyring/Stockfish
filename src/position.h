--- conflicted
+++ resolved
@@ -125,14 +125,9 @@
   // Castling
   int can_castle(CastlingFlag f) const;
   int can_castle(Color c) const;
-<<<<<<< HEAD
-  bool castle_impeded(Color c, CastlingSide s) const;
-  Square castle_rook_square(Color c, CastlingSide s) const;
-#endif
-=======
   bool castling_impeded(Color c, CastlingSide s) const;
   Square castling_rook_square(Color c, CastlingSide s) const;
->>>>>>> f99cb3dc
+#endif
 
   // Checking
   Bitboard checkers() const;
@@ -236,13 +231,9 @@
 private:
   // Initialization helpers (used while setting up a position)
   void clear();
-<<<<<<< HEAD
-#ifndef GPSFISH
-  void set_castle_right(Color c, Square rfrom);
-#endif
-=======
+#ifndef GPSFISH
   void set_castling_flag(Color c, Square rfrom);
->>>>>>> f99cb3dc
+#endif
 
 #ifndef GPSFISH
   // Helper functions
@@ -272,16 +263,10 @@
   int index[SQUARE_NB];
 
   // Other info
-<<<<<<< HEAD
-  int castleRightsMask[SQUARE_NB];
-  Square castleRookSquare[COLOR_NB][CASTLING_SIDE_NB];
-  Bitboard castlePath[COLOR_NB][CASTLING_SIDE_NB];
-#endif
-=======
   int castlingFlagsMask[SQUARE_NB];
   Square castlingRookSquare[COLOR_NB][CASTLING_SIDE_NB];
   Bitboard castlingPath[COLOR_NB][CASTLING_SIDE_NB];
->>>>>>> f99cb3dc
+#endif
   StateInfo startState;
   int64_t nodes;
   int gamePly;
@@ -381,14 +366,9 @@
 #endif
 }
 
-<<<<<<< HEAD
-#ifndef GPSFISH
-inline int Position::can_castle(CastleRight f) const {
-  return st->castleRights & f;
-=======
+#ifndef GPSFISH
 inline int Position::can_castle(CastlingFlag f) const {
   return st->castlingFlags & f;
->>>>>>> f99cb3dc
 }
 
 inline int Position::can_castle(Color c) const {
@@ -519,20 +499,13 @@
 }
 
 inline bool Position::capture(Move m) const {
-<<<<<<< HEAD
 #ifdef GPSFISH
   return m.isCapture();
 #else
-  // Note that castle is coded as "king captures the rook"
-  assert(is_ok(m));
-  return (!empty(to_sq(m)) && type_of(m) != CASTLE) || type_of(m) == ENPASSANT;
-#endif
-=======
-
   // Note that castling is encoded as "king captures the rook"
   assert(is_ok(m));
   return (!empty(to_sq(m)) && type_of(m) != CASTLING) || type_of(m) == ENPASSANT;
->>>>>>> f99cb3dc
+#endif
 }
 
 inline PieceType Position::captured_piece_type() const {
