--- conflicted
+++ resolved
@@ -223,16 +223,12 @@
   Color side_to_move() const;
   int startpos_ply_counter() const;
   bool is_chess960() const;
-<<<<<<< HEAD
-  int this_thread() const;
+  Thread& this_thread() const;
 
 #ifdef GPSFISH
   int pliesFromNull() const;
 #endif
 
-=======
-  Thread& this_thread() const;
->>>>>>> 673bc552
   int64_t nodes_searched() const;
   void set_nodes_searched(int64_t n);
   template<bool SkipRepetition> bool is_draw() const;
