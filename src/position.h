--- conflicted
+++ resolved
@@ -120,15 +120,11 @@
   Bitboard pieces() const;
   Bitboard pieces(PieceType pt) const;
   Bitboard pieces(PieceType pt1, PieceType pt2) const;
-<<<<<<< HEAD
-  Bitboard pieces(PieceType pt1, PieceType pt2, Color c) const;
-#endif
-
-=======
   Bitboard pieces(Color c) const;
   Bitboard pieces(Color c, PieceType pt) const;
   Bitboard pieces(Color c, PieceType pt1, PieceType pt2) const;
->>>>>>> b9bc6e82
+#endif
+
   Piece piece_on(Square s) const;
   Square king_square(Color c) const;
   Square ep_square() const;
