/*
  Stockfish, a UCI chess playing engine derived from Glaurung 2.1
  Copyright (C) 2004-2008 Tord Romstad (Glaurung author)
  Copyright (C) 2008-2013 Marco Costalba, Joona Kiiski, Tord Romstad

  Stockfish is free software: you can redistribute it and/or modify
  it under the terms of the GNU General Public License as published by
  the Free Software Foundation, either version 3 of the License, or
  (at your option) any later version.

  Stockfish is distributed in the hope that it will be useful,
  but WITHOUT ANY WARRANTY; without even the implied warranty of
  MERCHANTABILITY or FITNESS FOR A PARTICULAR PURPOSE.  See the
  GNU General Public License for more details.

  You should have received a copy of the GNU General Public License
  along with this program.  If not, see <http://www.gnu.org/licenses/>.
*/

#ifndef POSITION_H_INCLUDED
#define POSITION_H_INCLUDED

#include <cassert>
#include <cstddef>

#ifdef GPSFISH
#include "osl/state/numEffectState.h"
#include "osl/misc/carray3d.h"
#include "osl/eval/ml/openMidEndingEval.h"
typedef osl::eval::ml::OpenMidEndingEval eval_t; 
#include <iostream>
#else
#include "bitboard.h"
#endif

#include "types.h"


/// The checkInfo struct is initialized at c'tor time and keeps info used
/// to detect if a move gives check.
class Position;
struct Thread;

struct CheckInfo {

  explicit CheckInfo(const Position&);

#ifndef GPSFISH
  Bitboard dcCandidates;
#endif
  Bitboard pinned;
#ifndef GPSFISH
  Bitboard checkSq[PIECE_TYPE_NB];
#endif
  Square ksq;
};


/// The StateInfo struct stores information needed to restore a Position
/// object to its previous state when we retract a move. Whenever a move
/// is made on the board (by calling Position::do_move), a StateInfo
/// object must be passed as a parameter.

struct StateInfo {
#ifdef GPSFISH
  int gamePly, pliesFromNull;
  Key key;
  PieceType capturedType;
  StateInfo* previous;
#else
  Key pawnKey, materialKey;
  Value npMaterial[COLOR_NB];
  int castleRights, rule50, pliesFromNull;
  Score psq;
  Square epSquare;

  Key key;
  Bitboard checkersBB;
  PieceType capturedType;
  StateInfo* previous;
#endif
};


/// When making a move the current StateInfo up to 'key' excluded is copied to
/// the new one. Here we calculate the quad words (64bits) needed to be copied.
const size_t StateCopySize64 = offsetof(StateInfo, key) / sizeof(uint64_t) + 1;


/// The Position class stores the information regarding the board representation
/// like pieces, side to move, hash keys, castling info, etc. The most important
/// methods are do_move() and undo_move(), used by the search to update node info
/// when traversing the search tree.

class Position {
public:
  Position() {}
  Position(const Position& p, Thread* t) { *this = p; thisThread = t; }
  Position(const std::string& f, bool c960, Thread* t) { set(f, c960, t); }
  Position& operator=(const Position&);
  static void init();

  // Text input/output
  void set(const std::string& fen, bool isChess960, Thread* th);
  const std::string fen() const;
  const std::string pretty(Move m = MOVE_NONE) const;

#ifndef GPSFISH
  // Position representation
  Bitboard pieces() const;
  Bitboard pieces(PieceType pt) const;
  Bitboard pieces(PieceType pt1, PieceType pt2) const;
  Bitboard pieces(Color c) const;
  Bitboard pieces(Color c, PieceType pt) const;
  Bitboard pieces(Color c, PieceType pt1, PieceType pt2) const;
#endif

  Piece piece_on(Square s) const;
  Square king_square(Color c) const;
  Square ep_square() const;
  bool empty(Square s) const;
  template<PieceType Pt> int count(Color c) const;
  template<PieceType Pt> const Square* list(Color c) const;

#ifndef GPSFISH
  // Castling
  int can_castle(CastleRight f) const;
  int can_castle(Color c) const;
  bool castle_impeded(Color c, CastlingSide s) const;
  Square castle_rook_square(Color c, CastlingSide s) const;
#endif

  // Checking
  Bitboard checkers() const;
#ifndef GPSFISH
  Bitboard discovered_check_candidates() const;
#endif
  Bitboard pinned_pieces() const;

#ifndef GPSFISH
  // Attacks to/from a given square
  Bitboard attackers_to(Square s) const;
  Bitboard attackers_to(Square s, Bitboard occ) const;
  Bitboard attacks_from(Piece p, Square s) const;
  static Bitboard attacks_from(Piece p, Square s, Bitboard occ);
  template<PieceType> Bitboard attacks_from(Square s) const;
  template<PieceType> Bitboard attacks_from(Square s, Color c) const;
#endif

  // Properties of moves
<<<<<<< HEAD
#ifdef GPSFISH
  bool pl_move_is_legal(Move m) const;
  bool pl_move_is_evasion(Move m) const;
#endif
  bool move_gives_check(Move m, const CheckInfo& ci) const;
  bool pl_move_is_legal(Move m, Bitboard pinned) const;
  bool is_pseudo_legal(const Move m) const;
  bool is_capture(Move m) const;
  bool is_capture_or_promotion(Move m) const;
  bool is_passed_pawn_push(Move m) const;
  Piece piece_moved(Move m) const;
=======
  bool legal(Move m, Bitboard pinned) const;
  bool pseudo_legal(const Move m) const;
  bool capture(Move m) const;
  bool capture_or_promotion(Move m) const;
  bool gives_check(Move m, const CheckInfo& ci) const;
  bool passed_pawn_push(Move m) const;
  Piece moved_piece(Move m) const;
>>>>>>> cca34e23
  PieceType captured_piece_type() const;

  // Piece specific
  bool pawn_passed(Color c, Square s) const;
  bool pawn_on_7th(Color c) const;
  bool bishop_pair(Color c) const;
  bool opposite_bishops() const;

  // Doing and undoing moves
  void do_move(Move m, StateInfo& st);
#ifdef GPSFISH
  template<typename F>
  void do_undo_move(Move m, StateInfo& st,F const& f);
  template<typename F>
  void do_undo_null_move(StateInfo& st, F const& f);
#else
  void do_move(Move m, StateInfo& st, const CheckInfo& ci, bool moveIsCheck);
  void undo_move(Move m);
  void do_null_move(StateInfo& st);
  void undo_null_move();
#endif

  // Static exchange evaluation
  int see(Move m, int asymmThreshold = 0) const;
  int see_sign(Move m) const;

  // Accessing hash keys
  Key key() const;
  Key exclusion_key() const;
#ifndef GPSFISH
  Key pawn_key() const;
  Key material_key() const;

  // Incremental piece-square evaluation
  Score psq_score() const;
  Value non_pawn_material(Color c) const;
#endif

#ifdef GPSFISH
  // if is_draw return false, and ret==-1 -> continous check by side_to_move
  // if is_draw return false, and ret==1  -> continous check by opposit_color
  bool is_draw(int& ret) const; 
#endif

  // Other properties of the position
  Color side_to_move() const;
  int game_ply() const;
  bool is_chess960() const;

#ifdef GPSFISH
  int pliesFromNull() const;
#endif

  Thread* this_thread() const;
  int64_t nodes_searched() const;
  void set_nodes_searched(int64_t n);
  bool is_draw() const;

  // Position consistency check, for debugging
  bool pos_is_ok(int* failedStep = NULL) const;
  void flip();

#ifdef GPSFISH
  bool eval_is_ok() const;
#endif

#ifdef GPSFISH
  osl::state::NumEffectState osl_state;
  osl::misc::CArray<int,COLOR_NB> continuous_check; // number of a player's continuous check moves
  eval_t *eval;
#endif
private:
  // Initialization helpers (used while setting up a position)
  void clear();
#ifndef GPSFISH
  void set_castle_right(Color c, Square rfrom);
#endif

#ifndef GPSFISH
  // Helper functions
  void do_castle(Square kfrom, Square kto, Square rfrom, Square rto);
  Bitboard hidden_checkers(Square ksq, Color c) const;
  void put_piece(Square s, Color c, PieceType pt);
  void remove_piece(Square s, Color c, PieceType pt);
  void move_piece(Square from, Square to, Color c, PieceType pt);
#endif

  // Computing hash keys from scratch (for initialization and debugging)
  Key compute_key() const;
#ifndef GPSFISH
  Key compute_pawn_key() const;
  Key compute_material_key() const;

  // Computing incremental evaluation scores and material counts
  Score compute_psq_score() const;
  Value compute_non_pawn_material(Color c) const;

  // Board and pieces
  Piece board[SQUARE_NB];
  Bitboard byTypeBB[PIECE_TYPE_NB];
  Bitboard byColorBB[COLOR_NB];
  int pieceCount[COLOR_NB][PIECE_TYPE_NB];
  Square pieceList[COLOR_NB][PIECE_TYPE_NB][16];
  int index[SQUARE_NB];

  // Other info
  int castleRightsMask[SQUARE_NB];
  Square castleRookSquare[COLOR_NB][CASTLING_SIDE_NB];
  Bitboard castlePath[COLOR_NB][CASTLING_SIDE_NB];
#endif
  StateInfo startState;
  int64_t nodes;
  int gamePly;
  Color sideToMove;
  Thread* thisThread;
  StateInfo* st;
#ifndef GPSFISH
  int chess960;
#endif

};

inline int64_t Position::nodes_searched() const {
  return nodes;
}

inline void Position::set_nodes_searched(int64_t n) {
  nodes = n;
}

inline Piece Position::piece_on(Square s) const {
#ifdef GPSFISH
  return osl_state.pieceAt(s).ptypeO();
#else
  return board[s];
#endif
}

<<<<<<< HEAD
inline Piece Position::piece_moved(Move m) const {
#ifdef GPSFISH
  //return m.ptypeO(); //XXX should be better?
  return piece_on(from_sq(m));
#else
=======
inline Piece Position::moved_piece(Move m) const {
>>>>>>> cca34e23
  return board[from_sq(m)];
#endif
}

<<<<<<< HEAD
inline bool Position::is_empty(Square s) const {
#ifdef GPSFISH
  return osl_state.pieceAt(s).isEmpty();
#else
=======
inline bool Position::empty(Square s) const {
>>>>>>> cca34e23
  return board[s] == NO_PIECE;
#endif
}

inline Color Position::side_to_move() const {
#ifdef GPSFISH
  return osl_state.turn();
#else
  return sideToMove;
#endif
}

#ifndef GPSFISH
inline Bitboard Position::pieces() const {
  return byTypeBB[ALL_PIECES];
}

inline Bitboard Position::pieces(PieceType pt) const {
  return byTypeBB[pt];
}

inline Bitboard Position::pieces(PieceType pt1, PieceType pt2) const {
  return byTypeBB[pt1] | byTypeBB[pt2];
}

inline Bitboard Position::pieces(Color c) const {
  return byColorBB[c];
}

inline Bitboard Position::pieces(Color c, PieceType pt) const {
  return byColorBB[c] & byTypeBB[pt];
}

inline Bitboard Position::pieces(Color c, PieceType pt1, PieceType pt2) const {
  return byColorBB[c] & (byTypeBB[pt1] | byTypeBB[pt2]);
}

template<PieceType Pt> inline int Position::count(Color c) const {
  return pieceCount[c][Pt];
}

template<PieceType Pt> inline const Square* Position::list(Color c) const {
  return pieceList[c][Pt];
}

inline Square Position::ep_square() const {
  return st->epSquare;
}
#endif

inline Square Position::king_square(Color c) const {
#ifdef GPSFISH
  return osl_state.kingSquare(c);
#else
  return pieceList[c][KING][0];
#endif
}

#ifndef GPSFISH
inline int Position::can_castle(CastleRight f) const {
  return st->castleRights & f;
}

inline int Position::can_castle(Color c) const {
  return st->castleRights & ((WHITE_OO | WHITE_OOO) << (2 * c));
}

inline bool Position::castle_impeded(Color c, CastlingSide s) const {
  return byTypeBB[ALL_PIECES] & castlePath[c][s];
}

inline Square Position::castle_rook_square(Color c, CastlingSide s) const {
  return castleRookSquare[c][s];
}

template<PieceType Pt>
inline Bitboard Position::attacks_from(Square s) const {

  return  Pt == BISHOP || Pt == ROOK ? attacks_bb<Pt>(s, pieces())
        : Pt == QUEEN  ? attacks_from<ROOK>(s) | attacks_from<BISHOP>(s)
        : StepAttacksBB[Pt][s];
}

template<>
inline Bitboard Position::attacks_from<PAWN>(Square s, Color c) const {
  return StepAttacksBB[make_piece(c, PAWN)][s];
}

inline Bitboard Position::attacks_from(Piece p, Square s) const {
  return attacks_from(p, s, byTypeBB[ALL_PIECES]);
}

inline Bitboard Position::attackers_to(Square s) const {
  return attackers_to(s, byTypeBB[ALL_PIECES]);
}
#endif

inline Bitboard Position::checkers() const {
#ifdef GPSFISH
    return osl_state.inCheck();
#else
  return st->checkersBB;
#endif
}

#ifndef GPSFISH
inline Bitboard Position::discovered_check_candidates() const {
  return hidden_checkers(king_square(~sideToMove), sideToMove);
}
#endif

inline Bitboard Position::pinned_pieces() const {
#ifdef GPSFISH
  return 0;
#else
  return hidden_checkers(king_square(sideToMove), ~sideToMove);
#endif
}

<<<<<<< HEAD
#ifndef GPSFISH
inline bool Position::pawn_is_passed(Color c, Square s) const {
=======
inline bool Position::pawn_passed(Color c, Square s) const {
>>>>>>> cca34e23
  return !(pieces(~c, PAWN) & passed_pawn_mask(c, s));
}
#endif

inline bool Position::passed_pawn_push(Move m) const {

  return   type_of(moved_piece(m)) == PAWN
        && pawn_passed(sideToMove, to_sq(m));
}

inline Key Position::key() const {
  return st->key;
}

#ifndef GPSFISH
inline Key Position::pawn_key() const {
  return st->pawnKey;
}

inline Key Position::material_key() const {
  return st->materialKey;
}

inline Score Position::psq_score() const {
  return st->psq;
}

inline Value Position::non_pawn_material(Color c) const {
  return st->npMaterial[c];
}

<<<<<<< HEAD
inline bool Position::is_passed_pawn_push(Move m) const {

  return   type_of(piece_moved(m)) == PAWN
        && pawn_is_passed(sideToMove, to_sq(m));
}
#endif

=======
>>>>>>> cca34e23
inline int Position::game_ply() const {
  return gamePly;
}

#ifndef GPSFISH
inline bool Position::opposite_bishops() const {

  return   pieceCount[WHITE][BISHOP] == 1
        && pieceCount[BLACK][BISHOP] == 1
        && opposite_colors(pieceList[WHITE][BISHOP][0], pieceList[BLACK][BISHOP][0]);
}

inline bool Position::bishop_pair(Color c) const {

  return   pieceCount[c][BISHOP] >= 2
        && opposite_colors(pieceList[c][BISHOP][0], pieceList[c][BISHOP][1]);
}

inline bool Position::pawn_on_7th(Color c) const {
  return pieces(c, PAWN) & rank_bb(relative_rank(c, RANK_7));
}
#endif

inline bool Position::is_chess960() const {
#ifdef GPSFISH
  return false;
#else
  return chess960;
#endif
}

inline bool Position::capture_or_promotion(Move m) const {

  assert(is_ok(m));
  return type_of(m) ? type_of(m) != CASTLE : !empty(to_sq(m));
}

<<<<<<< HEAD
inline bool Position::is_capture(Move m) const {
#ifdef GPSFISH
  return m.isCapture();
#else
  // Note that castle is coded as "king captures the rook"
  assert(is_ok(m));
  return (!is_empty(to_sq(m)) && type_of(m) != CASTLE) || type_of(m) == ENPASSANT;
#endif
=======
inline bool Position::capture(Move m) const {

  // Note that castle is coded as "king captures the rook"
  assert(is_ok(m));
  return (!empty(to_sq(m)) && type_of(m) != CASTLE) || type_of(m) == ENPASSANT;
>>>>>>> cca34e23
}

inline PieceType Position::captured_piece_type() const {
  return st->capturedType;
}

inline Thread* Position::this_thread() const {
  return thisThread;
}

#ifdef GPSFISH
inline int Position::pliesFromNull() const {
  return st->pliesFromNull;
}

#else

inline void Position::put_piece(Square s, Color c, PieceType pt) {

  board[s] = make_piece(c, pt);
  byTypeBB[ALL_PIECES] |= s;
  byTypeBB[pt] |= s;
  byColorBB[c] |= s;
  index[s] = pieceCount[c][pt]++;
  pieceList[c][pt][index[s]] = s;
}

inline void Position::move_piece(Square from, Square to, Color c, PieceType pt) {

  // index[from] is not updated and becomes stale. This works as long
  // as index[] is accessed just by known occupied squares.
  Bitboard from_to_bb = SquareBB[from] ^ SquareBB[to];
  byTypeBB[ALL_PIECES] ^= from_to_bb;
  byTypeBB[pt] ^= from_to_bb;
  byColorBB[c] ^= from_to_bb;
  board[from] = NO_PIECE;
  board[to] = make_piece(c, pt);
  index[to] = index[from];
  pieceList[c][pt][index[to]] = to;
}

inline void Position::remove_piece(Square s, Color c, PieceType pt) {

  // WARNING: This is not a reversible operation. If we remove a piece in
  // do_move() and then replace it in undo_move() we will put it at the end of
  // the list and not in its original place, it means index[] and pieceList[]
  // are not guaranteed to be invariant to a do_move() + undo_move() sequence.
  byTypeBB[ALL_PIECES] ^= s;
  byTypeBB[pt] ^= s;
  byColorBB[c] ^= s;
  /* board[s] = NO_PIECE; */ // Not needed, will be overwritten by capturing
  Square lastSquare = pieceList[c][pt][--pieceCount[c][pt]];
  index[lastSquare] = index[s];
  pieceList[c][pt][index[lastSquare]] = lastSquare;
  pieceList[c][pt][pieceCount[c][pt]] = SQ_NONE;
}
#endif

#endif // #ifndef POSITION_H_INCLUDED<|MERGE_RESOLUTION|>--- conflicted
+++ resolved
@@ -148,19 +148,10 @@
 #endif
 
   // Properties of moves
-<<<<<<< HEAD
 #ifdef GPSFISH
   bool pl_move_is_legal(Move m) const;
   bool pl_move_is_evasion(Move m) const;
 #endif
-  bool move_gives_check(Move m, const CheckInfo& ci) const;
-  bool pl_move_is_legal(Move m, Bitboard pinned) const;
-  bool is_pseudo_legal(const Move m) const;
-  bool is_capture(Move m) const;
-  bool is_capture_or_promotion(Move m) const;
-  bool is_passed_pawn_push(Move m) const;
-  Piece piece_moved(Move m) const;
-=======
   bool legal(Move m, Bitboard pinned) const;
   bool pseudo_legal(const Move m) const;
   bool capture(Move m) const;
@@ -168,7 +159,6 @@
   bool gives_check(Move m, const CheckInfo& ci) const;
   bool passed_pawn_push(Move m) const;
   Piece moved_piece(Move m) const;
->>>>>>> cca34e23
   PieceType captured_piece_type() const;
 
   // Piece specific
@@ -307,27 +297,19 @@
 #endif
 }
 
-<<<<<<< HEAD
-inline Piece Position::piece_moved(Move m) const {
+inline Piece Position::moved_piece(Move m) const {
 #ifdef GPSFISH
   //return m.ptypeO(); //XXX should be better?
   return piece_on(from_sq(m));
 #else
-=======
-inline Piece Position::moved_piece(Move m) const {
->>>>>>> cca34e23
   return board[from_sq(m)];
 #endif
 }
 
-<<<<<<< HEAD
-inline bool Position::is_empty(Square s) const {
+inline bool Position::empty(Square s) const {
 #ifdef GPSFISH
   return osl_state.pieceAt(s).isEmpty();
 #else
-=======
-inline bool Position::empty(Square s) const {
->>>>>>> cca34e23
   return board[s] == NO_PIECE;
 #endif
 }
@@ -447,21 +429,17 @@
 #endif
 }
 
-<<<<<<< HEAD
-#ifndef GPSFISH
-inline bool Position::pawn_is_passed(Color c, Square s) const {
-=======
+#ifndef GPSFISH
 inline bool Position::pawn_passed(Color c, Square s) const {
->>>>>>> cca34e23
   return !(pieces(~c, PAWN) & passed_pawn_mask(c, s));
 }
-#endif
 
 inline bool Position::passed_pawn_push(Move m) const {
 
   return   type_of(moved_piece(m)) == PAWN
         && pawn_passed(sideToMove, to_sq(m));
 }
+#endif
 
 inline Key Position::key() const {
   return st->key;
@@ -483,17 +461,8 @@
 inline Value Position::non_pawn_material(Color c) const {
   return st->npMaterial[c];
 }
-
-<<<<<<< HEAD
-inline bool Position::is_passed_pawn_push(Move m) const {
-
-  return   type_of(piece_moved(m)) == PAWN
-        && pawn_is_passed(sideToMove, to_sq(m));
-}
-#endif
-
-=======
->>>>>>> cca34e23
+#endif
+
 inline int Position::game_ply() const {
   return gamePly;
 }
@@ -531,22 +500,14 @@
   return type_of(m) ? type_of(m) != CASTLE : !empty(to_sq(m));
 }
 
-<<<<<<< HEAD
-inline bool Position::is_capture(Move m) const {
+inline bool Position::capture(Move m) const {
 #ifdef GPSFISH
   return m.isCapture();
 #else
-  // Note that castle is coded as "king captures the rook"
-  assert(is_ok(m));
-  return (!is_empty(to_sq(m)) && type_of(m) != CASTLE) || type_of(m) == ENPASSANT;
-#endif
-=======
-inline bool Position::capture(Move m) const {
-
   // Note that castle is coded as "king captures the rook"
   assert(is_ok(m));
   return (!empty(to_sq(m)) && type_of(m) != CASTLE) || type_of(m) == ENPASSANT;
->>>>>>> cca34e23
+#endif
 }
 
 inline PieceType Position::captured_piece_type() const {
