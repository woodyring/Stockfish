--- conflicted
+++ resolved
@@ -276,14 +276,9 @@
   // Initialization helper functions (used while setting up a position)
   void clear();
   void put_piece(Piece p, Square s);
-<<<<<<< HEAD
-#ifndef GPSFISH
-  void set_castle(int f, Square ksq, Square rsq);
-  void set_castling_rights(char token);
-#endif
-=======
+#ifndef GPSFISH
   void set_castle_right(Square ksq, Square rsq);
->>>>>>> 2fe4e10b
+#endif
   bool move_is_legal(const Move m) const;
 
   // Helper functions for doing and undoing moves
