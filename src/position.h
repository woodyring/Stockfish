--- conflicted
+++ resolved
@@ -320,13 +320,7 @@
 #ifndef GPSFISH
   void do_castle_move(Move m);
   void undo_castle_move(Move m);
-<<<<<<< HEAD
-#endif
-  void find_checkers();
-=======
->>>>>>> fb2fdb21
-
-#ifndef GPSFISH
+
   template<bool FindPinned>
   Bitboard hidden_checkers(Color c) const;
 #endif
