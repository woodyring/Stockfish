--- conflicted
+++ resolved
@@ -285,12 +285,8 @@
 #ifndef GPSFISH
   void set_castle(int f, Square ksq, Square rsq);
   void set_castling_rights(char token);
-<<<<<<< HEAD
-#endif
-  bool move_is_pl_slow(const Move m) const;
-=======
+#endif
   bool move_is_legal(const Move m) const;
->>>>>>> 155bed18
 
   // Helper functions for doing and undoing moves
   void do_capture_move(Key& key, PieceType capture, Color them, Square to, bool ep);
