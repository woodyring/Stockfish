--- conflicted
+++ resolved
@@ -698,12 +698,8 @@
 #else
 
   assert (m != MOVE_NONE && m != MOVE_NULL);
-<<<<<<< HEAD
-  return !square_is_empty(move_to(m)) || move_is_ep(m);
-#endif
-=======
   return !move_is_special(m) ? !square_is_empty(move_to(m)) : move_is_ep(m);
->>>>>>> 5b7a1410
+#endif
 }
 
 inline PieceType Position::captured_piece_type() const {
