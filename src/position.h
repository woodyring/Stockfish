--- conflicted
+++ resolved
@@ -136,14 +136,9 @@
   // Castling
   bool can_castle(CastleRight f) const;
   bool can_castle(Color c) const;
-<<<<<<< HEAD
-  bool castle_impeded(CastleRight f) const;
-  Square castle_rook_square(CastleRight f) const;
-#endif
-=======
   bool castle_impeded(Color c, CastlingSide s) const;
   Square castle_rook_square(Color c, CastlingSide s) const;
->>>>>>> e56342ed
+#endif
 
   // Checking
   bool in_check() const;
@@ -284,16 +279,10 @@
   int index[64];               // [square]
 
   // Other info
-<<<<<<< HEAD
-  int castleRightsMask[64];    // [square]
-  Square castleRookSquare[16]; // [castleRight]
-  Bitboard castlePath[16];     // [castleRight]
-#endif
-=======
   int castleRightsMask[64];      // [square]
   Square castleRookSquare[2][2]; // [color][side]
   Bitboard castlePath[2][2];     // [color][side]
->>>>>>> e56342ed
+#endif
   StateInfo startState;
   int64_t nodes;
   int startPosPly;
