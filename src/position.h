/*
  Stockfish, a UCI chess playing engine derived from Glaurung 2.1
  Copyright (C) 2004-2008 Tord Romstad (Glaurung author)
  Copyright (C) 2008-2013 Marco Costalba, Joona Kiiski, Tord Romstad

  Stockfish is free software: you can redistribute it and/or modify
  it under the terms of the GNU General Public License as published by
  the Free Software Foundation, either version 3 of the License, or
  (at your option) any later version.

  Stockfish is distributed in the hope that it will be useful,
  but WITHOUT ANY WARRANTY; without even the implied warranty of
  MERCHANTABILITY or FITNESS FOR A PARTICULAR PURPOSE.  See the
  GNU General Public License for more details.

  You should have received a copy of the GNU General Public License
  along with this program.  If not, see <http://www.gnu.org/licenses/>.
*/

#if !defined(POSITION_H_INCLUDED)
#define POSITION_H_INCLUDED

#include <cassert>
#include <cstddef>

#ifdef GPSFISH
#include "osl/state/numEffectState.h"
#include "osl/misc/carray3d.h"
#include "osl/eval/ml/openMidEndingEval.h"
typedef osl::eval::ml::OpenMidEndingEval eval_t; 
#include <iostream>
#else
#include "bitboard.h"
#endif

#include "types.h"


/// The checkInfo struct is initialized at c'tor time and keeps info used
/// to detect if a move gives check.
class Position;
struct Thread;

struct CheckInfo {

  explicit CheckInfo(const Position&);

#ifndef GPSFISH
  Bitboard dcCandidates;
#endif
  Bitboard pinned;
#ifndef GPSFISH
  Bitboard checkSq[PIECE_TYPE_NB];
#endif
  Square ksq;
};


/// The StateInfo struct stores information we need to restore a Position
/// object to its previous state when we retract a move. Whenever a move
/// is made on the board (by calling Position::do_move), a StateInfo object
/// must be passed as a parameter.

struct StateInfo {
#ifdef GPSFISH
  int gamePly, pliesFromNull;
  Key key;
  PieceType capturedType;
  StateInfo* previous;
#else
  Key pawnKey, materialKey;
  Value npMaterial[COLOR_NB];
  int castleRights, rule50, pliesFromNull;
  Score psq;
  Square epSquare;

  Key key;
  Bitboard checkersBB;
  PieceType capturedType;
  StateInfo* previous;
#endif
};


/// When making a move the current StateInfo up to 'key' excluded is copied to
/// the new one. Here we calculate the quad words (64bits) needed to be copied.
const size_t StateCopySize64 = offsetof(StateInfo, key) / sizeof(uint64_t) + 1;


/// The position data structure. A position consists of the following data:
///
///    * For each piece type, a bitboard representing the squares occupied
///      by pieces of that type.
///    * For each color, a bitboard representing the squares occupied by
///      pieces of that color.
///    * A bitboard of all occupied squares.
///    * A bitboard of all checking pieces.
///    * A 64-entry array of pieces, indexed by the squares of the board.
///    * The current side to move.
///    * Information about the castling rights for both sides.
///    * The initial files of the kings and both pairs of rooks. This is
///      used to implement the Chess960 castling rules.
///    * The en passant square (which is SQ_NONE if no en passant capture is
///      possible).
///    * The squares of the kings for both sides.
///    * Hash keys for the position itself, the current pawn structure, and
///      the current material situation.
///    * Hash keys for all previous positions in the game for detecting
///      repetition draws.
///    * A counter for detecting 50 move rule draws.

class Position {
public:
  Position() {}
  Position(const Position& p, Thread* t) { *this = p; thisThread = t; }
  Position(const std::string& f, bool c960, Thread* t) { set(f, c960, t); }
  Position& operator=(const Position&);
  static void init();

  // Text input/output
  void set(const std::string& fen, bool isChess960, Thread* th);
  const std::string fen() const;
  const std::string pretty(Move m = MOVE_NONE) const;

#ifndef GPSFISH
  // Position representation
  Bitboard pieces() const;
  Bitboard pieces(PieceType pt) const;
  Bitboard pieces(PieceType pt1, PieceType pt2) const;
  Bitboard pieces(Color c) const;
  Bitboard pieces(Color c, PieceType pt) const;
  Bitboard pieces(Color c, PieceType pt1, PieceType pt2) const;
#endif

  Piece piece_on(Square s) const;
  Square king_square(Color c) const;
  Square ep_square() const;
  bool is_empty(Square s) const;
  const Square* piece_list(Color c, PieceType pt) const;
  int piece_count(Color c, PieceType pt) const;

#ifndef GPSFISH
  // Castling
  int can_castle(CastleRight f) const;
  int can_castle(Color c) const;
  bool castle_impeded(Color c, CastlingSide s) const;
  Square castle_rook_square(Color c, CastlingSide s) const;
#endif

  // Checking
  Bitboard checkers() const;
#ifndef GPSFISH
  Bitboard discovered_check_candidates() const;
#endif
  Bitboard pinned_pieces() const;

#ifndef GPSFISH
  // Attacks to/from a given square
  Bitboard attackers_to(Square s) const;
  Bitboard attackers_to(Square s, Bitboard occ) const;
  Bitboard attacks_from(Piece p, Square s) const;
  static Bitboard attacks_from(Piece p, Square s, Bitboard occ);
  template<PieceType> Bitboard attacks_from(Square s) const;
  template<PieceType> Bitboard attacks_from(Square s, Color c) const;
#endif

  // Properties of moves
#ifdef GPSFISH
  bool pl_move_is_legal(Move m) const;
  bool pl_move_is_evasion(Move m) const;
#endif
  bool move_gives_check(Move m, const CheckInfo& ci) const;
  bool pl_move_is_legal(Move m, Bitboard pinned) const;
  bool is_pseudo_legal(const Move m) const;
  bool is_capture(Move m) const;
  bool is_capture_or_promotion(Move m) const;
  bool is_passed_pawn_push(Move m) const;
  Piece piece_moved(Move m) const;
  PieceType captured_piece_type() const;

  // Piece specific
  bool pawn_is_passed(Color c, Square s) const;
  bool pawn_on_7th(Color c) const;
  bool opposite_bishops() const;
  bool bishop_pair(Color c) const;

  // Doing and undoing moves
  void do_move(Move m, StateInfo& st);
#ifdef GPSFISH
  template<typename F>
  void do_undo_move(Move m, StateInfo& st,F const& f);
  template<typename F>
  void do_undo_null_move(StateInfo& st, F const& f);
#else
  void do_move(Move m, StateInfo& st, const CheckInfo& ci, bool moveIsCheck);
  void undo_move(Move m);
  void do_null_move(StateInfo& st);
  void undo_null_move();
#endif

  // Static exchange evaluation
  int see(Move m, int asymmThreshold = 0) const;
  int see_sign(Move m) const;

  // Accessing hash keys
  Key key() const;
  Key exclusion_key() const;
#ifndef GPSFISH
  Key pawn_key() const;
  Key material_key() const;

  // Incremental piece-square evaluation
  Score psq_score() const;
  Value non_pawn_material(Color c) const;
#endif

#ifdef GPSFISH
  // if is_draw return false, and ret==-1 -> continous check by side_to_move
  // if is_draw return false, and ret==1  -> continous check by opposit_color
  bool is_draw(int& ret) const; 
#endif

  // Other properties of the position
  Color side_to_move() const;
  int game_ply() const;
  bool is_chess960() const;

#ifdef GPSFISH
  int pliesFromNull() const;
#endif

  Thread* this_thread() const;
  int64_t nodes_searched() const;
  void set_nodes_searched(int64_t n);
  bool is_draw() const;

  // Position consistency check, for debugging
  bool pos_is_ok(int* failedStep = NULL) const;
  void flip();

#ifdef GPSFISH
  bool eval_is_ok() const;
#endif

#ifdef GPSFISH
  osl::state::NumEffectState osl_state;
  osl::misc::CArray<int,COLOR_NB> continuous_check; // number of a player's continuous check moves
  eval_t *eval;
#endif
private:
  // Initialization helpers (used while setting up a position)
  void clear();
  void put_piece(Piece p, Square s);
#ifndef GPSFISH
  void set_castle_right(Color c, Square rfrom);
#endif

#ifndef GPSFISH
  // Helper functions
  void do_castle(Square kfrom, Square kto, Square rfrom, Square rto);
  template<bool FindPinned> Bitboard hidden_checkers() const;
#endif

  // Computing hash keys from scratch (for initialization and debugging)
  Key compute_key() const;
#ifndef GPSFISH
  Key compute_pawn_key() const;
  Key compute_material_key() const;

  // Computing incremental evaluation scores and material counts
  Score compute_psq_score() const;
  Value compute_non_pawn_material(Color c) const;

  // Board and pieces
  Piece board[SQUARE_NB];
  Bitboard byTypeBB[PIECE_TYPE_NB];
  Bitboard byColorBB[COLOR_NB];
  int pieceCount[COLOR_NB][PIECE_TYPE_NB];
  Square pieceList[COLOR_NB][PIECE_TYPE_NB][16];
  int index[SQUARE_NB];

  // Other info
  int castleRightsMask[SQUARE_NB];
  Square castleRookSquare[COLOR_NB][CASTLING_SIDE_NB];
  Bitboard castlePath[COLOR_NB][CASTLING_SIDE_NB];
#endif
  StateInfo startState;
  int64_t nodes;
  int gamePly;
  Color sideToMove;
  Thread* thisThread;
  StateInfo* st;
#ifndef GPSFISH
  int chess960;
#endif

};

inline int64_t Position::nodes_searched() const {
  return nodes;
}

inline void Position::set_nodes_searched(int64_t n) {
  nodes = n;
}

inline Piece Position::piece_on(Square s) const {
#ifdef GPSFISH
  return osl_state.pieceAt(s).ptypeO();
#else
  return board[s];
#endif
}

inline Piece Position::piece_moved(Move m) const {
#ifdef GPSFISH
  //return m.ptypeO(); //XXX should be better?
  return piece_on(from_sq(m));
#else
  return board[from_sq(m)];
#endif
}

inline bool Position::is_empty(Square s) const {
#ifdef GPSFISH
  return osl_state.pieceAt(s).isEmpty();
#else
  return board[s] == NO_PIECE;
#endif
}

inline Color Position::side_to_move() const {
#ifdef GPSFISH
  return osl_state.turn();
#else
  return sideToMove;
#endif
}

#ifndef GPSFISH
inline Bitboard Position::pieces() const {
  return byTypeBB[ALL_PIECES];
}

inline Bitboard Position::pieces(PieceType pt) const {
  return byTypeBB[pt];
}

inline Bitboard Position::pieces(PieceType pt1, PieceType pt2) const {
  return byTypeBB[pt1] | byTypeBB[pt2];
}

inline Bitboard Position::pieces(Color c) const {
  return byColorBB[c];
}

inline Bitboard Position::pieces(Color c, PieceType pt) const {
  return byColorBB[c] & byTypeBB[pt];
}

inline Bitboard Position::pieces(Color c, PieceType pt1, PieceType pt2) const {
  return byColorBB[c] & (byTypeBB[pt1] | byTypeBB[pt2]);
}

inline int Position::piece_count(Color c, PieceType pt) const {
  return pieceCount[c][pt];
}

inline const Square* Position::piece_list(Color c, PieceType pt) const {
  return pieceList[c][pt];
}

inline Square Position::ep_square() const {
  return st->epSquare;
}
#endif

inline Square Position::king_square(Color c) const {
#ifdef GPSFISH
  return osl_state.kingSquare(c);
#else
  return pieceList[c][KING][0];
#endif
}

#ifndef GPSFISH
inline int Position::can_castle(CastleRight f) const {
  return st->castleRights & f;
}

inline int Position::can_castle(Color c) const {
  return st->castleRights & ((WHITE_OO | WHITE_OOO) << (2 * c));
}

inline bool Position::castle_impeded(Color c, CastlingSide s) const {
  return byTypeBB[ALL_PIECES] & castlePath[c][s];
}

inline Square Position::castle_rook_square(Color c, CastlingSide s) const {
  return castleRookSquare[c][s];
}

template<PieceType Pt>
inline Bitboard Position::attacks_from(Square s) const {

  return  Pt == BISHOP || Pt == ROOK ? attacks_bb<Pt>(s, pieces())
        : Pt == QUEEN  ? attacks_from<ROOK>(s) | attacks_from<BISHOP>(s)
        : StepAttacksBB[Pt][s];
}

template<>
inline Bitboard Position::attacks_from<PAWN>(Square s, Color c) const {
  return StepAttacksBB[make_piece(c, PAWN)][s];
}

inline Bitboard Position::attacks_from(Piece p, Square s) const {
  return attacks_from(p, s, byTypeBB[ALL_PIECES]);
}

inline Bitboard Position::attackers_to(Square s) const {
  return attackers_to(s, byTypeBB[ALL_PIECES]);
}
#endif

inline Bitboard Position::checkers() const {
#ifdef GPSFISH
    return osl_state.inCheck();
#else
  return st->checkersBB;
#endif
}

#ifndef GPSFISH
inline Bitboard Position::discovered_check_candidates() const {
  return hidden_checkers<false>();
}
#endif

inline Bitboard Position::pinned_pieces() const {
#ifdef GPSFISH
  return 0;
#else
  return hidden_checkers<true>();
#endif
}

#ifndef GPSFISH
inline bool Position::pawn_is_passed(Color c, Square s) const {
  return !(pieces(~c, PAWN) & passed_pawn_mask(c, s));
}
#endif

inline Key Position::key() const {
  return st->key;
}

<<<<<<< HEAD
inline Key Position::exclusion_key() const {
  return st->key ^ Zobrist::exclusion;
}

#ifndef GPSFISH
=======
>>>>>>> de1dc4f2
inline Key Position::pawn_key() const {
  return st->pawnKey;
}

inline Key Position::material_key() const {
  return st->materialKey;
}

inline Score Position::psq_score() const {
  return st->psq;
}

inline Value Position::non_pawn_material(Color c) const {
  return st->npMaterial[c];
}

inline bool Position::is_passed_pawn_push(Move m) const {

  return   type_of(piece_moved(m)) == PAWN
        && pawn_is_passed(sideToMove, to_sq(m));
}
#endif

inline int Position::game_ply() const {
  return gamePly;
}

#ifndef GPSFISH
inline bool Position::opposite_bishops() const {

  return   pieceCount[WHITE][BISHOP] == 1
        && pieceCount[BLACK][BISHOP] == 1
        && opposite_colors(pieceList[WHITE][BISHOP][0], pieceList[BLACK][BISHOP][0]);
}

inline bool Position::bishop_pair(Color c) const {

  return   pieceCount[c][BISHOP] >= 2
        && opposite_colors(pieceList[c][BISHOP][0], pieceList[c][BISHOP][1]);
}

inline bool Position::pawn_on_7th(Color c) const {
  return pieces(c, PAWN) & rank_bb(relative_rank(c, RANK_7));
}
#endif

inline bool Position::is_chess960() const {
#ifdef GPSFISH
  return false;
#else
  return chess960;
#endif
}

inline bool Position::is_capture_or_promotion(Move m) const {

  assert(is_ok(m));
  return type_of(m) ? type_of(m) != CASTLE : !is_empty(to_sq(m));
}

inline bool Position::is_capture(Move m) const {
#ifdef GPSFISH
  return m.isCapture();
#else
  // Note that castle is coded as "king captures the rook"
  assert(is_ok(m));
  return (!is_empty(to_sq(m)) && type_of(m) != CASTLE) || type_of(m) == ENPASSANT;
#endif
}

inline PieceType Position::captured_piece_type() const {
  return st->capturedType;
}

inline Thread* Position::this_thread() const {
  return thisThread;
}

#ifdef GPSFISH
inline int Position::pliesFromNull() const {
  return st->pliesFromNull;
}
#endif

#endif // !defined(POSITION_H_INCLUDED)<|MERGE_RESOLUTION|>--- conflicted
+++ resolved
@@ -454,14 +454,7 @@
   return st->key;
 }
 
-<<<<<<< HEAD
-inline Key Position::exclusion_key() const {
-  return st->key ^ Zobrist::exclusion;
-}
-
-#ifndef GPSFISH
-=======
->>>>>>> de1dc4f2
+#ifndef GPSFISH
 inline Key Position::pawn_key() const {
   return st->pawnKey;
 }
