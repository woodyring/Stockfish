/*
  Stockfish, a UCI chess playing engine derived from Glaurung 2.1
  Copyright (C) 2004-2008 Tord Romstad (Glaurung author)
  Copyright (C) 2008-2013 Marco Costalba, Joona Kiiski, Tord Romstad

  Stockfish is free software: you can redistribute it and/or modify
  it under the terms of the GNU General Public License as published by
  the Free Software Foundation, either version 3 of the License, or
  (at your option) any later version.

  Stockfish is distributed in the hope that it will be useful,
  but WITHOUT ANY WARRANTY; without even the implied warranty of
  MERCHANTABILITY or FITNESS FOR A PARTICULAR PURPOSE.  See the
  GNU General Public License for more details.

  You should have received a copy of the GNU General Public License
  along with this program.  If not, see <http://www.gnu.org/licenses/>.
*/

#ifndef POSITION_H_INCLUDED
#define POSITION_H_INCLUDED

#include <cassert>
#include <cstddef>

#ifdef GPSFISH
#include "osl/state/numEffectState.h"
#include "osl/misc/carray3d.h"
#include "osl/eval/ml/openMidEndingEval.h"
typedef osl::eval::ml::OpenMidEndingEval eval_t; 
#include <iostream>
#else
#include "bitboard.h"
#endif

#include "types.h"


/// The checkInfo struct is initialized at c'tor time and keeps info used
/// to detect if a move gives check.
class Position;
struct Thread;

struct CheckInfo {

  explicit CheckInfo(const Position&);

#ifndef GPSFISH
  Bitboard dcCandidates;
#endif
  Bitboard pinned;
#ifndef GPSFISH
  Bitboard checkSq[PIECE_TYPE_NB];
#endif
  Square ksq;
};


/// The StateInfo struct stores information needed to restore a Position
/// object to its previous state when we retract a move. Whenever a move
/// is made on the board (by calling Position::do_move), a StateInfo
/// object must be passed as a parameter.

struct StateInfo {
#ifdef GPSFISH
  int gamePly, pliesFromNull;
  Key key;
  PieceType capturedType;
  StateInfo* previous;
#else
  Key pawnKey, materialKey;
  Value npMaterial[COLOR_NB];
  int castleRights, rule50, pliesFromNull;
  Score psq;
  Square epSquare;

  Key key;
  Bitboard checkersBB;
  PieceType capturedType;
  StateInfo* previous;
#endif
};


/// When making a move the current StateInfo up to 'key' excluded is copied to
/// the new one. Here we calculate the quad words (64bits) needed to be copied.
const size_t StateCopySize64 = offsetof(StateInfo, key) / sizeof(uint64_t) + 1;


/// The Position class stores the information regarding the board representation
/// like pieces, side to move, hash keys, castling info, etc. The most important
/// methods are do_move() and undo_move(), used by the search to update node info
/// when traversing the search tree.

class Position {
public:
  Position() {}
  Position(const Position& p, Thread* t) { *this = p; thisThread = t; }
  Position(const std::string& f, bool c960, Thread* t) { set(f, c960, t); }
  Position& operator=(const Position&);
  static void init();

  // Text input/output
  void set(const std::string& fen, bool isChess960, Thread* th);
  const std::string fen() const;
  const std::string pretty(Move m = MOVE_NONE) const;

#ifndef GPSFISH
  // Position representation
  Bitboard pieces() const;
  Bitboard pieces(PieceType pt) const;
  Bitboard pieces(PieceType pt1, PieceType pt2) const;
  Bitboard pieces(Color c) const;
  Bitboard pieces(Color c, PieceType pt) const;
  Bitboard pieces(Color c, PieceType pt1, PieceType pt2) const;
#endif

  Piece piece_on(Square s) const;
  Square king_square(Color c) const;
  Square ep_square() const;
  bool empty(Square s) const;
  template<PieceType Pt> int count(Color c) const;
  template<PieceType Pt> const Square* list(Color c) const;

#ifndef GPSFISH
  // Castling
  int can_castle(CastleRight f) const;
  int can_castle(Color c) const;
  bool castle_impeded(Color c, CastlingSide s) const;
  Square castle_rook_square(Color c, CastlingSide s) const;
#endif

  // Checking
  Bitboard checkers() const;
#ifndef GPSFISH
  Bitboard discovered_check_candidates() const;
<<<<<<< HEAD
#endif
  Bitboard pinned_pieces() const;
=======
  Bitboard pinned_pieces(Color toMove) const;
>>>>>>> 343544f3

#ifndef GPSFISH
  // Attacks to/from a given square
  Bitboard attackers_to(Square s) const;
  Bitboard attackers_to(Square s, Bitboard occ) const;
  Bitboard attacks_from(Piece p, Square s) const;
  static Bitboard attacks_from(Piece p, Square s, Bitboard occ);
  template<PieceType> Bitboard attacks_from(Square s) const;
  template<PieceType> Bitboard attacks_from(Square s, Color c) const;
#endif

  // Properties of moves
#ifdef GPSFISH
  bool pl_move_is_legal(Move m) const;
  bool pl_move_is_evasion(Move m) const;
#endif
  bool legal(Move m, Bitboard pinned) const;
  bool pseudo_legal(const Move m) const;
  bool capture(Move m) const;
  bool capture_or_promotion(Move m) const;
  bool gives_check(Move m, const CheckInfo& ci) const;
  bool passed_pawn_push(Move m) const;
  Piece moved_piece(Move m) const;
  PieceType captured_piece_type() const;

  // Piece specific
  bool pawn_passed(Color c, Square s) const;
  bool pawn_on_7th(Color c) const;
  bool bishop_pair(Color c) const;
  bool opposite_bishops() const;

  // Doing and undoing moves
  void do_move(Move m, StateInfo& st);
#ifdef GPSFISH
  template<typename F>
  void do_undo_move(Move m, StateInfo& st,F const& f);
  template<typename F>
  void do_undo_null_move(StateInfo& st, F const& f);
#else
  void do_move(Move m, StateInfo& st, const CheckInfo& ci, bool moveIsCheck);
  void undo_move(Move m);
  void do_null_move(StateInfo& st);
  void undo_null_move();
#endif

  // Static exchange evaluation
  int see(Move m, int asymmThreshold = 0) const;
  int see_sign(Move m) const;

  // Accessing hash keys
  Key key() const;
  Key exclusion_key() const;
#ifndef GPSFISH
  Key pawn_key() const;
  Key material_key() const;

  // Incremental piece-square evaluation
  Score psq_score() const;
  Value non_pawn_material(Color c) const;
#endif

#ifdef GPSFISH
  // if is_draw return false, and ret==-1 -> continous check by side_to_move
  // if is_draw return false, and ret==1  -> continous check by opposit_color
  bool is_draw(int& ret) const; 
#endif

  // Other properties of the position
  Color side_to_move() const;
  int game_ply() const;
  bool is_chess960() const;

#ifdef GPSFISH
  int pliesFromNull() const;
#endif

  Thread* this_thread() const;
  int64_t nodes_searched() const;
  void set_nodes_searched(int64_t n);
  bool is_draw() const;

  // Position consistency check, for debugging
  bool pos_is_ok(int* failedStep = NULL) const;
  void flip();

#ifdef GPSFISH
  bool eval_is_ok() const;
#endif

#ifdef GPSFISH
  osl::state::NumEffectState osl_state;
  osl::misc::CArray<int,COLOR_NB> continuous_check; // number of a player's continuous check moves
  eval_t *eval;
#endif
private:
  // Initialization helpers (used while setting up a position)
  void clear();
#ifndef GPSFISH
  void set_castle_right(Color c, Square rfrom);
#endif

#ifndef GPSFISH
  // Helper functions
  void do_castle(Square kfrom, Square kto, Square rfrom, Square rto);
  Bitboard hidden_checkers(Square ksq, Color c, Color toMove) const;
  void put_piece(Square s, Color c, PieceType pt);
  void remove_piece(Square s, Color c, PieceType pt);
  void move_piece(Square from, Square to, Color c, PieceType pt);
#endif

  // Computing hash keys from scratch (for initialization and debugging)
  Key compute_key() const;
#ifndef GPSFISH
  Key compute_pawn_key() const;
  Key compute_material_key() const;

  // Computing incremental evaluation scores and material counts
  Score compute_psq_score() const;
  Value compute_non_pawn_material(Color c) const;

  // Board and pieces
  Piece board[SQUARE_NB];
  Bitboard byTypeBB[PIECE_TYPE_NB];
  Bitboard byColorBB[COLOR_NB];
  int pieceCount[COLOR_NB][PIECE_TYPE_NB];
  Square pieceList[COLOR_NB][PIECE_TYPE_NB][16];
  int index[SQUARE_NB];

  // Other info
  int castleRightsMask[SQUARE_NB];
  Square castleRookSquare[COLOR_NB][CASTLING_SIDE_NB];
  Bitboard castlePath[COLOR_NB][CASTLING_SIDE_NB];
#endif
  StateInfo startState;
  int64_t nodes;
  int gamePly;
  Color sideToMove;
  Thread* thisThread;
  StateInfo* st;
#ifndef GPSFISH
  int chess960;
#endif

};

inline int64_t Position::nodes_searched() const {
  return nodes;
}

inline void Position::set_nodes_searched(int64_t n) {
  nodes = n;
}

inline Piece Position::piece_on(Square s) const {
#ifdef GPSFISH
  return osl_state.pieceAt(s).ptypeO();
#else
  return board[s];
#endif
}

inline Piece Position::moved_piece(Move m) const {
#ifdef GPSFISH
  //return m.ptypeO(); //XXX should be better?
  return piece_on(from_sq(m));
#else
  return board[from_sq(m)];
#endif
}

inline bool Position::empty(Square s) const {
#ifdef GPSFISH
  return osl_state.pieceAt(s).isEmpty();
#else
  return board[s] == NO_PIECE;
#endif
}

inline Color Position::side_to_move() const {
#ifdef GPSFISH
  return osl_state.turn();
#else
  return sideToMove;
#endif
}

#ifndef GPSFISH
inline Bitboard Position::pieces() const {
  return byTypeBB[ALL_PIECES];
}

inline Bitboard Position::pieces(PieceType pt) const {
  return byTypeBB[pt];
}

inline Bitboard Position::pieces(PieceType pt1, PieceType pt2) const {
  return byTypeBB[pt1] | byTypeBB[pt2];
}

inline Bitboard Position::pieces(Color c) const {
  return byColorBB[c];
}

inline Bitboard Position::pieces(Color c, PieceType pt) const {
  return byColorBB[c] & byTypeBB[pt];
}

inline Bitboard Position::pieces(Color c, PieceType pt1, PieceType pt2) const {
  return byColorBB[c] & (byTypeBB[pt1] | byTypeBB[pt2]);
}

template<PieceType Pt> inline int Position::count(Color c) const {
  return pieceCount[c][Pt];
}

template<PieceType Pt> inline const Square* Position::list(Color c) const {
  return pieceList[c][Pt];
}

inline Square Position::ep_square() const {
  return st->epSquare;
}
#endif

inline Square Position::king_square(Color c) const {
#ifdef GPSFISH
  return osl_state.kingSquare(c);
#else
  return pieceList[c][KING][0];
#endif
}

#ifndef GPSFISH
inline int Position::can_castle(CastleRight f) const {
  return st->castleRights & f;
}

inline int Position::can_castle(Color c) const {
  return st->castleRights & ((WHITE_OO | WHITE_OOO) << (2 * c));
}

inline bool Position::castle_impeded(Color c, CastlingSide s) const {
  return byTypeBB[ALL_PIECES] & castlePath[c][s];
}

inline Square Position::castle_rook_square(Color c, CastlingSide s) const {
  return castleRookSquare[c][s];
}

template<PieceType Pt>
inline Bitboard Position::attacks_from(Square s) const {

  return  Pt == BISHOP || Pt == ROOK ? attacks_bb<Pt>(s, pieces())
        : Pt == QUEEN  ? attacks_from<ROOK>(s) | attacks_from<BISHOP>(s)
        : StepAttacksBB[Pt][s];
}

template<>
inline Bitboard Position::attacks_from<PAWN>(Square s, Color c) const {
  return StepAttacksBB[make_piece(c, PAWN)][s];
}

inline Bitboard Position::attacks_from(Piece p, Square s) const {
  return attacks_from(p, s, byTypeBB[ALL_PIECES]);
}

inline Bitboard Position::attackers_to(Square s) const {
  return attackers_to(s, byTypeBB[ALL_PIECES]);
}
#endif

inline Bitboard Position::checkers() const {
#ifdef GPSFISH
    return osl_state.inCheck();
#else
  return st->checkersBB;
#endif
}

#ifndef GPSFISH
inline Bitboard Position::discovered_check_candidates() const {
  return hidden_checkers(king_square(~sideToMove), sideToMove, sideToMove);
}
#endif

<<<<<<< HEAD
inline Bitboard Position::pinned_pieces() const {
#ifdef GPSFISH
  return 0;
#else
  return hidden_checkers(king_square(sideToMove), ~sideToMove);
#endif
=======
inline Bitboard Position::pinned_pieces(Color toMove) const {
  return hidden_checkers(king_square(toMove), ~toMove, toMove);
>>>>>>> 343544f3
}

#ifndef GPSFISH
inline bool Position::pawn_passed(Color c, Square s) const {
  return !(pieces(~c, PAWN) & passed_pawn_mask(c, s));
}

inline bool Position::passed_pawn_push(Move m) const {

  return   type_of(moved_piece(m)) == PAWN
        && pawn_passed(sideToMove, to_sq(m));
}
#endif

inline Key Position::key() const {
  return st->key;
}

#ifndef GPSFISH
inline Key Position::pawn_key() const {
  return st->pawnKey;
}

inline Key Position::material_key() const {
  return st->materialKey;
}

inline Score Position::psq_score() const {
  return st->psq;
}

inline Value Position::non_pawn_material(Color c) const {
  return st->npMaterial[c];
}
#endif

inline int Position::game_ply() const {
  return gamePly;
}

#ifndef GPSFISH
inline bool Position::opposite_bishops() const {

  return   pieceCount[WHITE][BISHOP] == 1
        && pieceCount[BLACK][BISHOP] == 1
        && opposite_colors(pieceList[WHITE][BISHOP][0], pieceList[BLACK][BISHOP][0]);
}

inline bool Position::bishop_pair(Color c) const {

  return   pieceCount[c][BISHOP] >= 2
        && opposite_colors(pieceList[c][BISHOP][0], pieceList[c][BISHOP][1]);
}

inline bool Position::pawn_on_7th(Color c) const {
  return pieces(c, PAWN) & rank_bb(relative_rank(c, RANK_7));
}
#endif

inline bool Position::is_chess960() const {
#ifdef GPSFISH
  return false;
#else
  return chess960;
#endif
}

inline bool Position::capture_or_promotion(Move m) const {

  assert(is_ok(m));
  return type_of(m) ? type_of(m) != CASTLE : !empty(to_sq(m));
}

inline bool Position::capture(Move m) const {
#ifdef GPSFISH
  return m.isCapture();
#else
  // Note that castle is coded as "king captures the rook"
  assert(is_ok(m));
  return (!empty(to_sq(m)) && type_of(m) != CASTLE) || type_of(m) == ENPASSANT;
#endif
}

inline PieceType Position::captured_piece_type() const {
  return st->capturedType;
}

inline Thread* Position::this_thread() const {
  return thisThread;
}

#ifdef GPSFISH
inline int Position::pliesFromNull() const {
  return st->pliesFromNull;
}

#else

inline void Position::put_piece(Square s, Color c, PieceType pt) {

  board[s] = make_piece(c, pt);
  byTypeBB[ALL_PIECES] |= s;
  byTypeBB[pt] |= s;
  byColorBB[c] |= s;
  pieceCount[c][ALL_PIECES]++;
  index[s] = pieceCount[c][pt]++;
  pieceList[c][pt][index[s]] = s;
}

inline void Position::move_piece(Square from, Square to, Color c, PieceType pt) {

  // index[from] is not updated and becomes stale. This works as long
  // as index[] is accessed just by known occupied squares.
  Bitboard from_to_bb = SquareBB[from] ^ SquareBB[to];
  byTypeBB[ALL_PIECES] ^= from_to_bb;
  byTypeBB[pt] ^= from_to_bb;
  byColorBB[c] ^= from_to_bb;
  board[from] = NO_PIECE;
  board[to] = make_piece(c, pt);
  index[to] = index[from];
  pieceList[c][pt][index[to]] = to;
}

inline void Position::remove_piece(Square s, Color c, PieceType pt) {

  // WARNING: This is not a reversible operation. If we remove a piece in
  // do_move() and then replace it in undo_move() we will put it at the end of
  // the list and not in its original place, it means index[] and pieceList[]
  // are not guaranteed to be invariant to a do_move() + undo_move() sequence.
  byTypeBB[ALL_PIECES] ^= s;
  byTypeBB[pt] ^= s;
  byColorBB[c] ^= s;
  /* board[s] = NO_PIECE; */ // Not needed, will be overwritten by capturing
  pieceCount[c][ALL_PIECES]--;
  Square lastSquare = pieceList[c][pt][--pieceCount[c][pt]];
  index[lastSquare] = index[s];
  pieceList[c][pt][index[lastSquare]] = lastSquare;
  pieceList[c][pt][pieceCount[c][pt]] = SQ_NONE;
}
#endif

#endif // #ifndef POSITION_H_INCLUDED<|MERGE_RESOLUTION|>--- conflicted
+++ resolved
@@ -134,12 +134,8 @@
   Bitboard checkers() const;
 #ifndef GPSFISH
   Bitboard discovered_check_candidates() const;
-<<<<<<< HEAD
-#endif
-  Bitboard pinned_pieces() const;
-=======
+#endif
   Bitboard pinned_pieces(Color toMove) const;
->>>>>>> 343544f3
 
 #ifndef GPSFISH
   // Attacks to/from a given square
@@ -425,17 +421,12 @@
 }
 #endif
 
-<<<<<<< HEAD
-inline Bitboard Position::pinned_pieces() const {
+inline Bitboard Position::pinned_pieces(Color toMove) const {
 #ifdef GPSFISH
   return 0;
 #else
-  return hidden_checkers(king_square(sideToMove), ~sideToMove);
-#endif
-=======
-inline Bitboard Position::pinned_pieces(Color toMove) const {
   return hidden_checkers(king_square(toMove), ~toMove, toMove);
->>>>>>> 343544f3
+#endif
 }
 
 #ifndef GPSFISH
