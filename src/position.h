/*
  Stockfish, a UCI chess playing engine derived from Glaurung 2.1
  Copyright (C) 2004-2008 Tord Romstad (Glaurung author)
  Copyright (C) 2008-2012 Marco Costalba, Joona Kiiski, Tord Romstad

  Stockfish is free software: you can redistribute it and/or modify
  it under the terms of the GNU General Public License as published by
  the Free Software Foundation, either version 3 of the License, or
  (at your option) any later version.

  Stockfish is distributed in the hope that it will be useful,
  but WITHOUT ANY WARRANTY; without even the implied warranty of
  MERCHANTABILITY or FITNESS FOR A PARTICULAR PURPOSE.  See the
  GNU General Public License for more details.

  You should have received a copy of the GNU General Public License
  along with this program.  If not, see <http://www.gnu.org/licenses/>.
*/

#if !defined(POSITION_H_INCLUDED)
#define POSITION_H_INCLUDED

#include <cassert>

#ifdef GPSFISH
#include "osl/state/numEffectState.h"
#include "osl/misc/carray3d.h"
#include "osl/eval/ml/openMidEndingEval.h"
typedef osl::eval::ml::OpenMidEndingEval eval_t; 
#include <iostream>
#else
#include "bitboard.h"
#endif

#include "types.h"


/// The checkInfo struct is initialized at c'tor time and keeps info used
/// to detect if a move gives check.
class Position;
class Thread;

struct CheckInfo {

  explicit CheckInfo(const Position&);

#ifndef GPSFISH
  Bitboard dcCandidates;
#endif
  Bitboard pinned;
<<<<<<< HEAD
#ifndef GPSFISH
  Bitboard checkSq[8];
#endif
=======
  Bitboard checkSq[PIECE_TYPE_NB];
>>>>>>> e304db9d
  Square ksq;
};


/// The StateInfo struct stores information we need to restore a Position
/// object to its previous state when we retract a move. Whenever a move
/// is made on the board (by calling Position::do_move), an StateInfo object
/// must be passed as a parameter.

struct StateInfo {
#ifdef GPSFISH
  int gamePly, pliesFromNull;
  Key key;
  PieceType capturedType;
  StateInfo* previous;
#else
  Key pawnKey, materialKey;
  Value npMaterial[COLOR_NB];
  int castleRights, rule50, pliesFromNull;
  Score psqScore;
  Square epSquare;

  Key key;
  Bitboard checkersBB;
  PieceType capturedType;
  StateInfo* previous;
#endif
};

struct ReducedStateInfo {
  Key pawnKey, materialKey;
  Value npMaterial[COLOR_NB];
  int castleRights, rule50, pliesFromNull;
  Score psqScore;
  Square epSquare;
};


/// The position data structure. A position consists of the following data:
///
///    * For each piece type, a bitboard representing the squares occupied
///      by pieces of that type.
///    * For each color, a bitboard representing the squares occupied by
///      pieces of that color.
///    * A bitboard of all occupied squares.
///    * A bitboard of all checking pieces.
///    * A 64-entry array of pieces, indexed by the squares of the board.
///    * The current side to move.
///    * Information about the castling rights for both sides.
///    * The initial files of the kings and both pairs of rooks. This is
///      used to implement the Chess960 castling rules.
///    * The en passant square (which is SQ_NONE if no en passant capture is
///      possible).
///    * The squares of the kings for both sides.
///    * Hash keys for the position itself, the current pawn structure, and
///      the current material situation.
///    * Hash keys for all previous positions in the game for detecting
///      repetition draws.
///    * A counter for detecting 50 move rule draws.

class Position {
public:
  Position() {}
  Position(const Position& p, Thread* t) { *this = p; thisThread = t; }
  Position(const std::string& f, bool c960, Thread* t) { from_fen(f, c960, t); }
  Position& operator=(const Position&);

  // Text input/output
  void from_fen(const std::string& fen, bool isChess960, Thread* th);
  const std::string to_fen() const;
  void print(Move m = MOVE_NONE) const;

#ifndef GPSFISH
  // Position representation
  Bitboard pieces() const;
  Bitboard pieces(PieceType pt) const;
  Bitboard pieces(PieceType pt1, PieceType pt2) const;
  Bitboard pieces(Color c) const;
  Bitboard pieces(Color c, PieceType pt) const;
  Bitboard pieces(Color c, PieceType pt1, PieceType pt2) const;
#endif

  Piece piece_on(Square s) const;
  Square king_square(Color c) const;
  Square ep_square() const;
  bool is_empty(Square s) const;
  const Square* piece_list(Color c, PieceType pt) const;
  int piece_count(Color c, PieceType pt) const;

#ifndef GPSFISH
  // Castling
  int can_castle(CastleRight f) const;
  int can_castle(Color c) const;
  bool castle_impeded(Color c, CastlingSide s) const;
  Square castle_rook_square(Color c, CastlingSide s) const;
#endif

  // Checking
  bool in_check() const;
#ifndef GPSFISH
  Bitboard checkers() const;
  Bitboard discovered_check_candidates() const;
#endif
  Bitboard pinned_pieces() const;

#ifndef GPSFISH
  // Attacks to/from a given square
  Bitboard attackers_to(Square s) const;
  Bitboard attackers_to(Square s, Bitboard occ) const;
  Bitboard attacks_from(Piece p, Square s) const;
  static Bitboard attacks_from(Piece p, Square s, Bitboard occ);
  template<PieceType> Bitboard attacks_from(Square s) const;
  template<PieceType> Bitboard attacks_from(Square s, Color c) const;
#endif

  // Properties of moves
#ifdef GPSFISH
  bool pl_move_is_legal(Move m) const;
  bool pl_move_is_evasion(Move m) const;
#endif
  bool move_gives_check(Move m, const CheckInfo& ci) const;
  bool move_attacks_square(Move m, Square s) const;
  bool move_is_legal(const Move m) const;
  bool pl_move_is_legal(Move m, Bitboard pinned) const;
  bool is_pseudo_legal(const Move m) const;
  bool is_capture(Move m) const;
  bool is_capture_or_promotion(Move m) const;
  bool is_passed_pawn_push(Move m) const;
  Piece piece_moved(Move m) const;
  PieceType captured_piece_type() const;

  // Piece specific
  bool pawn_is_passed(Color c, Square s) const;
  bool pawn_on_7th(Color c) const;
  bool opposite_bishops() const;
  bool bishop_pair(Color c) const;

  // Doing and undoing moves
  void do_move(Move m, StateInfo& st);
#ifdef GPSFISH
  template<typename F>
  void do_undo_move(Move m, StateInfo& st,F const& f);
  template<typename F>
  void do_undo_null_move(StateInfo& st, F const& f);
#else
  void do_move(Move m, StateInfo& st, const CheckInfo& ci, bool moveIsCheck);
  void undo_move(Move m);
  template<bool Do> void do_null_move(StateInfo& st);
#endif

  // Static exchange evaluation
  int see(Move m) const;
  int see_sign(Move m) const;

  // Accessing hash keys
  Key key() const;
  Key exclusion_key() const;
#ifndef GPSFISH
  Key pawn_key() const;
  Key material_key() const;

  // Incremental piece-square evaluation
  Score psq_score() const;
  Score psq_delta(Piece p, Square from, Square to) const;
  Value non_pawn_material(Color c) const;
#endif

#ifdef GPSFISH
  // if is_draw return false, and ret==-1 -> continous check by side_to_move
  // if is_draw return false, and ret==1  -> continous check by opposit_color
  bool is_draw(int& ret) const; 
#endif

  // Other properties of the position
  Color side_to_move() const;
  int startpos_ply_counter() const;
  bool is_chess960() const;

#ifdef GPSFISH
  int pliesFromNull() const;
#endif

  Thread* this_thread() const;
  int64_t nodes_searched() const;
  void set_nodes_searched(int64_t n);
  template<bool SkipRepetition> bool is_draw() const;

  // Position consistency check, for debugging
  bool pos_is_ok(int* failedStep = NULL) const;
  void flip();

#ifdef GPSFISH
  bool eval_is_ok() const;
#endif

#ifdef GPSFISH
  osl::state::NumEffectState osl_state;
  osl::misc::CArray<int,2> continuous_check; // number of a player's continuous check moves
  eval_t *eval;
#endif
private:
  // Initialization helpers (used while setting up a position)
  void clear();
  void put_piece(Piece p, Square s);
#ifndef GPSFISH
  void set_castle_right(Color c, Square rfrom);
#endif

#ifndef GPSFISH
  // Helper template functions
  template<bool Do> void do_castle_move(Move m);
  template<bool FindPinned> Bitboard hidden_checkers() const;
#endif

  // Computing hash keys from scratch (for initialization and debugging)
  Key compute_key() const;
#ifndef GPSFISH
  Key compute_pawn_key() const;
  Key compute_material_key() const;

  // Computing incremental evaluation scores and material counts
  Score compute_psq_score() const;
  Value compute_non_pawn_material(Color c) const;

  // Board and pieces
  Piece board[SQUARE_NB];
  Bitboard byTypeBB[PIECE_TYPE_NB];
  Bitboard byColorBB[COLOR_NB];
  int pieceCount[COLOR_NB][PIECE_TYPE_NB];
  Square pieceList[COLOR_NB][PIECE_TYPE_NB][16];
  int index[SQUARE_NB];

  // Other info
<<<<<<< HEAD
  int castleRightsMask[64];      // [square]
  Square castleRookSquare[2][2]; // [color][side]
  Bitboard castlePath[2][2];     // [color][side]
#endif
=======
  int castleRightsMask[SQUARE_NB];
  Square castleRookSquare[COLOR_NB][CASTLING_SIDE_NB];
  Bitboard castlePath[COLOR_NB][CASTLING_SIDE_NB];
>>>>>>> e304db9d
  StateInfo startState;
  int64_t nodes;
  int startPosPly;
  Color sideToMove;
  Thread* thisThread;
  StateInfo* st;
#ifndef GPSFISH
  int chess960;
#endif

};

inline int64_t Position::nodes_searched() const {
  return nodes;
}

inline void Position::set_nodes_searched(int64_t n) {
  nodes = n;
}

inline Piece Position::piece_on(Square s) const {
#ifdef GPSFISH
  return osl_state.pieceAt(s).ptypeO();
#else
  return board[s];
#endif
}

inline Piece Position::piece_moved(Move m) const {
#ifdef GPSFISH
  //return m.ptypeO(); //XXX should be better?
  return piece_on(from_sq(m));
#else
  return board[from_sq(m)];
#endif
}

inline bool Position::is_empty(Square s) const {
#ifdef GPSFISH
  return osl_state.pieceAt(s).isEmpty();
#else
  return board[s] == NO_PIECE;
#endif
}

inline Color Position::side_to_move() const {
#ifdef GPSFISH
  return osl_state.turn();
#else
  return sideToMove;
#endif
}

#ifndef GPSFISH
inline Bitboard Position::pieces() const {
  return byTypeBB[ALL_PIECES];
}

inline Bitboard Position::pieces(PieceType pt) const {
  return byTypeBB[pt];
}

inline Bitboard Position::pieces(PieceType pt1, PieceType pt2) const {
  return byTypeBB[pt1] | byTypeBB[pt2];
}

inline Bitboard Position::pieces(Color c) const {
  return byColorBB[c];
}

inline Bitboard Position::pieces(Color c, PieceType pt) const {
  return byColorBB[c] & byTypeBB[pt];
}

inline Bitboard Position::pieces(Color c, PieceType pt1, PieceType pt2) const {
  return byColorBB[c] & (byTypeBB[pt1] | byTypeBB[pt2]);
}

inline int Position::piece_count(Color c, PieceType pt) const {
  return pieceCount[c][pt];
}

inline const Square* Position::piece_list(Color c, PieceType pt) const {
  return pieceList[c][pt];
}

inline Square Position::ep_square() const {
  return st->epSquare;
}
#endif

inline Square Position::king_square(Color c) const {
#ifdef GPSFISH
  return osl_state.kingSquare(c);
#else
  return pieceList[c][KING][0];
#endif
}

#ifndef GPSFISH
inline int Position::can_castle(CastleRight f) const {
  return st->castleRights & f;
}

inline int Position::can_castle(Color c) const {
  return st->castleRights & ((WHITE_OO | WHITE_OOO) << (2 * c));
}

inline bool Position::castle_impeded(Color c, CastlingSide s) const {
  return byTypeBB[ALL_PIECES] & castlePath[c][s];
}

inline Square Position::castle_rook_square(Color c, CastlingSide s) const {
  return castleRookSquare[c][s];
}

template<PieceType Pt>
inline Bitboard Position::attacks_from(Square s) const {

  return  Pt == BISHOP || Pt == ROOK ? attacks_bb<Pt>(s, pieces())
        : Pt == QUEEN  ? attacks_from<ROOK>(s) | attacks_from<BISHOP>(s)
        : StepAttacksBB[Pt][s];
}

template<>
inline Bitboard Position::attacks_from<PAWN>(Square s, Color c) const {
  return StepAttacksBB[make_piece(c, PAWN)][s];
}

inline Bitboard Position::attacks_from(Piece p, Square s) const {
  return attacks_from(p, s, byTypeBB[ALL_PIECES]);
}

inline Bitboard Position::attackers_to(Square s) const {
  return attackers_to(s, byTypeBB[ALL_PIECES]);
}

inline Bitboard Position::checkers() const {
  return st->checkersBB;
}
#endif

inline bool Position::in_check() const {
#ifdef GPSFISH
  return osl_state.inCheck();
#else
  return st->checkersBB != 0;
#endif
}


#ifndef GPSFISH
inline Bitboard Position::discovered_check_candidates() const {
  return hidden_checkers<false>();
}
#endif

inline Bitboard Position::pinned_pieces() const {
#ifdef GPSFISH
  return 0;
#else
  return hidden_checkers<true>();
#endif
}

#ifndef GPSFISH
inline bool Position::pawn_is_passed(Color c, Square s) const {
  return !(pieces(~c, PAWN) & passed_pawn_mask(c, s));
}
#endif

inline Key Position::key() const {
  return st->key;
}

inline Key Position::exclusion_key() const {
  return st->key ^ Zobrist::exclusion;
}

#ifndef GPSFISH
inline Key Position::pawn_key() const {
  return st->pawnKey;
}

inline Key Position::material_key() const {
  return st->materialKey;
}

inline Score Position::psq_delta(Piece p, Square from, Square to) const {
  return pieceSquareTable[p][to] - pieceSquareTable[p][from];
}

inline Score Position::psq_score() const {
  return st->psqScore;
}

inline Value Position::non_pawn_material(Color c) const {
  return st->npMaterial[c];
}

inline bool Position::is_passed_pawn_push(Move m) const {

  return   type_of(piece_moved(m)) == PAWN
        && pawn_is_passed(sideToMove, to_sq(m));
}
#endif

inline int Position::startpos_ply_counter() const {
  return startPosPly + st->pliesFromNull; // HACK
}

#ifndef GPSFISH
inline bool Position::opposite_bishops() const {

  return   pieceCount[WHITE][BISHOP] == 1
        && pieceCount[BLACK][BISHOP] == 1
        && opposite_colors(pieceList[WHITE][BISHOP][0], pieceList[BLACK][BISHOP][0]);
}

inline bool Position::bishop_pair(Color c) const {

  return   pieceCount[c][BISHOP] >= 2
        && opposite_colors(pieceList[c][BISHOP][0], pieceList[c][BISHOP][1]);
}

inline bool Position::pawn_on_7th(Color c) const {
  return pieces(c, PAWN) & rank_bb(relative_rank(c, RANK_7));
}
#endif

inline bool Position::is_chess960() const {
#ifdef GPSFISH
  return false;
#else
  return chess960;
#endif
}

inline bool Position::is_capture_or_promotion(Move m) const {

  assert(is_ok(m));
  return type_of(m) ? type_of(m) != CASTLE : !is_empty(to_sq(m));
}

inline bool Position::is_capture(Move m) const {
#ifdef GPSFISH
  return m.isCapture();
#else
  // Note that castle is coded as "king captures the rook"
  assert(is_ok(m));
  return (!is_empty(to_sq(m)) && type_of(m) != CASTLE) || type_of(m) == ENPASSANT;
#endif
}

inline PieceType Position::captured_piece_type() const {
  return st->capturedType;
}

inline Thread* Position::this_thread() const {
  return thisThread;
}

#ifdef GPSFISH
inline int Position::pliesFromNull() const {
  return st->pliesFromNull;
}
#endif

#endif // !defined(POSITION_H_INCLUDED)<|MERGE_RESOLUTION|>--- conflicted
+++ resolved
@@ -48,13 +48,9 @@
   Bitboard dcCandidates;
 #endif
   Bitboard pinned;
-<<<<<<< HEAD
-#ifndef GPSFISH
-  Bitboard checkSq[8];
-#endif
-=======
+#ifndef GPSFISH
   Bitboard checkSq[PIECE_TYPE_NB];
->>>>>>> e304db9d
+#endif
   Square ksq;
 };
 
@@ -288,16 +284,10 @@
   int index[SQUARE_NB];
 
   // Other info
-<<<<<<< HEAD
-  int castleRightsMask[64];      // [square]
-  Square castleRookSquare[2][2]; // [color][side]
-  Bitboard castlePath[2][2];     // [color][side]
-#endif
-=======
   int castleRightsMask[SQUARE_NB];
   Square castleRookSquare[COLOR_NB][CASTLING_SIDE_NB];
   Bitboard castlePath[COLOR_NB][CASTLING_SIDE_NB];
->>>>>>> e304db9d
+#endif
   StateInfo startState;
   int64_t nodes;
   int startPosPly;
