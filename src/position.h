--- conflicted
+++ resolved
@@ -283,13 +283,8 @@
 
   // Helper functions for doing and undoing moves
   void do_capture_move(Key& key, PieceType capture, Color them, Square to, bool ep);
-<<<<<<< HEAD
-#ifndef GPSFISH
-  void do_castle_move(Move m);
-  void undo_castle_move(Move m);
-=======
+#ifndef GPSFISH
   template<bool Do> void do_castle_move(Move m);
->>>>>>> e8963684
 
   template<bool FindPinned>
   Bitboard hidden_checkers() const;
