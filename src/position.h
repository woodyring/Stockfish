/*
  Stockfish, a UCI chess playing engine derived from Glaurung 2.1
  Copyright (C) 2004-2008 Tord Romstad (Glaurung author)
  Copyright (C) 2008-2010 Marco Costalba, Joona Kiiski, Tord Romstad

  Stockfish is free software: you can redistribute it and/or modify
  it under the terms of the GNU General Public License as published by
  the Free Software Foundation, either version 3 of the License, or
  (at your option) any later version.

  Stockfish is distributed in the hope that it will be useful,
  but WITHOUT ANY WARRANTY; without even the implied warranty of
  MERCHANTABILITY or FITNESS FOR A PARTICULAR PURPOSE.  See the
  GNU General Public License for more details.

  You should have received a copy of the GNU General Public License
  along with this program.  If not, see <http://www.gnu.org/licenses/>.
*/

#if !defined(POSITION_H_INCLUDED)
#define POSITION_H_INCLUDED

#ifdef GPSFISH
#include "osl/state/numEffectState.h"
#include "osl/misc/carray3d.h"
#include "osl/eval/ml/openMidEndingEval.h"
typedef osl::eval::ml::OpenMidEndingEval eval_t; 
#include <iostream>
#else
#include "bitboard.h"
#endif

#include <cassert>
#include "move.h"
#include "types.h"

/// Maximum number of plies per game (220 should be enough, because the
/// maximum search depth is 100, and during position setup we reset the
/// move counter for every non-reversible move).
const int MaxGameLength = 220;

class Position;

#ifndef GPSFISH
/// struct checkInfo is initialized at c'tor time and keeps
/// info used to detect if a move gives check.

struct CheckInfo {

    explicit CheckInfo(const Position&);

    Bitboard dcCandidates;
    Bitboard checkSq[8];
    Square ksq;
};

/// Castle rights, encoded as bit fields

enum CastleRights {
  CASTLES_NONE = 0,
  WHITE_OO     = 1,
  BLACK_OO     = 2,
  WHITE_OOO    = 4,
  BLACK_OOO    = 8,
  ALL_CASTLES  = 15
};
#endif

/// Game phase
enum Phase {
  PHASE_ENDGAME = 0,
  PHASE_MIDGAME = 128
};


/// The StateInfo struct stores information we need to restore a Position
/// object to its previous state when we retract a move. Whenever a move
/// is made on the board (by calling Position::do_move), an StateInfo object
/// must be passed as a parameter.

struct StateInfo {
#ifdef GPSFISH
  int gamePly, pliesFromNull;
  Key key;
  PieceType capturedType;
  StateInfo* previous;
#else
  Key pawnKey, materialKey;
  int castleRights, rule50, gamePly, pliesFromNull;
  Square epSquare;
  Score value;
  Value npMaterial[2];

  PieceType capturedType;
  Key key;
  Bitboard checkersBB;
  StateInfo* previous;
#endif
};


/// The position data structure. A position consists of the following data:
///
///    * For each piece type, a bitboard representing the squares occupied
///      by pieces of that type.
///    * For each color, a bitboard representing the squares occupied by
///      pieces of that color.
///    * A bitboard of all occupied squares.
///    * A bitboard of all checking pieces.
///    * A 64-entry array of pieces, indexed by the squares of the board.
///    * The current side to move.
///    * Information about the castling rights for both sides.
///    * The initial files of the kings and both pairs of rooks. This is
///      used to implement the Chess960 castling rules.
///    * The en passant square (which is SQ_NONE if no en passant capture is
///      possible).
///    * The squares of the kings for both sides.
///    * Hash keys for the position itself, the current pawn structure, and
///      the current material situation.
///    * Hash keys for all previous positions in the game for detecting
///      repetition draws.
///    * A counter for detecting 50 move rule draws.

class Position {

  Position(); // No default or copy c'tor allowed
  Position(const Position& pos);

public:
  enum GamePhase {
      MidGame,
      EndGame
  };

  // Constructors
  Position(const Position& pos, int threadID);
  Position(const std::string& fen, bool isChess960, int threadID);

  // Text input/output
  void from_fen(const std::string& fen, bool isChess960);
  const std::string to_fen() const;
  void print(Move m = MOVE_NONE) const;

  // Copying
  void flip();

  // The piece on a given square
  Piece piece_on(Square s) const;
  PieceType type_of_piece_on(Square s) const;
  Color color_of_piece_on(Square s) const;
  bool square_is_empty(Square s) const;
  bool square_is_occupied(Square s) const;
#ifdef GPSFISH
  Value type_value_of_piece_on(Square s) const;
  Value promote_value_of_piece_on(Square s) const;
#endif
  Value midgame_value_of_piece_on(Square s) const;
  Value endgame_value_of_piece_on(Square s) const;

  // Side to move
  Color side_to_move() const;

#ifndef GPSFISH
  // Bitboard representation of the position
  Bitboard empty_squares() const;
  Bitboard occupied_squares() const;
  Bitboard pieces_of_color(Color c) const;
  Bitboard pieces(PieceType pt) const;
  Bitboard pieces(PieceType pt, Color c) const;
  Bitboard pieces(PieceType pt1, PieceType pt2) const;
  Bitboard pieces(PieceType pt1, PieceType pt2, Color c) const;
#endif

  // Number of pieces of each color and type
  int piece_count(Color c, PieceType pt) const;

#ifndef GPSFISH
  // The en passant square
  Square ep_square() const;
#endif

  // Current king position for each color
  Square king_square(Color c) const;

#ifndef GPSFISH
  // Castling rights
  bool can_castle_kingside(Color c) const;
  bool can_castle_queenside(Color c) const;
  bool can_castle(Color c) const;
  Square initial_kr_square(Color c) const;
  Square initial_qr_square(Color c) const;
#endif

#ifndef GPSFISH
  // Bitboards for pinned pieces and discovered check candidates
  Bitboard discovered_check_candidates(Color c) const;
  Bitboard pinned_pieces(Color c) const;

  // Checking pieces and under check information
  Bitboard checkers() const;
#endif
  bool in_check() const;

  // Piece lists
  Square piece_list(Color c, PieceType pt, int index) const;
  const Square* piece_list_begin(Color c, PieceType pt) const;

#ifndef GPSFISH
  // Information about attacks to or from a given square
  Bitboard attackers_to(Square s) const;
  Bitboard attacks_from(Piece p, Square s) const;
  static Bitboard attacks_from(Piece p, Square s, Bitboard occ);
  template<PieceType> Bitboard attacks_from(Square s) const;
  template<PieceType> Bitboard attacks_from(Square s, Color c) const;
#endif

  // Properties of moves
#ifdef GPSFISH
  bool pl_move_is_legal(Move m) const;
  bool pl_move_is_evasion(Move m) const;
#endif
  bool pl_move_is_legal(Move m, Bitboard pinned) const;
  bool pl_move_is_evasion(Move m, Bitboard pinned) const;
  bool move_is_legal(const Move m) const;
  bool move_is_legal(const Move m, Bitboard pinned) const;
  bool move_gives_check(Move m) const;
#ifndef GPSFISH
  bool move_gives_check(Move m, const CheckInfo& ci) const;
#endif
  bool move_is_capture(Move m) const;
  bool move_is_capture_or_promotion(Move m) const;
  bool move_is_passed_pawn_push(Move m) const;
  bool move_attacks_square(Move m, Square s) const;

  // Piece captured with previous moves
  PieceType captured_piece_type() const;

  // Information about pawns
  bool pawn_is_passed(Color c, Square s) const;

  // Weak squares
  bool square_is_weak(Square s, Color c) const;

  // Doing and undoing moves
  void do_setup_move(Move m);
  void do_move(Move m, StateInfo& st);
#ifdef GPSFISH
  template<typename F>
  void do_undo_move(Move m, StateInfo& st,F const& f);
  template<typename F>
  void do_undo_null_move(StateInfo& st, F const& f);
#else
  void do_move(Move m, StateInfo& st, const CheckInfo& ci, bool moveIsCheck);
  void undo_move(Move m);
  void do_null_move(StateInfo& st);
  void undo_null_move();
#endif

  // Static exchange evaluation
  int see(Move m) const;
  int see_sign(Move m) const;

  // Accessing hash keys
  Key get_key() const;
  Key get_exclusion_key() const;
#ifndef GPSFISH
  Key get_pawn_key() const;
  Key get_material_key() const;
#endif

#ifndef GPSFISH
  // Incremental evaluation
  Score value() const;
  Value non_pawn_material(Color c) const;
  static Score pst_delta(Piece piece, Square from, Square to);
#endif

  // Game termination checks
  bool is_mate() const;
#ifdef GPSFISH
  // if is_draw return false, and ret==-1 -> continous check by side_to_move
  // if is_draw return false, and ret==1  -> continous check by opposit_color
  bool is_draw(int& ret) const; 
#else
  bool is_draw() const;
#endif

  // Number of plies from starting position
  int startpos_ply_counter() const;

  // Other properties of the position
  bool opposite_colored_bishops() const;
#ifndef GPSFISH
  bool has_pawn_on_7th(Color c) const;
  bool is_chess960() const;
#endif

  // Current thread ID searching on the position
  int thread() const;
#ifdef GPSFISH
  int pliesFromNull() const;
#endif

  int64_t nodes_searched() const;
  void set_nodes_searched(int64_t n);

  // Position consistency check, for debugging
  bool is_ok(int* failedStep = NULL) const;
#ifdef GPSFISH
  bool eval_is_ok() const;
#endif

  // Static member functions
  static void init_zobrist();
  static void init_piece_square_tables();

#ifdef GPSFISH
  osl::state::NumEffectState osl_state;
  osl::misc::CArray<int,2> continuous_check; // number of a player's continuous check moves
  eval_t *eval;
#endif
private:

  // Initialization helper functions (used while setting up a position)
  void clear();
  void detach();
  void put_piece(Piece p, Square s);
#ifndef GPSFISH
  void do_allow_oo(Color c);
  void do_allow_ooo(Color c);
  bool set_castling_rights(char token);
#endif

  // Helper functions for doing and undoing moves
  void do_capture_move(Key& key, PieceType capture, Color them, Square to, bool ep);
#ifndef GPSFISH
  void do_castle_move(Move m);
  void undo_castle_move(Move m);
#endif
  void find_checkers();

#ifndef GPSFISH
  template<bool FindPinned>
  Bitboard hidden_checkers(Color c) const;
#endif

  // Computing hash keys from scratch (for initialization and debugging)
  Key compute_key() const;
#ifndef GPSFISH
  Key compute_pawn_key() const;
  Key compute_material_key() const;

  // Computing incremental evaluation scores and material counts
  static Score pst(Color c, PieceType pt, Square s);
#endif
#ifndef GPSFISH
  Score compute_value() const;
  Value compute_non_pawn_material(Color c) const;
#endif

#ifndef GPSFISH
  // Board
  Piece board[64];

  // Bitboards
  Bitboard byTypeBB[8], byColorBB[2];

  // Piece counts
  int pieceCount[2][8]; // [color][pieceType]

  // Piece lists
  Square pieceList[2][8][16]; // [color][pieceType][index]
  int index[64]; // [square]

#endif
  // Other info
#ifndef GPSFISH
  Color sideToMove;
#endif
  Key history[MaxGameLength];
#ifndef GPSFISH
  int castleRightsMask[64];
#endif
  StateInfo startState;
#ifndef GPSFISH
  File initialKFile, initialKRFile, initialQRFile;
  bool chess960;
#endif
  int startPosPlyCounter;
  int threadID;
  int64_t nodes;
  StateInfo* st;

  // Static variables
#ifdef GPSFISH
  static osl::misc::CArray3d<Key,2,osl::PTYPE_SIZE,osl::Square::SIZE> zobrist;
#else
  static Key zobrist[2][8][64];
  static Key zobEp[64];
  static Key zobCastle[16];
#endif
  static Key zobSideToMove;
#ifndef GPSFISH
  static Score PieceSquareTable[16][64];
#endif
  static Key zobExclusion;
#ifdef GPSFISH
  static const Value seeValues[osl::PTYPE_SIZE];
  static const Value PieceValueType[osl::PTYPE_SIZE];
  static const Value PieceValueMidgame[osl::PTYPE_SIZE];
  static const Value PieceValueEndgame[osl::PTYPE_SIZE];
  static const Value PromoteValue[osl::PTYPE_SIZE];
#else
  static const Value seeValues[8];
  static const Value PieceValueMidgame[17];
  static const Value PieceValueEndgame[17];
#endif
};

inline int64_t Position::nodes_searched() const {
  return nodes;
}

inline void Position::set_nodes_searched(int64_t n) {
  nodes = n;
}

inline Piece Position::piece_on(Square s) const {
#ifdef GPSFISH
  return osl_state.pieceAt(s).ptypeO();
#else
  return board[s];
#endif
}

inline Color Position::color_of_piece_on(Square s) const {
#ifdef GPSFISH
  return osl_state.pieceAt(s).owner();
#else  
  return color_of_piece(piece_on(s));
#endif
}

inline PieceType Position::type_of_piece_on(Square s) const {
#ifdef GPSFISH
  return osl_state.pieceAt(s).ptype();
#else
  return type_of_piece(piece_on(s));
#endif
}

inline bool Position::square_is_empty(Square s) const {
#ifdef GPSFISH
  return osl_state.pieceAt(s).isEmpty();
#else
  return piece_on(s) == PIECE_NONE;
#endif
}

inline bool Position::square_is_occupied(Square s) const {
#ifdef GPSFISH
  return !osl_state.pieceAt(s).isEmpty();
#else
  return !square_is_empty(s);
#endif
}

inline Value Position::midgame_value_of_piece_on(Square s) const {
#ifdef GPSFISH
  return PieceValueMidgame[type_of_piece_on(s)];
#else
  return PieceValueMidgame[piece_on(s)];
#endif
}

inline Value Position::endgame_value_of_piece_on(Square s) const {
#ifdef GPSFISH
  return PieceValueEndgame[type_of_piece_on(s)];
#else
  return PieceValueEndgame[piece_on(s)];
#endif
}

#ifdef GPSFISH
inline Value Position::promote_value_of_piece_on(Square s) const {
  return PromoteValue[type_of_piece_on(s)];
}
#endif

#ifdef GPSFISH
inline Value Position::type_value_of_piece_on(Square s) const {
  return PieceValueType[type_of_piece_on(s)];
}
#endif

inline Color Position::side_to_move() const {
#ifdef GPSFISH
  return osl_state.turn();
#else
  return sideToMove;
#endif
}

#ifndef GPSFISH
inline Bitboard Position::occupied_squares() const {
  return byTypeBB[0];
}

inline Bitboard Position::empty_squares() const {
  return ~occupied_squares();
}

inline Bitboard Position::pieces_of_color(Color c) const {
  return byColorBB[c];
}

inline Bitboard Position::pieces(PieceType pt) const {
  return byTypeBB[pt];
}

inline Bitboard Position::pieces(PieceType pt, Color c) const {
  return byTypeBB[pt] & byColorBB[c];
}

inline Bitboard Position::pieces(PieceType pt1, PieceType pt2) const {
  return byTypeBB[pt1] | byTypeBB[pt2];
}

inline Bitboard Position::pieces(PieceType pt1, PieceType pt2, Color c) const {
  return (byTypeBB[pt1] | byTypeBB[pt2]) & byColorBB[c];
}

inline int Position::piece_count(Color c, PieceType pt) const {
  return pieceCount[c][pt];
}

inline Square Position::piece_list(Color c, PieceType pt, int idx) const {
  return pieceList[c][pt][idx];
}

inline const Square* Position::piece_list_begin(Color c, PieceType pt) const {
  return pieceList[c][pt];
}

inline Square Position::ep_square() const {
  return st->epSquare;
}
#endif

inline Square Position::king_square(Color c) const {
#ifdef GPSFISH
  return osl_state.kingSquare(c);
#else
  return pieceList[c][KING][0];
#endif
}

#ifndef GPSFISH
inline bool Position::can_castle_kingside(Color side) const {
  return st->castleRights & (1+int(side));
}

inline bool Position::can_castle_queenside(Color side) const {
  return st->castleRights & (4+4*int(side));
}

inline bool Position::can_castle(Color side) const {
  return can_castle_kingside(side) || can_castle_queenside(side);
}

inline Square Position::initial_kr_square(Color c) const {
  return relative_square(c, make_square(initialKRFile, RANK_1));
}

inline Square Position::initial_qr_square(Color c) const {
  return relative_square(c, make_square(initialQRFile, RANK_1));
}

template<>
inline Bitboard Position::attacks_from<PAWN>(Square s, Color c) const {
  return StepAttacksBB[make_piece(c, PAWN)][s];
}

template<PieceType Piece> // Knight and King and white pawns
inline Bitboard Position::attacks_from(Square s) const {
  return StepAttacksBB[Piece][s];
}

template<>
inline Bitboard Position::attacks_from<BISHOP>(Square s) const {
  return bishop_attacks_bb(s, occupied_squares());
}

template<>
inline Bitboard Position::attacks_from<ROOK>(Square s) const {
  return rook_attacks_bb(s, occupied_squares());
}

template<>
inline Bitboard Position::attacks_from<QUEEN>(Square s) const {
  return attacks_from<ROOK>(s) | attacks_from<BISHOP>(s);
}

inline Bitboard Position::checkers() const {
  return st->checkersBB;
}
#endif

inline bool Position::in_check() const {
#ifdef GPSFISH
  return osl_state.inCheck();
#else
  return st->checkersBB != EmptyBoardBB;
#endif
}

#ifndef GPSFISH
inline bool Position::pawn_is_passed(Color c, Square s) const {
  return !(pieces(PAWN, opposite_color(c)) & passed_pawn_mask(c, s));
}

inline bool Position::square_is_weak(Square s, Color c) const {
  return !(pieces(PAWN, opposite_color(c)) & attack_span_mask(c, s));
}
#endif

inline Key Position::get_key() const {
  return st->key;
}

inline Key Position::get_exclusion_key() const {
  return st->key ^ zobExclusion;
}

#ifndef GPSFISH
inline Key Position::get_pawn_key() const {
  return st->pawnKey;
}

inline Key Position::get_material_key() const {
  return st->materialKey;
}
#endif

#ifndef GPSFISH
inline Score Position::pst(Color c, PieceType pt, Square s) {
  return PieceSquareTable[make_piece(c, pt)][s];
}
#endif

#ifndef GPSFISH
inline Score Position::pst_delta(Piece piece, Square from, Square to) {
  return PieceSquareTable[piece][to] - PieceSquareTable[piece][from];
}
#endif

#ifndef GPSFISH
inline Score Position::value() const {
  return st->value;
}
#endif

#ifndef GPSFISH
inline Value Position::non_pawn_material(Color c) const {
  return st->npMaterial[c];
}

inline bool Position::move_is_passed_pawn_push(Move m) const {

  Color c = side_to_move();
  return   piece_on(move_from(m)) == make_piece(c, PAWN)
        && pawn_is_passed(c, move_to(m));
}
#endif

inline int Position::startpos_ply_counter() const {
  return startPosPlyCounter;
}

#ifndef GPSFISH
inline bool Position::opposite_colored_bishops() const {

  return   piece_count(WHITE, BISHOP) == 1 && piece_count(BLACK, BISHOP) == 1
        && opposite_color_squares(piece_list(WHITE, BISHOP, 0), piece_list(BLACK, BISHOP, 0));
}

inline bool Position::has_pawn_on_7th(Color c) const {
  return pieces(PAWN, c) & rank_bb(relative_rank(c, RANK_7));
}

inline bool Position::is_chess960() const {
  return chess960;
}
#endif

inline bool Position::move_is_capture(Move m) const {
#ifdef GPSFISH
  return m.isCapture();
#else

  assert (m != MOVE_NONE && m != MOVE_NULL);
<<<<<<< HEAD
  return (m & (3 << 15)) ? !move_is_castle(m) : !square_is_empty(move_to(m));
#endif
=======
  return !square_is_empty(move_to(m)) || move_is_ep(m);
>>>>>>> 85d1f9c5
}

inline bool Position::move_is_capture_or_promotion(Move m) const {
#ifdef GPSFISH
  return m.isCaptureOrPromotion();
#else

  assert (m != MOVE_NONE && m != MOVE_NULL);
<<<<<<< HEAD
  return (m & (0x1F << 12)) ? !move_is_castle(m) : !square_is_empty(move_to(m));
#endif
=======
  return move_is_capture(m) || move_is_promotion(m);
>>>>>>> 85d1f9c5
}

inline PieceType Position::captured_piece_type() const {
  return st->capturedType;
}

inline int Position::thread() const {
  return threadID;
}

#ifdef GPSFISH
inline int Position::pliesFromNull() const {
  return st->pliesFromNull;
}
#endif

#ifndef GPSFISH
inline void Position::do_allow_oo(Color c) {
  st->castleRights |= (1 + int(c));
}

inline void Position::do_allow_ooo(Color c) {
  st->castleRights |= (4 + 4*int(c));
}
#endif

#endif // !defined(POSITION_H_INCLUDED)<|MERGE_RESOLUTION|>--- conflicted
+++ resolved
@@ -699,12 +699,8 @@
 #else
 
   assert (m != MOVE_NONE && m != MOVE_NULL);
-<<<<<<< HEAD
-  return (m & (3 << 15)) ? !move_is_castle(m) : !square_is_empty(move_to(m));
-#endif
-=======
   return !square_is_empty(move_to(m)) || move_is_ep(m);
->>>>>>> 85d1f9c5
+#endif
 }
 
 inline bool Position::move_is_capture_or_promotion(Move m) const {
@@ -713,12 +709,8 @@
 #else
 
   assert (m != MOVE_NONE && m != MOVE_NULL);
-<<<<<<< HEAD
-  return (m & (0x1F << 12)) ? !move_is_castle(m) : !square_is_empty(move_to(m));
-#endif
-=======
   return move_is_capture(m) || move_is_promotion(m);
->>>>>>> 85d1f9c5
+#endif
 }
 
 inline PieceType Position::captured_piece_type() const {
