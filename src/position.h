--- conflicted
+++ resolved
@@ -361,15 +361,11 @@
 
 
 inline bool Position::square_is_empty(Square s) const {
-<<<<<<< HEAD
 #ifdef GPSFISH
   return osl_state.pieceAt(s).isEmpty();
 #else
-  return board[s] == PIECE_NONE;
-#endif
-=======
   return board[s] == NO_PIECE;
->>>>>>> a695ed65
+#endif
 }
 
 inline Color Position::side_to_move() const {
