--- conflicted
+++ resolved
@@ -154,15 +154,6 @@
   Color color_of_piece_on(Square s) const;
   bool square_is_empty(Square s) const;
   bool square_is_occupied(Square s) const;
-<<<<<<< HEAD
-#ifdef GPSFISH
-  Value type_value_of_piece_on(Square s) const;
-  Value promote_value_of_piece_on(Square s) const;
-#endif
-  Value midgame_value_of_piece_on(Square s) const;
-  Value endgame_value_of_piece_on(Square s) const;
-=======
->>>>>>> 351ef5c8
 
   // Side to move
   Color side_to_move() const;
@@ -409,20 +400,6 @@
   static Score PieceSquareTable[16][64];
 #endif
   static Key zobExclusion;
-<<<<<<< HEAD
-#ifdef GPSFISH
-  static const Value seeValues[osl::PTYPE_SIZE];
-  static const Value PieceValueType[osl::PTYPE_SIZE];
-  static const Value PieceValueMidgame[osl::PTYPE_SIZE];
-  static const Value PieceValueEndgame[osl::PTYPE_SIZE];
-  static const Value PromoteValue[osl::PTYPE_SIZE];
-#else
-  static const Value seeValues[8];
-  static const Value PieceValueMidgame[17];
-  static const Value PieceValueEndgame[17];
-#endif
-=======
->>>>>>> 351ef5c8
 };
 
 inline int64_t Position::nodes_searched() const {
@@ -473,37 +450,6 @@
 #endif
 }
 
-<<<<<<< HEAD
-inline Value Position::midgame_value_of_piece_on(Square s) const {
-#ifdef GPSFISH
-  return PieceValueMidgame[type_of_piece_on(s)];
-#else
-  return PieceValueMidgame[piece_on(s)];
-#endif
-}
-
-inline Value Position::endgame_value_of_piece_on(Square s) const {
-#ifdef GPSFISH
-  return PieceValueEndgame[type_of_piece_on(s)];
-#else
-  return PieceValueEndgame[piece_on(s)];
-#endif
-}
-
-#ifdef GPSFISH
-inline Value Position::promote_value_of_piece_on(Square s) const {
-  return PromoteValue[type_of_piece_on(s)];
-}
-#endif
-
-#ifdef GPSFISH
-inline Value Position::type_value_of_piece_on(Square s) const {
-  return PieceValueType[type_of_piece_on(s)];
-}
-#endif
-
-=======
->>>>>>> 351ef5c8
 inline Color Position::side_to_move() const {
 #ifdef GPSFISH
   return osl_state.turn();
