--- conflicted
+++ resolved
@@ -49,19 +49,15 @@
 
 struct TTEntry {
 
-<<<<<<< HEAD
 #ifdef GPSFISH
-  void save(uint32_t k, Value v, Bound b, Depth d, Move m, int g, Value ev, Value em) {
-    return save(k,v,b,d,toMove16(m),g,ev,em);
+  void save(uint32_t k, Value v, Bound b, Depth d, Move m, int g, Value ev) {
+    return save(k,v,b,d,toMove16(m),g,ev);
   }
-  void save(uint32_t k, Value v, Bound b, Depth d, Move16 m, int g, Value ev, Value em) {
+  void save(uint32_t k, Value v, Bound b, Depth d, Move16 m, int g, Value ev) {
 #else
 
-  void save(uint32_t k, Value v, Bound b, Depth d, Move m, int g, Value ev, Value em) {
+  void save(uint32_t k, Value v, Bound b, Depth d, Move m, int g, Value ev) {
 #endif
-=======
-  void save(uint32_t k, Value v, Bound b, Depth d, Move m, int g, Value ev) {
->>>>>>> eed508b4
 
     key32        = (uint32_t)k;
     move16       = (uint16_t)m;
@@ -114,16 +110,12 @@
   void refresh(const TTEntry* tte) const;
   void set_size(size_t mbSize);
   void clear();
-<<<<<<< HEAD
 #ifdef GPSFISH
-  void store(const Key key, Value v, Bound b, Depth d, Move16 m, Value statV, Value kingD);
-  void store(const Key key, Value v, Bound b, Depth d, Move m, Value statV, Value kingD);
+  void store(const Key key, Value v, Bound type, Depth d, Move m, Value statV);
+  void store(const Key key, Value v, Bound type, Depth d, Move16 m, Value statV);
 #else
-  void store(const Key key, Value v, Bound type, Depth d, Move m, Value statV, Value kingD);
+  void store(const Key key, Value v, Bound type, Depth d, Move m, Value statV);
 #endif
-=======
-  void store(const Key key, Value v, Bound type, Depth d, Move m, Value statV);
->>>>>>> eed508b4
 
 #ifdef GPSFISH
   size_t get_hashfull() { return 1000ll*used/(hashMask+ClusterSize)/ClusterSize; }
