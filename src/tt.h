/*
  Stockfish, a UCI chess playing engine derived from Glaurung 2.1
  Copyright (C) 2004-2008 Tord Romstad (Glaurung author)
  Copyright (C) 2008-2012 Marco Costalba, Joona Kiiski, Tord Romstad

  Stockfish is free software: you can redistribute it and/or modify
  it under the terms of the GNU General Public License as published by
  the Free Software Foundation, either version 3 of the License, or
  (at your option) any later version.

  Stockfish is distributed in the hope that it will be useful,
  but WITHOUT ANY WARRANTY; without even the implied warranty of
  MERCHANTABILITY or FITNESS FOR A PARTICULAR PURPOSE.  See the
  GNU General Public License for more details.

  You should have received a copy of the GNU General Public License
  along with this program.  If not, see <http://www.gnu.org/licenses/>.
*/

#if !defined(TT_H_INCLUDED)
#define TT_H_INCLUDED

#ifdef GPSFISH
#include "osl/squareCompressor.h"
using osl::SquareCompressor;
#include "position.h"
#endif

#include "misc.h"
#include "types.h"

/// The TTEntry is the class of transposition table entries
///
/// A TTEntry needs 128 bits to be stored
///
/// bit  0-31: key
/// bit 32-63: data
/// bit 64-79: value
/// bit 80-95: depth
/// bit 96-111: static value
/// bit 112-127: margin of static value
///
/// the 32 bits of the data field are so defined
///
/// bit  0-15: move
/// bit 16-20: not used
/// bit 21-22: value type
/// bit 23-31: generation

#ifdef GPSFISH
enum Move16 {MOVE16_NONE = 0};
static inline Move16 toMove16(Move m){
  Move16 move16;
  if(m==MOVE_NONE) return MOVE16_NONE;
  if(m.isDrop())
    move16=Move16(0x80+(uint16_t)m.ptype()+((SquareCompressor::compress(m.to()))<<8));
  else if(m.isPromotion()){
    move16=Move16(SquareCompressor::compress(m.from())+(SquareCompressor::compress(m.to())<<8)+0x8000);
  }
  else{
    move16=Move16(SquareCompressor::compress(m.from())+(SquareCompressor::compress(m.to())<<8));
  }
  return move16;
}
static inline Move fromMove16(Move16 move16,Position const& pos) {
  if(move16==MOVE16_NONE) return MOVE_NONE;
  Color turn=pos.side_to_move();
  Square to=SquareCompressor::melt((move16>>8)&0x7f);
  if((move16&0x80)!=0){
    Ptype ptype=(Ptype)(move16-0x80);
    return osl::Move(to,ptype,turn);
  }
  Square from=SquareCompressor::melt(move16&0x7f);
  Ptype ptype=type_of(pos.piece_on(from));
  Ptype capture_ptype=type_of(pos.piece_on(to));
  bool is_promote=(move16&0x8000)!=0;
  if(is_promote)
    return osl::Move(from,to,promote(ptype),capture_ptype,true,turn);
  else
    return osl::Move(from,to,ptype,capture_ptype,false,turn);
}
#endif
class TTEntry {

public:
<<<<<<< HEAD
#ifdef GPSFISH
  void save(uint32_t k, Value v, Bound b, Depth d, Move m, int g) {
    return save(k,v,b,d,toMove16(m),g);
  }
  void save(uint32_t k, Value v, Bound b, Depth d, Move16 m, int g) {
#else
  void save(uint32_t k, Value v, Bound b, Depth d, Move m, int g) {
#endif
=======
  void save(uint32_t k, Value v, Bound b, Depth d, Move m, int g, Value statV, Value statM) {
>>>>>>> 3cf64717

    key32        = (uint32_t)k;
    move16       = (uint16_t)m;
    bound        = (uint8_t)b;
    generation8  = (uint8_t)g;
    value16      = (int16_t)v;
    depth16      = (int16_t)d;
    staticValue  = (int16_t)statV;
    staticMargin = (int16_t)statM;
  }

  void set_generation(int g) { generation8 = (uint8_t)g; }

  uint32_t key() const              { return key32; }
  Depth depth() const               { return (Depth)depth16; }
#ifdef GPSFISH
  Move16 move16Val() const          { return (Move16)move16; }
  Move move(Position const& pos) const { return fromMove16((Move16)move16,pos); }
#else
  Move move() const                 { return (Move)move16; }
#endif
  Value value() const               { return (Value)value16; }
  Bound type() const                { return (Bound)bound; }
  int generation() const            { return (int)generation8; }
  Value static_value() const        { return (Value)staticValue; }
  Value static_value_margin() const { return (Value)staticMargin; }

private:
  uint32_t key32;
  uint16_t move16;
  uint8_t bound, generation8;
  int16_t value16, depth16, staticValue, staticMargin;
};


/// This is the number of TTEntry slots for each cluster
const int ClusterSize = 4;


/// TTCluster consists of ClusterSize number of TTEntries. Size of TTCluster
/// must not be bigger than a cache line size. In case it is less, it should
/// be padded to guarantee always aligned accesses.

struct TTCluster {
  TTEntry data[ClusterSize];
};


/// The transposition table class. This is basically just a huge array containing
/// TTCluster objects, and a few methods for writing and reading entries.

class TranspositionTable {

  TranspositionTable(const TranspositionTable&);
  TranspositionTable& operator=(const TranspositionTable&);

public:
  TranspositionTable();
  ~TranspositionTable();
  void set_size(size_t mbSize);
  void clear();
<<<<<<< HEAD
#ifdef GPSFISH
  void store(const Key posKey, Value v, Bound b, Depth d, Move16 m);
  void store(const Key posKey, Value v, Bound b, Depth d, Move m);
#else
  void store(const Key posKey, Value v, Bound type, Depth d, Move m);
#endif
=======
  void store(const Key posKey, Value v, Bound type, Depth d, Move m, Value statV, Value kingD);
>>>>>>> 3cf64717
  TTEntry* probe(const Key posKey) const;
  void new_search();
  TTEntry* first_entry(const Key posKey) const;
  void refresh(const TTEntry* tte) const;

#ifdef GPSFISH
  size_t get_hashfull() { return (size)?(1000ll*used/size):1000; }
#endif
private:
  size_t size;
#ifdef GPSFISH
  size_t used;
#endif
  TTCluster* entries;
  uint8_t generation; // Size must be not bigger then TTEntry::generation8
};

extern TranspositionTable TT;


/// TranspositionTable::first_entry() returns a pointer to the first entry of
/// a cluster given a position. The lowest order bits of the key are used to
/// get the index of the cluster.

inline TTEntry* TranspositionTable::first_entry(const Key posKey) const {

  return entries[((uint32_t)posKey) & (size - 1)].data;
}


/// TranspositionTable::refresh() updates the 'generation' value of the TTEntry
/// to avoid aging. Normally called after a TT hit.

inline void TranspositionTable::refresh(const TTEntry* tte) const {

  const_cast<TTEntry*>(tte)->set_generation(generation);
}

#endif // !defined(TT_H_INCLUDED)<|MERGE_RESOLUTION|>--- conflicted
+++ resolved
@@ -83,18 +83,14 @@
 class TTEntry {
 
 public:
-<<<<<<< HEAD
 #ifdef GPSFISH
-  void save(uint32_t k, Value v, Bound b, Depth d, Move m, int g) {
-    return save(k,v,b,d,toMove16(m),g);
+  void save(uint32_t k, Value v, Bound b, Depth d, Move m, int g, Value statV, Value statM) {
+    return save(k,v,b,d,toMove16(m),g,statV,statM);
   }
-  void save(uint32_t k, Value v, Bound b, Depth d, Move16 m, int g) {
+  void save(uint32_t k, Value v, Bound b, Depth d, Move16 m, int g, Value statV, Value statM) {
 #else
-  void save(uint32_t k, Value v, Bound b, Depth d, Move m, int g) {
+  void save(uint32_t k, Value v, Bound b, Depth d, Move m, int g, Value statV, Value statM) {
 #endif
-=======
-  void save(uint32_t k, Value v, Bound b, Depth d, Move m, int g, Value statV, Value statM) {
->>>>>>> 3cf64717
 
     key32        = (uint32_t)k;
     move16       = (uint16_t)m;
@@ -156,16 +152,12 @@
   ~TranspositionTable();
   void set_size(size_t mbSize);
   void clear();
-<<<<<<< HEAD
 #ifdef GPSFISH
-  void store(const Key posKey, Value v, Bound b, Depth d, Move16 m);
-  void store(const Key posKey, Value v, Bound b, Depth d, Move m);
+  void store(const Key posKey, Value v, Bound b, Depth d, Move16 m, Value statV, Value kingD);
+  void store(const Key posKey, Value v, Bound b, Depth d, Move m, Value statV, Value kingD);
 #else
-  void store(const Key posKey, Value v, Bound type, Depth d, Move m);
+  void store(const Key posKey, Value v, Bound type, Depth d, Move m, Value statV, Value kingD);
 #endif
-=======
-  void store(const Key posKey, Value v, Bound type, Depth d, Move m, Value statV, Value kingD);
->>>>>>> 3cf64717
   TTEntry* probe(const Key posKey) const;
   void new_search();
   TTEntry* first_entry(const Key posKey) const;
