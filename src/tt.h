/*
  Stockfish, a UCI chess playing engine derived from Glaurung 2.1
  Copyright (C) 2004-2008 Tord Romstad (Glaurung author)
  Copyright (C) 2008-2010 Marco Costalba, Joona Kiiski, Tord Romstad

  Stockfish is free software: you can redistribute it and/or modify
  it under the terms of the GNU General Public License as published by
  the Free Software Foundation, either version 3 of the License, or
  (at your option) any later version.

  Stockfish is distributed in the hope that it will be useful,
  but WITHOUT ANY WARRANTY; without even the implied warranty of
  MERCHANTABILITY or FITNESS FOR A PARTICULAR PURPOSE.  See the
  GNU General Public License for more details.

  You should have received a copy of the GNU General Public License
  along with this program.  If not, see <http://www.gnu.org/licenses/>.
*/

#if !defined(TT_H_INCLUDED)
#define TT_H_INCLUDED

#include <iostream>

<<<<<<< HEAD
#include "move.h"
#ifdef GPSFISH
#include "osl/squareCompressor.h"
using osl::SquareCompressor;
#include "position.h"
#endif
=======
#include "misc.h"
>>>>>>> 81cd417b
#include "types.h"


/// The TTEntry is the class of transposition table entries
///
/// A TTEntry needs 128 bits to be stored
///
/// bit  0-31: key
/// bit 32-63: data
/// bit 64-79: value
/// bit 80-95: depth
/// bit 96-111: static value
/// bit 112-127: margin of static value
///
/// the 32 bits of the data field are so defined
///
/// bit  0-15: move
/// bit 16-20: not used
/// bit 21-22: value type
/// bit 23-31: generation

#ifdef GPSFISH
enum Move16 {MOVE16_NONE = 0};
static inline Move16 toMove16(Move m){
  Move16 move16;
  if(m==MOVE_NONE) return MOVE16_NONE;
  if(m.isDrop())
    move16=Move16(0x80+(uint16_t)m.ptype()+((SquareCompressor::compress(m.to()))<<8));
  else if(m.isPromotion()){
    move16=Move16(SquareCompressor::compress(m.from())+(SquareCompressor::compress(m.to())<<8)+0x8000);
  }
  else{
    move16=Move16(SquareCompressor::compress(m.from())+(SquareCompressor::compress(m.to())<<8));
  }
  return move16;
}
static inline Move fromMove16(Move16 move16,Position const& pos) {
  if(move16==MOVE16_NONE) return MOVE_NONE;
  Color turn=pos.side_to_move();
  Square to=SquareCompressor::melt((move16>>8)&0x7f);
  if((move16&0x80)!=0){
    Ptype ptype=(Ptype)(move16-0x80);
    return osl::Move(to,ptype,turn);
  }
  Square from=SquareCompressor::melt(move16&0x7f);
  Ptype ptype=type_of(pos.piece_on(from));
  Ptype capture_ptype=type_of(pos.piece_on(to));
  bool is_promote=(move16&0x8000)!=0;
  if(is_promote)
    return osl::Move(from,to,promote(ptype),capture_ptype,true,turn);
  else
    return osl::Move(from,to,ptype,capture_ptype,false,turn);
}
#endif
class TTEntry {

public:
#ifdef GPSFISH
  void save(uint32_t k, Value v, ValueType t, Depth d, Move16 m, int g, Value statV, Value statM) {
#else
  void save(uint32_t k, Value v, ValueType t, Depth d, Move m, int g, Value statV, Value statM) {
#endif

    key32        = (uint32_t)k;
    move16       = (uint16_t)m;
    valueType    = (uint8_t)t;
    generation8  = (uint8_t)g;
    value16      = (int16_t)v;
    depth16      = (int16_t)d;
    staticValue  = (int16_t)statV;
    staticMargin = (int16_t)statM;
  }
#ifdef GPSFISH
  void save(uint32_t k, Value v, ValueType t, Depth d, Move m, int g, Value statV, Value statM) {
    return save(k,v,t,d,toMove16(m),g,statV,statM);
  }
#endif
  void set_generation(int g) { generation8 = (uint8_t)g; }

  uint32_t key() const              { return key32; }
  Depth depth() const               { return (Depth)depth16; }
#ifdef GPSFISH
  Move16 move16Val() const { 
    return (Move16)move16; 
  }
  Move move(Position const& pos) const
  { return fromMove16((Move16)move16,pos); }
#else
  Move move() const                 { return (Move)move16; }
#endif
  Value value() const               { return (Value)value16; }
  ValueType type() const            { return (ValueType)valueType; }
  int generation() const            { return (int)generation8; }
  Value static_value() const        { return (Value)staticValue; }
  Value static_value_margin() const { return (Value)staticMargin; }

private:
  uint32_t key32;
  uint16_t move16;
  uint8_t valueType, generation8;
  int16_t value16, depth16, staticValue, staticMargin;
};


/// This is the number of TTEntry slots for each cluster
const int ClusterSize = 4;


/// TTCluster consists of ClusterSize number of TTEntries. Size of TTCluster
/// must not be bigger than a cache line size. In case it is less, it should
/// be padded to guarantee always aligned accesses.

struct TTCluster {
  TTEntry data[ClusterSize];
};


/// The transposition table class. This is basically just a huge array containing
/// TTCluster objects, and a few methods for writing and reading entries.

class TranspositionTable {

  TranspositionTable(const TranspositionTable&);
  TranspositionTable& operator=(const TranspositionTable&);

public:
  TranspositionTable();
  ~TranspositionTable();
  void set_size(size_t mbSize);
  void clear();
#ifdef GPSFISH
  void store(const Key posKey, Value v, ValueType type, Depth d, Move16 m, Value statV, Value kingD);
  void store(const Key posKey, Value v, ValueType type, Depth d, Move m, Value statV, Value kingD);
#else
  void store(const Key posKey, Value v, ValueType type, Depth d, Move m, Value statV, Value kingD);
#endif
  TTEntry* probe(const Key posKey) const;
  void new_search();
  TTEntry* first_entry(const Key posKey) const;
  void refresh(const TTEntry* tte) const;

private:
  size_t size;
  TTCluster* entries;
  uint8_t generation; // Size must be not bigger then TTEntry::generation8
};

extern TranspositionTable TT;


/// TranspositionTable::first_entry() returns a pointer to the first entry of
/// a cluster given a position. The lowest order bits of the key are used to
/// get the index of the cluster.

inline TTEntry* TranspositionTable::first_entry(const Key posKey) const {

  return entries[((uint32_t)posKey) & (size - 1)].data;
}


/// TranspositionTable::refresh() updates the 'generation' value of the TTEntry
/// to avoid aging. Normally called after a TT hit.

inline void TranspositionTable::refresh(const TTEntry* tte) const {

  const_cast<TTEntry*>(tte)->set_generation(generation);
}


/// A simple fixed size hash table used to store pawns and material
/// configurations. It is basically just an array of Entry objects.
/// Without cluster concept or overwrite policy.

template<class Entry, int HashSize>
struct SimpleHash {

  typedef SimpleHash<Entry, HashSize> Base;

  void init() {

    if (entries)
        return;

    entries = new (std::nothrow) Entry[HashSize];
    if (!entries)
    {
        std::cerr << "Failed to allocate " << HashSize * sizeof(Entry)
                  << " bytes for hash table." << std::endl;
        exit(EXIT_FAILURE);
    }
    memset(entries, 0, HashSize * sizeof(Entry));
  }

  virtual ~SimpleHash() { delete [] entries; }

  Entry* probe(Key key) const { return entries + ((uint32_t)key & (HashSize - 1)); }
  void prefetch(Key key) const { ::prefetch((char*)probe(key)); }

protected:
  Entry* entries;
};

#endif // !defined(TT_H_INCLUDED)<|MERGE_RESOLUTION|>--- conflicted
+++ resolved
@@ -22,16 +22,13 @@
 
 #include <iostream>
 
-<<<<<<< HEAD
-#include "move.h"
 #ifdef GPSFISH
 #include "osl/squareCompressor.h"
 using osl::SquareCompressor;
 #include "position.h"
 #endif
-=======
+
 #include "misc.h"
->>>>>>> 81cd417b
 #include "types.h"
 
 
