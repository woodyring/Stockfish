--- conflicted
+++ resolved
@@ -48,18 +48,12 @@
 
 struct TTEntry {
 
-<<<<<<< HEAD
 #ifdef GPSFISH
-  void save(uint32_t k, Value v, Bound b, Depth d, Move m, int g, Value ev) {
-    save(k,v,b,d,toMove16(m),g,ev);
-  }
-  void save(uint32_t k, Value v, Bound b, Depth d, Move16 m, int g, Value ev) {
+  Move16 move16Val() const { return (Move16)move16; }
+  Move move(Position const& pos) const { return fromMove16((Move16)move16,pos); }
 #else
-
-  void save(uint32_t k, Value v, Bound b, Depth d, Move m, int g, Value ev) {
+  Move  move()  const      { return (Move )move16; }
 #endif
-=======
-  Move  move()  const      { return (Move )move16; }
   Bound bound() const      { return (Bound)bound8; }
   Value value() const      { return (Value)value16; }
   Depth depth() const      { return (Depth)depth16; }
@@ -68,8 +62,16 @@
 private:
   friend class TranspositionTable;
 
+#ifdef GPSFISH
   void save(uint32_t k, Value v, Bound b, Depth d, Move m, uint8_t g, Value ev) {
->>>>>>> 585655b1
+    save(k,v,b,d,toMove16(m),g,ev);
+  }
+  void save(uint32_t k, Value v, Bound b, Depth d, Move16 m, uint8_t g, Value ev) {
+#else
+
+  void save(uint32_t k, Value v, Bound b, Depth d, Move m, int g, Value ev) {
+  void save(uint32_t k, Value v, Bound b, Depth d, Move m, uint8_t g, Value ev) {
+#endif
 
     key32       = (uint32_t)k;
     move16      = (uint16_t)m;
@@ -80,24 +82,6 @@
     evalValue   = (int16_t)ev;
   }
 
-<<<<<<< HEAD
-  uint32_t key() const     { return key32; }
-#ifdef GPSFISH
-  Move16 move16Val() const { return (Move16)move16; }
-  Move move(Position const& pos) const { return fromMove16((Move16)move16,pos); }
-#else
-  Move move() const        { return (Move)move16; }
-#endif
-  Bound bound() const      { return (Bound)bound8; }
-  Value value() const      { return (Value)value16; }
-  Depth depth() const      { return (Depth)depth16; }
-  Value eval_value() const { return (Value)evalValue; }
-
-private:
-  friend class TranspositionTable;
-
-=======
->>>>>>> 585655b1
   uint32_t key32;
   uint16_t move16;
   uint8_t bound8, generation8;
