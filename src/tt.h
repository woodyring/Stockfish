--- conflicted
+++ resolved
@@ -99,70 +99,18 @@
     value16      = (int16_t)v;
     depth16      = (int16_t)d;
   }
-<<<<<<< HEAD
-
-#ifdef GPSFISH
-  void update(Value v, Bound b, Depth d, Move16 m, int g) {
-#else
-  void update(Value v, Bound b, Depth d, Move m, int g) {
-#endif
-
-    move16      = (uint16_t)m;
-    generation8 = (uint8_t)g;
-
-    if (bound == BOUND_EXACT)
-        bound = BOUND_UPPER | BOUND_LOWER; // Drop 'EXACT' flag
-
-    if (b & BOUND_UPPER)
-    {
-        valueUpper = (int16_t)v;
-        depthUpper = (int16_t)d;
-
-        if ((bound & BOUND_LOWER) && v < valueLower)
-        {
-            bound ^= BOUND_LOWER;
-            valueLower = VALUE_NONE;
-            depthLower = DEPTH_NONE;
-        }
-    }
-
-    if (b & BOUND_LOWER)
-    {
-        valueLower = (int16_t)v;
-        depthLower = (int16_t)d;
-
-        if ((bound & BOUND_UPPER) && v > valueUpper)
-        {
-            bound ^= BOUND_UPPER;
-            valueUpper = VALUE_NONE;
-            depthUpper = DEPTH_NONE;
-        }
-    }
-
-    bound |= (uint8_t)b;
-  }
 
   void set_generation(int g) { generation8 = (uint8_t)g; }
 
   uint32_t key() const              { return key32; }
-  Depth depth() const               { return (Depth)depthLower; }
-  Depth depth_upper() const         { return (Depth)depthUpper; }
+  Depth depth() const               { return (Depth)depth16; }
 #ifdef GPSFISH
   Move16 move16Val() const          { return (Move16)move16; }
   Move move(Position const& pos) const { return fromMove16((Move16)move16,pos); }
 #else
   Move move() const                 { return (Move)move16; }
 #endif
-  Value value() const               { return (Value)valueLower; }
-  Value value_upper() const         { return (Value)valueUpper; }
-=======
-  void set_generation(int g) { generation8 = (uint8_t)g; }
-
-  uint32_t key() const              { return key32; }
-  Depth depth() const               { return (Depth)depth16; }
-  Move move() const                 { return (Move)move16; }
   Value value() const               { return (Value)value16; }
->>>>>>> a2f46446
   Bound type() const                { return (Bound)bound; }
   int generation() const            { return (int)generation8; }
 
@@ -200,16 +148,12 @@
   ~TranspositionTable();
   void set_size(size_t mbSize);
   void clear();
-<<<<<<< HEAD
 #ifdef GPSFISH
   void store(const Key posKey, Value v, Bound b, Depth d, Move16 m);
   void store(const Key posKey, Value v, Bound b, Depth d, Move m);
 #else
-  void store(const Key posKey, Value v, Bound b, Depth d, Move m);
+  void store(const Key posKey, Value v, Bound type, Depth d, Move m);
 #endif
-=======
-  void store(const Key posKey, Value v, Bound type, Depth d, Move m);
->>>>>>> a2f46446
   TTEntry* probe(const Key posKey) const;
   void new_search();
   TTEntry* first_entry(const Key posKey) const;
